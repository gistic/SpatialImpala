// Copyright (c) 2012 Cloudera, Inc. All rights reserved.
//
// Licensed under the Apache License, Version 2.0 (the "License");
// you may not use this file except in compliance with the License.
// You may obtain a copy of the License at
//
// http://www.apache.org/licenses/LICENSE-2.0
//
// Unless required by applicable law or agreed to in writing, software
// distributed under the License is distributed on an "AS IS" BASIS,
// WITHOUT WARRANTIES OR CONDITIONS OF ANY KIND, either express or implied.
// See the License for the specific language governing permissions and
// limitations under the License.

package com.cloudera.impala.analysis;

import static org.junit.Assert.assertNotNull;
import static org.junit.Assert.fail;

import java.io.StringReader;
import java.util.ArrayList;
import java.util.HashMap;
import java.util.List;
import java.util.Map;

import org.junit.Assert;

<<<<<<< HEAD
=======
import org.junit.After;
>>>>>>> fec66694
import org.junit.Test;
import org.slf4j.Logger;
import org.slf4j.LoggerFactory;

import com.cloudera.impala.authorization.AuthorizationConfig;
import com.cloudera.impala.catalog.AggregateFunction;
import com.cloudera.impala.catalog.Catalog;
import com.cloudera.impala.catalog.Column;
import com.cloudera.impala.catalog.Db;
import com.cloudera.impala.catalog.Function;
import com.cloudera.impala.catalog.HdfsTable;
import com.cloudera.impala.catalog.ImpaladCatalog;
import com.cloudera.impala.catalog.PrimitiveType;
import com.cloudera.impala.catalog.ScalarFunction;
import com.cloudera.impala.catalog.ScalarType;
<<<<<<< HEAD
=======
import com.cloudera.impala.catalog.Table;
>>>>>>> fec66694
import com.cloudera.impala.catalog.Type;
import com.cloudera.impala.common.AnalysisException;
import com.cloudera.impala.testutil.ImpaladTestCatalog;
import com.cloudera.impala.testutil.TestUtils;
import com.cloudera.impala.thrift.TExpr;
import com.cloudera.impala.thrift.TQueryCtx;
import com.cloudera.impala.thrift.TQueryOptions;
import com.google.common.base.Joiner;
import com.google.common.base.Preconditions;
import com.google.common.collect.Lists;

public class AnalyzerTest {
  protected final static Logger LOG = LoggerFactory.getLogger(AnalyzerTest.class);
  protected static ImpaladCatalog catalog_ = new ImpaladTestCatalog();
<<<<<<< HEAD
=======

  // Test-local list of test databases and tables. These are cleaned up in @After.
  protected final List<Db> testDbs_ = Lists.newArrayList();
  protected final List<Table> testTables_ = Lists.newArrayList();
>>>>>>> fec66694

  protected Analyzer analyzer_;

  // maps from type to string that will result in literal of that type
  protected static Map<ScalarType, String> typeToLiteralValue_ =
      new HashMap<ScalarType, String>();
  static {
    typeToLiteralValue_.put(Type.BOOLEAN, "true");
    typeToLiteralValue_.put(Type.TINYINT, "1");
    typeToLiteralValue_.put(Type.SMALLINT, (Byte.MAX_VALUE + 1) + "");
    typeToLiteralValue_.put(Type.INT, (Short.MAX_VALUE + 1) + "");
    typeToLiteralValue_.put(Type.BIGINT,
        ((long) Integer.MAX_VALUE + 1) + "");
    typeToLiteralValue_.put(Type.FLOAT, "cast(1.0 as float)");
    typeToLiteralValue_.put(Type.DOUBLE,
        "cast(" + (Float.MAX_VALUE + 1) + " as double)");
    typeToLiteralValue_.put(Type.TIMESTAMP,
        "cast('2012-12-21 00:00:00.000' as timestamp)");
    typeToLiteralValue_.put(Type.STRING, "'Hello, World!'");
    typeToLiteralValue_.put(Type.NULL, "NULL");
  }

  protected Analyzer createAnalyzer(String defaultDb) {
    TQueryCtx queryCtx =
        TestUtils.createQueryContext(defaultDb, System.getProperty("user.name"));
    return new Analyzer(catalog_, queryCtx,
        AuthorizationConfig.createAuthDisabledConfig());
  }

  protected Analyzer createAnalyzer(TQueryOptions queryOptions) {
    TQueryCtx queryCtx = TestUtils.createQueryContext();
    queryCtx.request.query_options = queryOptions;
    return new Analyzer(catalog_, queryCtx,
        AuthorizationConfig.createAuthDisabledConfig());
  }

  protected Analyzer createAnalyzerUsingHiveColLabels() {
    Analyzer analyzer = createAnalyzer(Catalog.DEFAULT_DB);
    analyzer.setUseHiveColLabels(true);
    return analyzer;
  }

  // Adds a Udf: default.name(args) to the catalog.
  // TODO: we could consider having this be the sql to run instead but that requires
  // connecting to the BE.
  protected Function addTestFunction(String name,
      ArrayList<ScalarType> args, boolean varArgs) {
    return addTestFunction("default", name, args, varArgs);
  }

  protected Function addTestFunction(String name,
      ScalarType arg, boolean varArgs) {
    return addTestFunction("default", name, Lists.newArrayList(arg), varArgs);
  }

  protected Function addTestFunction(String db, String fnName,
      ArrayList<ScalarType> args, boolean varArgs) {
    ArrayList<Type> argTypes = Lists.newArrayList();
    argTypes.addAll(args);
    Function fn = new ScalarFunction(
        new FunctionName(db, fnName), argTypes, Type.INT, null, null, null, null);
    fn.setHasVarArgs(varArgs);
    catalog_.addFunction(fn);
    return fn;
  }

  protected void addTestUda(String name, Type retType, Type... argTypes) {
    FunctionName fnName = new FunctionName("default", name);
<<<<<<< HEAD
    catalog_.addFunction(new AggregateFunction(fnName,
        new FunctionArgs(Lists.newArrayList(argTypes), false), retType));
=======
    catalog_.addFunction(
        new AggregateFunction(fnName, Lists.newArrayList(argTypes), retType, retType,
            null, null, null, null, null, null, null, null));
  }

  /**
   * Add a new dummy database with the given name to the catalog.
   * Returns the new dummy database.
   * The database is registered in testDbs_ and removed in the @After method.
   */
  protected Db addTestDb(String dbName) {
    Db db = catalog_.getDb(dbName);
    Preconditions.checkState(db == null, "Test db must not already exist.");
    db = new Db(dbName, catalog_, null);
    catalog_.addDb(db);
    testDbs_.add(db);
    return db;
  }

  protected void clearTestDbs() {
    for (Db testDb: testDbs_) {
      catalog_.removeDb(testDb.getName());
    }
  }

  /**
   * Add a new dummy table to the catalog based on the given CREATE TABLE sql.
   * The dummy table only has the column definitions and no other metadata.
   * Returns the new dummy table.
   * The test tables are registered in testTables_ and removed in the @After method.
   */
  protected Table addTestTable(String createTableSql) {
    CreateTableStmt createTableStmt = (CreateTableStmt) AnalyzesOk(createTableSql);
    // Currently does not support partitioned tables.
    Preconditions.checkState(createTableStmt.getPartitionColumnDefs().isEmpty());
    Db db = catalog_.getDb(createTableStmt.getDb());
    Preconditions.checkNotNull(db, "Test tables must be created in an existing db.");
    HdfsTable dummyTable = new HdfsTable(null, null, db, createTableStmt.getTbl(),
        createTableStmt.getOwner());
    List<ColumnDef> columnDefs = createTableStmt.getColumnDefs();
    for (int i = 0; i < columnDefs.size(); ++i) {
      ColumnDef colDef = columnDefs.get(i);
      dummyTable.addColumn(new Column(colDef.getColName(), colDef.getType(), i));
    }
    db.addTable(dummyTable);
    testTables_.add(dummyTable);
    return dummyTable;
  }

  protected void clearTestTables() {
    for (Table testTable: testTables_) {
      testTable.getDb().removeTable(testTable.getName());
    }
  }

  @After
  public void tearDown() {
    clearTestTables();
    clearTestDbs();
>>>>>>> fec66694
  }

  /**
   * Check whether SelectStmt components can be converted to thrift.
   */
  protected void checkSelectToThrift(SelectStmt node) {
    // convert select list exprs and where clause to thrift
    List<Expr> selectListExprs = node.getResultExprs();
    List<TExpr> thriftExprs = Expr.treesToThrift(selectListExprs);
    LOG.info("select list:\n");
    for (TExpr expr: thriftExprs) {
      LOG.info(expr.toString() + "\n");
    }
    for (Expr expr: selectListExprs) {
      checkBinaryExprs(expr);
    }
    if (node.getWhereClause() != null) {
      TExpr thriftWhere = node.getWhereClause().treeToThrift();
      LOG.info("WHERE pred: " + thriftWhere.toString() + "\n");
      checkBinaryExprs(node.getWhereClause());
    }
    AggregateInfo aggInfo = node.getAggInfo();
    if (aggInfo != null) {
      if (aggInfo.getGroupingExprs() != null) {
        LOG.info("grouping exprs:\n");
        for (Expr expr: aggInfo.getGroupingExprs()) {
          LOG.info(expr.treeToThrift().toString() + "\n");
          checkBinaryExprs(expr);
        }
      }
      LOG.info("aggregate exprs:\n");
      for (Expr expr: aggInfo.getAggregateExprs()) {
        LOG.info(expr.treeToThrift().toString() + "\n");
        checkBinaryExprs(expr);
      }
      if (node.getHavingPred() != null) {
        TExpr thriftHaving = node.getHavingPred().treeToThrift();
        LOG.info("HAVING pred: " + thriftHaving.toString() + "\n");
        checkBinaryExprs(node.getHavingPred());
      }
    }
  }

  /**
   * Parse 'stmt' and return the root ParseNode.
   */
  public ParseNode ParsesOk(String stmt) {
    SqlScanner input = new SqlScanner(new StringReader(stmt));
    SqlParser parser = new SqlParser(input);
    ParseNode node = null;
    try {
      node = (ParseNode) parser.parse().value;
    } catch (Exception e) {
      e.printStackTrace();
      fail("\nParser error:\n" + parser.getErrorMsg(stmt));
    }
    assertNotNull(node);
    return node;
  }

  /**
   * Analyze 'stmt', expecting it to pass. Asserts in case of analysis error.
   */
  public ParseNode AnalyzesOk(String stmt) {
    return AnalyzesOk(stmt, createAnalyzer(Catalog.DEFAULT_DB), null);
  }

  /**
   * Analyze 'stmt', expecting it to pass. Asserts in case of analysis error.
   * If 'expectedWarning' is not null, asserts that a warning is produced.
   */
  public ParseNode AnalyzesOk(String stmt, String expectedWarning) {
    return AnalyzesOk(stmt, createAnalyzer(Catalog.DEFAULT_DB), expectedWarning);
  }

  /**
   * Analyze 'stmt', expecting it to pass. Asserts in case of analysis error.
   * If 'expectedWarning' is not null, asserts that a warning is produced.
   */
  public ParseNode AnalyzesOk(String stmt, Analyzer analyzer, String expectedWarning) {
    try {
      analyzer_ = analyzer;
      AnalysisContext analysisCtx = new AnalysisContext(catalog_,
          TestUtils.createQueryContext(Catalog.DEFAULT_DB,
              System.getProperty("user.name")),
              AuthorizationConfig.createAuthDisabledConfig());
      analysisCtx.analyze(stmt, analyzer);
      AnalysisContext.AnalysisResult analysisResult = analysisCtx.getAnalysisResult();
      if (expectedWarning != null) {
        List<String> actualWarnings = analysisResult.getAnalyzer().getWarnings();
        boolean matchedWarning = false;
        for (String actualWarning: actualWarnings) {
          if (actualWarning.startsWith(expectedWarning)) {
            matchedWarning = true;
            break;
          }
        }
        if (!matchedWarning) {
          fail(String.format("Did not produce expected warning.\n" +
              "Expected warning:\n%s.\nActual warnings:\n%s",
              expectedWarning, Joiner.on("\n").join(actualWarnings)));
        }
      }
      Preconditions.checkNotNull(analysisResult.getStmt());
      return analysisResult.getStmt();
    } catch (Exception e) {
      e.printStackTrace();
      fail("Error:\n" + e.toString());
    }
    return null;
  }

  /**
   * Asserts if stmt passes analysis.
   */
  public void AnalysisError(String stmt) {
    AnalysisError(stmt, null);
  }

  /**
   * Analyze 'stmt', expecting it to pass. Asserts in case of analysis error.
   */
  public ParseNode AnalyzesOk(String stmt, Analyzer analyzer) {
    return AnalyzesOk(stmt, analyzer, null);
  }

  /**
   * Asserts if stmt passes analysis or the error string doesn't match and it
   * is non-null.
   */
  public void AnalysisError(String stmt, String expectedErrorString) {
    AnalysisError(stmt, createAnalyzer(Catalog.DEFAULT_DB), expectedErrorString);
  }

  /**
   * Asserts if stmt passes analysis or the error string doesn't match and it
   * is non-null.
   */
  public void AnalysisError(String stmt, Analyzer analyzer, String expectedErrorString) {
    Preconditions.checkNotNull(expectedErrorString, "No expected error message given.");
    LOG.info("processing " + stmt);
    try {
      AnalysisContext analysisCtx = new AnalysisContext(catalog_,
          TestUtils.createQueryContext(Catalog.DEFAULT_DB,
              System.getProperty("user.name")),
              AuthorizationConfig.createAuthDisabledConfig());
      analysisCtx.analyze(stmt, analyzer);
      AnalysisContext.AnalysisResult analysisResult = analysisCtx.getAnalysisResult();
      Preconditions.checkNotNull(analysisResult.getStmt());
    } catch (Exception e) {
      String errorString = e.getMessage();
      Preconditions.checkNotNull(errorString, "Stack trace lost during exception.");
      Assert.assertTrue(
          "got error:\n" + errorString + "\nexpected:\n" + expectedErrorString,
          errorString.startsWith(expectedErrorString));
      return;
    }
<<<<<<< HEAD
    fail("Stmt didn't result in rewrite error: " + stmt);
=======
    fail("Stmt didn't result in analysis error: " + stmt);
  }

  /**
   * Generates and analyzes two variants of the given query by replacing all occurrences
   * of "$TBL" in the query string with the unqualified and fully-qualified version of
   * the given table name. The unqualified variant is analyzed using an analyzer that has
   * tbl's db set as the default database.
   * Example:
   * query = "select id from $TBL, $TBL"
   * tbl = "functional.alltypes"
   * Variants generated and analyzed:
   * select id from alltypes, alltypes (default db is "functional")
   * select id from functional.alltypes, functional.alltypes (default db is "default")
   */
  protected void TblsAnalyzeOk(String query, TableName tbl) {
    Preconditions.checkState(tbl.isFullyQualified());
    Preconditions.checkState(query.contains("$TBL"));
    String uqQuery = query.replace("$TBL", tbl.getTbl());
    AnalyzesOk(uqQuery, createAnalyzer(tbl.getDb()));
    String fqQuery = query.replace("$TBL", tbl.toString());
    AnalyzesOk(fqQuery);
  }

  /**
   * Same as TblsAnalyzeOk(), except that analysis of all variants is expected
   * to fail with the given error message.
   */
  protected void TblsAnalysisError(String query, TableName tbl,
      String expectedError) {
    Preconditions.checkState(tbl.isFullyQualified());
    Preconditions.checkState(query.contains("$TBL"));
    String uqQuery = query.replace("$TBL", tbl.getTbl());
    AnalysisError(uqQuery, createAnalyzer(tbl.getDb()), expectedError);
    String fqQuery = query.replace("$TBL", tbl.toString());
    AnalysisError(fqQuery, expectedError);
>>>>>>> fec66694
  }

  /**
   * Makes sure that operands to binary exprs having same type.
   */
  private void checkBinaryExprs(Expr expr) {
    if (expr instanceof BinaryPredicate
        || (expr instanceof ArithmeticExpr
        && ((ArithmeticExpr) expr).getOp() != ArithmeticExpr.Operator.BITNOT)) {
      Assert.assertEquals(expr.getChildren().size(), 2);
      // The types must be equal or one of them is NULL_TYPE.
      Assert.assertTrue(expr.getChild(0).getType() == expr.getChild(1).getType()
          || expr.getChild(0).getType().isNull() || expr.getChild(1).getType().isNull());
    }
    for (Expr child: expr.getChildren()) {
      checkBinaryExprs(child);
    }
  }

  @Test
  public void TestCompressedText() throws AnalysisException {
    AnalyzesOk("SELECT count(*) FROM functional_text_lzo.tinyinttable");
    // TODO: Disabling the text/{gzip,bzip,snap} analysis test until the corresponding
    //       databases are loaded.
    // AnalyzesOk("SELECT count(*) FROM functional_text_gzip.tinyinttable");
    // AnalyzesOk("SELECT count(*) FROM functional_text_snap.tinyinttable");
    // AnalyzesOk("SELECT count(*) FROM functional_text_bzip.tinyinttable");
  }

  @Test
  public void TestMemLayout() throws AnalysisException {
    testSelectStar();
    testNonNullable();
    testMixedNullable();
    testNonMaterializedSlots();
  }

  private void testSelectStar() throws AnalysisException {
    AnalyzesOk("select * from functional.AllTypes");
    DescriptorTable descTbl = analyzer_.getDescTbl();
    TupleDescriptor tupleD = descTbl.getTupleDesc(new TupleId(0));
    for (SlotDescriptor slotD: tupleD.getSlots()) {
      slotD.setIsMaterialized(true);
    }
    descTbl.computeMemLayout();
<<<<<<< HEAD
    Assert.assertEquals(97.0f, tupleD.getAvgSerializedSize());
=======
    Assert.assertEquals(97.0f, tupleD.getAvgSerializedSize(), 0.0);
>>>>>>> fec66694
    checkLayoutParams("functional.alltypes.bool_col", 1, 2, 0, 0);
    checkLayoutParams("functional.alltypes.tinyint_col", 1, 3, 0, 1);
    checkLayoutParams("functional.alltypes.smallint_col", 2, 4, 0, 2);
    checkLayoutParams("functional.alltypes.id", 4, 8, 0, 3);
    checkLayoutParams("functional.alltypes.int_col", 4, 12, 0, 4);
    checkLayoutParams("functional.alltypes.float_col", 4, 16, 0, 5);
    checkLayoutParams("functional.alltypes.year", 4, 20, 0, 6);
    checkLayoutParams("functional.alltypes.month", 4, 24, 0, 7);
    checkLayoutParams("functional.alltypes.bigint_col", 8, 32, 1, 0);
    checkLayoutParams("functional.alltypes.double_col", 8, 40, 1, 1);
    int strSlotSize = PrimitiveType.STRING.getSlotSize();
    checkLayoutParams("functional.alltypes.date_string_col", strSlotSize, 48, 1, 2);
    checkLayoutParams("functional.alltypes.string_col",
        strSlotSize, 48 + strSlotSize, 1, 3);
  }

  private void testNonNullable() throws AnalysisException {
    // both slots are non-nullable bigints. The layout should look like:
    // (byte range : data)
    // 0 - 7: count(int_col)
    // 8 - 15: count(*)
    AnalyzesOk("select count(int_col), count(*) from functional.AllTypes");
    DescriptorTable descTbl = analyzer_.getDescTbl();
    TupleDescriptor aggDesc = descTbl.getTupleDesc(new TupleId(1));
    for (SlotDescriptor slotD: aggDesc.getSlots()) {
      slotD.setIsMaterialized(true);
    }
    descTbl.computeMemLayout();
<<<<<<< HEAD
    Assert.assertEquals(16.0f, aggDesc.getAvgSerializedSize());
=======
    Assert.assertEquals(16.0f, aggDesc.getAvgSerializedSize(), 0.0);
>>>>>>> fec66694
    Assert.assertEquals(16, aggDesc.getByteSize());
    checkLayoutParams(aggDesc.getSlots().get(0), 8, 0, 0, -1);
    checkLayoutParams(aggDesc.getSlots().get(1), 8, 8, 0, -1);
  }

  private void testMixedNullable() throws AnalysisException {
    // one slot is nullable, one is not. The layout should look like:
    // (byte range : data)
    // 0 : 1 nullable-byte (only 1 bit used)
    // 1 - 7: padded bytes
    // 8 - 15: sum(int_col)
    // 16 - 23: count(*)
    AnalyzesOk("select sum(int_col), count(*) from functional.AllTypes");
    DescriptorTable descTbl = analyzer_.getDescTbl();
    TupleDescriptor aggDesc = descTbl.getTupleDesc(new TupleId(1));
    for (SlotDescriptor slotD: aggDesc.getSlots()) {
      slotD.setIsMaterialized(true);
    }
    descTbl.computeMemLayout();
<<<<<<< HEAD
    Assert.assertEquals(16.0f, aggDesc.getAvgSerializedSize());
=======
    Assert.assertEquals(16.0f, aggDesc.getAvgSerializedSize(), 0.0);
>>>>>>> fec66694
    Assert.assertEquals(24, aggDesc.getByteSize());
    checkLayoutParams(aggDesc.getSlots().get(0), 8, 8, 0, 0);
    checkLayoutParams(aggDesc.getSlots().get(1), 8, 16, 0, -1);
  }

  /**
   * Tests that computeMemLayout() ignores non-materialized slots.
   */
  private void testNonMaterializedSlots() throws AnalysisException {
    AnalyzesOk("select * from functional.alltypes");
    DescriptorTable descTbl = analyzer_.getDescTbl();
    TupleDescriptor tupleD = descTbl.getTupleDesc(new TupleId(0));
    ArrayList<SlotDescriptor> slots = tupleD.getSlots();
    for (SlotDescriptor slotD: slots) {
      slotD.setIsMaterialized(true);
    }
    // Mark slots 0 (id), 7 (double_col), 9 (string_col) as non-materialized.
    slots.get(0).setIsMaterialized(false);
    slots.get(7).setIsMaterialized(false);
    slots.get(9).setIsMaterialized(false);

    descTbl.computeMemLayout();
<<<<<<< HEAD
    Assert.assertEquals(68.0f, tupleD.getAvgSerializedSize());
=======
    Assert.assertEquals(68.0f, tupleD.getAvgSerializedSize(), 0.0);
>>>>>>> fec66694
    // Check non-materialized slots.
    checkLayoutParams("functional.alltypes.id", 0, -1, 0, 0);
    checkLayoutParams("functional.alltypes.double_col", 0, -1, 0, 0);
    checkLayoutParams("functional.alltypes.string_col", 0, -1, 0, 0);
    // Check materialized slots.
    checkLayoutParams("functional.alltypes.bool_col", 1, 2, 0, 0);
    checkLayoutParams("functional.alltypes.tinyint_col", 1, 3, 0, 1);
    checkLayoutParams("functional.alltypes.smallint_col", 2, 4, 0, 2);
    checkLayoutParams("functional.alltypes.int_col", 4, 8, 0, 3);
    checkLayoutParams("functional.alltypes.float_col", 4, 12, 0, 4);
    checkLayoutParams("functional.alltypes.year", 4, 16, 0, 5);
    checkLayoutParams("functional.alltypes.month", 4, 20, 0, 6);
    checkLayoutParams("functional.alltypes.bigint_col", 8, 24, 0, 7);
    int strSlotSize = PrimitiveType.STRING.getSlotSize();
    checkLayoutParams("functional.alltypes.date_string_col", strSlotSize, 32, 1, 0);
  }

  private void checkLayoutParams(SlotDescriptor d, int byteSize, int byteOffset,
      int nullIndicatorByte, int nullIndicatorBit) {
    Assert.assertEquals(byteSize, d.getByteSize());
    Assert.assertEquals(byteOffset, d.getByteOffset());
    Assert.assertEquals(nullIndicatorByte, d.getNullIndicatorByte());
    Assert.assertEquals(nullIndicatorBit, d.getNullIndicatorBit());
  }

  private void checkLayoutParams(String colAlias, int byteSize, int byteOffset,
      int nullIndicatorByte, int nullIndicatorBit) {
    SlotDescriptor d = analyzer_.getSlotDescriptor(colAlias);
    checkLayoutParams(d, byteSize, byteOffset, nullIndicatorByte, nullIndicatorBit);
  }

  // Analyzes query and asserts that the first result expr returns the given type.
  // Requires query to parse to a SelectStmt.
  protected void checkExprType(String query, Type type) {
    SelectStmt select = (SelectStmt) AnalyzesOk(query);
    Assert.assertEquals(select.getResultExprs().get(0).getType(), type);
  }

  /**
   * We distinguish between three classes of unsupported types:
   * 1. Complex types, e.g., map
   *    For tables with such types we prevent loading the table metadata.
   * 2. Primitive types
   *    For tables with unsupported primitive types (e.g., binary)
   *    we can run queries as long as the unsupported columns are not referenced.
   *    We fail analysis if a query references an unsupported primitive column.
   * 3. Partition-column types
   *    We do not support table partitioning on timestamp columns
   */
  @Test
  public void TestUnsupportedTypes() {
<<<<<<< HEAD
    // Select supported types from a table with mixed supported/unsupported types.
    AnalyzesOk("select int_col, str_col, bigint_col from functional.unsupported_types");
=======
    // Select supported types from a table with mixed supported/unsupported types.
    AnalyzesOk("select int_col, str_col, bigint_col from functional.unsupported_types");

    // Select supported types from a table with mixed supported/unsupported types.
    AnalyzesOk("select int_col, str_col, bigint_col from functional.unsupported_types");

>>>>>>> fec66694
    // Unsupported type binary.
    AnalysisError("select bin_col from functional.unsupported_types",
        "Unsupported type 'BINARY' in 'bin_col'.");
    // Mixed supported/unsupported types.
    AnalysisError("select int_col, str_col, bin_col " +
        "from functional.unsupported_types",
        "Unsupported type 'BINARY' in 'bin_col'.");
    // Unsupported partition-column type.
    AnalysisError("select * from functional.unsupported_partition_types",
<<<<<<< HEAD
        "Failed to load metadata for table: functional.unsupported_partition_types");
=======
        "Failed to load metadata for table: 'functional.unsupported_partition_types'");
>>>>>>> fec66694

    // Try with hbase
    AnalyzesOk("describe functional_hbase.allcomplextypes");
  }

  @Test
  public void TestBinaryHBaseTable() {
    AnalyzesOk("select * from functional_hbase.alltypessmallbinary");
  }

  @Test
  public void TestUnsupportedSerde() {
    AnalysisError("select * from functional.bad_serde",
        "Failed to load metadata for table: 'functional.bad_serde'");
  }

  @Test
  public void TestResetMetadata() {
    AnalyzesOk("invalidate metadata");
    AnalyzesOk("invalidate metadata functional.alltypessmall");
    AnalyzesOk("invalidate metadata functional.alltypes_view");
    AnalyzesOk("invalidate metadata functional.bad_serde");
    AnalyzesOk("refresh functional.alltypessmall");
    AnalyzesOk("refresh functional.alltypes_view");
    AnalyzesOk("refresh functional.bad_serde");

    // invalidate metadata <table name> checks the Hive Metastore for table existence
    // and should not throw an AnalysisError if the table or db does not exist.
    AnalyzesOk("invalidate metadata functional.unknown_table");
    AnalyzesOk("invalidate metadata unknown_db.unknown_table");

    AnalysisError("refresh functional.unknown_table",
        "Table does not exist: functional.unknown_table");
    AnalysisError("refresh unknown_db.unknown_table",
        "Database does not exist: unknown_db");
  }

  @Test
  public void TestExplain() {
    // Analysis error from explain insert: too many partitioning columns.
    AnalysisError("explain insert into table functional.alltypessmall " +
        "partition (year=2009, month=4, year=10)" +
        "select id, bool_col, tinyint_col, smallint_col, int_col, bigint_col, " +
        "float_col, double_col, date_string_col, string_col, timestamp_col " +
        "from functional.alltypes",
        "Duplicate column 'year' in partition clause");

    // Analysis error from explain query
    AnalysisError("explain " +
        "select id from (select id+2 from functional_hbase.alltypessmall) a",
        "Could not resolve column/field reference: 'id'");

    // Positive test for explain query
    AnalyzesOk("explain select * from functional.AllTypes");

    // Positive test for explain insert
    AnalyzesOk("explain insert into table functional.alltypessmall " +
        "partition (year=2009, month=4)" +
        "select id, bool_col, tinyint_col, smallint_col, int_col, int_col, " +
        "float_col, float_col, date_string_col, string_col, timestamp_col " +
        "from functional.alltypes");
  }

  @Test
  public void TestLimitAndOffset() {
    // Arithmetic expressions that result in a positive, integral value are OK
    AnalyzesOk("select * from functional.AllTypes limit 10 * 10 + 10 - 10 % 10");
    AnalyzesOk("select * from functional.AllTypes limit 1 ^ 0 | 3 & 3");
    // Test offset, requires order by and limit
    AnalyzesOk("select * from functional.AllTypes order by id limit 10 offset 1+2*3%4");
    // Test offset within an inline view and with-clause view
    AnalyzesOk("select t5.id from (select id from functional.AllTypes order by id " +
        "limit 10 offset 2) t5");
    AnalyzesOk("with t5 as (select id from functional.AllTypes order by id limit 10 " +
        "offset 2) select * from t5");

    // Casting to int is fine
    AnalyzesOk("select id, bool_col from functional.AllTypes limit CAST(10.0 AS INT)");
    AnalyzesOk("select id, bool_col from functional.AllTypes limit " +
        "CAST(NOT FALSE AS INT)");
    AnalyzesOk("select * from functional.AllTypes order by id limit 10 " +
        "offset CAST(1.0 AS INT)");

    // Analysis error from negative values
    AnalysisError("select * from functional.AllTypes limit 10 - 20",
        "LIMIT must be a non-negative integer: 10 - 20 = -10");
    AnalysisError("select * from functional.AllTypes order by id limit 10 " +
        "offset 10 - 20",
        "OFFSET must be a non-negative integer: 10 - 20 = -10");

    // Analysis error from non-integral values
    AnalysisError("select * from functional.AllTypes limit 10.0",
        "LIMIT expression must be an integer type but is 'DECIMAL(3,1)': 10.0");
    AnalysisError("select * from functional.AllTypes limit NOT FALSE",
        "LIMIT expression must be an integer type but is 'BOOLEAN': NOT FALSE");
    AnalysisError("select * from functional.AllTypes limit CAST(\"asdf\" AS INT)",
        "LIMIT expression evaluates to NULL: CAST('asdf' AS INT)");
    AnalysisError("select * from functional.AllTypes order by id limit 10 " +
        "OFFSET 10.0",
        "OFFSET expression must be an integer type but is 'DECIMAL(3,1)': 10.0");
    AnalysisError("select * from functional.AllTypes order by id limit 10 " +
        "offset CAST('asdf' AS INT)",
        "OFFSET expression evaluates to NULL: CAST('asdf' AS INT)");

    // Analysis error from non-constant expressions
    AnalysisError("select id, bool_col from functional.AllTypes limit id < 10",
        "LIMIT expression must be a constant expression: id < 10");
    AnalysisError("select id, bool_col from functional.AllTypes order by id limit 10 " +
        "offset id < 10",
        "OFFSET expression must be a constant expression: id < 10");

    // Offset is only valid with an order by
    AnalysisError("SELECT a FROM test LIMIT 10 OFFSET 5",
        "OFFSET requires an ORDER BY clause: LIMIT 10 OFFSET 5");
    AnalysisError("SELECT x.id FROM (SELECT id FROM alltypesagg LIMIT 5 OFFSET 5) x " +
        "ORDER BY x.id LIMIT 100 OFFSET 4",
        "OFFSET requires an ORDER BY clause: LIMIT 5 OFFSET 5");
    AnalysisError("SELECT a FROM test OFFSET 5",
        "OFFSET requires an ORDER BY clause: OFFSET 5");
    AnalyzesOk("SELECT id FROM functional.Alltypes ORDER BY bool_col OFFSET 5");
  }

  @Test
  public void TestAnalyzeShowCreateTable() {
    AnalyzesOk("show create table functional.AllTypes");
    AnalysisError("show create table functional.alltypes_view",
        "SHOW CREATE TABLE not supported on VIEW: functional.alltypes_view");
    AnalysisError("show create table functional.not_a_table",
        "Table does not exist: functional.not_a_table");
    AnalysisError("show create table doesnt_exist",
        "Table does not exist: default.doesnt_exist");
  }

  private Function createFunction(boolean hasVarArgs, Type... args) {
    return new Function(new FunctionName("test"), args, Type.INVALID, hasVarArgs);
  }

  @Test
  // Test matching function signatures.
  public void TestFunctionMatching() {
    Function[] fns = new Function[14];
    // test()
    fns[0] = createFunction(false);

    // test(int)
    fns[1] = createFunction(false, Type.INT);

    // test(int...)
    fns[2] = createFunction(true, Type.INT);

    // test(tinyint)
    fns[3] = createFunction(false, Type.TINYINT);

    // test(tinyint...)
    fns[4] = createFunction(true, Type.TINYINT);

    // test(double)
    fns[5] = createFunction(false, Type.DOUBLE);

    // test(double...)
    fns[6] = createFunction(true, Type.DOUBLE);

    // test(double, double)
    fns[7] = createFunction(false, Type.DOUBLE, Type.DOUBLE);

    // test(double, double...)
    fns[8] = createFunction(true, Type.DOUBLE, Type.DOUBLE);

    // test(smallint, tinyint)
    fns[9] = createFunction(false, Type.SMALLINT, Type.TINYINT);

    // test(int, double, double, double)
    fns[10] = createFunction(false, Type.INT, Type.DOUBLE, Type.DOUBLE, Type.DOUBLE);

    // test(int, string, int...)
    fns[11] = createFunction(true, Type.INT, Type.STRING, Type.INT);

    // test(tinying, string, tinyint, int, tinyint)
    fns[12] = createFunction(false, Type.TINYINT, Type.STRING, Type.TINYINT, Type.INT,
        Type.TINYINT);

    // test(tinying, string, bigint, int, tinyint)
    fns[13] = createFunction(false, Type.TINYINT, Type.STRING, Type.BIGINT, Type.INT,
        Type.TINYINT);

    Assert.assertFalse(fns[1].compare(fns[0], Function.CompareMode.IS_SUPERTYPE_OF));
    Assert.assertTrue(fns[1].compare(fns[2], Function.CompareMode.IS_SUPERTYPE_OF));
    Assert.assertTrue(fns[1].compare(fns[3], Function.CompareMode.IS_SUPERTYPE_OF));
    Assert.assertTrue(fns[1].compare(fns[4], Function.CompareMode.IS_SUPERTYPE_OF));
    Assert.assertFalse(fns[1].compare(fns[5], Function.CompareMode.IS_SUPERTYPE_OF));
    Assert.assertFalse(fns[1].compare(fns[6], Function.CompareMode.IS_SUPERTYPE_OF));
    Assert.assertFalse(fns[1].compare(fns[7], Function.CompareMode.IS_SUPERTYPE_OF));
    Assert.assertFalse(fns[1].compare(fns[8], Function.CompareMode.IS_SUPERTYPE_OF));

    Assert.assertTrue(fns[1].compare(fns[2], Function.CompareMode.IS_INDISTINGUISHABLE));
    Assert.assertTrue(fns[3].compare(fns[4], Function.CompareMode.IS_INDISTINGUISHABLE));
    Assert.assertTrue(fns[5].compare(fns[6], Function.CompareMode.IS_INDISTINGUISHABLE));
    Assert.assertFalse(fns[5].compare(fns[7], Function.CompareMode.IS_INDISTINGUISHABLE));
    Assert.assertFalse(fns[5].compare(fns[8], Function.CompareMode.IS_INDISTINGUISHABLE));
    Assert.assertTrue(fns[6].compare(fns[7], Function.CompareMode.IS_INDISTINGUISHABLE));
    Assert.assertTrue(fns[6].compare(fns[8], Function.CompareMode.IS_INDISTINGUISHABLE));
    Assert.assertTrue(fns[7].compare(fns[8], Function.CompareMode.IS_INDISTINGUISHABLE));
    Assert.assertFalse(fns[1].compare(fns[3], Function.CompareMode.IS_INDISTINGUISHABLE));
    Assert.assertFalse(fns[1].compare(fns[4], Function.CompareMode.IS_INDISTINGUISHABLE));

    Assert.assertFalse(fns[9].compare(fns[4], Function.CompareMode.IS_SUPERTYPE_OF));
    Assert.assertTrue(fns[2].compare(fns[9], Function.CompareMode.IS_SUPERTYPE_OF));

    Assert.assertTrue(fns[8].compare(fns[10], Function.CompareMode.IS_SUPERTYPE_OF));
    Assert.assertFalse(fns[10].compare(fns[8], Function.CompareMode.IS_SUPERTYPE_OF));

    Assert.assertTrue(fns[11].compare(fns[12], Function.CompareMode.IS_SUPERTYPE_OF));
    Assert.assertFalse(fns[11].compare(fns[13], Function.CompareMode.IS_SUPERTYPE_OF));

    for (int i = 0; i < fns.length; ++i) {
      for (int j = 0; j < fns.length; ++j) {
        if (i == j) {
          Assert.assertTrue(
              fns[i].compare(fns[i], Function.CompareMode.IS_IDENTICAL));
          Assert.assertTrue(
              fns[i].compare(fns[i], Function.CompareMode.IS_INDISTINGUISHABLE));
          Assert.assertTrue(
              fns[i].compare(fns[i], Function.CompareMode.IS_SUPERTYPE_OF));
        } else {
          Assert.assertFalse(fns[i].compare(fns[j], Function.CompareMode.IS_IDENTICAL));
          if (fns[i].compare(fns[j], Function.CompareMode.IS_INDISTINGUISHABLE)) {
            // If it's a indistinguishable, at least one of them must be a super type
            // of the other
            Assert.assertTrue(
                fns[i].compare(fns[j], Function.CompareMode.IS_SUPERTYPE_OF) ||
                fns[j].compare(fns[i], Function.CompareMode.IS_SUPERTYPE_OF));
          } else if (fns[i].compare(fns[j], Function.CompareMode.IS_INDISTINGUISHABLE)) {
            // This is reflexive
            Assert.assertTrue(
                fns[j].compare(fns[i], Function.CompareMode.IS_INDISTINGUISHABLE));
          }
        }
      }
    }
  }
}<|MERGE_RESOLUTION|>--- conflicted
+++ resolved
@@ -25,10 +25,7 @@
 
 import org.junit.Assert;
 
-<<<<<<< HEAD
-=======
 import org.junit.After;
->>>>>>> fec66694
 import org.junit.Test;
 import org.slf4j.Logger;
 import org.slf4j.LoggerFactory;
@@ -44,10 +41,7 @@
 import com.cloudera.impala.catalog.PrimitiveType;
 import com.cloudera.impala.catalog.ScalarFunction;
 import com.cloudera.impala.catalog.ScalarType;
-<<<<<<< HEAD
-=======
 import com.cloudera.impala.catalog.Table;
->>>>>>> fec66694
 import com.cloudera.impala.catalog.Type;
 import com.cloudera.impala.common.AnalysisException;
 import com.cloudera.impala.testutil.ImpaladTestCatalog;
@@ -62,13 +56,10 @@
 public class AnalyzerTest {
   protected final static Logger LOG = LoggerFactory.getLogger(AnalyzerTest.class);
   protected static ImpaladCatalog catalog_ = new ImpaladTestCatalog();
-<<<<<<< HEAD
-=======
 
   // Test-local list of test databases and tables. These are cleaned up in @After.
   protected final List<Db> testDbs_ = Lists.newArrayList();
   protected final List<Table> testTables_ = Lists.newArrayList();
->>>>>>> fec66694
 
   protected Analyzer analyzer_;
 
@@ -137,10 +128,6 @@
 
   protected void addTestUda(String name, Type retType, Type... argTypes) {
     FunctionName fnName = new FunctionName("default", name);
-<<<<<<< HEAD
-    catalog_.addFunction(new AggregateFunction(fnName,
-        new FunctionArgs(Lists.newArrayList(argTypes), false), retType));
-=======
     catalog_.addFunction(
         new AggregateFunction(fnName, Lists.newArrayList(argTypes), retType, retType,
             null, null, null, null, null, null, null, null));
@@ -200,7 +187,6 @@
   public void tearDown() {
     clearTestTables();
     clearTestDbs();
->>>>>>> fec66694
   }
 
   /**
@@ -358,9 +344,6 @@
           errorString.startsWith(expectedErrorString));
       return;
     }
-<<<<<<< HEAD
-    fail("Stmt didn't result in rewrite error: " + stmt);
-=======
     fail("Stmt didn't result in analysis error: " + stmt);
   }
 
@@ -397,7 +380,6 @@
     AnalysisError(uqQuery, createAnalyzer(tbl.getDb()), expectedError);
     String fqQuery = query.replace("$TBL", tbl.toString());
     AnalysisError(fqQuery, expectedError);
->>>>>>> fec66694
   }
 
   /**
@@ -443,11 +425,7 @@
       slotD.setIsMaterialized(true);
     }
     descTbl.computeMemLayout();
-<<<<<<< HEAD
-    Assert.assertEquals(97.0f, tupleD.getAvgSerializedSize());
-=======
     Assert.assertEquals(97.0f, tupleD.getAvgSerializedSize(), 0.0);
->>>>>>> fec66694
     checkLayoutParams("functional.alltypes.bool_col", 1, 2, 0, 0);
     checkLayoutParams("functional.alltypes.tinyint_col", 1, 3, 0, 1);
     checkLayoutParams("functional.alltypes.smallint_col", 2, 4, 0, 2);
@@ -476,11 +454,7 @@
       slotD.setIsMaterialized(true);
     }
     descTbl.computeMemLayout();
-<<<<<<< HEAD
-    Assert.assertEquals(16.0f, aggDesc.getAvgSerializedSize());
-=======
     Assert.assertEquals(16.0f, aggDesc.getAvgSerializedSize(), 0.0);
->>>>>>> fec66694
     Assert.assertEquals(16, aggDesc.getByteSize());
     checkLayoutParams(aggDesc.getSlots().get(0), 8, 0, 0, -1);
     checkLayoutParams(aggDesc.getSlots().get(1), 8, 8, 0, -1);
@@ -500,11 +474,7 @@
       slotD.setIsMaterialized(true);
     }
     descTbl.computeMemLayout();
-<<<<<<< HEAD
-    Assert.assertEquals(16.0f, aggDesc.getAvgSerializedSize());
-=======
     Assert.assertEquals(16.0f, aggDesc.getAvgSerializedSize(), 0.0);
->>>>>>> fec66694
     Assert.assertEquals(24, aggDesc.getByteSize());
     checkLayoutParams(aggDesc.getSlots().get(0), 8, 8, 0, 0);
     checkLayoutParams(aggDesc.getSlots().get(1), 8, 16, 0, -1);
@@ -527,11 +497,7 @@
     slots.get(9).setIsMaterialized(false);
 
     descTbl.computeMemLayout();
-<<<<<<< HEAD
-    Assert.assertEquals(68.0f, tupleD.getAvgSerializedSize());
-=======
     Assert.assertEquals(68.0f, tupleD.getAvgSerializedSize(), 0.0);
->>>>>>> fec66694
     // Check non-materialized slots.
     checkLayoutParams("functional.alltypes.id", 0, -1, 0, 0);
     checkLayoutParams("functional.alltypes.double_col", 0, -1, 0, 0);
@@ -583,17 +549,12 @@
    */
   @Test
   public void TestUnsupportedTypes() {
-<<<<<<< HEAD
     // Select supported types from a table with mixed supported/unsupported types.
     AnalyzesOk("select int_col, str_col, bigint_col from functional.unsupported_types");
-=======
+
     // Select supported types from a table with mixed supported/unsupported types.
     AnalyzesOk("select int_col, str_col, bigint_col from functional.unsupported_types");
 
-    // Select supported types from a table with mixed supported/unsupported types.
-    AnalyzesOk("select int_col, str_col, bigint_col from functional.unsupported_types");
-
->>>>>>> fec66694
     // Unsupported type binary.
     AnalysisError("select bin_col from functional.unsupported_types",
         "Unsupported type 'BINARY' in 'bin_col'.");
@@ -603,11 +564,7 @@
         "Unsupported type 'BINARY' in 'bin_col'.");
     // Unsupported partition-column type.
     AnalysisError("select * from functional.unsupported_partition_types",
-<<<<<<< HEAD
-        "Failed to load metadata for table: functional.unsupported_partition_types");
-=======
         "Failed to load metadata for table: 'functional.unsupported_partition_types'");
->>>>>>> fec66694
 
     // Try with hbase
     AnalyzesOk("describe functional_hbase.allcomplextypes");
