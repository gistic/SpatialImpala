--- conflicted
+++ resolved
@@ -16,12 +16,7 @@
 
 import java.util.Set;
 
-<<<<<<< HEAD
-import junit.framework.Assert;
-
-=======
 import org.junit.Assert;
->>>>>>> fec66694
 import org.junit.Test;
 
 import com.cloudera.impala.authorization.AuthorizationConfig;
@@ -52,11 +47,7 @@
     // Select from a view. Expect to get 3 events back - one for the view and two
     // for the underlying objects that the view accesses.
     accessEvents = AnalyzeAccessEvents("select * from functional.view_view");
-<<<<<<< HEAD
-    Assert.assertEquals(accessEvents, Lists.newArrayList(
-=======
-    Assert.assertEquals(accessEvents, Sets.newHashSet(
->>>>>>> fec66694
+    Assert.assertEquals(accessEvents, Sets.newHashSet(
         new TAccessEvent("functional.view_view", TCatalogObjectType.VIEW, "SELECT"),
         new TAccessEvent("functional.alltypes_view", TCatalogObjectType.VIEW, "SELECT"),
         new TAccessEvent("functional.alltypes", TCatalogObjectType.TABLE, "SELECT")
@@ -122,11 +113,7 @@
     // With clause view referencing a catalog view.
     accessEvents = AnalyzeAccessEvents(
         "with t as (select * from functional.alltypes_view) select * from t");
-<<<<<<< HEAD
-    Assert.assertEquals(accessEvents, Lists.newArrayList(
-=======
-    Assert.assertEquals(accessEvents, Sets.newHashSet(
->>>>>>> fec66694
+    Assert.assertEquals(accessEvents, Sets.newHashSet(
         new TAccessEvent(
             "functional.alltypes_view", TCatalogObjectType.VIEW, "SELECT"),
         new TAccessEvent("functional.alltypes", TCatalogObjectType.TABLE, "SELECT")));
@@ -138,19 +125,11 @@
     // Even though the with-clause view isn't selected an access event is generated.
     accessEvents = AnalyzeAccessEvents(
         "with t as (select * from functional.alltypes) select 'abc'");
-<<<<<<< HEAD
-    Assert.assertEquals(accessEvents, Lists.newArrayList(new TAccessEvent(
+    Assert.assertEquals(accessEvents, Sets.newHashSet(new TAccessEvent(
         "functional.alltypes", TCatalogObjectType.TABLE, "SELECT")));
     accessEvents = AnalyzeAccessEvents("with t as (select * from functional.alltypes) " +
         "select * from functional_seq.alltypes");
-    Assert.assertEquals(accessEvents, Lists.newArrayList(
-=======
-    Assert.assertEquals(accessEvents, Sets.newHashSet(new TAccessEvent(
-        "functional.alltypes", TCatalogObjectType.TABLE, "SELECT")));
-    accessEvents = AnalyzeAccessEvents("with t as (select * from functional.alltypes) " +
-        "select * from functional_seq.alltypes");
-    Assert.assertEquals(accessEvents, Sets.newHashSet(
->>>>>>> fec66694
+    Assert.assertEquals(accessEvents, Sets.newHashSet(
         new TAccessEvent("functional.alltypes", TCatalogObjectType.TABLE, "SELECT"),
         new TAccessEvent(
             "functional_seq.alltypes", TCatalogObjectType.TABLE, "SELECT")));
@@ -198,11 +177,7 @@
 
     accessEvents = AnalyzeAccessEvents("create table tpch.new_table like parquet "
         + "'/test-warehouse/schemas/zipcode_incomes.parquet'");
-<<<<<<< HEAD
-    Assert.assertEquals(accessEvents, Lists.newArrayList(
-=======
-    Assert.assertEquals(accessEvents, Sets.newHashSet(
->>>>>>> fec66694
+    Assert.assertEquals(accessEvents, Sets.newHashSet(
         new TAccessEvent("tpch.new_table", TCatalogObjectType.TABLE, "CREATE")));
   }
 
@@ -290,14 +265,6 @@
   }
 
   @Test
-<<<<<<< HEAD
-  public void TestDropStats() throws AnalysisException, AuthorizationException {
-    List<TAccessEvent> accessEvents = AnalyzeAccessEvents(
-        "DROP STATS functional_seq_snap.alltypes");
-    Assert.assertEquals(accessEvents, Lists.newArrayList(
-        new TAccessEvent(
-            "functional_seq_snap.alltypes", TCatalogObjectType.TABLE, "ALTER")));
-=======
   public void TestDescribeDb() throws AuthorizationException, AnalysisException {
     Set<TAccessEvent> accessEvents =
         AnalyzeAccessEvents("describe database default");
@@ -307,7 +274,6 @@
     accessEvents = AnalyzeAccessEvents("describe database extended default");
     Assert.assertEquals(accessEvents, Sets.newHashSet(new TAccessEvent(
         "default", TCatalogObjectType.DATABASE, "VIEW_METADATA")));
->>>>>>> fec66694
   }
 
   @Test
@@ -335,15 +301,9 @@
   public void TestShow() throws AnalysisException, AuthorizationException{
     String[] statsQuals = new String[]{ "partitions", "table stats", "column stats" };
     for (String qual: statsQuals) {
-<<<<<<< HEAD
-      List<TAccessEvent> accessEvents =
-          AnalyzeAccessEvents(String.format("show %s functional.alltypes", qual));
-      Assert.assertEquals(accessEvents, Lists.newArrayList(new TAccessEvent(
-=======
       Set<TAccessEvent> accessEvents =
           AnalyzeAccessEvents(String.format("show %s functional.alltypes", qual));
       Assert.assertEquals(accessEvents, Sets.newHashSet(new TAccessEvent(
->>>>>>> fec66694
           "functional.alltypes", TCatalogObjectType.TABLE, "VIEW_METADATA")));
     }
   }
@@ -374,18 +334,6 @@
         "server1", "/does/not/exist", "");
     ImpaladCatalog catalog = new ImpaladTestCatalog(config);
     Frontend fe = new Frontend(config, catalog);
-<<<<<<< HEAD
-    Analyzer analyzer = new Analyzer(catalog, TestUtils.createQueryContext(), config);
-
-    // We should get an audit event even when an authorization failure occurs.
-    try {
-      ParseNode node = ParsesOk("create table foo_does_not_exist(i int)");
-      node.analyze(analyzer);
-      analyzer.authorize(fe.getAuthzChecker());
-      Assert.fail("Expected AuthorizationException");
-    } catch (AuthorizationException e) {
-      Assert.assertEquals(1, analyzer.getAccessEvents().size());
-=======
     AnalysisContext analysisContext =
         new AnalysisContext(catalog, TestUtils.createQueryContext(), config);
     // We should get an audit event even when an authorization failure occurs.
@@ -395,7 +343,6 @@
       Assert.fail("Expected AuthorizationException");
     } catch (AuthorizationException e) {
       Assert.assertEquals(1, analysisContext.getAnalyzer().getAccessEvents().size());
->>>>>>> fec66694
     }
   }
 
