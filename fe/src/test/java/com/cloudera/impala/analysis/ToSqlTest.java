--- conflicted
+++ resolved
@@ -111,34 +111,6 @@
     if (dim >= testDims.length) {
       testToSql(String.format(sql, testVector), String.format(expectedSql, testVector));
       return;
-<<<<<<< HEAD
-    }
-    for (String s: testDims[dim]) {
-      testVector[dim] = s;
-      runTestTemplate(sql, expectedSql, dim + 1, testVector, testDims);
-    }
-  }
-
-  @Test
-  public void selectListTest() {
-    testToSql("select 1234, 1234.0, 1234.0 + 1, 1234.0 + 1.0, 1 + 1, \"abc\" " +
-        "from functional.alltypes",
-        "SELECT 1234, 1234.0, 1234.0 + 1, 1234.0 + 1.0, 1 + 1, 'abc' " +
-        "FROM functional.alltypes");
-    // Test aliases.
-    testToSql("select 1234 i, 1234.0 as j, (1234.0 + 1) k, (1234.0 + 1.0) as l " +
-        "from functional.alltypes",
-        "SELECT 1234 i, 1234.0 j, (1234.0 + 1) k, (1234.0 + 1.0) l " +
-        "FROM functional.alltypes");
-    // Test select without from.
-    testToSql("select 1234 i, 1234.0 as j, (1234.0 + 1) k, (1234.0 + 1.0) as l",
-        "SELECT 1234 i, 1234.0 j, (1234.0 + 1) k, (1234.0 + 1.0) l");
-    // Test select without from.
-    testToSql("select null, 1234 < 5678, 1234.0 < 5678.0, 1234 < null " +
-        "from functional.alltypes",
-        "SELECT NULL, 1234 < 5678, 1234.0 < 5678.0, 1234 < NULL " +
-        "FROM functional.alltypes");
-=======
     }
     for (String s: testDims[dim]) {
       testVector[dim] = s;
@@ -307,69 +279,19 @@
             childColumn, childTable), tbl,
         String.format("SELECT %s FROM %s.%s, functional.allcomplextypes",
             childColumn, tbl.toSql(), childTable));
->>>>>>> fec66694
   }
 
   @Test
   public void TestTableAliases() throws AnalysisException {
     String[] tables = new String[] { "alltypes", "alltypes_view" };
     String[] columns = new String[] { "int_col", "*" };
-<<<<<<< HEAD
-
-    for (String tbl: tables) {
-      for (String col: columns) {
-        // Test implicit table aliases with unqualified table/view name.
-        // Unqualified table/view name is fully qualified in toSql().
-        // Regression tests for IMPALA-962.
-        testToSql(String.format("select %s from %s", col, tbl), "functional",
-            String.format("SELECT %s FROM functional.%s", col, tbl));
-        testToSql(String.format("select %s.%s from %s", tbl, col, tbl), "functional",
-            String.format("SELECT %s.%s FROM functional.%s", tbl, col, tbl));
-        testToSql(String.format("select functional.%s.%s from %s", tbl, col, tbl),
-            "functional",
-            String.format("SELECT functional.%s.%s FROM functional.%s", tbl, col, tbl));
-
-        // Test implicit table aliases with fully-qualified table/view name.
-        testToSql(String.format("select %s from functional.%s", col, tbl),
-            String.format("SELECT %s FROM functional.%s", col, tbl));
-        testToSql(String.format("select %s.%s from functional.%s", tbl, col, tbl),
-            String.format("SELECT %s.%s FROM functional.%s", tbl, col, tbl));
-        testToSql(String.format("select functional.%s.%s from functional.%s",
-            tbl, col, tbl),
-            String.format("SELECT functional.%s.%s FROM functional.%s", tbl, col, tbl));
-
-        // Explicit table alias.
-        testToSql(String.format("select %s from functional.%s a", col, tbl),
-            String.format("SELECT %s FROM functional.%s a", col, tbl));
-        testToSql(String.format("select a.%s from functional.%s a", col, tbl),
-            String.format("SELECT a.%s FROM functional.%s a", col, tbl));
-      }
-    }
-
-    for (String t1: tables) {
-      for (String t2: tables) {
-        if (t1 == t2) continue;
-        for (String col: columns) {
-          // Multiple implicit fully-qualified aliases work.
-          testToSql(String.format(
-              "select functional.%s.%s, functional.%s.%s " +
-                  "from functional.%s, functional.%s", t1, col, t2, col, t1, t2),
-              String.format("SELECT functional.%s.%s, functional.%s.%s " +
-                  "FROM functional.%s, functional.%s", t1, col, t2, col, t1, t2));
-        }
-      }
-    }
-=======
     testAllTableAliases(tables, columns);
->>>>>>> fec66694
 
     // Unqualified '*' is not ambiguous.
     testToSql("select * from functional.alltypes " +
         "cross join functional_parquet.alltypes",
         "SELECT * FROM functional.alltypes CROSS JOIN functional_parquet.alltypes");
   }
-<<<<<<< HEAD
-=======
 
   @Test
   public void TestStructFields() throws AnalysisException {
@@ -410,7 +332,6 @@
     testChildTableRefs("int_map_col", Path.MAP_KEY_FIELD_NAME);
     testChildTableRefs("complex_nested_struct_col.f2.f12", "f21");
   }
->>>>>>> fec66694
 
   /**
    * Tests quoting of identifiers for view compatibility with Hive,
@@ -750,8 +671,6 @@
         "(SELECT id, string_col FROM functional.alltypes) t1, " +
         "(SELECT id, float_col FROM functional.alltypes) t2 " +
         "WHERE t1.id = t2.id AND t1.string_col = 'abc' AND t2.float_col < 10");
-<<<<<<< HEAD
-=======
 
     // Test inline views with correlated table refs. Implicit alias only.
     testToSql(
@@ -785,7 +704,6 @@
         "WITH w AS (SELECT c FROM functional.allcomplextypes t, " +
         "(SELECT count(a1.key) c FROM t.array_map_col a1) v1) " +
         "SELECT * FROM w");
->>>>>>> fec66694
   }
 
   /**
@@ -856,8 +774,6 @@
     // WITH clause in select stmt.
     testToSql("with t as (select * from functional.alltypes) select * from t",
         "WITH t AS (SELECT * FROM functional.alltypes) SELECT * FROM t");
-<<<<<<< HEAD
-=======
     testToSql("with t(c1) as (select * from functional.alltypes) select * from t",
         "WITH t(c1) AS (SELECT * FROM functional.alltypes) SELECT * FROM t");
     testToSql("with t(`table`, col, `create`) as (select * from functional.alltypes) " +
@@ -866,7 +782,6 @@
         "SELECT * FROM t");
     testToSql("with t(c1, c2) as (select * from functional.alltypes) select * from t",
         "WITH t(c1, c2) AS (SELECT * FROM functional.alltypes) SELECT * FROM t");
->>>>>>> fec66694
     testToSql("with t as (select sum(int_col) over(partition by tinyint_col, " +
         "bool_col order by float_col rows between unbounded preceding and " +
         "current row) as x from functional.alltypes) " +
