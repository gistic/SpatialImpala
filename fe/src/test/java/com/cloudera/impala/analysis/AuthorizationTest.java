--- conflicted
+++ resolved
@@ -26,16 +26,10 @@
 import org.apache.hive.service.cli.thrift.TGetColumnsReq;
 import org.apache.hive.service.cli.thrift.TGetSchemasReq;
 import org.apache.hive.service.cli.thrift.TGetTablesReq;
-<<<<<<< HEAD
-import org.apache.sentry.provider.file.LocalGroupResourceAuthorizationProvider;
-import org.apache.sentry.provider.file.ResourceAuthorizationProvider;
-import org.junit.After;
-=======
 import org.apache.sentry.provider.common.ResourceAuthorizationProvider;
 import org.apache.sentry.provider.file.LocalGroupResourceAuthorizationProvider;
 import org.junit.After;
 import org.junit.Assert;
->>>>>>> fec66694
 import org.junit.Test;
 import org.junit.runner.RunWith;
 import org.junit.runners.Parameterized;
@@ -112,24 +106,17 @@
   // service.
   @Parameters
   public static Collection testVectors() {
-<<<<<<< HEAD
-    return Arrays.asList(new Object[][] {{AUTHZ_POLICY_FILE}});
-=======
     return Arrays.asList(new Object[][] {{null}, {AUTHZ_POLICY_FILE}});
->>>>>>> fec66694
   }
 
   public AuthorizationTest(String policyFile) throws Exception {
     authzConfig_ = AuthorizationConfig.createHadoopGroupAuthConfig("server1", policyFile,
         System.getenv("IMPALA_HOME") + "/fe/src/test/resources/sentry-site.xml");
     authzConfig_.validateConfig();
-<<<<<<< HEAD
-=======
     if (!isSetup_ && policyFile == null) {
       setup();
       isSetup_ = true;
     }
->>>>>>> fec66694
     catalog_ = new ImpaladTestCatalog(authzConfig_);
     queryCtx_ = TestUtils.createQueryContext(Catalog.DEFAULT_DB, USER.getName());
     analysisContext_ = new AnalysisContext(catalog_, queryCtx_, authzConfig_);
@@ -262,8 +249,6 @@
     privilege.setServer_name("server1");
     privilege.setDb_name("functional_seq_snap");
     sentryService.grantRolePrivilege(USER, roleName, privilege);
-<<<<<<< HEAD
-=======
 
     // select_column_level_functional
     roleName = "select_column_level_functional";
@@ -359,7 +344,6 @@
       privileges.add(priv);
     }
     sentryService.grantRolePrivileges(USER, roleName, privileges);
->>>>>>> fec66694
   }
 
   @After
@@ -669,8 +653,6 @@
     AuthzError("explain select a.id from functional.view_view a "
         + "join functional.complex_view b ON (a.id = b.id)",
         "User '%s' does not have privileges to EXPLAIN this statement.");
-<<<<<<< HEAD
-=======
 
     // User has SELECT privileges on all referenced columns
     AuthzOk("explain select * from functional.alltypestiny");
@@ -678,7 +660,6 @@
     // User doesn't have SELECT privileges on all referenced columns
     AuthzError("explain select * from functional.alltypessmall", "User '%s' " +
         "does not have privileges to execute 'SELECT' on: functional.alltypessmall");
->>>>>>> fec66694
   }
 
   @Test
@@ -733,15 +714,12 @@
         "User '%s' does not have privileges to access: functional.alltypessmall");
     AuthzError("refresh functional.alltypes_view",
         "User '%s' does not have privileges to access: functional.alltypes_view");
-<<<<<<< HEAD
-=======
     // Only column-level privileges on the table
     AuthzError("invalidate metadata functional.alltypestiny", "User '%s' does not " +
         "have privileges to access: functional.alltypestiny");
     // Only column-level privileges on the table
     AuthzError("refresh functional.alltypestiny", "User '%s' does not have " +
         "privileges to access: functional.alltypestiny");
->>>>>>> fec66694
 
     AuthzError("invalidate metadata",
         "User '%s' does not have privileges to access: server");
@@ -830,8 +808,6 @@
         + "'hdfs://localhost:20500/test-warehouse/alltypes'",
         "User '%s' does not have privileges to access: "
         + "hdfs://localhost:20500/test-warehouse/alltypes");
-<<<<<<< HEAD
-=======
 
     // Sufficient column-level privileges in the source table
     AuthzOk("create table tpch.new_table as select id, int_col from " +
@@ -846,7 +822,6 @@
     // source table
     AuthzError("create table tpch_rc.new_tbl as select * from functional.alltypestiny",
         "User '%s' does not have privileges to execute 'CREATE' on: tpch_rc.new_tbl");
->>>>>>> fec66694
   }
 
   @Test
@@ -894,14 +869,6 @@
     AuthzError("create view nodb.alltypes as select * from functional.alltypesagg",
         "User '%s' does not have privileges to execute 'CREATE' on: " +
         "nodb.alltypes");
-<<<<<<< HEAD
-
-    AuthzError("create view _impala_builtins.new_view as "
-        + "select * from functional.alltypesagg",
-        "Cannot modify system database.");
-  }
-
-=======
 
     AuthzError("create view _impala_builtins.new_view as "
         + "select * from functional.alltypesagg",
@@ -918,7 +885,6 @@
         "not have privileges to execute 'SELECT' on: functional.alltypessmall");
   }
 
->>>>>>> fec66694
   @Test
   public void TestCreateDatabase() throws ImpalaException {
     // Database already exists (no permissions).
@@ -1003,13 +969,10 @@
         "User '%s' does not have privileges to execute 'DROP' on: nodb");
     AuthzError("drop database if exists nodb",
         "User '%s' does not have privileges to execute 'DROP' on: nodb");
-<<<<<<< HEAD
-=======
     AuthzError("drop database if exists nodb cascade",
         "User '%s' does not have privileges to execute 'DROP' on: nodb");
     AuthzError("drop database if exists nodb restrict",
         "User '%s' does not have privileges to execute 'DROP' on: nodb");
->>>>>>> fec66694
 
     AuthzError("drop database _impala_builtins",
         "Cannot modify system database.");
@@ -1123,18 +1086,9 @@
     AuthzOk("ALTER TABLE functional_seq_snap.alltypes PARTITION(year=2009, month=1) " +
         "SET LOCATION 'hdfs://localhost:20500/test-warehouse/new_table'");
 
-<<<<<<< HEAD
-    try {
-      AuthzOk("ALTER TABLE functional_seq_snap.alltypes SET CACHED IN 'testPool'");
-      fail("Expected AnalysisException");
-    } catch (AnalysisException e) {
-      Assert.assertEquals(e.getMessage(), "HDFS caching is not supported on CDH4");
-    }
-=======
     AuthzOk("ALTER TABLE functional_seq_snap.alltypes SET CACHED IN 'testPool'");
     AuthzOk("ALTER TABLE functional_seq_snap.alltypes RECOVER PARTITIONS");
 
->>>>>>> fec66694
 
     // Alter table and set location to a path the user does not have access to.
     AuthzError("ALTER TABLE functional_seq_snap.alltypes SET LOCATION " +
@@ -1335,17 +1289,6 @@
     // Insufficient privileges on db.
     AuthzError("describe database functional_rc",
         "User '%s' does not have privileges to access: functional_rc");
-  }
-
-  @Test
-  public void TestDropStats() throws AnalysisException, AuthorizationException {
-    AuthzOk("drop stats functional_seq_snap.alltypes");
-
-    AuthzError("drop stats functional.alltypes",
-        "User '%s' does not have privileges to execute 'ALTER' on: functional.alltypes");
-    AuthzError("drop stats functional.alltypesagg",
-        "User '%s' does not have privileges to execute 'ALTER' on: " +
-        "functional.alltypesagg");
   }
 
   @Test
@@ -1551,17 +1494,6 @@
     // Get all tables
     req.get_tables_req.setTableName("%");
     TResultSet resp = fe_.execHiveServer2MetadataOp(req);
-<<<<<<< HEAD
-    assertEquals(4, resp.rows.size());
-    assertEquals("alltypes",
-        resp.rows.get(0).colVals.get(2).string_val.toLowerCase());
-    assertEquals(
-        "alltypesagg", resp.rows.get(1).colVals.get(2).string_val.toLowerCase());
-    assertEquals(
-        "complex_view", resp.rows.get(2).colVals.get(2).string_val.toLowerCase());
-    assertEquals(
-        "view_view", resp.rows.get(3).colVals.get(2).string_val.toLowerCase());
-=======
     assertEquals(7, resp.rows.size());
     assertEquals("allcomplextypes",
         resp.rows.get(0).colVals.get(2).string_val.toLowerCase());
@@ -1581,7 +1513,6 @@
     req.get_tables_req.setTableName("%");
     resp = fe_.execHiveServer2MetadataOp(req);
     assertEquals(11, resp.rows.size());
->>>>>>> fec66694
   }
 
   @Test
@@ -1708,10 +1639,6 @@
     if (authzConfig_.isFileBasedPolicy()) return;
 
     // Admin should be able to do everything
-<<<<<<< HEAD
-
-=======
->>>>>>> fec66694
     SentryPolicyService sentryService =
         new SentryPolicyService(authzConfig_.getSentryConfig());
     try {
@@ -1887,10 +1814,7 @@
   @Test
   public void TestLocalGroupPolicyProvider() throws AnalysisException,
       AuthorizationException {
-<<<<<<< HEAD
-=======
     if (!authzConfig_.isFileBasedPolicy()) return;
->>>>>>> fec66694
     // Use an authorization configuration that uses the
     // LocalGroupResourceAuthorizationProvider.
     AuthorizationConfig authzConfig = new AuthorizationConfig("server1",
@@ -1954,11 +1878,7 @@
   private static void AuthzOk(Frontend fe, AnalysisContext context, String stmt)
       throws AuthorizationException, AnalysisException {
     context.analyze(stmt);
-<<<<<<< HEAD
-    context.getAnalyzer().authorize(fe.getAuthzChecker());
-=======
     context.authorize(fe.getAuthzChecker());
->>>>>>> fec66694
   }
 
   /**
@@ -1982,11 +1902,7 @@
       try {
         analysisContext.analyze(stmt);
       } finally {
-<<<<<<< HEAD
-        analysisContext.getAnalyzer().authorize(fe.getAuthzChecker());
-=======
         analysisContext.authorize(fe.getAuthzChecker());
->>>>>>> fec66694
       }
     } catch (AuthorizationException e) {
       // Insert the username into the error.
