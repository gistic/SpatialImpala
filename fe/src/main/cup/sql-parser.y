--- conflicted
+++ resolved
@@ -247,36 +247,20 @@
   KW_EXISTS, KW_EXPLAIN, KW_EXTENDED, KW_EXTERNAL, KW_FALSE, KW_FIELDS,
   KW_FILEFORMAT, KW_FILES, KW_FINALIZE_FN,
   KW_FIRST, KW_FLOAT, KW_FOLLOWING, KW_FOR, KW_FORMAT, KW_FORMATTED, KW_FROM, KW_FULL,
-<<<<<<< HEAD
-  KW_FUNCTION, KW_FUNCTIONS, KW_GRANT, KW_GROUP, KW_HAVING, KW_IF, KW_IN, KW_INIT_FN,
-  KW_INNER, KW_INPATH, KW_INSERT, KW_INSIDE, KW_INT, KW_INTERMEDIATE, KW_INTERVAL, KW_INTO,
-  KW_INVALIDATE, KW_IS, KW_JOIN, KW_KNN, KW_LAST, KW_LEFT, KW_LIKE, KW_LIMIT, KW_LINES, KW_LINESTRING, KW_LINE, KW_LOAD,
-  KW_LOCATION, KW_MAP, KW_MERGE_FN, KW_METADATA, KW_NOT, KW_NULL, KW_NULLS, KW_OFFSET,
-  KW_ON, KW_OR, KW_ORDER, KW_OUTER, KW_OVER, KW_OVERLAPS, KW_OVERWRITE, KW_PARQUET, KW_PARQUETFILE,
-  KW_PARTITION, KW_PARTITIONED, KW_PARTITIONS, KW_POINT, KW_POINTS, KW_POLYGON, KW_PRECEDING,
-  KW_PREPARE_FN, KW_PRODUCED, KW_RANGE, KW_RCFILE, KW_RECTANGLE, KW_REFRESH, KW_REGEXP, KW_RENAME,
-  KW_REPLACE, KW_RETURNS, KW_REVOKE, KW_RIGHT, KW_RLIKE, KW_ROLE, KW_ROLES, KW_ROW,
-  KW_ROWS, KW_RTREE, KW_SCHEMA, KW_SCHEMAS, KW_SELECT, KW_SEMI, KW_SEQUENCEFILE, KW_SERDEPROPERTIES,
-  KW_SERIALIZE_FN, KW_SET, KW_SHOW, KW_SMALLINT, KW_STORED, KW_STRAIGHT_JOIN,
-  KW_STRING, KW_STRUCT, KW_SYMBOL, KW_TABLE, KW_TABLES, KW_TBLPROPERTIES, KW_TERMINATED,
-  KW_TEXTFILE, KW_THEN,
-  KW_TIMESTAMP, KW_TINYINT, KW_STATS, KW_TO, KW_TRUE, KW_UNBOUNDED, KW_UNCACHED,
-=======
   KW_FUNCTION, KW_FUNCTIONS, KW_GRANT, KW_GROUP, KW_HAVING, KW_IF, KW_IN, KW_INCREMENTAL,
-  KW_INIT_FN, KW_INNER, KW_INPATH, KW_INSERT, KW_INT, KW_INTERMEDIATE, KW_INTERVAL,
-  KW_INTO, KW_INVALIDATE, KW_IS, KW_JOIN, KW_LAST, KW_LEFT, KW_LIKE, KW_LIMIT, KW_LINES,
+  KW_INIT_FN, KW_INNER, KW_INPATH, KW_INSERT, KW_INSIDE, KW_INT, KW_INTERMEDIATE, KW_INTERVAL,
+  KW_INTO, KW_INVALIDATE, KW_IS, KW_JOIN, KW_KNN, KW_LAST, KW_LEFT, KW_LIKE, KW_LIMIT, KW_LINES, KW_LINESTRING, KW_LINE,
   KW_LOAD, KW_LOCATION, KW_MAP, KW_MERGE_FN, KW_METADATA, KW_NOT, KW_NULL, KW_NULLS,
-  KW_OFFSET, KW_ON, KW_OR, KW_ORDER, KW_OUTER, KW_OVER, KW_OVERWRITE, KW_PARQUET,
-  KW_PARQUETFILE, KW_PARTITION, KW_PARTITIONED, KW_PARTITIONS, KW_PRECEDING,
-  KW_PREPARE_FN, KW_PRODUCED, KW_PURGE, KW_RANGE, KW_RCFILE, KW_RECOVER, KW_REFRESH,
+  KW_OFFSET, KW_ON, KW_OR, KW_ORDER, KW_OUTER, KW_OVER, KW_OVERLAPS, KW_OVERWRITE, KW_PARQUET,
+  KW_PARQUETFILE, KW_PARTITION, KW_PARTITIONED, KW_PARTITIONS, KW_POINT, KW_POINTS, KW_POLYGON, KW_PRECEDING,
+  KW_PREPARE_FN, KW_PRODUCED, KW_PURGE, KW_RANGE, KW_RCFILE, KW_RECTANGLE, KW_RECOVER, KW_REFRESH,
   KW_REGEXP, KW_RENAME, KW_REPLACE, KW_REPLICATION, KW_RESTRICT, KW_RETURNS,
   KW_REVOKE, KW_RIGHT, KW_RLIKE, KW_ROLE,
-  KW_ROLES, KW_ROW, KW_ROWS, KW_SCHEMA, KW_SCHEMAS, KW_SELECT, KW_SEMI, KW_SEQUENCEFILE,
+  KW_ROLES, KW_ROW, KW_ROWS, KW_RTREE, KW_SCHEMA, KW_SCHEMAS, KW_SELECT, KW_SEMI, KW_SEQUENCEFILE,
   KW_SERDEPROPERTIES, KW_SERIALIZE_FN, KW_SET, KW_SHOW, KW_SMALLINT, KW_STORED,
   KW_STRAIGHT_JOIN, KW_STRING, KW_STRUCT, KW_SYMBOL, KW_TABLE, KW_TABLES,
   KW_TBLPROPERTIES, KW_TERMINATED, KW_TEXTFILE, KW_THEN, KW_TIMESTAMP,
   KW_TINYINT, KW_TRUNCATE, KW_STATS, KW_TO, KW_TRUE, KW_UNBOUNDED, KW_UNCACHED,
->>>>>>> fc276fe1
   KW_UNION, KW_UPDATE_FN, KW_USE, KW_USING,
   KW_VALUES, KW_VARCHAR, KW_VIEW, KW_WHEN, KW_WHERE, KW_WITH, KW_WITHDIST, KW_WITHK;
 
@@ -607,13 +591,14 @@
   {: RESULT = grant_privilege; :}
   | revoke_privilege_stmt:revoke_privilege
   {: RESULT = revoke_privilege; :}
-<<<<<<< HEAD
   | spatial_point_inclusion_stmt:spatial_point_inclusion
   {: RESULT = spatial_point_inclusion; :}
   | spatial_knn_stmt:spatial_knn
   {: RESULT = spatial_knn; :}
   | spatial_join_stmt:spatial_join
   {: RESULT = spatial_join; :}
+  | stmt:s SEMICOLON
+  {: RESULT = s; :}
   ;
 
 spatial_point_inclusion_stmt ::=
@@ -664,10 +649,6 @@
   {: RESULT = new NumericLiteral(l); :}
   | DECIMAL_LITERAL:l
   {: RESULT = new NumericLiteral(l); :}
-=======
-  | stmt:s SEMICOLON
-  {: RESULT = s; :}
->>>>>>> fc276fe1
   ;
 
 load_stmt ::=
@@ -2555,14 +2536,14 @@
   ;
   
 range_query_predicate ::=
-  KW_INSIDE LPAREN column_ref:col1 COMMA rectangle:rect RPAREN
+  KW_INSIDE LPAREN slot_ref:col1 COMMA rectangle:rect RPAREN
   {: RESULT = new RangeQueryPredicate(rect, col1); :}
-  | KW_INSIDE LPAREN column_ref:col1 COMMA column_ref:col2 COMMA rectangle:rect RPAREN
+  | KW_INSIDE LPAREN slot_ref:col1 COMMA slot_ref:col2 COMMA rectangle:rect RPAREN
   {: RESULT = new RangeQueryPredicate(rect, col1, col2); :}
   ;
 
 overlaps_predicate ::=
-  KW_OVERLAPS LPAREN column_ref:col1 COMMA column_ref:col2 RPAREN
+  KW_OVERLAPS LPAREN slot_ref:col1 COMMA slot_ref:col2 RPAREN
   {: RESULT = new OverlapQueryPredicate(col1, col2); :}
   ;
 
