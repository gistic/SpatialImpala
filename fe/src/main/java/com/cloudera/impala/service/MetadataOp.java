--- conflicted
+++ resolved
@@ -284,32 +284,13 @@
           }
           if (table == null) continue;
 
-<<<<<<< HEAD
-          Table table = null;
-          try {
-            table = catalog.getTable(dbName, tabName);
-          } catch (TableLoadingException e) {
-            // Ignore exception (this table will be skipped).
-          }
-          if (table == null) continue;
-
-=======
           List<Column> columns = Lists.newArrayList();
->>>>>>> fec66694
           // If the table is not yet loaded, the columns will be unknown. Add it
           // to the set of missing tables.
           if (!table.isLoaded()) {
             result.missingTbls.add(new TableName(dbName, tabName));
           } else {
-<<<<<<< HEAD
-            for (Column column: table.getColumns()) {
-              String colName = column.getName();
-              if (!columnPattern.matches(colName)) continue;
-              columns.add(column);
-            }
-=======
             columns.addAll(fe.getColumns(table, columnPattern, user));
->>>>>>> fec66694
           }
           tablesColumnsList.add(columns);
         }
@@ -364,11 +345,8 @@
         for (int k = 0; k < dbsMetadata.columns.get(i).get(j).size(); ++k) {
           Column column = dbsMetadata.columns.get(i).get(j).get(k);
           Type colType = column.getType();
-<<<<<<< HEAD
-=======
           String colTypeName = getHs2MetadataTypeName(colType);
 
->>>>>>> fec66694
           TResultRow row = new TResultRow();
           row.colVals = Lists.newArrayList();
           row.colVals.add(NULL_COL_VAL); // TABLE_CAT
@@ -376,12 +354,7 @@
           row.colVals.add(createTColumnValue(tabName)); // TABLE_NAME
           row.colVals.add(createTColumnValue(column.getName())); // COLUMN_NAME
           row.colVals.add(createTColumnValue(colType.getJavaSqlType())); // DATA_TYPE
-<<<<<<< HEAD
-          row.colVals.add(
-              createTColumnValue(colType.getPrimitiveType().name())); // TYPE_NAME
-=======
           row.colVals.add(createTColumnValue(colTypeName)); // TYPE_NAME
->>>>>>> fec66694
           row.colVals.add(createTColumnValue(colType.getColumnSize())); // COLUMN_SIZE
           row.colVals.add(NULL_COL_VAL); // BUFFER_LENGTH, unused
           // DECIMAL_DIGITS
