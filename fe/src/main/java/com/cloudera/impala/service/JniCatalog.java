// Copyright 2012 Cloudera Inc.
//
// Licensed under the Apache License, Version 2.0 (the "License");
// you may not use this file except in compliance with the License.
// You may obtain a copy of the License at
//
// http://www.apache.org/licenses/LICENSE-2.0
//
// Unless required by applicable law or agreed to in writing, software
// distributed under the License is distributed on an "AS IS" BASIS,
// WITHOUT WARRANTIES OR CONDITIONS OF ANY KIND, either express or implied.
// See the License for the specific language governing permissions and
// limitations under the License.

package com.cloudera.impala.service;

import java.util.ArrayList;
import java.util.List;
import java.util.UUID;

import org.apache.thrift.TException;
import org.apache.thrift.TSerializer;
import org.apache.thrift.protocol.TBinaryProtocol;
import org.slf4j.Logger;
import org.slf4j.LoggerFactory;

import com.cloudera.impala.authorization.SentryConfig;
import com.cloudera.impala.authorization.User;
import com.cloudera.impala.catalog.CatalogException;
import com.cloudera.impala.catalog.CatalogServiceCatalog;
import com.cloudera.impala.catalog.Function;
import com.cloudera.impala.common.ImpalaException;
import com.cloudera.impala.common.InternalException;
import com.cloudera.impala.common.JniUtil;
import com.cloudera.impala.thrift.TCatalogObject;
import com.cloudera.impala.thrift.TDdlExecRequest;
import com.cloudera.impala.thrift.TFunction;
import com.cloudera.impala.thrift.TGetAllCatalogObjectsResponse;
import com.cloudera.impala.thrift.TGetDbsParams;
import com.cloudera.impala.thrift.TGetDbsResult;
import com.cloudera.impala.thrift.TGetFunctionsRequest;
import com.cloudera.impala.thrift.TGetFunctionsResponse;
import com.cloudera.impala.thrift.TGetTablesParams;
import com.cloudera.impala.thrift.TGetTablesResult;
import com.cloudera.impala.thrift.TLogLevel;
import com.cloudera.impala.thrift.TPrioritizeLoadRequest;
import com.cloudera.impala.thrift.TResetMetadataRequest;
import com.cloudera.impala.thrift.TSentryAdminCheckRequest;
import com.cloudera.impala.thrift.TUniqueId;
import com.cloudera.impala.thrift.TUpdateCatalogRequest;
import com.cloudera.impala.util.GlogAppender;
import com.google.common.base.Preconditions;
import com.google.common.base.Strings;

/**
 * JNI-callable interface for the CatalogService. The main point is to serialize
 * and de-serialize thrift structures between C and Java parts of the CatalogService.
 */
public class JniCatalog {
  private final static Logger LOG = LoggerFactory.getLogger(JniCatalog.class);
  private final static TBinaryProtocol.Factory protocolFactory_ =
      new TBinaryProtocol.Factory();
  private final CatalogServiceCatalog catalog_;
  private final CatalogOpExecutor catalogOpExecutor_;

  // A unique identifier for this instance of the Catalog Service.
  private static final TUniqueId catalogServiceId_ = generateId();

  private static TUniqueId generateId() {
    UUID uuid = UUID.randomUUID();
    return new TUniqueId(uuid.getMostSignificantBits(), uuid.getLeastSignificantBits());
  }

  public JniCatalog(boolean loadInBackground, int numMetadataLoadingThreads,
      String sentryServiceConfig, int impalaLogLevel, int otherLogLevel)
      throws InternalException {
    Preconditions.checkArgument(numMetadataLoadingThreads > 0);
    // This trick saves having to pass a TLogLevel enum, which is an object and more
    // complex to pass through JNI.
    GlogAppender.Install(TLogLevel.values()[impalaLogLevel],
        TLogLevel.values()[otherLogLevel]);

    // Check if the Sentry Service is configured. If so, create a configuration object.
    SentryConfig sentryConfig = null;
    if (!Strings.isNullOrEmpty(sentryServiceConfig)) {
      sentryConfig = new SentryConfig(sentryServiceConfig);
      sentryConfig.loadConfig();
    }
<<<<<<< HEAD
=======
    LOG.info(JniUtil.getJavaVersion());

>>>>>>> fec66694
    catalog_ = new CatalogServiceCatalog(loadInBackground,
        numMetadataLoadingThreads, sentryConfig, getServiceId());
    try {
      catalog_.reset();
    } catch (CatalogException e) {
      LOG.error("Error initialializing Catalog. Please run 'invalidate metadata'", e);
    }
    catalogOpExecutor_ = new CatalogOpExecutor(catalog_);
  }

  public static TUniqueId getServiceId() { return catalogServiceId_; }

  /**
   * Gets all catalog objects
   */
  public byte[] getCatalogObjects(long from_version) throws ImpalaException, TException {
    TGetAllCatalogObjectsResponse resp =
        catalog_.getCatalogObjects(from_version);
    TSerializer serializer = new TSerializer(protocolFactory_);
    return serializer.serialize(resp);
  }

  /**
   * Gets the current catalog version.
   */
  public long getCatalogVersion() {
    return catalog_.getCatalogVersion();
  }

  /**
   * Executes the given DDL request and returns the result.
   */
  public byte[] execDdl(byte[] thriftDdlExecReq) throws ImpalaException {
    TDdlExecRequest params = new TDdlExecRequest();
    JniUtil.deserializeThrift(protocolFactory_, params, thriftDdlExecReq);
    TSerializer serializer = new TSerializer(protocolFactory_);
    try {
      return serializer.serialize(catalogOpExecutor_.execDdlRequest(params));
    } catch (TException e) {
      throw new InternalException(e.getMessage());
    }
  }

  /**
   * Execute a reset metadata statement. See comment in CatalogOpExecutor.java.
   */
  public byte[] resetMetadata(byte[] thriftResetMetadataReq)
      throws ImpalaException, TException {
    TResetMetadataRequest req = new TResetMetadataRequest();
    JniUtil.deserializeThrift(protocolFactory_, req, thriftResetMetadataReq);
    TSerializer serializer = new TSerializer(protocolFactory_);
    return serializer.serialize(catalogOpExecutor_.execResetMetadata(req));
  }

  /**
   * Returns a list of table names matching an optional pattern.
   * The argument is a serialized TGetTablesParams object.
   * The return type is a serialized TGetTablesResult object.
   */
  public byte[] getDbNames(byte[] thriftGetTablesParams) throws ImpalaException,
      TException {
    TGetDbsParams params = new TGetDbsParams();
    JniUtil.deserializeThrift(protocolFactory_, params, thriftGetTablesParams);
    TGetDbsResult result = new TGetDbsResult();
    result.setDbs(catalog_.getDbNames(null));
    TSerializer serializer = new TSerializer(protocolFactory_);
    return serializer.serialize(result);
  }

  /**
   * Returns a list of table names matching an optional pattern.
   * The argument is a serialized TGetTablesParams object.
   * The return type is a serialized TGetTablesResult object.
   */
  public byte[] getTableNames(byte[] thriftGetTablesParams) throws ImpalaException,
      TException {
    TGetTablesParams params = new TGetTablesParams();
    JniUtil.deserializeThrift(protocolFactory_, params, thriftGetTablesParams);
    List<String> tables = catalog_.getTableNames(params.db, params.pattern);
    TGetTablesResult result = new TGetTablesResult();
    result.setTables(tables);
    TSerializer serializer = new TSerializer(protocolFactory_);
    return serializer.serialize(result);
  }

  /**
   * Gets the thrift representation of a catalog object.
   */
  public byte[] getCatalogObject(byte[] thriftParams) throws ImpalaException,
      TException {
    TCatalogObject objectDescription = new TCatalogObject();
    JniUtil.deserializeThrift(protocolFactory_, objectDescription, thriftParams);
    TSerializer serializer = new TSerializer(protocolFactory_);
    return serializer.serialize(catalog_.getTCatalogObject(objectDescription));
  }

  /**
   * See comment in CatalogServiceCatalog.
   */
  public byte[] getFunctions(byte[] thriftParams) throws ImpalaException,
      TException {
    TGetFunctionsRequest request = new TGetFunctionsRequest();
    JniUtil.deserializeThrift(protocolFactory_, request, thriftParams);
    TSerializer serializer = new TSerializer(protocolFactory_);
    if (!request.isSetDb_name()) {
      throw new InternalException("Database name must be set in call to " +
          "getFunctions()");
    }

    // Get all the functions and convert them to their Thrift representation.
    List<Function> fns = catalog_.getFunctions(request.getDb_name());
    TGetFunctionsResponse response = new TGetFunctionsResponse();
    response.setFunctions(new ArrayList<TFunction>(fns.size()));
    for (Function fn: fns) {
      response.addToFunctions(fn.toThrift());
    }

    return serializer.serialize(response);
  }

  public void prioritizeLoad(byte[] thriftLoadReq) throws ImpalaException,
      TException  {
    TPrioritizeLoadRequest request = new TPrioritizeLoadRequest();
    JniUtil.deserializeThrift(protocolFactory_, request, thriftLoadReq);
    catalog_.prioritizeLoad(request.getObject_descs());
  }

  /**
   * Verifies whether the user is configured as an admin on the Sentry Service. Throws
   * an AuthorizationException if the user does not have admin privileges or if there
   * were errors communicating with the Sentry Service.
   */
  public void checkUserSentryAdmin(byte[] thriftReq) throws ImpalaException,
      TException  {
    TSentryAdminCheckRequest request = new TSentryAdminCheckRequest();
    JniUtil.deserializeThrift(protocolFactory_, request, thriftReq);
    catalog_.getSentryProxy().checkUserSentryAdmin(
        new User(request.getHeader().getRequesting_user()));
  }

  /**
   * Process any updates to the metastore required after a query executes.
   * The argument is a serialized TCatalogUpdate.
   */
  public byte[] updateCatalog(byte[] thriftUpdateCatalog) throws ImpalaException,
      TException  {
    TUpdateCatalogRequest request = new TUpdateCatalogRequest();
    JniUtil.deserializeThrift(protocolFactory_, request, thriftUpdateCatalog);
    TSerializer serializer = new TSerializer(protocolFactory_);
    return serializer.serialize(catalogOpExecutor_.updateCatalog(request));
  }
}<|MERGE_RESOLUTION|>--- conflicted
+++ resolved
@@ -86,11 +86,8 @@
       sentryConfig = new SentryConfig(sentryServiceConfig);
       sentryConfig.loadConfig();
     }
-<<<<<<< HEAD
-=======
     LOG.info(JniUtil.getJavaVersion());
 
->>>>>>> fec66694
     catalog_ = new CatalogServiceCatalog(loadInBackground,
         numMetadataLoadingThreads, sentryConfig, getServiceId());
     try {
