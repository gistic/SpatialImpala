--- conflicted
+++ resolved
@@ -72,16 +72,6 @@
       comment = msDb.getDescription();
     }
 
-<<<<<<< HEAD
-    // Get description of all the table's columns (includes partition columns).
-    for (Column column: table.getColumnsInHiveOrder()) {
-      TColumnValue colNameCol = new TColumnValue();
-      colNameCol.setString_val(column.getName());
-      TColumnValue dataTypeCol = new TColumnValue();
-      dataTypeCol.setString_val(column.getType().toSql().toLowerCase());
-      TColumnValue commentCol = new TColumnValue();
-      commentCol.setString_val(column.getComment() != null ? column.getComment() : "");
-=======
     TColumnValue dbNameCol = new TColumnValue();
     dbNameCol.setString_val(db.getName());
     TColumnValue dbLocationCol = new TColumnValue();
@@ -104,7 +94,6 @@
         privilegeMap.entrySet()) {
       TColumnValue title = new TColumnValue();
       title.setString_val("Privileges for " + privilegeEntry.getKey() + ": ");
->>>>>>> fec66694
       descResult.results.add(
           new TResultRow(Lists.newArrayList(title, EMPTY, EMPTY)));
       for (PrivilegeGrantInfo privilegeInfo: privilegeEntry.getValue()) {
