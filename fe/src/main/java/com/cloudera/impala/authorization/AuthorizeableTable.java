// Copyright 2013 Cloudera Inc.
//
// Licensed under the Apache License, Version 2.0 (the "License");
// you may not use this file except in compliance with the License.
// You may obtain a copy of the License at
//
// http://www.apache.org/licenses/LICENSE-2.0
//
// Unless required by applicable law or agreed to in writing, software
// distributed under the License is distributed on an "AS IS" BASIS,
// WITHOUT WARRANTIES OR CONDITIONS OF ANY KIND, either express or implied.
// See the License for the specific language governing permissions and
// limitations under the License.

package com.cloudera.impala.authorization;

import java.util.List;

import org.apache.sentry.core.model.db.DBModelAuthorizable;

import com.google.common.base.Preconditions;
import com.google.common.base.Strings;
import com.google.common.collect.Lists;

/**
 * Class used to authorize access to a table or view.
 * Even though Hive's spec includes an authorizable object 'view', we chose
 * to treat views the same way as tables for the sake of authorization.
 */
public class AuthorizeableTable extends Authorizeable {
  // Constant to represent privileges in the policy for "ANY" table in a
  // a database.
  public final static String ANY_TABLE_NAME =
      org.apache.sentry.core.model.db.AccessConstants.ALL;

  private final org.apache.sentry.core.model.db.Table table_;
  private final org.apache.sentry.core.model.db.Database database_;

  public AuthorizeableTable(String dbName, String tableName) {
    Preconditions.checkState(!Strings.isNullOrEmpty(tableName));
    Preconditions.checkState(!Strings.isNullOrEmpty(dbName));
    table_ = new org.apache.sentry.core.model.db.Table(tableName);
    database_ = new org.apache.sentry.core.model.db.Database(dbName);
  }

  @Override
  public List<DBModelAuthorizable> getHiveAuthorizeableHierarchy() {
    return Lists.newArrayList(database_, table_);
  }

  @Override
  public String getName() { return database_.getName() + "." + table_.getName(); }
<<<<<<< HEAD
  public String getDbName() { return database_.getName(); }
  public String getTblName() { return table_.getName(); }
=======

  @Override
  public String getDbName() { return database_.getName(); }
  public String getTblName() { return table_.getName(); }

  @Override
  public String getFullTableName() { return getName(); }
>>>>>>> fec66694
}<|MERGE_RESOLUTION|>--- conflicted
+++ resolved
@@ -50,10 +50,6 @@
 
   @Override
   public String getName() { return database_.getName() + "." + table_.getName(); }
-<<<<<<< HEAD
-  public String getDbName() { return database_.getName(); }
-  public String getTblName() { return table_.getName(); }
-=======
 
   @Override
   public String getDbName() { return database_.getName(); }
@@ -61,5 +57,4 @@
 
   @Override
   public String getFullTableName() { return getName(); }
->>>>>>> fec66694
 }