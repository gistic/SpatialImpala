// Copyright 2012 Cloudera Inc.
//
// Licensed under the Apache License, Version 2.0 (the "License");
// you may not use this file except in compliance with the License.
// You may obtain a copy of the License at
//
// http://www.apache.org/licenses/LICENSE-2.0
//
// Unless required by applicable law or agreed to in writing, software
// distributed under the License is distributed on an "AS IS" BASIS,
// WITHOUT WARRANTIES OR CONDITIONS OF ANY KIND, either express or implied.
// See the License for the specific language governing permissions and
// limitations under the License.

package com.cloudera.impala.analysis;

import java.util.ArrayList;
import java.util.HashMap;

import com.cloudera.impala.catalog.AggregateFunction;
<<<<<<< HEAD
=======
import com.cloudera.impala.catalog.Function;
>>>>>>> fec66694
import com.cloudera.impala.catalog.PrimitiveType;
import com.cloudera.impala.catalog.Type;
import com.cloudera.impala.common.AnalysisException;
import com.cloudera.impala.thrift.TFunctionBinaryType;
import com.cloudera.impala.thrift.TSymbolType;
import com.google.common.base.Preconditions;

/**
 * Represents a CREATE AGGREGATE FUNCTION statement.
 */
public class CreateUdaStmt extends CreateFunctionStmtBase {
<<<<<<< HEAD
  // Same as super.fn_. Typed here for convenience.
  private final AggregateFunction uda_;
  private Type intermediateType_;
=======
  private final TypeDef intermediateTypeDef_;
>>>>>>> fec66694

  /**
   * Builds a CREATE AGGREGATE FUNCTION statement
   * @param fnName - Name of the function
   * @param fnArgs - List of types for the arguments to this function
   * @param retType - The type this function returns.
   * @param intermediateType_- The type used for the intermediate data.
   * @param location - Path in HDFS containing the UDA.
   * @param ifNotExists - If true, no errors are thrown if the function already exists
   * @param additionalArgs - Key/Value pairs for additional arguments. The keys are
   *        validated in analyze()
   */
  public CreateUdaStmt(FunctionName fnSymbol, FunctionArgs args,
<<<<<<< HEAD
      Type retType, Type intermediateType,
      HdfsUri location, boolean ifNotExists,
      HashMap<CreateFunctionStmtBase.OptArg, String> optArgs) {
    super(new AggregateFunction(fnSymbol, args, retType), location, ifNotExists, optArgs);
    uda_ = (AggregateFunction)super.fn_;
    intermediateType_ = intermediateType;
=======
      TypeDef retTypeDef, TypeDef intermediateTypeDef,
      HdfsUri location, boolean ifNotExists,
      HashMap<CreateFunctionStmtBase.OptArg, String> optArgs) {
    super(fnSymbol, args, retTypeDef, location, ifNotExists, optArgs);
    intermediateTypeDef_ = intermediateTypeDef;
>>>>>>> fec66694
  }

  private void reportCouldNotInferSymbol(String function) throws AnalysisException {
    throw new AnalysisException("Could not infer symbol for "
        + function + "() function.");
  }

  // Gets the symbol for 'arg'. If the user set it from the dll, return that. Otherwise
  // try to infer the Symbol from the Update function. To infer the Symbol, the update
  // function must contain "update" or "Update" and we switch that out with 'defaultSymbol'.
  // Returns null if no symbol was found.
  private String getSymbolSymbol(OptArg arg, String defaultSymbol) {
    // First lookup if the user explicitly set it.
    if (optArgs_.get(arg) != null) return optArgs_.get(arg);
    // Try to match it from Update
    String updateFn = optArgs_.get(OptArg.UPDATE_FN);
    // Mangled strings start with _Z. We can't get substitute Symbols for mangled
    // strings.
    // TODO: this is doable in the BE with more symbol parsing.
    if (updateFn.startsWith("_Z")) return null;

    if (updateFn.contains("update")) return updateFn.replace("update", defaultSymbol);
    if (updateFn.contains("Update")) {
      char[] array = defaultSymbol.toCharArray();
      array[0] = Character.toUpperCase(array[0]);
      String s = new String(array);
      return updateFn.replace("Update", s);
    }
    return null;
  }

  @Override
  public void analyze(Analyzer analyzer) throws AnalysisException {
    super.analyze(analyzer);
    Preconditions.checkNotNull(fn_);
    Preconditions.checkState(fn_ instanceof AggregateFunction);
    AggregateFunction uda = (AggregateFunction) fn_;

    if (uda.getNumArgs() == 0) {
      throw new AnalysisException("UDAs must take at least one argument.");
    }

    if (uda.getBinaryType() == TFunctionBinaryType.HIVE) {
      throw new AnalysisException("Java UDAs are not supported.");
    }

    // TODO: these are temporarily restrictions since the BE cannot yet
    // execute them.
    if (uda.getBinaryType() == TFunctionBinaryType.IR) {
      throw new AnalysisException("IR UDAs are not yet supported.");
    }
    if (fn_.hasVarArgs()) {
      throw new AnalysisException("UDAs with varargs are not yet supported.");
    }
    if (fn_.getNumArgs() > 8) {
      throw new AnalysisException(
          "UDAs with more than 8 arguments are not yet supported.");
    }

<<<<<<< HEAD
    if (uda_.getReturnType().getPrimitiveType() == PrimitiveType.CHAR) {
      throw new AnalysisException("UDAs with CHAR return type are not yet supported.");
    }
    if (uda_.getReturnType().getPrimitiveType() == PrimitiveType.VARCHAR) {
      throw new AnalysisException("UDAs with VARCHAR return type are not yet supported.");
    }
    for (int i = 0; i < uda_.getNumArgs(); ++i) {
      if (uda_.getArgs()[i].getPrimitiveType() == PrimitiveType.CHAR) {
        throw new AnalysisException("UDAs with CHAR arguments are not yet supported.");
      }
      if (uda_.getArgs()[i].getPrimitiveType() == PrimitiveType.VARCHAR) {
        throw new AnalysisException("UDAs with VARCHAR arguments are not yet supported.");
      }
    }

    if (intermediateType_ == null) {
      intermediateType_ = uda_.getReturnType();
    } else {
      intermediateType_.analyze();
    }
    uda_.setIntermediateType(intermediateType_);

    // TODO: this is a temporary restriction. Remove when we can support
    // different intermediate types.
    if (!intermediateType_.equals(fn_.getReturnType())) {
      StringBuilder error = new StringBuilder();
      error.append("UDAs with an intermediate type, ")
           .append(intermediateType_.toString())
           .append(", that is different from the return type, ")
           .append(fn_.getReturnType().toString())
           .append(", are currently not supported.");
      throw new AnalysisException(error.toString());
=======
    if (uda.getReturnType().getPrimitiveType() == PrimitiveType.CHAR) {
      throw new AnalysisException("UDAs with CHAR return type are not yet supported.");
    }
    if (uda.getReturnType().getPrimitiveType() == PrimitiveType.VARCHAR) {
      throw new AnalysisException("UDAs with VARCHAR return type are not yet supported.");
    }
    for (int i = 0; i < uda.getNumArgs(); ++i) {
      if (uda.getArgs()[i].getPrimitiveType() == PrimitiveType.CHAR) {
        throw new AnalysisException("UDAs with CHAR arguments are not yet supported.");
      }
      if (uda.getArgs()[i].getPrimitiveType() == PrimitiveType.VARCHAR) {
        throw new AnalysisException("UDAs with VARCHAR arguments are not yet supported.");
      }
>>>>>>> fec66694
    }

    Type intermediateType = null;
    if (intermediateTypeDef_ == null) {
      intermediateType = uda.getReturnType();
    } else {
      intermediateTypeDef_.analyze(analyzer);
      intermediateType = intermediateTypeDef_.getType();
    }
    uda.setIntermediateType(intermediateType);

    // Check arguments that are only valid in UDFs are not set.
    checkOptArgNotSet(OptArg.SYMBOL);
    checkOptArgNotSet(OptArg.PREPARE_FN);
    checkOptArgNotSet(OptArg.CLOSE_FN);

    // The user must provide the symbol for Update.
<<<<<<< HEAD
    uda_.setUpdateFnSymbol(uda_.lookupSymbol(
        checkAndGetOptArg(OptArg.UPDATE_FN), TSymbolType.UDF_EVALUATE, intermediateType_,
        uda_.hasVarArgs(), uda_.getArgs()));
=======
    uda.setUpdateFnSymbol(uda.lookupSymbol(
        checkAndGetOptArg(OptArg.UPDATE_FN), TSymbolType.UDF_EVALUATE, intermediateType,
        uda.hasVarArgs(), uda.getArgs()));
>>>>>>> fec66694

    // If the ddl did not specify the init/serialize/merge/finalize function
    // Symbols, guess them based on the update fn Symbol.
    Preconditions.checkNotNull(uda.getUpdateFnSymbol());
    uda.setInitFnSymbol(getSymbolSymbol(OptArg.INIT_FN, "init"));
    uda.setSerializeFnSymbol(getSymbolSymbol(OptArg.SERIALIZE_FN, "serialize"));
    uda.setMergeFnSymbol(getSymbolSymbol(OptArg.MERGE_FN, "merge"));
    uda.setFinalizeFnSymbol(getSymbolSymbol(OptArg.FINALIZE_FN, "finalize"));

    // Init and merge are required.
    if (uda.getInitFnSymbol() == null) reportCouldNotInferSymbol("init");
    if (uda.getMergeFnSymbol() == null) reportCouldNotInferSymbol("merge");

    // Validate that all set symbols exist.
<<<<<<< HEAD
    uda_.setInitFnSymbol(uda_.lookupSymbol(uda_.getInitFnSymbol(),
        TSymbolType.UDF_EVALUATE, intermediateType_, false));
    uda_.setMergeFnSymbol(uda_.lookupSymbol(uda_.getMergeFnSymbol(),
        TSymbolType.UDF_EVALUATE, intermediateType_, false, intermediateType_));
    if (uda_.getSerializeFnSymbol() != null) {
      try {
        uda_.setSerializeFnSymbol(uda_.lookupSymbol(uda_.getSerializeFnSymbol(),
            TSymbolType.UDF_EVALUATE, null, false, intermediateType_));
=======
    uda.setInitFnSymbol(uda.lookupSymbol(uda.getInitFnSymbol(),
        TSymbolType.UDF_EVALUATE, intermediateType, false));
    uda.setMergeFnSymbol(uda.lookupSymbol(uda.getMergeFnSymbol(),
        TSymbolType.UDF_EVALUATE, intermediateType, false, intermediateType));
    if (uda.getSerializeFnSymbol() != null) {
      try {
        uda.setSerializeFnSymbol(uda.lookupSymbol(uda.getSerializeFnSymbol(),
            TSymbolType.UDF_EVALUATE, null, false, intermediateType));
>>>>>>> fec66694
      } catch (AnalysisException e) {
        if (optArgs_.get(OptArg.SERIALIZE_FN) != null) {
          throw e;
        } else {
          // Ignore, these symbols are optional.
          uda.setSerializeFnSymbol(null);
        }
      }
    }
    if (uda.getFinalizeFnSymbol() != null) {
      try {
<<<<<<< HEAD
        uda_.setFinalizeFnSymbol(uda_.lookupSymbol(
            uda_.getFinalizeFnSymbol(), TSymbolType.UDF_EVALUATE, null, false,
            intermediateType_));
=======
        uda.setFinalizeFnSymbol(uda.lookupSymbol(
            uda.getFinalizeFnSymbol(), TSymbolType.UDF_EVALUATE, null, false,
            intermediateType));
>>>>>>> fec66694
      } catch (AnalysisException e) {
        if (optArgs_.get(OptArg.FINALIZE_FN) != null) {
          throw e;
        } else {
          // Ignore, these symbols are optional.
          uda.setFinalizeFnSymbol(null);
        }
      }
    }

    // If the intermediate type is not the return type, then finalize is
    // required.
<<<<<<< HEAD
    if (!intermediateType_.equals(fn_.getReturnType()) &&
        uda_.getFinalizeFnSymbol() == null) {
=======
    if (!intermediateType.equals(fn_.getReturnType()) &&
        uda.getFinalizeFnSymbol() == null) {
>>>>>>> fec66694
      throw new AnalysisException("Finalize() is required for this UDA.");
    }

    sqlString_ = uda.toSql(ifNotExists_);
  }

  @Override
  protected Function createFunction(FunctionName fnName, ArrayList<Type> argTypes,
      Type retType, boolean hasVarArgs) {
    return new AggregateFunction(fnName_, args_.getArgTypes(), retTypeDef_.getType(),
        args_.hasVarArgs());
  }
}<|MERGE_RESOLUTION|>--- conflicted
+++ resolved
@@ -18,10 +18,7 @@
 import java.util.HashMap;
 
 import com.cloudera.impala.catalog.AggregateFunction;
-<<<<<<< HEAD
-=======
 import com.cloudera.impala.catalog.Function;
->>>>>>> fec66694
 import com.cloudera.impala.catalog.PrimitiveType;
 import com.cloudera.impala.catalog.Type;
 import com.cloudera.impala.common.AnalysisException;
@@ -33,13 +30,7 @@
  * Represents a CREATE AGGREGATE FUNCTION statement.
  */
 public class CreateUdaStmt extends CreateFunctionStmtBase {
-<<<<<<< HEAD
-  // Same as super.fn_. Typed here for convenience.
-  private final AggregateFunction uda_;
-  private Type intermediateType_;
-=======
   private final TypeDef intermediateTypeDef_;
->>>>>>> fec66694
 
   /**
    * Builds a CREATE AGGREGATE FUNCTION statement
@@ -53,20 +44,11 @@
    *        validated in analyze()
    */
   public CreateUdaStmt(FunctionName fnSymbol, FunctionArgs args,
-<<<<<<< HEAD
-      Type retType, Type intermediateType,
-      HdfsUri location, boolean ifNotExists,
-      HashMap<CreateFunctionStmtBase.OptArg, String> optArgs) {
-    super(new AggregateFunction(fnSymbol, args, retType), location, ifNotExists, optArgs);
-    uda_ = (AggregateFunction)super.fn_;
-    intermediateType_ = intermediateType;
-=======
       TypeDef retTypeDef, TypeDef intermediateTypeDef,
       HdfsUri location, boolean ifNotExists,
       HashMap<CreateFunctionStmtBase.OptArg, String> optArgs) {
     super(fnSymbol, args, retTypeDef, location, ifNotExists, optArgs);
     intermediateTypeDef_ = intermediateTypeDef;
->>>>>>> fec66694
   }
 
   private void reportCouldNotInferSymbol(String function) throws AnalysisException {
@@ -126,40 +108,6 @@
           "UDAs with more than 8 arguments are not yet supported.");
     }
 
-<<<<<<< HEAD
-    if (uda_.getReturnType().getPrimitiveType() == PrimitiveType.CHAR) {
-      throw new AnalysisException("UDAs with CHAR return type are not yet supported.");
-    }
-    if (uda_.getReturnType().getPrimitiveType() == PrimitiveType.VARCHAR) {
-      throw new AnalysisException("UDAs with VARCHAR return type are not yet supported.");
-    }
-    for (int i = 0; i < uda_.getNumArgs(); ++i) {
-      if (uda_.getArgs()[i].getPrimitiveType() == PrimitiveType.CHAR) {
-        throw new AnalysisException("UDAs with CHAR arguments are not yet supported.");
-      }
-      if (uda_.getArgs()[i].getPrimitiveType() == PrimitiveType.VARCHAR) {
-        throw new AnalysisException("UDAs with VARCHAR arguments are not yet supported.");
-      }
-    }
-
-    if (intermediateType_ == null) {
-      intermediateType_ = uda_.getReturnType();
-    } else {
-      intermediateType_.analyze();
-    }
-    uda_.setIntermediateType(intermediateType_);
-
-    // TODO: this is a temporary restriction. Remove when we can support
-    // different intermediate types.
-    if (!intermediateType_.equals(fn_.getReturnType())) {
-      StringBuilder error = new StringBuilder();
-      error.append("UDAs with an intermediate type, ")
-           .append(intermediateType_.toString())
-           .append(", that is different from the return type, ")
-           .append(fn_.getReturnType().toString())
-           .append(", are currently not supported.");
-      throw new AnalysisException(error.toString());
-=======
     if (uda.getReturnType().getPrimitiveType() == PrimitiveType.CHAR) {
       throw new AnalysisException("UDAs with CHAR return type are not yet supported.");
     }
@@ -173,7 +121,6 @@
       if (uda.getArgs()[i].getPrimitiveType() == PrimitiveType.VARCHAR) {
         throw new AnalysisException("UDAs with VARCHAR arguments are not yet supported.");
       }
->>>>>>> fec66694
     }
 
     Type intermediateType = null;
@@ -191,15 +138,9 @@
     checkOptArgNotSet(OptArg.CLOSE_FN);
 
     // The user must provide the symbol for Update.
-<<<<<<< HEAD
-    uda_.setUpdateFnSymbol(uda_.lookupSymbol(
-        checkAndGetOptArg(OptArg.UPDATE_FN), TSymbolType.UDF_EVALUATE, intermediateType_,
-        uda_.hasVarArgs(), uda_.getArgs()));
-=======
     uda.setUpdateFnSymbol(uda.lookupSymbol(
         checkAndGetOptArg(OptArg.UPDATE_FN), TSymbolType.UDF_EVALUATE, intermediateType,
         uda.hasVarArgs(), uda.getArgs()));
->>>>>>> fec66694
 
     // If the ddl did not specify the init/serialize/merge/finalize function
     // Symbols, guess them based on the update fn Symbol.
@@ -214,16 +155,6 @@
     if (uda.getMergeFnSymbol() == null) reportCouldNotInferSymbol("merge");
 
     // Validate that all set symbols exist.
-<<<<<<< HEAD
-    uda_.setInitFnSymbol(uda_.lookupSymbol(uda_.getInitFnSymbol(),
-        TSymbolType.UDF_EVALUATE, intermediateType_, false));
-    uda_.setMergeFnSymbol(uda_.lookupSymbol(uda_.getMergeFnSymbol(),
-        TSymbolType.UDF_EVALUATE, intermediateType_, false, intermediateType_));
-    if (uda_.getSerializeFnSymbol() != null) {
-      try {
-        uda_.setSerializeFnSymbol(uda_.lookupSymbol(uda_.getSerializeFnSymbol(),
-            TSymbolType.UDF_EVALUATE, null, false, intermediateType_));
-=======
     uda.setInitFnSymbol(uda.lookupSymbol(uda.getInitFnSymbol(),
         TSymbolType.UDF_EVALUATE, intermediateType, false));
     uda.setMergeFnSymbol(uda.lookupSymbol(uda.getMergeFnSymbol(),
@@ -232,7 +163,6 @@
       try {
         uda.setSerializeFnSymbol(uda.lookupSymbol(uda.getSerializeFnSymbol(),
             TSymbolType.UDF_EVALUATE, null, false, intermediateType));
->>>>>>> fec66694
       } catch (AnalysisException e) {
         if (optArgs_.get(OptArg.SERIALIZE_FN) != null) {
           throw e;
@@ -244,15 +174,9 @@
     }
     if (uda.getFinalizeFnSymbol() != null) {
       try {
-<<<<<<< HEAD
-        uda_.setFinalizeFnSymbol(uda_.lookupSymbol(
-            uda_.getFinalizeFnSymbol(), TSymbolType.UDF_EVALUATE, null, false,
-            intermediateType_));
-=======
         uda.setFinalizeFnSymbol(uda.lookupSymbol(
             uda.getFinalizeFnSymbol(), TSymbolType.UDF_EVALUATE, null, false,
             intermediateType));
->>>>>>> fec66694
       } catch (AnalysisException e) {
         if (optArgs_.get(OptArg.FINALIZE_FN) != null) {
           throw e;
@@ -265,13 +189,8 @@
 
     // If the intermediate type is not the return type, then finalize is
     // required.
-<<<<<<< HEAD
-    if (!intermediateType_.equals(fn_.getReturnType()) &&
-        uda_.getFinalizeFnSymbol() == null) {
-=======
     if (!intermediateType.equals(fn_.getReturnType()) &&
         uda.getFinalizeFnSymbol() == null) {
->>>>>>> fec66694
       throw new AnalysisException("Finalize() is required for this UDA.");
     }
 
