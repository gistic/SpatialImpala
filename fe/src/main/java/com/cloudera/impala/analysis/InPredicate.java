// Copyright 2012 Cloudera Inc.
//
// Licensed under the Apache License, Version 2.0 (the "License");
// you may not use this file except in compliance with the License.
// You may obtain a copy of the License at
//
// http://www.apache.org/licenses/LICENSE-2.0
//
// Unless required by applicable law or agreed to in writing, software
// distributed under the License is distributed on an "AS IS" BASIS,
// WITHOUT WARRANTIES OR CONDITIONS OF ANY KIND, either express or implied.
// See the License for the specific language governing permissions and
// limitations under the License.

package com.cloudera.impala.analysis;

import java.util.ArrayList;
import java.util.List;

<<<<<<< HEAD
import com.cloudera.impala.analysis.BinaryPredicate.Operator;
import com.cloudera.impala.catalog.Db;
import com.cloudera.impala.catalog.Function.CompareMode;
=======
import com.cloudera.impala.catalog.Db;
import com.cloudera.impala.catalog.Function.CompareMode;
import com.cloudera.impala.catalog.PrimitiveType;
>>>>>>> fec66694
import com.cloudera.impala.catalog.ScalarFunction;
import com.cloudera.impala.catalog.Type;
import com.cloudera.impala.common.AnalysisException;
import com.cloudera.impala.common.Reference;
import com.cloudera.impala.thrift.TExprNode;
import com.cloudera.impala.thrift.TExprNodeType;
import com.google.common.base.Preconditions;
<<<<<<< HEAD
import com.google.common.base.Predicates;
=======
>>>>>>> fec66694
import com.google.common.collect.Lists;

/**
 * Class representing a [NOT] IN predicate. It determines if a specified value
 * (first child) matches any value in a subquery (second child) or a list
 * of values (remaining children).
 */
public class InPredicate extends Predicate {
<<<<<<< HEAD
  private static final String IN = "in";
  private static final String NOT_IN = "not_in";
=======
  private static final String IN_SET_LOOKUP = "in_set_lookup";
  private static final String NOT_IN_SET_LOOKUP = "not_in_set_lookup";
  private static final String IN_ITERATE= "in_iterate";
  private static final String NOT_IN_ITERATE = "not_in_iterate";
>>>>>>> fec66694
  private final boolean isNotIn_;

  public boolean isNotIn() { return isNotIn_; }

  public static void initBuiltins(Db db) {
    for (Type t: Type.getSupportedTypes()) {
      if (t.isNull()) continue;
<<<<<<< HEAD
      db.addBuiltin(ScalarFunction.createBuiltin(IN, "impala::InPredicate::In",
          Lists.newArrayList(t, t), true, Type.BOOLEAN, false));
      db.addBuiltin(ScalarFunction.createBuiltin(NOT_IN, "impala::InPredicate::NotIn",
          Lists.newArrayList(t, t), true, Type.BOOLEAN, false));
=======
      // TODO we do not support codegen for CHAR and the In predicate must be codegened
      // because it has variable number of arguments. This will force CHARs to be
      // cast up to strings; meaning that "in" comparisons will not have CHAR comparison
      // semantics.
      if (t.getPrimitiveType() == PrimitiveType.CHAR) continue;

      String typeString = t.getPrimitiveType().toString().toLowerCase();
      if (t.isScalarType(PrimitiveType.VARCHAR)) typeString = "string";

      db.addBuiltin(ScalarFunction.createBuiltin(IN_ITERATE,
          Lists.newArrayList(t, t), true, Type.BOOLEAN,
          "impala::InPredicate::InIterate", null, null,  false));
      db.addBuiltin(ScalarFunction.createBuiltin(NOT_IN_ITERATE,
          Lists.newArrayList(t, t), true, Type.BOOLEAN,
          "impala::InPredicate::NotInIterate", null, null, false));

      String prepareFn = "impala::InPredicate::SetLookupPrepare_" + typeString;
      String closeFn = "impala::InPredicate::SetLookupClose_" + typeString;

      db.addBuiltin(ScalarFunction.createBuiltin(IN_SET_LOOKUP,
          Lists.newArrayList(t, t), true, Type.BOOLEAN,
          "impala::InPredicate::InSetLookup", prepareFn, closeFn,  false));
      db.addBuiltin(ScalarFunction.createBuiltin(NOT_IN_SET_LOOKUP,
          Lists.newArrayList(t, t), true, Type.BOOLEAN,
          "impala::InPredicate::NotInSetLookup", prepareFn, closeFn, false));

>>>>>>> fec66694
    }
  }

  // First child is the comparison expr for which we
  // should check membership in the inList (the remaining children).
  public InPredicate(Expr compareExpr, List<Expr> inList, boolean isNotIn) {
    children_.add(compareExpr);
    children_.addAll(inList);
    isNotIn_ = isNotIn;
  }

  // C'tor for initializing an [NOT] IN predicate with a subquery child.
  public InPredicate(Expr compareExpr, Expr subquery, boolean isNotIn) {
    Preconditions.checkNotNull(compareExpr);
    Preconditions.checkNotNull(subquery);
    children_.add(compareExpr);
    children_.add(subquery);
    isNotIn_ = isNotIn;
  }

  /**
   * Copy c'tor used in clone().
   */
  protected InPredicate(InPredicate other) {
    super(other);
    isNotIn_ = other.isNotIn_;
  }

  @Override
  public void analyze(Analyzer analyzer) throws AnalysisException {
    if (isAnalyzed_) return;
    super.analyze(analyzer);

    if (contains(Subquery.class)) {
      // An [NOT] IN predicate with a subquery must contain two children, the second of
      // which is a Subquery.
      if (children_.size() != 2 || !(getChild(1) instanceof Subquery)) {
        throw new AnalysisException("Unsupported IN predicate with a subquery: " +
            toSqlImpl());
      }
      Subquery subquery = (Subquery)getChild(1);
      if (!subquery.returnsScalarColumn()) {
        throw new AnalysisException("Subquery must return a single column: " +
            subquery.toSql());
      }

      // Ensure that the column in the lhs of the IN predicate and the result of
      // the subquery are type compatible. No need to perform any
      // casting at this point. Any casting needed will be performed when the
      // subquery is unnested.
      ArrayList<Expr> subqueryExprs = subquery.getStatement().getResultExprs();
      Expr compareExpr = children_.get(0);
      Expr subqueryExpr = subqueryExprs.get(0);
      analyzer.getCompatibleType(compareExpr.getType(), compareExpr, subqueryExpr);
    } else {
      Preconditions.checkState(getChildren().size() >= 2);
      analyzer.castAllToCompatibleType(children_);
<<<<<<< HEAD
      if (children_.get(0).getType().isNull()) {
=======
      Type childType = children_.get(0).getType();

      if (childType.isNull()) {
>>>>>>> fec66694
        // Make sure the BE never sees TYPE_NULL by picking an arbitrary type
        for (int i = 0; i < children_.size(); ++i) {
          uncheckedCastChild(Type.BOOLEAN, i);
        }
      }

<<<<<<< HEAD
=======
      // Choose SetLookup or Iterate strategy. SetLookup can be used if all the exprs in
      // the IN list are constant, and is faster than iterating if the IN list is big
      // enough.
      boolean allConstant = true;
      for (int i = 1; i < children_.size(); ++i) {
        if (!children_.get(i).isConstant()) {
          allConstant = false;
          break;
        }
      }
      boolean useSetLookup = allConstant;
      // Threshold based on InPredicateBenchmark results
      int setLookupThreshold = children_.get(0).getType().isStringType() ? 6 : 2;
      if (children_.size() - 1 < setLookupThreshold) useSetLookup = false;

>>>>>>> fec66694
      // Only lookup fn_ if all subqueries have been rewritten. If the second child is a
      // subquery, it will have type ArrayType, which cannot be resolved to a builtin
      // function and will fail analysis.
      Type[] argTypes = {getChild(0).type_, getChild(1).type_};
<<<<<<< HEAD
      if (isNotIn_) {
        fn_ = getBuiltinFunction(analyzer, NOT_IN, argTypes, CompareMode.IS_SUPERTYPE_OF);
      } else {
        fn_ = getBuiltinFunction(analyzer, IN, argTypes, CompareMode.IS_SUPERTYPE_OF);
=======
      if (useSetLookup) {
        fn_ = getBuiltinFunction(analyzer, isNotIn_ ? NOT_IN_SET_LOOKUP : IN_SET_LOOKUP,
            argTypes, CompareMode.IS_NONSTRICT_SUPERTYPE_OF);
      } else {
        fn_ = getBuiltinFunction(analyzer, isNotIn_ ? NOT_IN_ITERATE : IN_ITERATE,
            argTypes, CompareMode.IS_NONSTRICT_SUPERTYPE_OF);
>>>>>>> fec66694
      }
      Preconditions.checkNotNull(fn_);
      Preconditions.checkState(fn_.getReturnType().isBoolean());
      castForFunctionCall(false);
    }

    // TODO: Fix selectivity_ for nested predicate
    Reference<SlotRef> slotRefRef = new Reference<SlotRef>();
    Reference<Integer> idxRef = new Reference<Integer>();
    if (isSingleColumnPredicate(slotRefRef, idxRef)
        && idxRef.getRef() == 0
        && slotRefRef.getRef().getNumDistinctValues() > 0) {
      selectivity_ = (double) (getChildren().size() - 1)
          / (double) slotRefRef.getRef().getNumDistinctValues();
      selectivity_ = Math.max(0.0, Math.min(1.0, selectivity_));
    } else {
      selectivity_ = Expr.DEFAULT_SELECTIVITY;
    }
  }

  @Override
  protected void toThrift(TExprNode msg) {
    // Can't serialize a predicate with a subquery
    Preconditions.checkState(!contains(Subquery.class));
    msg.node_type = TExprNodeType.FUNCTION_CALL;
  }

  @Override
  public String toSqlImpl() {
    StringBuilder strBuilder = new StringBuilder();
    String notStr = (isNotIn_) ? "NOT " : "";
    strBuilder.append(getChild(0).toSql() + " " + notStr + "IN ");
    boolean hasSubquery = contains(Subquery.class);
    if (!hasSubquery) strBuilder.append("(");
    for (int i = 1; i < children_.size(); ++i) {
      strBuilder.append(getChild(i).toSql());
      strBuilder.append((i+1 != children_.size()) ? ", " : "");
    }
    if (!hasSubquery) strBuilder.append(")");
    return strBuilder.toString();
  }

<<<<<<< HEAD
  /*
=======
  /**
>>>>>>> fec66694
   * If predicate is of the form "<SlotRef> [NOT] IN", returns the
   * SlotRef.
   */
  @Override
  public SlotRef getBoundSlot() {
    return getChild(0).unwrapSlotRef(true);
  }

  /**
   * Negates an InPredicate.
   */
  @Override
  public Expr negate() {
    return new InPredicate(getChild(0), children_.subList(1, children_.size()),
        !isNotIn_);
  }

  @Override
  public Expr clone() { return new InPredicate(this); }
}<|MERGE_RESOLUTION|>--- conflicted
+++ resolved
@@ -17,15 +17,9 @@
 import java.util.ArrayList;
 import java.util.List;
 
-<<<<<<< HEAD
-import com.cloudera.impala.analysis.BinaryPredicate.Operator;
-import com.cloudera.impala.catalog.Db;
-import com.cloudera.impala.catalog.Function.CompareMode;
-=======
 import com.cloudera.impala.catalog.Db;
 import com.cloudera.impala.catalog.Function.CompareMode;
 import com.cloudera.impala.catalog.PrimitiveType;
->>>>>>> fec66694
 import com.cloudera.impala.catalog.ScalarFunction;
 import com.cloudera.impala.catalog.Type;
 import com.cloudera.impala.common.AnalysisException;
@@ -33,10 +27,6 @@
 import com.cloudera.impala.thrift.TExprNode;
 import com.cloudera.impala.thrift.TExprNodeType;
 import com.google.common.base.Preconditions;
-<<<<<<< HEAD
-import com.google.common.base.Predicates;
-=======
->>>>>>> fec66694
 import com.google.common.collect.Lists;
 
 /**
@@ -45,15 +35,10 @@
  * of values (remaining children).
  */
 public class InPredicate extends Predicate {
-<<<<<<< HEAD
-  private static final String IN = "in";
-  private static final String NOT_IN = "not_in";
-=======
   private static final String IN_SET_LOOKUP = "in_set_lookup";
   private static final String NOT_IN_SET_LOOKUP = "not_in_set_lookup";
   private static final String IN_ITERATE= "in_iterate";
   private static final String NOT_IN_ITERATE = "not_in_iterate";
->>>>>>> fec66694
   private final boolean isNotIn_;
 
   public boolean isNotIn() { return isNotIn_; }
@@ -61,12 +46,6 @@
   public static void initBuiltins(Db db) {
     for (Type t: Type.getSupportedTypes()) {
       if (t.isNull()) continue;
-<<<<<<< HEAD
-      db.addBuiltin(ScalarFunction.createBuiltin(IN, "impala::InPredicate::In",
-          Lists.newArrayList(t, t), true, Type.BOOLEAN, false));
-      db.addBuiltin(ScalarFunction.createBuiltin(NOT_IN, "impala::InPredicate::NotIn",
-          Lists.newArrayList(t, t), true, Type.BOOLEAN, false));
-=======
       // TODO we do not support codegen for CHAR and the In predicate must be codegened
       // because it has variable number of arguments. This will force CHARs to be
       // cast up to strings; meaning that "in" comparisons will not have CHAR comparison
@@ -93,7 +72,6 @@
           Lists.newArrayList(t, t), true, Type.BOOLEAN,
           "impala::InPredicate::NotInSetLookup", prepareFn, closeFn, false));
 
->>>>>>> fec66694
     }
   }
 
@@ -151,21 +129,15 @@
     } else {
       Preconditions.checkState(getChildren().size() >= 2);
       analyzer.castAllToCompatibleType(children_);
-<<<<<<< HEAD
-      if (children_.get(0).getType().isNull()) {
-=======
       Type childType = children_.get(0).getType();
 
       if (childType.isNull()) {
->>>>>>> fec66694
         // Make sure the BE never sees TYPE_NULL by picking an arbitrary type
         for (int i = 0; i < children_.size(); ++i) {
           uncheckedCastChild(Type.BOOLEAN, i);
         }
       }
 
-<<<<<<< HEAD
-=======
       // Choose SetLookup or Iterate strategy. SetLookup can be used if all the exprs in
       // the IN list are constant, and is faster than iterating if the IN list is big
       // enough.
@@ -181,24 +153,16 @@
       int setLookupThreshold = children_.get(0).getType().isStringType() ? 6 : 2;
       if (children_.size() - 1 < setLookupThreshold) useSetLookup = false;
 
->>>>>>> fec66694
       // Only lookup fn_ if all subqueries have been rewritten. If the second child is a
       // subquery, it will have type ArrayType, which cannot be resolved to a builtin
       // function and will fail analysis.
       Type[] argTypes = {getChild(0).type_, getChild(1).type_};
-<<<<<<< HEAD
-      if (isNotIn_) {
-        fn_ = getBuiltinFunction(analyzer, NOT_IN, argTypes, CompareMode.IS_SUPERTYPE_OF);
-      } else {
-        fn_ = getBuiltinFunction(analyzer, IN, argTypes, CompareMode.IS_SUPERTYPE_OF);
-=======
       if (useSetLookup) {
         fn_ = getBuiltinFunction(analyzer, isNotIn_ ? NOT_IN_SET_LOOKUP : IN_SET_LOOKUP,
             argTypes, CompareMode.IS_NONSTRICT_SUPERTYPE_OF);
       } else {
         fn_ = getBuiltinFunction(analyzer, isNotIn_ ? NOT_IN_ITERATE : IN_ITERATE,
             argTypes, CompareMode.IS_NONSTRICT_SUPERTYPE_OF);
->>>>>>> fec66694
       }
       Preconditions.checkNotNull(fn_);
       Preconditions.checkState(fn_.getReturnType().isBoolean());
@@ -241,11 +205,7 @@
     return strBuilder.toString();
   }
 
-<<<<<<< HEAD
-  /*
-=======
   /**
->>>>>>> fec66694
    * If predicate is of the form "<SlotRef> [NOT] IN", returns the
    * SlotRef.
    */
