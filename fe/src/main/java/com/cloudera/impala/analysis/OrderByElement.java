// Copyright 2012 Cloudera Inc.
//
// Licensed under the Apache License, Version 2.0 (the "License");
// you may not use this file except in compliance with the License.
// You may obtain a copy of the License at
//
// http://www.apache.org/licenses/LICENSE-2.0
//
// Unless required by applicable law or agreed to in writing, software
// distributed under the License is distributed on an "AS IS" BASIS,
// WITHOUT WARRANTIES OR CONDITIONS OF ANY KIND, either express or implied.
// See the License for the specific language governing permissions and
// limitations under the License.

package com.cloudera.impala.analysis;

import java.util.List;

import com.google.common.collect.Lists;


/**
 * Combination of expr, ASC/DESC, and nulls ordering.
 */
public class OrderByElement {
  private Expr expr_;
  private final boolean isAsc_;
  // Represents the NULLs ordering specified: true when "NULLS FIRST", false when
  // "NULLS LAST", and null if not specified.
  private final Boolean nullsFirstParam_;

  /**
   * Constructs the OrderByElement.
   *
   * 'nullsFirstParam' should be true if "NULLS FIRST", false if "NULLS LAST", or null if
   * the NULLs order was not specified.
   */
  public OrderByElement(Expr expr, boolean isAsc, Boolean nullsFirstParam) {
    super();
    expr_ = expr;
    isAsc_ = isAsc;
    nullsFirstParam_ = nullsFirstParam;
  }

  /**
   * C'tor for cloning.
   */
  private OrderByElement(OrderByElement other) {
    expr_ = other.expr_.clone();
    isAsc_ = other.isAsc_;
    if (other.nullsFirstParam_ != null) {
      nullsFirstParam_ = new Boolean(other.nullsFirstParam_.booleanValue());
    } else {
      nullsFirstParam_ = null;
    }
  }

  public Expr getExpr() { return expr_; }
  public void setExpr(Expr e) { expr_ = e; }
  public boolean isAsc() { return isAsc_; }
  public Boolean getNullsFirstParam() { return nullsFirstParam_; }
  public boolean nullsFirst() { return nullsFirst(nullsFirstParam_, isAsc_); }

  public String toSql() {
    StringBuilder strBuilder = new StringBuilder();
    strBuilder.append(expr_.toSql());
    strBuilder.append(isAsc_ ? " ASC" : " DESC");
    // When ASC and NULLS LAST or DESC and NULLS FIRST, we do not print NULLS FIRST/LAST
    // because it is the default behavior and we want to avoid printing NULLS FIRST/LAST
    // whenever possible as it is incompatible with Hive (SQL compatibility with Hive is
    // important for views).
    if (nullsFirstParam_ != null) {
      if (isAsc_ && nullsFirstParam_) {
        // If ascending, nulls are last by default, so only add if nulls first.
        strBuilder.append(" NULLS FIRST");
      } else if (!isAsc_ && !nullsFirstParam_) {
        // If descending, nulls are first by default, so only add if nulls last.
        strBuilder.append(" NULLS LAST");
      }
    }
    return strBuilder.toString();
  }

  @Override
  public boolean equals(Object obj) {
    if (obj == null) return false;
    if (obj.getClass() != this.getClass()) return false;
    OrderByElement o = (OrderByElement)obj;
    boolean nullsFirstEqual =
      (nullsFirstParam_ == null) == (o.nullsFirstParam_ == null);
    if (nullsFirstParam_ != null && nullsFirstEqual) {
      nullsFirstEqual = nullsFirstParam_.equals(o.nullsFirstParam_);
    }
    return expr_.equals(o.expr_) && isAsc_ == o.isAsc_ && nullsFirstEqual;
  }

  @Override
<<<<<<< HEAD
  public OrderByElement clone() {
    OrderByElement clone = new OrderByElement(
        expr_.clone(), isAsc_,
        nullsFirstParam_ != null ? new Boolean(nullsFirstParam_.booleanValue()) : null);
    return clone;
  }

=======
  public OrderByElement clone() { return new OrderByElement(this); }
>>>>>>> fec66694

  /**
   * Compute nullsFirst.
   *
   * @param nullsFirstParam True if "NULLS FIRST", false if "NULLS LAST", or null if
   *                        the NULLs order was not specified.
   * @param isAsc
   * @return Returns true if nulls are ordered first or false if nulls are ordered last.
   *         Independent of isAsc.
   */
  public static boolean nullsFirst(Boolean nullsFirstParam, boolean isAsc) {
    return nullsFirstParam == null ? !isAsc : nullsFirstParam;
  }

  /**
   * Returns a new list of order-by elements with the order by exprs of src substituted
   * according to smap. Preserves the other sort params from src.
   */
  public static List<OrderByElement> substitute(List<OrderByElement> src,
      ExprSubstitutionMap smap, Analyzer analyzer) {
    List<OrderByElement> result = Lists.newArrayListWithCapacity(src.size());
    for (OrderByElement element: src) {
<<<<<<< HEAD
      result.add(new OrderByElement(element.getExpr().substitute(smap, analyzer),
=======
      result.add(new OrderByElement(element.getExpr().substitute(smap, analyzer, false),
>>>>>>> fec66694
          element.isAsc_, element.nullsFirstParam_));
    }
    return result;
  }

  /**
   * Extracts the order-by exprs from the list of order-by elements and returns them.
   */
  public static List<Expr> getOrderByExprs(List<OrderByElement> src) {
    List<Expr> result = Lists.newArrayListWithCapacity(src.size());
    for (OrderByElement element: src) {
      result.add(element.getExpr());
    }
    return result;
  }

  /**
   * Returns a new list of OrderByElements with the same (cloned) expressions but the
   * ordering direction reversed (asc becomes desc, nulls first becomes nulls last, etc.)
   */
  public static List<OrderByElement> reverse(List<OrderByElement> src) {
    List<OrderByElement> result = Lists.newArrayListWithCapacity(src.size());
    for (int i = 0; i < src.size(); ++i) {
      OrderByElement element = src.get(i);
      OrderByElement reverseElement =
          new OrderByElement(element.getExpr().clone(), !element.isAsc_,
              Boolean.valueOf(!nullsFirst(element.nullsFirstParam_, element.isAsc_)));
      result.add(reverseElement);
    }
    return result;
  }
}<|MERGE_RESOLUTION|>--- conflicted
+++ resolved
@@ -95,17 +95,7 @@
   }
 
   @Override
-<<<<<<< HEAD
-  public OrderByElement clone() {
-    OrderByElement clone = new OrderByElement(
-        expr_.clone(), isAsc_,
-        nullsFirstParam_ != null ? new Boolean(nullsFirstParam_.booleanValue()) : null);
-    return clone;
-  }
-
-=======
   public OrderByElement clone() { return new OrderByElement(this); }
->>>>>>> fec66694
 
   /**
    * Compute nullsFirst.
@@ -128,11 +118,7 @@
       ExprSubstitutionMap smap, Analyzer analyzer) {
     List<OrderByElement> result = Lists.newArrayListWithCapacity(src.size());
     for (OrderByElement element: src) {
-<<<<<<< HEAD
-      result.add(new OrderByElement(element.getExpr().substitute(smap, analyzer),
-=======
       result.add(new OrderByElement(element.getExpr().substitute(smap, analyzer, false),
->>>>>>> fec66694
           element.isAsc_, element.nullsFirstParam_));
     }
     return result;
