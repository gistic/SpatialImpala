--- conflicted
+++ resolved
@@ -15,11 +15,8 @@
 package com.cloudera.impala.analysis;
 
 import com.cloudera.impala.authorization.Privilege;
-<<<<<<< HEAD
-=======
 import com.cloudera.impala.catalog.HdfsTable;
 import com.cloudera.impala.catalog.Table;
->>>>>>> fec66694
 import com.cloudera.impala.common.AnalysisException;
 import com.cloudera.impala.common.FileSystemUtil;
 import com.cloudera.impala.thrift.TAlterTableAddPartitionParams;
@@ -87,10 +84,6 @@
     partitionSpec_.setPrivilegeRequirement(Privilege.ALTER);
     partitionSpec_.analyze(analyzer);
 
-<<<<<<< HEAD
-    if (location_ != null) location_.analyze(analyzer, Privilege.ALL);
-    if (cacheOp_ != null) cacheOp_.analyze(analyzer);
-=======
     if (location_ != null) {
       location_.analyze(analyzer, Privilege.ALL, FsAction.READ_WRITE);
     }
@@ -117,6 +110,5 @@
             table.getFullName()));
       }
     }
->>>>>>> fec66694
   }
 }