--- conflicted
+++ resolved
@@ -40,13 +40,8 @@
    * be thrown if the function does not exist.
    */
   public DropFunctionStmt(FunctionName fnName, FunctionArgs fnArgs, boolean ifExists) {
-<<<<<<< HEAD
-    desc_ = new Function(
-        fnName, fnArgs.argTypes, Type.INVALID, fnArgs.hasVarArgs);
-=======
     fnName_ = fnName;
     fnArgs_ = fnArgs;
->>>>>>> fec66694
     ifExists_ = ifExists;
   }
 
@@ -73,15 +68,11 @@
 
   @Override
   public void analyze(Analyzer analyzer) throws AnalysisException {
-<<<<<<< HEAD
-    desc_.getFunctionName().analyze(analyzer);
-=======
     fnName_.analyze(analyzer);
     fnArgs_.analyze(analyzer);
 
     desc_ = new Function(fnName_, fnArgs_.getArgTypes(), Type.INVALID,
         fnArgs_.hasVarArgs());
->>>>>>> fec66694
 
     // For now, if authorization is enabled, the user needs ALL on the server
     // to drop functions.
