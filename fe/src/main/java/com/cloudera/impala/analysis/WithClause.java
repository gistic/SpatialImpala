--- conflicted
+++ resolved
@@ -43,10 +43,6 @@
  * Views defined within the same WITH-clause may not use the same alias.
  */
 public class WithClause implements ParseNode {
-<<<<<<< HEAD
-  private final ArrayList<View> views_;
-
-=======
   /////////////////////////////////////////
   // BEGIN: Members that need to be reset()
 
@@ -55,7 +51,6 @@
   // END: Members that need to be reset()
   /////////////////////////////////////////
 
->>>>>>> fec66694
   public WithClause(ArrayList<View> views) {
     Preconditions.checkNotNull(views);
     Preconditions.checkState(!views.isEmpty());
@@ -63,38 +58,6 @@
   }
 
   /**
-<<<<<<< HEAD
-   * Copy c'tor.
-   */
-  public WithClause(WithClause other) {
-    Preconditions.checkNotNull(other);
-    views_ = Lists.newArrayList();
-    for (View view: other.views_) {
-      views_.add(new View(view.getName(), view.getQueryStmt().clone()));
-    }
-  }
-
-  /**
-   * Analyzes all views and registers them with the analyzer. Enforces scoping rules.
-   * All local views registered with the analyzer are have QueryStmts with resolved
-   * TableRefs to simplify the analysis of view references.
-   */
-  @Override
-  public void analyze(Analyzer analyzer) throws AnalysisException {
-    // Create an analyzer for the WITH clause. If this is the top-level WITH
-    // clause or the parent analyzer belongs to a CTAS or an insert stmt,
-    // the new analyzer uses its own global state and is not attached to
-    // the hierarchy of analyzers. Otherwise, it becomes a child of 'analyzer'
-    // to be able to resolve WITH-clause views registered in an ancestor of
-    // 'analyzer' (see IMPALA-1106, IMPALA-1100).
-    Analyzer withClauseAnalyzer = null;
-    if (analyzer.isRootAnalyzer()) {
-      withClauseAnalyzer = new Analyzer(analyzer.getCatalog(), analyzer.getQueryCtx(),
-          analyzer.getAuthzConfig());
-    } else {
-      withClauseAnalyzer = new Analyzer(analyzer);
-    }
-=======
    * Analyzes all views and registers them with the analyzer. Enforces scoping rules.
    * All local views registered with the analyzer are have QueryStmts with resolved
    * TableRefs to simplify the analysis of view references.
@@ -107,7 +70,6 @@
     // that local views registered in parent blocks are visible here.
     Analyzer withClauseAnalyzer = Analyzer.createWithNewGlobalState(analyzer);
     withClauseAnalyzer.setIsWithClause();
->>>>>>> fec66694
     if (analyzer.isExplain()) withClauseAnalyzer.setIsExplain();
     try {
       for (View view: views_) {
@@ -127,17 +89,6 @@
       // Register all privilege requests made from the root analyzer.
       for (PrivilegeRequest req: withClauseAnalyzer.getPrivilegeReqs()) {
         analyzer.registerPrivReq(req);
-<<<<<<< HEAD
-      }
-    } finally {
-      // Record missing tables in the original analyzer.
-      if (analyzer.isRootAnalyzer()) {
-        analyzer.getMissingTbls().addAll(withClauseAnalyzer.getMissingTbls());
-      }
-    }
-  }
-
-=======
       }
     } finally {
       // Record missing tables in the original analyzer.
@@ -163,7 +114,6 @@
     for (View view: views_) view.getQueryStmt().reset();
   }
 
->>>>>>> fec66694
   @Override
   public WithClause clone() { return new WithClause(this); }
 
@@ -171,11 +121,6 @@
   public String toSql() {
     List<String> viewStrings = Lists.newArrayList();
     for (View view: views_) {
-<<<<<<< HEAD
-      // Enclose the view alias in quotes if Hive cannot parse it without quotes.
-      // This is needed for view compatibility between Impala and Hive.
-      String aliasSql = ToSqlUtils.getIdentSql(view.getName());
-=======
       // Enclose the view alias and explicit labels in quotes if Hive cannot parse it
       // without quotes. This is needed for view compatibility between Impala and Hive.
       String aliasSql = ToSqlUtils.getIdentSql(view.getName());
@@ -183,7 +128,6 @@
         aliasSql += "(" + Joiner.on(", ").join(
             ToSqlUtils.getIdentSqlList(view.getOriginalColLabels())) + ")";
       }
->>>>>>> fec66694
       viewStrings.add(aliasSql + " AS (" + view.getQueryStmt().toSql() + ")");
     }
     return "WITH " + Joiner.on(",").join(viewStrings);
