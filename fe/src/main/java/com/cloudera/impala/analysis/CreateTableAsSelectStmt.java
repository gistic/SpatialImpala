// Copyright 2012 Cloudera Inc.
//
// Licensed under the Apache License, Version 2.0 (the "License");
// you may not use this file except in compliance with the License.
// You may obtain a copy of the License at
//
// http://www.apache.org/licenses/LICENSE-2.0
//
// Unless required by applicable law or agreed to in writing, software
// distributed under the License is distributed on an "AS IS" BASIS,
// WITHOUT WARRANTIES OR CONDITIONS OF ANY KIND, either express or implied.
// See the License for the specific language governing permissions and
// limitations under the License.

package com.cloudera.impala.analysis;

import java.util.EnumSet;

import com.cloudera.impala.authorization.Privilege;
import com.cloudera.impala.catalog.Db;
import com.cloudera.impala.catalog.HdfsTable;
import com.cloudera.impala.catalog.MetaStoreClientPool.MetaStoreClient;
import com.cloudera.impala.catalog.Table;
import com.cloudera.impala.catalog.TableId;
import com.cloudera.impala.catalog.TableLoadingException;
import com.cloudera.impala.common.AnalysisException;
import com.cloudera.impala.service.CatalogOpExecutor;
import com.cloudera.impala.thrift.THdfsFileFormat;
import com.google.common.base.Preconditions;

/**
 * Represents a CREATE TABLE AS SELECT (CTAS) statement
 */
public class CreateTableAsSelectStmt extends StatementBase {
  private final CreateTableStmt createStmt_;

  /////////////////////////////////////////
  // BEGIN: Members that need to be reset()

  private final InsertStmt insertStmt_;

  // END: Members that need to be reset()
  /////////////////////////////////////////

  private final static EnumSet<THdfsFileFormat> SUPPORTED_INSERT_FORMATS =
      EnumSet.of(THdfsFileFormat.PARQUET, THdfsFileFormat.TEXT);

  /**
   * Builds a CREATE TABLE AS SELECT statement
   */
  public CreateTableAsSelectStmt(CreateTableStmt createStmt, QueryStmt queryStmt) {
    Preconditions.checkNotNull(queryStmt);
    Preconditions.checkNotNull(createStmt);
    createStmt_ = createStmt;
    insertStmt_ = new InsertStmt(null, createStmt.getTblName(), false,
        null, null, queryStmt, null);
  }

  public QueryStmt getQueryStmt() { return insertStmt_.getQueryStmt(); }
  public InsertStmt getInsertStmt() { return insertStmt_; }
  public CreateTableStmt getCreateStmt() { return createStmt_; }
  @Override
  public String toSql() { return createStmt_.toSql() + " AS " + getQueryStmt().toSql(); }

  @Override
  public void analyze(Analyzer analyzer) throws AnalysisException {
<<<<<<< HEAD
=======
    if (isAnalyzed()) return;
>>>>>>> fec66694
    super.analyze(analyzer);

    // The analysis for CTAS happens in two phases - the first phase happens before
    // the target table exists and we want to validate the CREATE statement and the
    // query portion of the insert statement. If this passes, analysis will be run
    // over the full INSERT statement. To avoid duplicate registrations of table/colRefs,
    // create a new root analyzer and clone the query statement for this initial pass.
    Analyzer dummyRootAnalyzer = new Analyzer(analyzer.getCatalog(),
        analyzer.getQueryCtx(), analyzer.getAuthzConfig());
    QueryStmt tmpQueryStmt = insertStmt_.getQueryStmt().clone();
    try {
      Analyzer tmpAnalyzer = new Analyzer(dummyRootAnalyzer);
      tmpAnalyzer.setUseHiveColLabels(true);
      tmpQueryStmt.analyze(tmpAnalyzer);
<<<<<<< HEAD
      if (analyzer.containsSubquery()) {
        // The select statement of this CTAS is nested. Rewrite the
        // statement to unnest all subqueries and re-analyze using a new analyzer.
        Preconditions.checkState(tmpQueryStmt instanceof SelectStmt);
        SelectStmt selectStmt = (SelectStmt)tmpQueryStmt;
        StmtRewriter.rewriteStatement(selectStmt, tmpAnalyzer);
        // Update the insert statement with the unanalyzed rewritten select stmt.
        insertStmt_.setQueryStmt(selectStmt.clone());

        // Re-analyze the select statement of the CTAS.
        tmpQueryStmt = insertStmt_.getQueryStmt().clone();
        tmpAnalyzer = new Analyzer(dummyRootAnalyzer);
        tmpAnalyzer.setUseHiveColLabels(true);
        tmpQueryStmt.analyze(tmpAnalyzer);
      }
=======
      // Subqueries need to be rewritten by the StmtRewriter first.
      if (analyzer.containsSubquery()) return;
>>>>>>> fec66694
    } finally {
      // Record missing tables in the original analyzer.
      analyzer.getMissingTbls().addAll(dummyRootAnalyzer.getMissingTbls());
    }

    // Add the columns from the select statement to the create statement.
    int colCnt = tmpQueryStmt.getColLabels().size();
    createStmt_.getColumnDefs().clear();
    for (int i = 0; i < colCnt; ++i) {
<<<<<<< HEAD
      createStmt_.getColumnDefs().add(new ColumnDesc(
          tmpQueryStmt.getColLabels().get(i),
          tmpQueryStmt.getBaseTblResultExprs().get(i).getType(), null));
=======
      ColumnDef colDef = new ColumnDef(
          tmpQueryStmt.getColLabels().get(i), null, null);
      colDef.setType(tmpQueryStmt.getBaseTblResultExprs().get(i).getType());
      createStmt_.getColumnDefs().add(colDef);
>>>>>>> fec66694
    }
    createStmt_.analyze(analyzer);

    if (!SUPPORTED_INSERT_FORMATS.contains(createStmt_.getFileFormat())) {
      throw new AnalysisException(String.format("CREATE TABLE AS SELECT " +
          "does not support (%s) file format. Supported formats are: (%s)",
          createStmt_.getFileFormat().toString().replace("_", ""),
          "PARQUET, TEXTFILE"));
    }

    // The full privilege check for the database will be done as part of the INSERT
    // analysis.
    Db db = analyzer.getDb(createStmt_.getDb(), Privilege.ANY);
    if (db == null) {
      throw new AnalysisException(
          Analyzer.DB_DOES_NOT_EXIST_ERROR_MSG + createStmt_.getDb());
    }

    // Running analysis on the INSERT portion of the CTAS requires the target INSERT
    // table to "exist". For CTAS the table does not exist yet, so create a "temp"
    // table to run analysis against. The schema of this temp table should exactly
    // match the schema of the table that will be created by running the CREATE
    // statement.
    org.apache.hadoop.hive.metastore.api.Table msTbl =
        CatalogOpExecutor.createMetaStoreTable(createStmt_.toThrift());

    MetaStoreClient client = analyzer.getCatalog().getMetaStoreClient();
    try {
      // Set a valid location of this table using the same rules as the metastore. If the
      // user specified a location for the table this will be a no-op.
      msTbl.getSd().setLocation(analyzer.getCatalog().getTablePath(msTbl).toString());

      // If the user didn't specify a table location for the CREATE statement, inject the
      // location that was calculated in the getTablePath() call. Since this will be the
      // target location for the INSERT statement, it is important the two match.
      if (createStmt_.getLocation() == null) {
        createStmt_.setLocation(new HdfsUri(msTbl.getSd().getLocation()));
      }

      // Create a "temp" table based off the given metastore.api.Table object. Normally,
      // the CatalogService assigns all table IDs, but in this case we need to assign the
      // "temp" table an ID locally. This table ID cannot conflict with any table in the
      // SelectStmt (or the BE will be very confused). To ensure the ID is unique within
      // this query, just assign it the invalid table ID. The CatalogServer will assign
      // this table a proper ID once it is created there as part of the CTAS execution.
      Table table = Table.fromMetastoreTable(TableId.createInvalidId(), db, msTbl);
      Preconditions.checkState(table != null && table instanceof HdfsTable);

      HdfsTable hdfsTable = (HdfsTable) table;
      hdfsTable.load(hdfsTable, client.getHiveClient(), msTbl);
      insertStmt_.setTargetTable(table);
    } catch (TableLoadingException e) {
      throw new AnalysisException(e.getMessage(), e);
    } catch (Exception e) {
      throw new AnalysisException(e.getMessage(), e);
    } finally {
      client.release();
    }

    // Finally, run analysis on the insert statement.
    insertStmt_.analyze(analyzer);
  }

  @Override
  public void reset() {
    super.reset();
    insertStmt_.reset();
  }
}<|MERGE_RESOLUTION|>--- conflicted
+++ resolved
@@ -64,10 +64,7 @@
 
   @Override
   public void analyze(Analyzer analyzer) throws AnalysisException {
-<<<<<<< HEAD
-=======
     if (isAnalyzed()) return;
->>>>>>> fec66694
     super.analyze(analyzer);
 
     // The analysis for CTAS happens in two phases - the first phase happens before
@@ -82,26 +79,8 @@
       Analyzer tmpAnalyzer = new Analyzer(dummyRootAnalyzer);
       tmpAnalyzer.setUseHiveColLabels(true);
       tmpQueryStmt.analyze(tmpAnalyzer);
-<<<<<<< HEAD
-      if (analyzer.containsSubquery()) {
-        // The select statement of this CTAS is nested. Rewrite the
-        // statement to unnest all subqueries and re-analyze using a new analyzer.
-        Preconditions.checkState(tmpQueryStmt instanceof SelectStmt);
-        SelectStmt selectStmt = (SelectStmt)tmpQueryStmt;
-        StmtRewriter.rewriteStatement(selectStmt, tmpAnalyzer);
-        // Update the insert statement with the unanalyzed rewritten select stmt.
-        insertStmt_.setQueryStmt(selectStmt.clone());
-
-        // Re-analyze the select statement of the CTAS.
-        tmpQueryStmt = insertStmt_.getQueryStmt().clone();
-        tmpAnalyzer = new Analyzer(dummyRootAnalyzer);
-        tmpAnalyzer.setUseHiveColLabels(true);
-        tmpQueryStmt.analyze(tmpAnalyzer);
-      }
-=======
       // Subqueries need to be rewritten by the StmtRewriter first.
       if (analyzer.containsSubquery()) return;
->>>>>>> fec66694
     } finally {
       // Record missing tables in the original analyzer.
       analyzer.getMissingTbls().addAll(dummyRootAnalyzer.getMissingTbls());
@@ -111,16 +90,10 @@
     int colCnt = tmpQueryStmt.getColLabels().size();
     createStmt_.getColumnDefs().clear();
     for (int i = 0; i < colCnt; ++i) {
-<<<<<<< HEAD
-      createStmt_.getColumnDefs().add(new ColumnDesc(
-          tmpQueryStmt.getColLabels().get(i),
-          tmpQueryStmt.getBaseTblResultExprs().get(i).getType(), null));
-=======
       ColumnDef colDef = new ColumnDef(
           tmpQueryStmt.getColLabels().get(i), null, null);
       colDef.setType(tmpQueryStmt.getBaseTblResultExprs().get(i).getType());
       createStmt_.getColumnDefs().add(colDef);
->>>>>>> fec66694
     }
     createStmt_.analyze(analyzer);
 
