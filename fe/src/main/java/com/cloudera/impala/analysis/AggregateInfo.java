// Copyright 2012 Cloudera Inc.
//
// Licensed under the Apache License, Version 2.0 (the "License");
// you may not use this file except in compliance with the License.
// You may obtain a copy of the License at
//
// http://www.apache.org/licenses/LICENSE-2.0
//
// Unless required by applicable law or agreed to in writing, software
// distributed under the License is distributed on an "AS IS" BASIS,
// WITHOUT WARRANTIES OR CONDITIONS OF ANY KIND, either express or implied.
// See the License for the specific language governing permissions and
// limitations under the License.

package com.cloudera.impala.analysis;

import java.util.ArrayList;
import java.util.List;

import org.slf4j.Logger;
import org.slf4j.LoggerFactory;

import com.cloudera.impala.catalog.Type;
import com.cloudera.impala.common.AnalysisException;
import com.cloudera.impala.common.InternalException;
import com.cloudera.impala.planner.DataPartition;
import com.cloudera.impala.thrift.TPartitionType;
import com.google.common.base.Objects;
import com.google.common.base.Preconditions;
import com.google.common.collect.Lists;

/**
 * Encapsulates all the information needed to compute the aggregate functions of a single
 * Select block, including a possible 2nd phase aggregation step for DISTINCT aggregate
 * functions and merge aggregation steps needed for distributed execution.
 *
 * The latter requires a tree structure of AggregateInfo objects which express the
 * original aggregate computations as well as the necessary merging aggregate
 * computations.
 * TODO: get rid of this by transforming
 *   SELECT COUNT(DISTINCT a, b, ..) GROUP BY x, y, ...
 * into an equivalent query with a inline view:
 *   SELECT COUNT(*) FROM (SELECT DISTINCT a, b, ..., x, y, ...) GROUP BY x, y, ...
 *
 * The tree structure looks as follows:
 * - for non-distinct aggregation:
 *   - aggInfo: contains the original aggregation functions and grouping exprs
 *   - aggInfo.mergeAggInfo: contains the merging aggregation functions (grouping
 *     exprs are identical)
 * - for distinct aggregation (for an explanation of the phases, see
 *   SelectStmt.createDistinctAggInfo()):
 *   - aggInfo: contains the phase 1 aggregate functions and grouping exprs
 *   - aggInfo.2ndPhaseDistinctAggInfo: contains the phase 2 aggregate functions and
 *     grouping exprs
 *   - aggInfo.mergeAggInfo: contains the merging aggregate functions for the phase 1
 *     computation (grouping exprs are identical)
 *   - aggInfo.2ndPhaseDistinctAggInfo.mergeAggInfo: contains the merging aggregate
 *     functions for the phase 2 computation (grouping exprs are identical)
 *
 * In general, merging aggregate computations are idempotent; in other words,
 * aggInfo.mergeAggInfo == aggInfo.mergeAggInfo.mergeAggInfo.
 *
 * TODO: move the merge construction logic from SelectStmt into AggregateInfo
 * TODO: Add query tests for aggregation with intermediate tuples with num_nodes=1.
 */
public class AggregateInfo extends AggregateInfoBase {
  private final static Logger LOG = LoggerFactory.getLogger(AggregateInfo.class);

  public enum AggPhase {
    FIRST,
    FIRST_MERGE,
    SECOND,
    SECOND_MERGE;

    public boolean isMerge() { return this == FIRST_MERGE || this == SECOND_MERGE; }
  };

  // created by createMergeAggInfo()
  private AggregateInfo mergeAggInfo_;

  // created by createDistinctAggInfo()
  private AggregateInfo secondPhaseDistinctAggInfo_;

  private final AggPhase aggPhase_;

  // Map from all grouping and aggregate exprs to a SlotRef referencing the corresp. slot
  // in the intermediate tuple. Identical to outputTupleSmap_ if no aggregateExpr has an
  // output type that is different from its intermediate type.
  protected ExprSubstitutionMap intermediateTupleSmap_ = new ExprSubstitutionMap();
<<<<<<< HEAD

  // Map from all grouping and aggregate exprs to a SlotRef referencing the corresp. slot
  // in the output tuple.
  protected ExprSubstitutionMap outputTupleSmap_ = new ExprSubstitutionMap();

  // Map from slots of outputTupleSmap_ to the corresponding slot in
  // intermediateTupleSmap_.
  protected final ExprSubstitutionMap outputToIntermediateTupleSmap_ =
      new ExprSubstitutionMap();

=======

  // Map from all grouping and aggregate exprs to a SlotRef referencing the corresp. slot
  // in the output tuple.
  protected ExprSubstitutionMap outputTupleSmap_ = new ExprSubstitutionMap();

  // Map from slots of outputTupleSmap_ to the corresponding slot in
  // intermediateTupleSmap_.
  protected ExprSubstitutionMap outputToIntermediateTupleSmap_ =
      new ExprSubstitutionMap();

>>>>>>> fec66694
  // if set, a subset of groupingExprs_; set and used during planning
  private List<Expr> partitionExprs_;

  // C'tor creates copies of groupingExprs and aggExprs.
  private AggregateInfo(ArrayList<Expr> groupingExprs,
      ArrayList<FunctionCallExpr> aggExprs, AggPhase aggPhase)  {
    super(groupingExprs, aggExprs);
    aggPhase_ = aggPhase;
<<<<<<< HEAD
=======
  }

  /**
   * C'tor for cloning.
   */
  private AggregateInfo(AggregateInfo other) {
    super(other);
    if (other.mergeAggInfo_ != null) {
      mergeAggInfo_ = other.mergeAggInfo_.clone();
    }
    if (other.secondPhaseDistinctAggInfo_ != null) {
      secondPhaseDistinctAggInfo_ = other.secondPhaseDistinctAggInfo_.clone();
    }
    aggPhase_ = other.aggPhase_;
    outputTupleSmap_ = other.outputTupleSmap_.clone();
    if (other.requiresIntermediateTuple()) {
      intermediateTupleSmap_ = other.intermediateTupleSmap_.clone();
    } else {
      Preconditions.checkState(other.intermediateTupleDesc_ == other.outputTupleDesc_);
      intermediateTupleSmap_ = outputTupleSmap_;
    }
    partitionExprs_ =
        (other.partitionExprs_ != null) ? Expr.cloneList(other.partitionExprs_) : null;
>>>>>>> fec66694
  }

  public List<Expr> getPartitionExprs() { return partitionExprs_; }
  public void setPartitionExprs(List<Expr> exprs) { partitionExprs_ = exprs; }

  /**
   * Creates complete AggregateInfo for groupingExprs and aggExprs, including
   * aggTupleDesc and aggTupleSMap. If parameter tupleDesc != null, sets aggTupleDesc to
   * that instead of creating a new descriptor (after verifying that the passed-in
   * descriptor is correct for the given aggregation).
   * Also creates mergeAggInfo and secondPhaseDistinctAggInfo, if needed.
   * If an aggTupleDesc is created, also registers eq predicates between the
   * grouping exprs and their respective slots with 'analyzer'.
   */
  static public AggregateInfo create(
      ArrayList<Expr> groupingExprs, ArrayList<FunctionCallExpr> aggExprs,
      TupleDescriptor tupleDesc, Analyzer analyzer)
<<<<<<< HEAD
          throws AnalysisException, InternalException {
=======
          throws AnalysisException {
>>>>>>> fec66694
    Preconditions.checkState(
        (groupingExprs != null && !groupingExprs.isEmpty())
        || (aggExprs != null && !aggExprs.isEmpty()));
    Expr.removeDuplicates(groupingExprs);
    Expr.removeDuplicates(aggExprs);
    AggregateInfo result = new AggregateInfo(groupingExprs, aggExprs, AggPhase.FIRST);

    // collect agg exprs with DISTINCT clause
    ArrayList<FunctionCallExpr> distinctAggExprs = Lists.newArrayList();
    if (aggExprs != null) {
      for (FunctionCallExpr aggExpr: aggExprs) {
        if (aggExpr.isDistinct()) distinctAggExprs.add(aggExpr);
      }
    }

    if (distinctAggExprs.isEmpty()) {
      if (tupleDesc == null) {
        result.createTupleDescs(analyzer);
        result.createSmaps(analyzer);
      } else {
        // A tupleDesc should only be given for UNION DISTINCT.
        Preconditions.checkState(aggExprs == null);
        result.outputTupleDesc_ = tupleDesc;
        result.intermediateTupleDesc_ = tupleDesc;
      }
      result.createMergeAggInfo(analyzer);
    } else {
      // we don't allow you to pass in a descriptor for distinct aggregation
      // (we need two descriptors)
      Preconditions.checkState(tupleDesc == null);
      result.createDistinctAggInfo(groupingExprs, distinctAggExprs, analyzer);
    }
    LOG.debug("agg info:\n" + result.debugString());
    return result;
  }

  /**
   * Create aggregate info for select block containing aggregate exprs with
   * DISTINCT clause.
   * This creates:
   * - aggTupleDesc
   * - a complete secondPhaseDistinctAggInfo
   * - mergeAggInfo
   *
   * At the moment, we require that all distinct aggregate
   * functions be applied to the same set of exprs (ie, we can't do something
   * like SELECT COUNT(DISTINCT id), COUNT(DISTINCT address)).
   * Aggregation happens in two successive phases:
   * - the first phase aggregates by all grouping exprs plus all parameter exprs
   *   of DISTINCT aggregate functions
   *
   * Example:
   *   SELECT a, COUNT(DISTINCT b, c), MIN(d), COUNT(*) FROM T GROUP BY a
   * - 1st phase grouping exprs: a, b, c
   * - 1st phase agg exprs: MIN(d), COUNT(*)
   * - 2nd phase grouping exprs: a
   * - 2nd phase agg exprs: COUNT(*), MIN(<MIN(d) from 1st phase>),
   *     SUM(<COUNT(*) from 1st phase>)
   *
   * TODO: expand implementation to cover the general case; this will require
   * a different execution strategy
   */
  private void createDistinctAggInfo(
      ArrayList<Expr> origGroupingExprs,
      ArrayList<FunctionCallExpr> distinctAggExprs, Analyzer analyzer)
<<<<<<< HEAD
          throws AnalysisException, InternalException {
=======
          throws AnalysisException {
>>>>>>> fec66694
    Preconditions.checkState(!distinctAggExprs.isEmpty());
    // make sure that all DISTINCT params are the same;
    // ignore top-level implicit casts in the comparison, we might have inserted
    // those during analysis
    ArrayList<Expr> expr0Children = Lists.newArrayList();

    if (distinctAggExprs.get(0).getFnName().getFunction().equalsIgnoreCase(
        "group_concat")) {
      // Ignore separator parameter, otherwise the same would have to be present for all
      // other distinct aggregates as well.
      // TODO: Deal with constant exprs more generally, instead of special-casing
      // group_concat().
      expr0Children.add(distinctAggExprs.get(0).getChild(0).ignoreImplicitCast());
    } else {
      for (Expr expr : distinctAggExprs.get(0).getChildren()) {
        expr0Children.add(expr.ignoreImplicitCast());
      }
    }
    for (int i = 1; i < distinctAggExprs.size(); ++i) {
      ArrayList<Expr> exprIChildren = Lists.newArrayList();
      if (distinctAggExprs.get(i).getFnName().getFunction().equalsIgnoreCase(
          "group_concat")) {
        exprIChildren.add(distinctAggExprs.get(i).getChild(0).ignoreImplicitCast());
      } else {
        for (Expr expr : distinctAggExprs.get(i).getChildren()) {
          exprIChildren.add(expr.ignoreImplicitCast());
        }
      }
      if (!Expr.equalLists(expr0Children, exprIChildren)) {
        throw new AnalysisException(
            "all DISTINCT aggregate functions need to have the same set of "
            + "parameters as " + distinctAggExprs.get(0).toSql()
            + "; deviating function: " + distinctAggExprs.get(i).toSql());
      }
    }

    // add DISTINCT parameters to grouping exprs
    groupingExprs_.addAll(expr0Children);

    // remove DISTINCT aggregate functions from aggExprs
    aggregateExprs_.removeAll(distinctAggExprs);

    createTupleDescs(analyzer);
    createSmaps(analyzer);
    createMergeAggInfo(analyzer);
    createSecondPhaseAggInfo(origGroupingExprs, distinctAggExprs, analyzer);
  }

  public AggregateInfo getMergeAggInfo() { return mergeAggInfo_; }
  public AggregateInfo getSecondPhaseDistinctAggInfo() {
    return secondPhaseDistinctAggInfo_;
  }
  public AggPhase getAggPhase() { return aggPhase_; }
  public boolean isMerge() { return aggPhase_.isMerge(); }
  public boolean isDistinctAgg() { return secondPhaseDistinctAggInfo_ != null; }
  public ExprSubstitutionMap getIntermediateSmap() { return intermediateTupleSmap_; }
  public ExprSubstitutionMap getOutputSmap() { return outputTupleSmap_; }
  public ExprSubstitutionMap getOutputToIntermediateSmap() {
    return outputToIntermediateTupleSmap_;
  }

<<<<<<< HEAD
=======
  public boolean hasAggregateExprs() {
    return !aggregateExprs_.isEmpty() ||
        (secondPhaseDistinctAggInfo_ != null &&
         !secondPhaseDistinctAggInfo_.getAggregateExprs().isEmpty());
  }

>>>>>>> fec66694
  /**
   * Return the tuple id produced in the final aggregation step.
   */
  public TupleId getResultTupleId() {
    if (isDistinctAgg()) return secondPhaseDistinctAggInfo_.getOutputTupleId();
    return getOutputTupleId();
  }

  public ArrayList<FunctionCallExpr> getMaterializedAggregateExprs() {
    ArrayList<FunctionCallExpr> result = Lists.newArrayList();
    for (Integer i: materializedSlots_) {
      result.add(aggregateExprs_.get(i));
    }
    return result;
  }

  /**
   * Append ids of all slots that are being referenced in the process
   * of performing the aggregate computation described by this AggregateInfo.
   */
  public void getRefdSlots(List<SlotId> ids) {
    Preconditions.checkState(outputTupleDesc_ != null);
    if (groupingExprs_ != null) {
      Expr.getIds(groupingExprs_, null, ids);
    }
    Expr.getIds(aggregateExprs_, null, ids);
    // The backend assumes that the entire aggTupleDesc is materialized
    for (int i = 0; i < outputTupleDesc_.getSlots().size(); ++i) {
      ids.add(outputTupleDesc_.getSlots().get(i).getId());
    }
  }

  /**
   * Substitute all the expressions (grouping expr, aggregate expr) and update our
   * substitution map according to the given substitution map:
   * - smap typically maps from tuple t1 to tuple t2 (example: the smap of an
   *   inline view maps the virtual table ref t1 into a base table ref t2)
   * - our grouping and aggregate exprs need to be substituted with the given
   *   smap so that they also reference t2
   * - aggTupleSMap needs to be recomputed to map exprs based on t2
   *   onto our aggTupleDesc (ie, the left-hand side needs to be substituted with
   *   smap)
   * - mergeAggInfo: this is not affected, because
   *   * its grouping and aggregate exprs only reference aggTupleDesc_
   *   * its smap is identical to aggTupleSMap_
   * - 2ndPhaseDistinctAggInfo:
   *   * its grouping and aggregate exprs also only reference aggTupleDesc_
   *     and are therefore not affected
   *   * its smap needs to be recomputed to map exprs based on t2 to its own
   *     aggTupleDesc
   */
  public void substitute(ExprSubstitutionMap smap, Analyzer analyzer)
      throws InternalException {
<<<<<<< HEAD
    groupingExprs_ = Expr.substituteList(groupingExprs_, smap, analyzer);
=======
    groupingExprs_ = Expr.substituteList(groupingExprs_, smap, analyzer, false);
>>>>>>> fec66694
    LOG.trace("AggInfo: grouping_exprs=" + Expr.debugString(groupingExprs_));

    // The smap in this case should not substitute the aggs themselves, only
    // their subexpressions.
<<<<<<< HEAD
    List<Expr> substitutedAggs = Expr.substituteList(aggregateExprs_, smap, analyzer);
=======
    List<Expr> substitutedAggs =
        Expr.substituteList(aggregateExprs_, smap, analyzer, false);
>>>>>>> fec66694
    aggregateExprs_.clear();
    for (Expr substitutedAgg: substitutedAggs) {
      aggregateExprs_.add((FunctionCallExpr) substitutedAgg);
    }

    LOG.trace("AggInfo: agg_exprs=" + Expr.debugString(aggregateExprs_));
    outputTupleSmap_.substituteLhs(smap, analyzer);
    intermediateTupleSmap_.substituteLhs(smap, analyzer);
    if (secondPhaseDistinctAggInfo_ != null) {
      secondPhaseDistinctAggInfo_.substitute(smap, analyzer);
    }
  }

  /**
   * Create the info for an aggregation node that merges its pre-aggregated inputs:
   * - pre-aggregation is computed by 'this'
   * - tuple desc and smap are the same as that of the input (we're materializing
   *   the same logical tuple)
   * - grouping exprs: slotrefs to the input's grouping slots
   * - aggregate exprs: aggregation of the input's aggregateExprs slots
   *
   * The returned AggregateInfo shares its descriptor and smap with the input info;
   * createAggTupleDesc() must not be called on it.
   */
<<<<<<< HEAD
  private void createMergeAggInfo(Analyzer analyzer) throws InternalException {
=======
  private void createMergeAggInfo(Analyzer analyzer) {
>>>>>>> fec66694
    Preconditions.checkState(mergeAggInfo_ == null);
    TupleDescriptor inputDesc = intermediateTupleDesc_;
    // construct grouping exprs
    ArrayList<Expr> groupingExprs = Lists.newArrayList();
    for (int i = 0; i < getGroupingExprs().size(); ++i) {
      SlotRef slotRef = new SlotRef(inputDesc.getSlots().get(i));
      groupingExprs.add(slotRef);
    }

    // construct agg exprs
    ArrayList<FunctionCallExpr> aggExprs = Lists.newArrayList();
    for (int i = 0; i < getAggregateExprs().size(); ++i) {
      FunctionCallExpr inputExpr = getAggregateExprs().get(i);
      Preconditions.checkState(inputExpr.isAggregateFunction());
      Expr aggExprParam =
          new SlotRef(inputDesc.getSlots().get(i + getGroupingExprs().size()));
      FunctionCallExpr aggExpr = FunctionCallExpr.createMergeAggCall(
          inputExpr, Lists.newArrayList(aggExprParam));
<<<<<<< HEAD
      try {
        aggExpr.analyze(analyzer);
      } catch (Exception e) {
        // we shouldn't see this
        throw new InternalException(
            "error constructing merge aggregation node: " + e.getMessage());
      }
=======
      aggExpr.analyzeNoThrow(analyzer);
>>>>>>> fec66694
      aggExprs.add(aggExpr);
    }

    AggPhase aggPhase =
        (aggPhase_ == AggPhase.FIRST) ? AggPhase.FIRST_MERGE : AggPhase.SECOND_MERGE;
    mergeAggInfo_ = new AggregateInfo(groupingExprs, aggExprs, aggPhase);
    mergeAggInfo_.intermediateTupleDesc_ = intermediateTupleDesc_;
    mergeAggInfo_.outputTupleDesc_ = outputTupleDesc_;
    mergeAggInfo_.intermediateTupleSmap_ = intermediateTupleSmap_;
    mergeAggInfo_.outputTupleSmap_ = outputTupleSmap_;
<<<<<<< HEAD
    mergeAggInfo_.mergeAggInfo_ = mergeAggInfo_;
=======
>>>>>>> fec66694
    mergeAggInfo_.materializedSlots_ = materializedSlots_;
  }

  /**
   * Creates an IF function call that returns NULL if any of the slots
   * at indexes [firstIdx, lastIdx] return NULL.
   * For example, the resulting IF function would like this for 3 slots:
   * IF(IsNull(slot1), NULL, IF(IsNull(slot2), NULL, slot3))
   * Returns null if firstIdx is greater than lastIdx.
   * Returns a SlotRef to the last slot if there is only one slot in range.
   */
  private Expr createCountDistinctAggExprParam(int firstIdx, int lastIdx,
      ArrayList<SlotDescriptor> slots) {
    if (firstIdx > lastIdx) return null;

    Expr elseExpr = new SlotRef(slots.get(lastIdx));
    if (firstIdx == lastIdx) return elseExpr;

    for (int i = lastIdx - 1; i >= firstIdx; --i) {
      ArrayList<Expr> ifArgs = Lists.newArrayList();
      SlotRef slotRef = new SlotRef(slots.get(i));
      // Build expr: IF(IsNull(slotRef), NULL, elseExpr)
      Expr isNullPred = new IsNullPredicate(slotRef, false);
      ifArgs.add(isNullPred);
      ifArgs.add(new NullLiteral());
      ifArgs.add(elseExpr);
      elseExpr = new FunctionCallExpr("if", ifArgs);
    }
    return elseExpr;
  }

  /**
   * Create the info for an aggregation node that computes the second phase of
   * DISTINCT aggregate functions.
   * (Refer to createDistinctAggInfo() for an explanation of the phases.)
   * - 'this' is the phase 1 aggregation
   * - grouping exprs are those of the original query (param origGroupingExprs)
   * - aggregate exprs for the DISTINCT agg fns: these are aggregating the grouping
   *   slots that were added to the original grouping slots in phase 1;
   *   count is mapped to count(*) and sum is mapped to sum
   * - other aggregate exprs: same as the non-DISTINCT merge case
   *   (count is mapped to sum, everything else stays the same)
   *
   * This call also creates the tuple descriptor and smap for the returned AggregateInfo.
   */
  private void createSecondPhaseAggInfo(
      ArrayList<Expr> origGroupingExprs,
      ArrayList<FunctionCallExpr> distinctAggExprs, Analyzer analyzer)
<<<<<<< HEAD
      throws AnalysisException, InternalException {
=======
      throws AnalysisException {
>>>>>>> fec66694
    Preconditions.checkState(secondPhaseDistinctAggInfo_ == null);
    Preconditions.checkState(!distinctAggExprs.isEmpty());
    // The output of the 1st phase agg is the 1st phase intermediate.
    TupleDescriptor inputDesc = intermediateTupleDesc_;

    // construct agg exprs for original DISTINCT aggregate functions
    // (these aren't part of aggExprs_)
    ArrayList<FunctionCallExpr> secondPhaseAggExprs = Lists.newArrayList();
    for (FunctionCallExpr inputExpr: distinctAggExprs) {
      Preconditions.checkState(inputExpr.isAggregateFunction());
      FunctionCallExpr aggExpr = null;
      if (inputExpr.getFnName().getFunction().equals("count")) {
        // COUNT(DISTINCT ...) ->
        // COUNT(IF(IsNull(<agg slot 1>), NULL, IF(IsNull(<agg slot 2>), NULL, ...)))
        // We need the nested IF to make sure that we do not count
        // column-value combinations if any of the distinct columns are NULL.
        // This behavior is consistent with MySQL.
        Expr ifExpr = createCountDistinctAggExprParam(origGroupingExprs.size(),
            origGroupingExprs.size() + inputExpr.getChildren().size() - 1,
            inputDesc.getSlots());
        Preconditions.checkNotNull(ifExpr);
<<<<<<< HEAD
        try {
          ifExpr.analyze(analyzer);
        } catch (Exception e) {
          throw new InternalException("Failed to analyze 'IF' function " +
              "in second phase count distinct aggregation.", e);
        }
        aggExpr = new FunctionCallExpr("count", Lists.newArrayList(ifExpr));
=======
        ifExpr.analyzeNoThrow(analyzer);
        aggExpr = new FunctionCallExpr("count", Lists.newArrayList(ifExpr));
      } else if (inputExpr.getFnName().getFunction().equals("group_concat")) {
        // Syntax: GROUP_CONCAT([DISTINCT] expression [, separator])
        ArrayList<Expr> exprList = Lists.newArrayList();
        // Add "expression" parameter. Need to get it from the inputDesc's slots so the
        // tuple reference is correct.
        exprList.add(new SlotRef(inputDesc.getSlots().get(origGroupingExprs.size())));
        // Check if user provided a custom separator
        if (inputExpr.getChildren().size() == 2) exprList.add(inputExpr.getChild(1));
        aggExpr = new FunctionCallExpr(inputExpr.getFnName(), exprList);
>>>>>>> fec66694
      } else {
        // SUM(DISTINCT <expr>) -> SUM(<last grouping slot>);
        // (MIN(DISTINCT ...) and MAX(DISTINCT ...) have their DISTINCT turned
        // off during analysis, and AVG() is changed to SUM()/COUNT())
        Expr aggExprParam =
            new SlotRef(inputDesc.getSlots().get(origGroupingExprs.size()));
        aggExpr = new FunctionCallExpr(inputExpr.getFnName(),
            Lists.newArrayList(aggExprParam));
      }
      secondPhaseAggExprs.add(aggExpr);
    }

    // map all the remaining agg fns
    for (int i = 0; i < aggregateExprs_.size(); ++i) {
      FunctionCallExpr inputExpr = aggregateExprs_.get(i);
      Preconditions.checkState(inputExpr.isAggregateFunction());
      // we're aggregating an intermediate slot of the 1st agg phase
      Expr aggExprParam =
          new SlotRef(inputDesc.getSlots().get(i + getGroupingExprs().size()));
      FunctionCallExpr aggExpr = FunctionCallExpr.createMergeAggCall(
          inputExpr, Lists.newArrayList(aggExprParam));
      secondPhaseAggExprs.add(aggExpr);
    }
    Preconditions.checkState(
        secondPhaseAggExprs.size() == aggregateExprs_.size() + distinctAggExprs.size());

    for (FunctionCallExpr aggExpr: secondPhaseAggExprs) {
<<<<<<< HEAD
      try {
        aggExpr.analyze(analyzer);
        Preconditions.checkState(aggExpr.isAggregateFunction());
      } catch (Exception e) {
        // we shouldn't see this
        throw new InternalException(
            "error constructing merge aggregation node", e);
      }
    }

    ArrayList<Expr> substGroupingExprs =
        Expr.substituteList(origGroupingExprs, intermediateTupleSmap_, analyzer);
=======
      aggExpr.analyzeNoThrow(analyzer);
      Preconditions.checkState(aggExpr.isAggregateFunction());
    }

    ArrayList<Expr> substGroupingExprs =
        Expr.substituteList(origGroupingExprs, intermediateTupleSmap_, analyzer, false);
>>>>>>> fec66694
    secondPhaseDistinctAggInfo_ =
        new AggregateInfo(substGroupingExprs, secondPhaseAggExprs, AggPhase.SECOND);
    secondPhaseDistinctAggInfo_.createTupleDescs(analyzer);
    secondPhaseDistinctAggInfo_.createSecondPhaseAggSMap(this, distinctAggExprs);
    secondPhaseDistinctAggInfo_.createMergeAggInfo(analyzer);
  }

  /**
   * Create smap to map original grouping and aggregate exprs onto output
   * of secondPhaseDistinctAggInfo.
   */
  private void createSecondPhaseAggSMap(
      AggregateInfo inputAggInfo, ArrayList<FunctionCallExpr> distinctAggExprs) {
    outputTupleSmap_.clear();
    int slotIdx = 0;
    ArrayList<SlotDescriptor> slotDescs = outputTupleDesc_.getSlots();

    int numDistinctParams = distinctAggExprs.get(0).getChildren().size();
    // If we are counting distinct params of group_concat, we cannot include the custom
    // separator since it is not a distinct param.
    if (distinctAggExprs.get(0).getFnName().getFunction().equalsIgnoreCase(
        "group_concat")
        && numDistinctParams == 2) {
      --numDistinctParams;
    }
    int numOrigGroupingExprs =
        inputAggInfo.getGroupingExprs().size() - numDistinctParams;
    Preconditions.checkState(slotDescs.size() ==
        numOrigGroupingExprs + distinctAggExprs.size() +
        inputAggInfo.getAggregateExprs().size());

    // original grouping exprs -> first m slots
    for (int i = 0; i < numOrigGroupingExprs; ++i, ++slotIdx) {
      Expr groupingExpr = inputAggInfo.getGroupingExprs().get(i);
      outputTupleSmap_.put(
          groupingExpr.clone(), new SlotRef(slotDescs.get(slotIdx)));
    }

    // distinct agg exprs -> next n slots
    for (int i = 0; i < distinctAggExprs.size(); ++i, ++slotIdx) {
      Expr aggExpr = distinctAggExprs.get(i);
      outputTupleSmap_.put(
          aggExpr.clone(), (new SlotRef(slotDescs.get(slotIdx))));
    }

    // remaining agg exprs -> remaining slots
    for (int i = 0; i < inputAggInfo.getAggregateExprs().size(); ++i, ++slotIdx) {
      Expr aggExpr = inputAggInfo.getAggregateExprs().get(i);
      outputTupleSmap_.put(aggExpr.clone(), new SlotRef(slotDescs.get(slotIdx)));
    }
  }

  /**
   * Populates the output and intermediate smaps based on the output and intermediate
   * tuples that are assumed to be set. If an intermediate tuple is required, also
   * populates the output-to-intermediate smap and registers auxiliary equivalence
   * predicates between the grouping slots of the two tuples.
   */
  public void createSmaps(Analyzer analyzer) {
    Preconditions.checkNotNull(outputTupleDesc_);
    Preconditions.checkNotNull(intermediateTupleDesc_);

    List<Expr> exprs = Lists.newArrayListWithCapacity(
        groupingExprs_.size() + aggregateExprs_.size());
    exprs.addAll(groupingExprs_);
    exprs.addAll(aggregateExprs_);
    for (int i = 0; i < exprs.size(); ++i) {
      outputTupleSmap_.put(exprs.get(i).clone(),
          new SlotRef(outputTupleDesc_.getSlots().get(i)));
      if (!requiresIntermediateTuple()) continue;
      intermediateTupleSmap_.put(exprs.get(i).clone(),
          new SlotRef(intermediateTupleDesc_.getSlots().get(i)));
      outputToIntermediateTupleSmap_.put(
          new SlotRef(outputTupleDesc_.getSlots().get(i)),
          new SlotRef(intermediateTupleDesc_.getSlots().get(i)));
      if (i < groupingExprs_.size()) {
        analyzer.createAuxEquivPredicate(
            new SlotRef(outputTupleDesc_.getSlots().get(i)),
            new SlotRef(intermediateTupleDesc_.getSlots().get(i)));
      }
    }
    if (!requiresIntermediateTuple()) intermediateTupleSmap_ = outputTupleSmap_;

    LOG.trace("output smap=" + outputTupleSmap_.debugString());
    LOG.trace("intermediate smap=" + intermediateTupleSmap_.debugString());
  }

  /**
   * Mark slots required for this aggregation as materialized:
   * - all grouping output slots as well as grouping exprs
   * - for non-distinct aggregation: the aggregate exprs of materialized aggregate slots;
   *   this assumes that the output slots corresponding to aggregate exprs have already
   *   been marked by the consumer of this select block
   * - for distinct aggregation, we mark all aggregate output slots in order to keep
   *   things simple
   * Also computes materializedAggregateExprs.
   * This call must be idempotent because it may be called more than once for Union stmt.
   */
  @Override
  public void materializeRequiredSlots(Analyzer analyzer, ExprSubstitutionMap smap) {
    for (int i = 0; i < groupingExprs_.size(); ++i) {
      outputTupleDesc_.getSlots().get(i).setIsMaterialized(true);
      intermediateTupleDesc_.getSlots().get(i).setIsMaterialized(true);
    }

    // collect input exprs: grouping exprs plus aggregate exprs that need to be
    // materialized
    materializedSlots_.clear();
    List<Expr> exprs = Lists.newArrayList();
    exprs.addAll(groupingExprs_);
    for (int i = 0; i < aggregateExprs_.size(); ++i) {
      SlotDescriptor slotDesc =
          outputTupleDesc_.getSlots().get(groupingExprs_.size() + i);
      SlotDescriptor intermediateSlotDesc =
          intermediateTupleDesc_.getSlots().get(groupingExprs_.size() + i);
      if (isDistinctAgg()) {
        slotDesc.setIsMaterialized(true);
        intermediateSlotDesc.setIsMaterialized(true);
      }
      if (!slotDesc.isMaterialized()) continue;
      intermediateSlotDesc.setIsMaterialized(true);
      exprs.add(aggregateExprs_.get(i));
      materializedSlots_.add(i);
    }
<<<<<<< HEAD
    List<Expr> resolvedExprs = Expr.substituteList(exprs, smap, analyzer);
=======
    List<Expr> resolvedExprs = Expr.substituteList(exprs, smap, analyzer, false);
>>>>>>> fec66694
    analyzer.materializeSlots(resolvedExprs);

    if (isDistinctAgg()) {
      secondPhaseDistinctAggInfo_.materializeRequiredSlots(analyzer, null);
    }
  }

  /**
   * Validates the internal state of this agg info: Checks that the number of
   * materialized slots of the output tuple corresponds to the number of materialized
   * aggregate functions plus the number of grouping exprs. Also checks that the return
   * types of the aggregate and grouping exprs correspond to the slots in the output
   * tuple.
   */
  public void checkConsistency() {
    ArrayList<SlotDescriptor> slots = outputTupleDesc_.getSlots();

    // Check materialized slots.
    int numMaterializedSlots = 0;
    for (SlotDescriptor slotDesc: slots) {
      if (slotDesc.isMaterialized()) ++numMaterializedSlots;
    }
    Preconditions.checkState(numMaterializedSlots ==
        materializedSlots_.size() + groupingExprs_.size());

    // Check that grouping expr return types match the slot descriptors.
    int slotIdx = 0;
    for (int i = 0; i < groupingExprs_.size(); ++i) {
      Expr groupingExpr = groupingExprs_.get(i);
      Type slotType = slots.get(slotIdx).getType();
      Preconditions.checkState(groupingExpr.getType().equals(slotType),
          String.format("Grouping expr %s returns type %s but its output tuple " +
              "slot has type %s", groupingExpr.toSql(),
              groupingExpr.getType().toString(), slotType.toString()));
      ++slotIdx;
    }
    // Check that aggregate expr return types match the slot descriptors.
    for (int i = 0; i < aggregateExprs_.size(); ++i) {
      Expr aggExpr = aggregateExprs_.get(i);
      Type slotType = slots.get(slotIdx).getType();
      Preconditions.checkState(aggExpr.getType().equals(slotType),
          String.format("Agg expr %s returns type %s but its output tuple " +
              "slot has type %s", aggExpr.toSql(), aggExpr.getType().toString(),
              slotType.toString()));
      ++slotIdx;
    }
  }

  /**
   * Returns DataPartition derived from grouping exprs.
   * Returns unpartitioned spec if no grouping.
   * TODO: this won't work when we start supporting range partitions,
   * because we could derive both hash and order-based partitions
   */
  public DataPartition getPartition() {
    if (groupingExprs_.isEmpty()) {
      return DataPartition.UNPARTITIONED;
    } else {
      return new DataPartition(TPartitionType.HASH_PARTITIONED, groupingExprs_);
    }
  }

  @Override
  public String debugString() {
    StringBuilder out = new StringBuilder(super.debugString());
    out.append(Objects.toStringHelper(this)
        .add("phase", aggPhase_)
        .add("intermediate_smap", intermediateTupleSmap_.debugString())
        .add("output_smap", outputTupleSmap_.debugString())
        .toString());
    if (mergeAggInfo_ != this && mergeAggInfo_ != null) {
      out.append("\nmergeAggInfo:\n" + mergeAggInfo_.debugString());
    }
    if (secondPhaseDistinctAggInfo_ != null) {
      out.append("\nsecondPhaseDistinctAggInfo:\n"
          + secondPhaseDistinctAggInfo_.debugString());
    }
    return out.toString();
  }

<<<<<<< HEAD
  protected String tupleDebugName() { return "agg-tuple"; }
=======
  @Override
  protected String tupleDebugName() { return "agg-tuple"; }

  @Override
  public AggregateInfo clone() { return new AggregateInfo(this); }
>>>>>>> fec66694
}<|MERGE_RESOLUTION|>--- conflicted
+++ resolved
@@ -87,18 +87,6 @@
   // in the intermediate tuple. Identical to outputTupleSmap_ if no aggregateExpr has an
   // output type that is different from its intermediate type.
   protected ExprSubstitutionMap intermediateTupleSmap_ = new ExprSubstitutionMap();
-<<<<<<< HEAD
-
-  // Map from all grouping and aggregate exprs to a SlotRef referencing the corresp. slot
-  // in the output tuple.
-  protected ExprSubstitutionMap outputTupleSmap_ = new ExprSubstitutionMap();
-
-  // Map from slots of outputTupleSmap_ to the corresponding slot in
-  // intermediateTupleSmap_.
-  protected final ExprSubstitutionMap outputToIntermediateTupleSmap_ =
-      new ExprSubstitutionMap();
-
-=======
 
   // Map from all grouping and aggregate exprs to a SlotRef referencing the corresp. slot
   // in the output tuple.
@@ -109,7 +97,6 @@
   protected ExprSubstitutionMap outputToIntermediateTupleSmap_ =
       new ExprSubstitutionMap();
 
->>>>>>> fec66694
   // if set, a subset of groupingExprs_; set and used during planning
   private List<Expr> partitionExprs_;
 
@@ -118,8 +105,6 @@
       ArrayList<FunctionCallExpr> aggExprs, AggPhase aggPhase)  {
     super(groupingExprs, aggExprs);
     aggPhase_ = aggPhase;
-<<<<<<< HEAD
-=======
   }
 
   /**
@@ -143,7 +128,6 @@
     }
     partitionExprs_ =
         (other.partitionExprs_ != null) ? Expr.cloneList(other.partitionExprs_) : null;
->>>>>>> fec66694
   }
 
   public List<Expr> getPartitionExprs() { return partitionExprs_; }
@@ -161,11 +145,7 @@
   static public AggregateInfo create(
       ArrayList<Expr> groupingExprs, ArrayList<FunctionCallExpr> aggExprs,
       TupleDescriptor tupleDesc, Analyzer analyzer)
-<<<<<<< HEAD
-          throws AnalysisException, InternalException {
-=======
           throws AnalysisException {
->>>>>>> fec66694
     Preconditions.checkState(
         (groupingExprs != null && !groupingExprs.isEmpty())
         || (aggExprs != null && !aggExprs.isEmpty()));
@@ -231,11 +211,7 @@
   private void createDistinctAggInfo(
       ArrayList<Expr> origGroupingExprs,
       ArrayList<FunctionCallExpr> distinctAggExprs, Analyzer analyzer)
-<<<<<<< HEAD
-          throws AnalysisException, InternalException {
-=======
           throws AnalysisException {
->>>>>>> fec66694
     Preconditions.checkState(!distinctAggExprs.isEmpty());
     // make sure that all DISTINCT params are the same;
     // ignore top-level implicit casts in the comparison, we might have inserted
@@ -297,15 +273,12 @@
     return outputToIntermediateTupleSmap_;
   }
 
-<<<<<<< HEAD
-=======
   public boolean hasAggregateExprs() {
     return !aggregateExprs_.isEmpty() ||
         (secondPhaseDistinctAggInfo_ != null &&
          !secondPhaseDistinctAggInfo_.getAggregateExprs().isEmpty());
   }
 
->>>>>>> fec66694
   /**
    * Return the tuple id produced in the final aggregation step.
    */
@@ -359,21 +332,13 @@
    */
   public void substitute(ExprSubstitutionMap smap, Analyzer analyzer)
       throws InternalException {
-<<<<<<< HEAD
-    groupingExprs_ = Expr.substituteList(groupingExprs_, smap, analyzer);
-=======
     groupingExprs_ = Expr.substituteList(groupingExprs_, smap, analyzer, false);
->>>>>>> fec66694
     LOG.trace("AggInfo: grouping_exprs=" + Expr.debugString(groupingExprs_));
 
     // The smap in this case should not substitute the aggs themselves, only
     // their subexpressions.
-<<<<<<< HEAD
-    List<Expr> substitutedAggs = Expr.substituteList(aggregateExprs_, smap, analyzer);
-=======
     List<Expr> substitutedAggs =
         Expr.substituteList(aggregateExprs_, smap, analyzer, false);
->>>>>>> fec66694
     aggregateExprs_.clear();
     for (Expr substitutedAgg: substitutedAggs) {
       aggregateExprs_.add((FunctionCallExpr) substitutedAgg);
@@ -398,11 +363,7 @@
    * The returned AggregateInfo shares its descriptor and smap with the input info;
    * createAggTupleDesc() must not be called on it.
    */
-<<<<<<< HEAD
-  private void createMergeAggInfo(Analyzer analyzer) throws InternalException {
-=======
   private void createMergeAggInfo(Analyzer analyzer) {
->>>>>>> fec66694
     Preconditions.checkState(mergeAggInfo_ == null);
     TupleDescriptor inputDesc = intermediateTupleDesc_;
     // construct grouping exprs
@@ -421,17 +382,7 @@
           new SlotRef(inputDesc.getSlots().get(i + getGroupingExprs().size()));
       FunctionCallExpr aggExpr = FunctionCallExpr.createMergeAggCall(
           inputExpr, Lists.newArrayList(aggExprParam));
-<<<<<<< HEAD
-      try {
-        aggExpr.analyze(analyzer);
-      } catch (Exception e) {
-        // we shouldn't see this
-        throw new InternalException(
-            "error constructing merge aggregation node: " + e.getMessage());
-      }
-=======
       aggExpr.analyzeNoThrow(analyzer);
->>>>>>> fec66694
       aggExprs.add(aggExpr);
     }
 
@@ -442,10 +393,6 @@
     mergeAggInfo_.outputTupleDesc_ = outputTupleDesc_;
     mergeAggInfo_.intermediateTupleSmap_ = intermediateTupleSmap_;
     mergeAggInfo_.outputTupleSmap_ = outputTupleSmap_;
-<<<<<<< HEAD
-    mergeAggInfo_.mergeAggInfo_ = mergeAggInfo_;
-=======
->>>>>>> fec66694
     mergeAggInfo_.materializedSlots_ = materializedSlots_;
   }
 
@@ -494,11 +441,7 @@
   private void createSecondPhaseAggInfo(
       ArrayList<Expr> origGroupingExprs,
       ArrayList<FunctionCallExpr> distinctAggExprs, Analyzer analyzer)
-<<<<<<< HEAD
-      throws AnalysisException, InternalException {
-=======
       throws AnalysisException {
->>>>>>> fec66694
     Preconditions.checkState(secondPhaseDistinctAggInfo_ == null);
     Preconditions.checkState(!distinctAggExprs.isEmpty());
     // The output of the 1st phase agg is the 1st phase intermediate.
@@ -520,15 +463,6 @@
             origGroupingExprs.size() + inputExpr.getChildren().size() - 1,
             inputDesc.getSlots());
         Preconditions.checkNotNull(ifExpr);
-<<<<<<< HEAD
-        try {
-          ifExpr.analyze(analyzer);
-        } catch (Exception e) {
-          throw new InternalException("Failed to analyze 'IF' function " +
-              "in second phase count distinct aggregation.", e);
-        }
-        aggExpr = new FunctionCallExpr("count", Lists.newArrayList(ifExpr));
-=======
         ifExpr.analyzeNoThrow(analyzer);
         aggExpr = new FunctionCallExpr("count", Lists.newArrayList(ifExpr));
       } else if (inputExpr.getFnName().getFunction().equals("group_concat")) {
@@ -540,7 +474,6 @@
         // Check if user provided a custom separator
         if (inputExpr.getChildren().size() == 2) exprList.add(inputExpr.getChild(1));
         aggExpr = new FunctionCallExpr(inputExpr.getFnName(), exprList);
->>>>>>> fec66694
       } else {
         // SUM(DISTINCT <expr>) -> SUM(<last grouping slot>);
         // (MIN(DISTINCT ...) and MAX(DISTINCT ...) have their DISTINCT turned
@@ -568,27 +501,12 @@
         secondPhaseAggExprs.size() == aggregateExprs_.size() + distinctAggExprs.size());
 
     for (FunctionCallExpr aggExpr: secondPhaseAggExprs) {
-<<<<<<< HEAD
-      try {
-        aggExpr.analyze(analyzer);
-        Preconditions.checkState(aggExpr.isAggregateFunction());
-      } catch (Exception e) {
-        // we shouldn't see this
-        throw new InternalException(
-            "error constructing merge aggregation node", e);
-      }
-    }
-
-    ArrayList<Expr> substGroupingExprs =
-        Expr.substituteList(origGroupingExprs, intermediateTupleSmap_, analyzer);
-=======
       aggExpr.analyzeNoThrow(analyzer);
       Preconditions.checkState(aggExpr.isAggregateFunction());
     }
 
     ArrayList<Expr> substGroupingExprs =
         Expr.substituteList(origGroupingExprs, intermediateTupleSmap_, analyzer, false);
->>>>>>> fec66694
     secondPhaseDistinctAggInfo_ =
         new AggregateInfo(substGroupingExprs, secondPhaseAggExprs, AggPhase.SECOND);
     secondPhaseDistinctAggInfo_.createTupleDescs(analyzer);
@@ -713,11 +631,7 @@
       exprs.add(aggregateExprs_.get(i));
       materializedSlots_.add(i);
     }
-<<<<<<< HEAD
-    List<Expr> resolvedExprs = Expr.substituteList(exprs, smap, analyzer);
-=======
     List<Expr> resolvedExprs = Expr.substituteList(exprs, smap, analyzer, false);
->>>>>>> fec66694
     analyzer.materializeSlots(resolvedExprs);
 
     if (isDistinctAgg()) {
@@ -798,13 +712,9 @@
     return out.toString();
   }
 
-<<<<<<< HEAD
-  protected String tupleDebugName() { return "agg-tuple"; }
-=======
   @Override
   protected String tupleDebugName() { return "agg-tuple"; }
 
   @Override
   public AggregateInfo clone() { return new AggregateInfo(this); }
->>>>>>> fec66694
 }