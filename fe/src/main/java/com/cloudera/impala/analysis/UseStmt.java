// Copyright 2012 Cloudera Inc.
//
// Licensed under the Apache License, Version 2.0 (the "License");
// you may not use this file except in compliance with the License.
// You may obtain a copy of the License at
//
// http://www.apache.org/licenses/LICENSE-2.0
//
// Unless required by applicable law or agreed to in writing, software
// distributed under the License is distributed on an "AS IS" BASIS,
// WITHOUT WARRANTIES OR CONDITIONS OF ANY KIND, either express or implied.
// See the License for the specific language governing permissions and
// limitations under the License.

package com.cloudera.impala.analysis;

import com.cloudera.impala.authorization.Privilege;
import com.cloudera.impala.catalog.Catalog;
import com.cloudera.impala.common.AnalysisException;
import com.cloudera.impala.thrift.TUseDbParams;

/**
 * Representation of a USE db statement.
 */
public class UseStmt extends StatementBase {
  private final String database_;

  public UseStmt(String db) {
    database_ = db;
  }

  public String getDatabase() { return database_; }

  @Override
  public String toSql() {
    return "USE " + database_;
  }

  @Override
  public void analyze(Analyzer analyzer) throws AnalysisException {
    if (!database_.equalsIgnoreCase(Catalog.DEFAULT_DB)) {
      // USE <default> should always be allowed.
<<<<<<< HEAD
      analyzer.getDb(database_, Privilege.ANY);
=======
      analyzer.getDb(database_, Privilege.ANY, true);
>>>>>>> fec66694
    }
  }

  public TUseDbParams toThrift() {
    TUseDbParams params = new TUseDbParams();
    params.setDb(getDatabase());
    return params;
  }
}<|MERGE_RESOLUTION|>--- conflicted
+++ resolved
@@ -40,11 +40,7 @@
   public void analyze(Analyzer analyzer) throws AnalysisException {
     if (!database_.equalsIgnoreCase(Catalog.DEFAULT_DB)) {
       // USE <default> should always be allowed.
-<<<<<<< HEAD
-      analyzer.getDb(database_, Privilege.ANY);
-=======
       analyzer.getDb(database_, Privilege.ANY, true);
->>>>>>> fec66694
     }
   }
 
