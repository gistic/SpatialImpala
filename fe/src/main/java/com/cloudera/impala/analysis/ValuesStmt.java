// Copyright 2012 Cloudera Inc.
//
// Licensed under the Apache License, Version 2.0 (the "License");
// you may not use this file except in compliance with the License.
// You may obtain a copy of the License at
//
// http://www.apache.org/licenses/LICENSE-2.0
//
// Unless required by applicable law or agreed to in writing, software
// distributed under the License is distributed on an "AS IS" BASIS,
// WITHOUT WARRANTIES OR CONDITIONS OF ANY KIND, either express or implied.
// See the License for the specific language governing permissions and
// limitations under the License.

package com.cloudera.impala.analysis;

import java.util.ArrayList;
import java.util.List;

import com.google.common.base.Preconditions;

/**
 * Representation of a values() statement with a list of constant-expression lists.
 * ValuesStmt is a special case of a UnionStmt with the following restrictions:
 * - Operands are only constant selects
 * - Operands are connected by UNION ALL
 * - No nesting of ValuesStmts
 */
public class ValuesStmt extends UnionStmt {

  public ValuesStmt(List<UnionOperand> operands,
      ArrayList<OrderByElement> orderByElements, LimitElement limitElement) {
    super(operands, orderByElements, limitElement);
  }

  /**
   * C'tor for cloning.
   */
  private ValuesStmt(ValuesStmt other) { super(other); }

  @Override
  protected String queryStmtToSql(QueryStmt queryStmt) {
    StringBuilder strBuilder = new StringBuilder();
    strBuilder.append("(");
    appendSelectList((SelectStmt) queryStmt, strBuilder);
    strBuilder.append(")");
    return strBuilder.toString();
  }

  @Override
  public String toSql() {
    StringBuilder strBuilder = new StringBuilder();
    if (withClause_ != null) {
      strBuilder.append(withClause_.toSql());
      strBuilder.append(" ");
    }
    Preconditions.checkState(operands_.size() > 0);
    strBuilder.append("VALUES(");
    for (int i = 0; i < operands_.size(); ++i) {
      if (operands_.size() != 1) strBuilder.append("(");
      appendSelectList((SelectStmt) operands_.get(i).getQueryStmt(), strBuilder);
      if (operands_.size() != 1) strBuilder.append(")");
      strBuilder.append((i+1 != operands_.size()) ? ", " : "");
    }
    strBuilder.append(")");
    return strBuilder.toString();
  }

  private void appendSelectList(SelectStmt select, StringBuilder strBuilder) {
    SelectList selectList = select.getSelectList();
    for (int j = 0; j < selectList.getItems().size(); ++j) {
      strBuilder.append(selectList.getItems().get(j).toSql());
      strBuilder.append((j+1 != selectList.getItems().size()) ? ", " : "");
    }
  }

  @Override
<<<<<<< HEAD
  public QueryStmt clone() {
    List<UnionOperand> operandClones = Lists.newArrayList();
    for (UnionOperand operand: operands_) {
      operandClones.add(operand.clone());
    }
    ValuesStmt valuesClone = new ValuesStmt(operandClones, cloneOrderByElements(),
        limitElement_ == null ? null : limitElement_.clone());
    valuesClone.setWithClause(cloneWithClause());
    return valuesClone;
  }
=======
  public ValuesStmt clone() { return new ValuesStmt(this); }
>>>>>>> fec66694
}<|MERGE_RESOLUTION|>--- conflicted
+++ resolved
@@ -75,18 +75,5 @@
   }
 
   @Override
-<<<<<<< HEAD
-  public QueryStmt clone() {
-    List<UnionOperand> operandClones = Lists.newArrayList();
-    for (UnionOperand operand: operands_) {
-      operandClones.add(operand.clone());
-    }
-    ValuesStmt valuesClone = new ValuesStmt(operandClones, cloneOrderByElements(),
-        limitElement_ == null ? null : limitElement_.clone());
-    valuesClone.setWithClause(cloneWithClause());
-    return valuesClone;
-  }
-=======
   public ValuesStmt clone() { return new ValuesStmt(this); }
->>>>>>> fec66694
 }