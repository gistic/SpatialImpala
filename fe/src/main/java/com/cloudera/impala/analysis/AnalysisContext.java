// Copyright 2012 Cloudera Inc.
//
// Licensed under the Apache License, Version 2.0 (the "License");
// you may not use this file except in compliance with the License.
// You may obtain a copy of the License at
//
// http://www.apache.org/licenses/LICENSE-2.0
//
// Unless required by applicable law or agreed to in writing, software
// distributed under the License is distributed on an "AS IS" BASIS,
// WITHOUT WARRANTIES OR CONDITIONS OF ANY KIND, either express or implied.
// See the License for the specific language governing permissions and
// limitations under the License.

package com.cloudera.impala.analysis;

import java.io.StringReader;
import java.util.List;
<<<<<<< HEAD
=======
import java.util.Map;
import java.util.Set;
>>>>>>> fec66694

import org.slf4j.Logger;
import org.slf4j.LoggerFactory;

<<<<<<< HEAD
import com.cloudera.impala.authorization.AuthorizationConfig;
=======
import com.cloudera.impala.authorization.AuthorizationChecker;
import com.cloudera.impala.authorization.AuthorizationConfig;
import com.cloudera.impala.authorization.AuthorizeableColumn;
import com.cloudera.impala.authorization.AuthorizeableTable;
import com.cloudera.impala.authorization.Privilege;
import com.cloudera.impala.authorization.PrivilegeRequest;
import com.cloudera.impala.catalog.AuthorizationException;
import com.cloudera.impala.catalog.Db;
>>>>>>> fec66694
import com.cloudera.impala.catalog.ImpaladCatalog;
import com.cloudera.impala.common.AnalysisException;
import com.cloudera.impala.common.Pair;
import com.cloudera.impala.thrift.TAccessEvent;
<<<<<<< HEAD
=======
import com.cloudera.impala.thrift.TDescribeOutputStyle;
import com.cloudera.impala.thrift.TLineageGraph;
>>>>>>> fec66694
import com.cloudera.impala.thrift.TQueryCtx;
import com.google.common.base.Preconditions;
import com.google.common.collect.Lists;
import com.google.common.collect.Maps;

/**
 * Wrapper class for parser and analyzer.
 */
public class AnalysisContext {
  private final static Logger LOG = LoggerFactory.getLogger(AnalysisContext.class);
  private final ImpaladCatalog catalog_;
  private final TQueryCtx queryCtx_;
  private final AuthorizationConfig authzConfig_;

  // Set in analyze()
  private AnalysisResult analysisResult_;

  public AnalysisContext(ImpaladCatalog catalog, TQueryCtx queryCtx,
      AuthorizationConfig authzConfig) {
    catalog_ = catalog;
    queryCtx_ = queryCtx;
    authzConfig_ = authzConfig;
  }

  static public class AnalysisResult {
    private StatementBase stmt_;
    private Analyzer analyzer_;
    private CreateTableStmt tmpCreateTableStmt_;

    public boolean isAlterTableStmt() { return stmt_ instanceof AlterTableStmt; }
    public boolean isAlterViewStmt() { return stmt_ instanceof AlterViewStmt; }
    public boolean isComputeStatsStmt() { return stmt_ instanceof ComputeStatsStmt; }
    public boolean isQueryStmt() { return stmt_ instanceof QueryStmt; }
    public boolean isInsertStmt() { return stmt_ instanceof InsertStmt; }
    public boolean isDropDbStmt() { return stmt_ instanceof DropDbStmt; }
    public boolean isDropTableOrViewStmt() {
      return stmt_ instanceof DropTableOrViewStmt;
    }
    public boolean isDropFunctionStmt() { return stmt_ instanceof DropFunctionStmt; }
    public boolean isDropDataSrcStmt() { return stmt_ instanceof DropDataSrcStmt; }
    public boolean isDropStatsStmt() { return stmt_ instanceof DropStatsStmt; }
    public boolean isCreateTableLikeStmt() {
      return stmt_ instanceof CreateTableLikeStmt;
    }
    public boolean isCreateViewStmt() { return stmt_ instanceof CreateViewStmt; }
    public boolean isCreateTableAsSelectStmt() {
      return stmt_ instanceof CreateTableAsSelectStmt;
    }
    public boolean isCreateTableStmt() { return stmt_ instanceof CreateTableStmt; }
    public boolean isCreateDbStmt() { return stmt_ instanceof CreateDbStmt; }
    public boolean isCreateUdfStmt() { return stmt_ instanceof CreateUdfStmt; }
    public boolean isCreateUdaStmt() { return stmt_ instanceof CreateUdaStmt; }
    public boolean isCreateDataSrcStmt() { return stmt_ instanceof CreateDataSrcStmt; }
    public boolean isLoadDataStmt() { return stmt_ instanceof LoadDataStmt; }
    public boolean isUseStmt() { return stmt_ instanceof UseStmt; }
    public boolean isSetStmt() { return stmt_ instanceof SetStmt; }
    public boolean isShowTablesStmt() { return stmt_ instanceof ShowTablesStmt; }
    public boolean isShowDbsStmt() { return stmt_ instanceof ShowDbsStmt; }
    public boolean isShowDataSrcsStmt() { return stmt_ instanceof ShowDataSrcsStmt; }
    public boolean isShowStatsStmt() { return stmt_ instanceof ShowStatsStmt; }
    public boolean isShowFunctionsStmt() { return stmt_ instanceof ShowFunctionsStmt; }
    public boolean isShowCreateTableStmt() {
      return stmt_ instanceof ShowCreateTableStmt;
    }
    public boolean isShowCreateFunctionStmt() {
      return stmt_ instanceof ShowCreateFunctionStmt;
    }
    public boolean isShowFilesStmt() { return stmt_ instanceof ShowFilesStmt; }
    public boolean isDescribeDbStmt() { return stmt_ instanceof DescribeDbStmt; }
    public boolean isDescribeTableStmt() { return stmt_ instanceof DescribeTableStmt; }
    public boolean isResetMetadataStmt() { return stmt_ instanceof ResetMetadataStmt; }
    public boolean isExplainStmt() { return stmt_.isExplain(); }
    public boolean isShowRolesStmt() { return stmt_ instanceof ShowRolesStmt; }
    public boolean isShowGrantRoleStmt() { return stmt_ instanceof ShowGrantRoleStmt; }
    public boolean isCreateDropRoleStmt() { return stmt_ instanceof CreateDropRoleStmt; }
    public boolean isGrantRevokeRoleStmt() {
      return stmt_ instanceof GrantRevokeRoleStmt;
    }
    public boolean isGrantRevokePrivStmt() {
      return stmt_ instanceof GrantRevokePrivStmt;
    }
    public boolean isTruncateStmt() { return stmt_ instanceof TruncateStmt; }

    public boolean isCatalogOp() {
      return isUseStmt() || isViewMetadataStmt() || isDdlStmt();
    }

    private boolean isDdlStmt() {
      return isCreateTableLikeStmt() || isCreateTableStmt() ||
          isCreateViewStmt() || isCreateDbStmt() || isDropDbStmt() ||
          isDropTableOrViewStmt() || isResetMetadataStmt() || isAlterTableStmt() ||
          isAlterViewStmt() || isComputeStatsStmt() || isCreateUdfStmt() ||
          isCreateUdaStmt() || isDropFunctionStmt() || isCreateTableAsSelectStmt() ||
          isCreateDataSrcStmt() || isDropDataSrcStmt() || isDropStatsStmt() ||
<<<<<<< HEAD
          isCreateDropRoleStmt() || isGrantRevokeStmt();
    }

    private boolean isViewMetadataStmt() {
      return isShowTablesStmt() || isShowDbsStmt() || isShowFunctionsStmt() ||
          isShowRolesStmt() || isShowGrantRoleStmt() || isShowCreateTableStmt() ||
          isShowDataSrcsStmt() || isShowStatsStmt() || isDescribeStmt();
=======
          isCreateDropRoleStmt() || isGrantRevokeStmt() || isTruncateStmt();
    }

    private boolean isViewMetadataStmt() {
      return isShowFilesStmt() || isShowTablesStmt() || isShowDbsStmt() ||
          isShowFunctionsStmt() || isShowRolesStmt() || isShowGrantRoleStmt() ||
          isShowCreateTableStmt() || isShowDataSrcsStmt() || isShowStatsStmt() ||
          isDescribeTableStmt() || isDescribeDbStmt() || isShowCreateFunctionStmt();
>>>>>>> fec66694
    }

    private boolean isGrantRevokeStmt() {
      return isGrantRevokeRoleStmt() || isGrantRevokePrivStmt();
    }

    public boolean isDmlStmt() {
      return isInsertStmt();
    }

    public AlterTableStmt getAlterTableStmt() {
      Preconditions.checkState(isAlterTableStmt());
      return (AlterTableStmt) stmt_;
    }

    public AlterViewStmt getAlterViewStmt() {
      Preconditions.checkState(isAlterViewStmt());
      return (AlterViewStmt) stmt_;
    }

    public ComputeStatsStmt getComputeStatsStmt() {
      Preconditions.checkState(isComputeStatsStmt());
      return (ComputeStatsStmt) stmt_;
    }

    public CreateTableLikeStmt getCreateTableLikeStmt() {
      Preconditions.checkState(isCreateTableLikeStmt());
      return (CreateTableLikeStmt) stmt_;
    }

    public CreateViewStmt getCreateViewStmt() {
      Preconditions.checkState(isCreateViewStmt());
      return (CreateViewStmt) stmt_;
    }

    public CreateTableAsSelectStmt getCreateTableAsSelectStmt() {
      Preconditions.checkState(isCreateTableAsSelectStmt());
      return (CreateTableAsSelectStmt) stmt_;
    }

    public CreateTableStmt getCreateTableStmt() {
      Preconditions.checkState(isCreateTableStmt());
      return (CreateTableStmt) stmt_;
    }

    public CreateTableStmt getTmpCreateTableStmt() {
      return tmpCreateTableStmt_;
    }

    public CreateDbStmt getCreateDbStmt() {
      Preconditions.checkState(isCreateDbStmt());
      return (CreateDbStmt) stmt_;
    }

    public CreateUdfStmt getCreateUdfStmt() {
      Preconditions.checkState(isCreateUdfStmt());
      return (CreateUdfStmt) stmt_;
    }

    public CreateUdaStmt getCreateUdaStmt() {
      Preconditions.checkState(isCreateUdfStmt());
      return (CreateUdaStmt) stmt_;
    }

    public DropDbStmt getDropDbStmt() {
      Preconditions.checkState(isDropDbStmt());
      return (DropDbStmt) stmt_;
    }

    public DropTableOrViewStmt getDropTableOrViewStmt() {
      Preconditions.checkState(isDropTableOrViewStmt());
      return (DropTableOrViewStmt) stmt_;
    }

    public TruncateStmt getTruncateStmt() {
      Preconditions.checkState(isTruncateStmt());
      return (TruncateStmt) stmt_;
    }

    public DropFunctionStmt getDropFunctionStmt() {
      Preconditions.checkState(isDropFunctionStmt());
      return (DropFunctionStmt) stmt_;
    }

    public LoadDataStmt getLoadDataStmt() {
      Preconditions.checkState(isLoadDataStmt());
      return (LoadDataStmt) stmt_;
    }

    public QueryStmt getQueryStmt() {
      Preconditions.checkState(isQueryStmt());
      return (QueryStmt) stmt_;
    }

    public InsertStmt getInsertStmt() {
      if (isCreateTableAsSelectStmt()) {
        return getCreateTableAsSelectStmt().getInsertStmt();
      } else {
        Preconditions.checkState(isInsertStmt());
        return (InsertStmt) stmt_;
      }
    }

    public UseStmt getUseStmt() {
      Preconditions.checkState(isUseStmt());
      return (UseStmt) stmt_;
    }

    public SetStmt getSetStmt() {
      Preconditions.checkState(isSetStmt());
      return (SetStmt) stmt_;
    }

    public ShowTablesStmt getShowTablesStmt() {
      Preconditions.checkState(isShowTablesStmt());
      return (ShowTablesStmt) stmt_;
    }

    public ShowDbsStmt getShowDbsStmt() {
      Preconditions.checkState(isShowDbsStmt());
      return (ShowDbsStmt) stmt_;
    }

    public ShowDataSrcsStmt getShowDataSrcsStmt() {
      Preconditions.checkState(isShowDataSrcsStmt());
      return (ShowDataSrcsStmt) stmt_;
    }

    public ShowStatsStmt getShowStatsStmt() {
      Preconditions.checkState(isShowStatsStmt());
      return (ShowStatsStmt) stmt_;
    }

    public ShowFunctionsStmt getShowFunctionsStmt() {
      Preconditions.checkState(isShowFunctionsStmt());
      return (ShowFunctionsStmt) stmt_;
    }

    public ShowFilesStmt getShowFilesStmt() {
      Preconditions.checkState(isShowFilesStmt());
      return (ShowFilesStmt) stmt_;
    }

    public DescribeDbStmt getDescribeDbStmt() {
      Preconditions.checkState(isDescribeDbStmt());
      return (DescribeDbStmt) stmt_;
    }

    public DescribeTableStmt getDescribeTableStmt() {
      Preconditions.checkState(isDescribeTableStmt());
      return (DescribeTableStmt) stmt_;
    }

    public ShowCreateTableStmt getShowCreateTableStmt() {
      Preconditions.checkState(isShowCreateTableStmt());
      return (ShowCreateTableStmt) stmt_;
    }

<<<<<<< HEAD
    public StatementBase getStmt() { return stmt_; }
    public Analyzer getAnalyzer() { return analyzer_; }
    public List<TAccessEvent> getAccessEvents() { return analyzer_.getAccessEvents(); }
    public boolean requiresRewrite() { return analyzer_.containsSubquery(); }
=======
    public ShowCreateFunctionStmt getShowCreateFunctionStmt() {
      Preconditions.checkState(isShowCreateFunctionStmt());
      return (ShowCreateFunctionStmt) stmt_;
    }

    public StatementBase getStmt() { return stmt_; }
    public Analyzer getAnalyzer() { return analyzer_; }
    public Set<TAccessEvent> getAccessEvents() { return analyzer_.getAccessEvents(); }
    public boolean requiresRewrite() {
      return analyzer_.containsSubquery() && !(stmt_ instanceof CreateViewStmt)
          && !(stmt_ instanceof AlterViewStmt);
    }
    public TLineageGraph getThriftLineageGraph() {
      return analyzer_.getThriftSerializedLineageGraph();
    }
>>>>>>> fec66694
  }

  /**
   * Parse and analyze 'stmt'. If 'stmt' is a nested query (i.e. query that
   * contains subqueries), it is also rewritten by performing subquery unnesting.
   * The transformed stmt is then re-analyzed in a new analysis context.
   *
   * The result of analysis can be retrieved by calling
   * getAnalysisResult().
   *
   * @throws AnalysisException
   *           On any other error, including parsing errors. Also thrown when any
   *           missing tables are detected as a result of running analysis.
   */
  public void analyze(String stmt) throws AnalysisException {
    Analyzer analyzer = new Analyzer(catalog_, queryCtx_, authzConfig_);
    analyze(stmt, analyzer);
  }

  /**
   * Parse and analyze 'stmt' using a specified Analyzer.
   */
  public void analyze(String stmt, Analyzer analyzer) throws AnalysisException {
    SqlScanner input = new SqlScanner(new StringReader(stmt));
    SqlParser parser = new SqlParser(input);
    try {
      analysisResult_ = new AnalysisResult();
      analysisResult_.analyzer_ = analyzer;
      if (analysisResult_.analyzer_ == null) {
        analysisResult_.analyzer_ = new Analyzer(catalog_, queryCtx_, authzConfig_);
      }
      analysisResult_.stmt_ = (StatementBase) parser.parse().value;
      if (analysisResult_.stmt_ == null) return;

      // For CTAS, we copy the create statement in case we have to create a new CTAS
      // statement after a query rewrite.
      if (analysisResult_.stmt_ instanceof CreateTableAsSelectStmt) {
        analysisResult_.tmpCreateTableStmt_ =
            ((CreateTableAsSelectStmt)analysisResult_.stmt_).getCreateStmt().clone();
      }

      analysisResult_.stmt_.analyze(analysisResult_.analyzer_);
      boolean isExplain = analysisResult_.isExplainStmt();

      // Check if we need to rewrite the statement.
      if (analysisResult_.requiresRewrite()) {
        StatementBase rewrittenStmt = StmtRewriter.rewrite(analysisResult_);
        // Re-analyze the rewritten statement.
        Preconditions.checkNotNull(rewrittenStmt);
        analysisResult_ = new AnalysisResult();
        analysisResult_.analyzer_ = new Analyzer(catalog_, queryCtx_, authzConfig_);
        analysisResult_.stmt_ = rewrittenStmt;
        analysisResult_.stmt_.analyze(analysisResult_.analyzer_);
        LOG.trace("rewrittenStmt: " + rewrittenStmt.toSql());
        if (isExplain) analysisResult_.stmt_.setIsExplain();
<<<<<<< HEAD
=======
        Preconditions.checkState(!analysisResult_.requiresRewrite());
>>>>>>> fec66694
      }
    } catch (AnalysisException e) {
      // Don't wrap AnalysisExceptions in another AnalysisException
      throw e;
    } catch (Exception e) {
      throw new AnalysisException(parser.getErrorMsg(stmt), e);
    }
  }

<<<<<<< HEAD
=======
  /**
   * Authorize an analyzed statement.
   * analyze() must have already been called. Throws an AuthorizationException if the
   * user doesn't have sufficient privileges to run this statement.
   */
  public void authorize(AuthorizationChecker authzChecker) throws AuthorizationException {
    Preconditions.checkNotNull(analysisResult_);
    Analyzer analyzer = getAnalyzer();
    // Process statements for which column-level privilege requests may be registered.
    if (analysisResult_.isQueryStmt() || analysisResult_.isInsertStmt() ||
        analysisResult_.isCreateTableAsSelectStmt() ||
        analysisResult_.isCreateViewStmt() || analysisResult_.isAlterViewStmt()) {
      // Map of table name to a list of privilege requests associated with that table.
      // These include both table-level and column-level privilege requests.
      Map<String, List<PrivilegeRequest>> tablePrivReqs = Maps.newHashMap();
      // Privilege requests that are not column or table-level.
      List<PrivilegeRequest> otherPrivReqs = Lists.newArrayList();
      // Group the registered privilege requests based on the table they reference.
      for (PrivilegeRequest privReq: analyzer.getPrivilegeReqs()) {
        String tableName = privReq.getAuthorizeable().getFullTableName();
        if (tableName == null) {
          otherPrivReqs.add(privReq);
        } else {
          List<PrivilegeRequest> requests = tablePrivReqs.get(tableName);
          if (requests == null) {
            requests = Lists.newArrayList();
            tablePrivReqs.put(tableName, requests);
          }
          // The table-level SELECT must be the first table-level request, and it
          // must precede all column-level privilege requests.
          Preconditions.checkState((requests.isEmpty() ||
              !(privReq.getAuthorizeable() instanceof AuthorizeableColumn)) ||
              (requests.get(0).getAuthorizeable() instanceof AuthorizeableTable &&
              requests.get(0).getPrivilege() == Privilege.SELECT));
          requests.add(privReq);
        }
      }

      // Check any non-table, non-column privilege requests first.
      for (PrivilegeRequest request: otherPrivReqs) {
        authorizePrivilegeRequest(authzChecker, request);
      }

      // Authorize table accesses, one table at a time, by considering both table and
      // column-level privilege requests.
      for (Map.Entry<String, List<PrivilegeRequest>> entry: tablePrivReqs.entrySet()) {
        authorizeTableAccess(authzChecker, entry.getValue());
      }
    } else {
      for (PrivilegeRequest privReq: analyzer.getPrivilegeReqs()) {
        Preconditions.checkState(
            !(privReq.getAuthorizeable() instanceof AuthorizeableColumn) ||
            analysisResult_.isDescribeTableStmt());
        authorizePrivilegeRequest(authzChecker, privReq);
      }
    }

    // Check any masked requests.
    for (Pair<PrivilegeRequest, String> maskedReq: analyzer.getMaskedPrivilegeReqs()) {
      if (!authzChecker.hasAccess(analyzer.getUser(), maskedReq.first)) {
        throw new AuthorizationException(maskedReq.second);
      }
    }
  }

  /**
   * Authorize a privilege request.
   * Throws an AuthorizationException if the user doesn't have sufficient privileges for
   * this request. Also, checks if the request references a system database.
   */
  private void authorizePrivilegeRequest(AuthorizationChecker authzChecker,
    PrivilegeRequest request) throws AuthorizationException {
    Preconditions.checkNotNull(request);
    String dbName = null;
    if (request.getAuthorizeable() != null) {
      dbName = request.getAuthorizeable().getDbName();
    }
    // If this is a system database, some actions should always be allowed
    // or disabled, regardless of what is in the auth policy.
    if (dbName != null && checkSystemDbAccess(dbName, request.getPrivilege())) {
      return;
    }
    authzChecker.checkAccess(getAnalyzer().getUser(), request);
  }

  /**
   * Authorize a list of privilege requests associated with a single table.
   * It checks if the user has sufficient table-level privileges and if that is
   * not the case, it falls back on checking column-level privileges, if any. This
   * function requires 'SELECT' requests to be ordered by table and then by column
   * privilege requests. Throws an AuthorizationException if the user doesn't have
   * sufficient privileges.
   */
  private void authorizeTableAccess(AuthorizationChecker authzChecker,
      List<PrivilegeRequest> requests) throws AuthorizationException {
    Preconditions.checkState(!requests.isEmpty());
    Analyzer analyzer = getAnalyzer();
    boolean hasTableSelectPriv = true;
    boolean hasColumnSelectPriv = false;
    for (PrivilegeRequest request: requests) {
      if (request.getAuthorizeable() instanceof AuthorizeableTable) {
        try {
          authorizePrivilegeRequest(authzChecker, request);
        } catch (AuthorizationException e) {
          // Authorization fails if we fail to authorize any table-level request that is
          // not a SELECT privilege (e.g. INSERT).
          if (request.getPrivilege() != Privilege.SELECT) throw e;
          hasTableSelectPriv = false;
        }
      } else {
        Preconditions.checkState(
            request.getAuthorizeable() instanceof AuthorizeableColumn);
        if (hasTableSelectPriv) continue;
        if (authzChecker.hasAccess(analyzer.getUser(), request)) {
          hasColumnSelectPriv = true;
          continue;
        }
        // Make sure we don't reveal any column names in the error message.
        throw new AuthorizationException(String.format("User '%s' does not have " +
          "privileges to execute '%s' on: %s", analyzer.getUser().getName(),
          request.getPrivilege().toString(),
          request.getAuthorizeable().getFullTableName()));
      }
    }
    if (!hasTableSelectPriv && !hasColumnSelectPriv) {
       throw new AuthorizationException(String.format("User '%s' does not have " +
          "privileges to execute 'SELECT' on: %s", analyzer.getUser().getName(),
          requests.get(0).getAuthorizeable().getFullTableName()));
    }
  }

  /**
   * Throws an AuthorizationException if the dbName is a system db
   * and the user is trying to modify it.
   * Returns true if this is a system db and the action is allowed.
   */
  private boolean checkSystemDbAccess(String dbName, Privilege privilege)
      throws AuthorizationException {
    Db db = catalog_.getDb(dbName);
    if (db != null && db.isSystemDb()) {
      switch (privilege) {
        case VIEW_METADATA:
        case ANY:
          return true;
        default:
          throw new AuthorizationException("Cannot modify system database.");
      }
    }
    return false;
  }

>>>>>>> fec66694
  public AnalysisResult getAnalysisResult() { return analysisResult_; }
  public Analyzer getAnalyzer() { return getAnalysisResult().getAnalyzer(); }
}<|MERGE_RESOLUTION|>--- conflicted
+++ resolved
@@ -16,18 +16,12 @@
 
 import java.io.StringReader;
 import java.util.List;
-<<<<<<< HEAD
-=======
 import java.util.Map;
 import java.util.Set;
->>>>>>> fec66694
 
 import org.slf4j.Logger;
 import org.slf4j.LoggerFactory;
 
-<<<<<<< HEAD
-import com.cloudera.impala.authorization.AuthorizationConfig;
-=======
 import com.cloudera.impala.authorization.AuthorizationChecker;
 import com.cloudera.impala.authorization.AuthorizationConfig;
 import com.cloudera.impala.authorization.AuthorizeableColumn;
@@ -36,16 +30,12 @@
 import com.cloudera.impala.authorization.PrivilegeRequest;
 import com.cloudera.impala.catalog.AuthorizationException;
 import com.cloudera.impala.catalog.Db;
->>>>>>> fec66694
 import com.cloudera.impala.catalog.ImpaladCatalog;
 import com.cloudera.impala.common.AnalysisException;
 import com.cloudera.impala.common.Pair;
 import com.cloudera.impala.thrift.TAccessEvent;
-<<<<<<< HEAD
-=======
 import com.cloudera.impala.thrift.TDescribeOutputStyle;
 import com.cloudera.impala.thrift.TLineageGraph;
->>>>>>> fec66694
 import com.cloudera.impala.thrift.TQueryCtx;
 import com.google.common.base.Preconditions;
 import com.google.common.collect.Lists;
@@ -140,15 +130,6 @@
           isAlterViewStmt() || isComputeStatsStmt() || isCreateUdfStmt() ||
           isCreateUdaStmt() || isDropFunctionStmt() || isCreateTableAsSelectStmt() ||
           isCreateDataSrcStmt() || isDropDataSrcStmt() || isDropStatsStmt() ||
-<<<<<<< HEAD
-          isCreateDropRoleStmt() || isGrantRevokeStmt();
-    }
-
-    private boolean isViewMetadataStmt() {
-      return isShowTablesStmt() || isShowDbsStmt() || isShowFunctionsStmt() ||
-          isShowRolesStmt() || isShowGrantRoleStmt() || isShowCreateTableStmt() ||
-          isShowDataSrcsStmt() || isShowStatsStmt() || isDescribeStmt();
-=======
           isCreateDropRoleStmt() || isGrantRevokeStmt() || isTruncateStmt();
     }
 
@@ -157,7 +138,6 @@
           isShowFunctionsStmt() || isShowRolesStmt() || isShowGrantRoleStmt() ||
           isShowCreateTableStmt() || isShowDataSrcsStmt() || isShowStatsStmt() ||
           isDescribeTableStmt() || isDescribeDbStmt() || isShowCreateFunctionStmt();
->>>>>>> fec66694
     }
 
     private boolean isGrantRevokeStmt() {
@@ -316,12 +296,6 @@
       return (ShowCreateTableStmt) stmt_;
     }
 
-<<<<<<< HEAD
-    public StatementBase getStmt() { return stmt_; }
-    public Analyzer getAnalyzer() { return analyzer_; }
-    public List<TAccessEvent> getAccessEvents() { return analyzer_.getAccessEvents(); }
-    public boolean requiresRewrite() { return analyzer_.containsSubquery(); }
-=======
     public ShowCreateFunctionStmt getShowCreateFunctionStmt() {
       Preconditions.checkState(isShowCreateFunctionStmt());
       return (ShowCreateFunctionStmt) stmt_;
@@ -337,7 +311,6 @@
     public TLineageGraph getThriftLineageGraph() {
       return analyzer_.getThriftSerializedLineageGraph();
     }
->>>>>>> fec66694
   }
 
   /**
@@ -393,10 +366,7 @@
         analysisResult_.stmt_.analyze(analysisResult_.analyzer_);
         LOG.trace("rewrittenStmt: " + rewrittenStmt.toSql());
         if (isExplain) analysisResult_.stmt_.setIsExplain();
-<<<<<<< HEAD
-=======
         Preconditions.checkState(!analysisResult_.requiresRewrite());
->>>>>>> fec66694
       }
     } catch (AnalysisException e) {
       // Don't wrap AnalysisExceptions in another AnalysisException
@@ -406,8 +376,6 @@
     }
   }
 
-<<<<<<< HEAD
-=======
   /**
    * Authorize an analyzed statement.
    * analyze() must have already been called. Throws an AuthorizationException if the
@@ -559,7 +527,6 @@
     return false;
   }
 
->>>>>>> fec66694
   public AnalysisResult getAnalysisResult() { return analysisResult_; }
   public Analyzer getAnalyzer() { return getAnalysisResult().getAnalyzer(); }
 }