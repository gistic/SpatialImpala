--- conflicted
+++ resolved
@@ -23,14 +23,10 @@
 /**
  * Combination of limit and offset expressions.
  */
-<<<<<<< HEAD
 public class LimitElement {
-=======
-class LimitElement {
   /////////////////////////////////////////
   // BEGIN: Members that need to be reset()
 
->>>>>>> fc276fe1
   private final Expr limitExpr_;
   private final Expr offsetExpr_;
   private long limit_;
