--- conflicted
+++ resolved
@@ -52,8 +52,6 @@
   public boolean isStar() { return isStar_; }
   public String getAlias() { return alias_; }
   public void setAlias(String alias) { alias_ = alias; }
-<<<<<<< HEAD
-=======
   public List<String> getRawPath() { return rawPath_; }
 
   @Override
@@ -68,7 +66,6 @@
       return "*";
     }
   }
->>>>>>> fec66694
 
   public String toSql() {
     if (!isStar_) {
@@ -122,13 +119,8 @@
 
   @Override
   public SelectListItem clone() {
-<<<<<<< HEAD
-    if (isStar_) return createStarItem(tblName_);
-    return new SelectListItem(expr_.clone().reset(), alias_);
-=======
     if (isStar_) return createStarItem(rawPath_);
     return new SelectListItem(expr_.clone(), alias_);
->>>>>>> fec66694
   }
 
 }