--- conflicted
+++ resolved
@@ -56,32 +56,18 @@
   @Override
   public void analyze(Analyzer analyzer) throws AnalysisException {
     super.analyze(analyzer);
-<<<<<<< HEAD
-    location_.analyze(analyzer, Privilege.ALL);
-=======
     location_.analyze(analyzer, Privilege.ALL, FsAction.READ_WRITE);
->>>>>>> fec66694
 
     Table table = getTargetTable();
     Preconditions.checkNotNull(table);
     if (table instanceof HdfsTable) {
       HdfsTable hdfsTable = (HdfsTable) table;
-<<<<<<< HEAD
-      // Table should never be cached on CDH4 since caching is not supported.
-      Preconditions.checkState(!hdfsTable.isMarkedCached());
-=======
->>>>>>> fec66694
       if (getPartitionSpec() != null) {
         // Targeting a partition rather than a table.
         PartitionSpec partitionSpec = getPartitionSpec();
         HdfsPartition partition = hdfsTable.getPartition(
             partitionSpec.getPartitionSpecKeyValues());
         Preconditions.checkNotNull(partition);
-<<<<<<< HEAD
-        // Partition should never be cached on CDH4 since caching is not supported.
-        Preconditions.checkState(!partition.isMarkedCached());
-=======
->>>>>>> fec66694
         if (partition.isMarkedCached()) {
           throw new AnalysisException(String.format("Target partition is cached, " +
               "please uncache before changing the location using: ALTER TABLE %s %s " +
