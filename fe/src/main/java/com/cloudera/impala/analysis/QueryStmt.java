--- conflicted
+++ resolved
@@ -16,21 +16,11 @@
 
 import java.util.ArrayList;
 import java.util.List;
-<<<<<<< HEAD
+import java.util.ListIterator;
 import java.util.Set;
 
-import com.cloudera.impala.catalog.Column;
-import com.cloudera.impala.catalog.ColumnStats;
 import com.cloudera.impala.catalog.Type;
 import com.cloudera.impala.common.AnalysisException;
-import com.cloudera.impala.common.InternalException;
-=======
-import java.util.ListIterator;
-import java.util.Set;
-
-import com.cloudera.impala.catalog.Type;
-import com.cloudera.impala.common.AnalysisException;
->>>>>>> fec66694
 import com.cloudera.impala.common.TreeNode;
 import com.google.common.base.Preconditions;
 import com.google.common.base.Predicates;
@@ -71,11 +61,7 @@
    * Map of expression substitutions for replacing aliases
    * in "order by" or "group by" clauses with their corresponding result expr.
    */
-<<<<<<< HEAD
-  protected final ExprSubstitutionMap aliasSmap_ = new ExprSubstitutionMap();
-=======
   protected final ExprSubstitutionMap aliasSmap_;
->>>>>>> fec66694
 
   /**
    * Select list item alias does not have to be unique.
@@ -96,34 +82,22 @@
   /////////////////////////////////////////
   // END: Members that need to be reset()
 
-  public Analyzer getAnalyzer() { return analyzer_; }
-
   QueryStmt(ArrayList<OrderByElement> orderByElements, LimitElement limitElement) {
     orderByElements_ = orderByElements;
     sortInfo_ = null;
     limitElement_ = limitElement == null ? new LimitElement(null, null) : limitElement;
-<<<<<<< HEAD
-=======
     aliasSmap_ = new ExprSubstitutionMap();
     ambiguousAliasList_ = Lists.newArrayList();
->>>>>>> fec66694
   }
 
   @Override
   public void analyze(Analyzer analyzer) throws AnalysisException {
-<<<<<<< HEAD
-    super.analyze(analyzer);
-    this.analyzer_ = analyzer;
-=======
     if (isAnalyzed()) return;
     super.analyze(analyzer);
->>>>>>> fec66694
     analyzeLimit(analyzer);
     if (hasWithClause()) withClause_.analyze(analyzer);
   }
 
-<<<<<<< HEAD
-=======
   /**
    * Returns a list containing all the materialized tuple ids that this stmt is
    * correlated with (i.e., those tuple ids from outer query blocks that TableRefs
@@ -179,7 +153,6 @@
     return correlatedTupleIds;
   }
 
->>>>>>> fec66694
   private void analyzeLimit(Analyzer analyzer) throws AnalysisException {
     if (limitElement_.getOffsetExpr() != null && !hasOrderByClause()) {
       throw new AnalysisException("OFFSET requires an ORDER BY clause: " +
@@ -219,17 +192,7 @@
       isAscOrder.add(Boolean.valueOf(orderByElement.isAsc()));
       nullsFirstParams.add(orderByElement.getNullsFirstParam());
     }
-<<<<<<< HEAD
-    substituteOrdinals(orderingExprs, "ORDER BY", analyzer);
-    Expr ambiguousAlias = getFirstAmbiguousAlias(orderingExprs);
-    if (ambiguousAlias != null) {
-      throw new AnalysisException("Column '" + ambiguousAlias.toSql() +
-          "' in ORDER BY clause is ambiguous");
-    }
-    orderingExprs = Expr.trySubstituteList(orderingExprs, aliasSmap_, analyzer);
-=======
     substituteOrdinalsAliases(orderingExprs, "ORDER BY", analyzer);
->>>>>>> fec66694
 
     if (!analyzer.isRootAnalyzer() && hasOffset() && !hasLimit()) {
       throw new AnalysisException("Order-by with offset without limit not supported" +
@@ -249,16 +212,10 @@
       for (int i = 1; i < orderByElements_.size(); ++i) {
         strBuilder.append(", ").append(orderByElements_.get(i).toSql());
       }
-<<<<<<< HEAD
-      strBuilder.append(".\nAn ORDER BY without a LIMIT or OFFSET appearing in ");
-      strBuilder.append("an (inline) view, union operand or an INSERT/CTAS statement ");
-      strBuilder.append("has no effect on the query result.");
-=======
       strBuilder.append(".\nAn ORDER BY appearing in a view, subquery, union operand, ");
       strBuilder.append("or an insert/ctas statement has no effect on the query result ");
       strBuilder.append("unless a LIMIT and/or OFFSET is used in conjunction ");
       strBuilder.append("with the ORDER BY.");
->>>>>>> fec66694
       analyzer.addWarning(strBuilder.toString());
     } else {
       evaluateOrderBy_ = true;
@@ -276,11 +233,6 @@
    * TODO: We could do something more sophisticated than simply copying input
    * slotrefs - e.g. compute some order-by expressions.
    */
-<<<<<<< HEAD
-  protected void createSortTupleInfo(Analyzer analyzer) {
-    Preconditions.checkState(evaluateOrderBy_);
-
-=======
   protected void createSortTupleInfo(Analyzer analyzer) throws AnalysisException {
     Preconditions.checkState(evaluateOrderBy_);
 
@@ -292,7 +244,6 @@
       }
     }
 
->>>>>>> fec66694
     // sourceSlots contains the slots from the input row to materialize.
     Set<SlotRef> sourceSlots = Sets.newHashSet();
     TreeNode.collect(resultExprs_, Predicates.instanceOf(SlotRef.class), sourceSlots);
@@ -307,31 +258,15 @@
     ExprSubstitutionMap substOrderBy = new ExprSubstitutionMap();
     for (SlotRef origSlotRef: sourceSlots) {
       SlotDescriptor origSlotDesc = origSlotRef.getDesc();
-<<<<<<< HEAD
-      SlotDescriptor materializedDesc = analyzer.addSlotDescriptor(sortTupleDesc);
-      Column origColumn = origSlotDesc.getColumn();
-      if (origColumn != null) {
-        materializedDesc.setColumn(origColumn);
-      } else {
-        materializedDesc.setType(origSlotDesc.getType());
-      }
-      materializedDesc.setLabel(origSlotDesc.getLabel());
-      materializedDesc.setStats(ColumnStats.fromExpr(origSlotRef));
-=======
       SlotDescriptor materializedDesc =
           analyzer.copySlotDescriptor(origSlotDesc, sortTupleDesc);
->>>>>>> fec66694
       SlotRef cloneRef = new SlotRef(materializedDesc);
       substOrderBy.put(origSlotRef, cloneRef);
       analyzer.createAuxEquivPredicate(cloneRef, origSlotRef);
       sortTupleExprs.add(origSlotRef);
     }
 
-<<<<<<< HEAD
-    resultExprs_ = Expr.substituteList(resultExprs_, substOrderBy, analyzer);
-=======
     resultExprs_ = Expr.substituteList(resultExprs_, substOrderBy, analyzer, false);
->>>>>>> fec66694
     sortInfo_.substituteOrderingExprs(substOrderBy, analyzer);
     sortInfo_.setMaterializedTupleInfo(sortTupleDesc, sortTupleExprs);
   }
@@ -352,10 +287,6 @@
    * expressions and any alias references in aliasSmap_.
    * Modifies exprs list in-place.
    */
-<<<<<<< HEAD
-  protected abstract void substituteOrdinals(List<Expr> exprs, String errorPrefix,
-      Analyzer analyzer) throws AnalysisException;
-=======
   protected void substituteOrdinalsAliases(List<Expr> exprs, String errorPrefix,
       Analyzer analyzer) throws AnalysisException {
     Expr ambiguousAlias = getFirstAmbiguousAlias(exprs);
@@ -400,7 +331,6 @@
     // Create copy to protect against accidentally shared state.
     return resultExprs_.get((int) pos - 1).clone();
   }
->>>>>>> fec66694
 
   /**
    * UnionStmt and SelectStmt have different implementations.
@@ -451,8 +381,7 @@
    * This is called prior to plan tree generation and allows tuple-materializing
    * PlanNodes to compute their tuple's mem layout.
    */
-  public abstract void materializeRequiredSlots(Analyzer analyzer)
-      throws InternalException;
+  public abstract void materializeRequiredSlots(Analyzer analyzer);
 
   /**
    * Mark slots referenced in exprs as materialized.
