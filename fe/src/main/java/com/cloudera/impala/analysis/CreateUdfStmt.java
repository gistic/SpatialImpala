--- conflicted
+++ resolved
@@ -17,12 +17,9 @@
 import java.util.ArrayList;
 import java.util.HashMap;
 
-<<<<<<< HEAD
-=======
 import jline.internal.Preconditions;
 
 import com.cloudera.impala.catalog.Function;
->>>>>>> fec66694
 import com.cloudera.impala.catalog.PrimitiveType;
 import com.cloudera.impala.catalog.ScalarFunction;
 import com.cloudera.impala.catalog.Type;
@@ -34,12 +31,6 @@
  * Represents a CREATE FUNCTION statement.
  */
 public class CreateUdfStmt extends CreateFunctionStmtBase {
-<<<<<<< HEAD
-  // Same as super.fn_. Typed here for convenience.
-  private final ScalarFunction udf_;
-
-=======
->>>>>>> fec66694
   /**
    * Builds a CREATE FUNCTION statement
    * @param fnName - Name of the function
@@ -51,16 +42,9 @@
    *        validated in analyze()
    */
   public CreateUdfStmt(FunctionName fnName, FunctionArgs args,
-<<<<<<< HEAD
-      Type retType, HdfsUri location, boolean ifNotExists,
-      HashMap<CreateFunctionStmtBase.OptArg, String> optArgs) {
-    super(new ScalarFunction(fnName, args, retType), location, ifNotExists, optArgs);
-    udf_ = (ScalarFunction)fn_;
-=======
       TypeDef retTypeDef, HdfsUri location, boolean ifNotExists,
       HashMap<CreateFunctionStmtBase.OptArg, String> optArgs) {
     super(fnName, args, retTypeDef, location, ifNotExists, optArgs);
->>>>>>> fec66694
   }
 
   @Override
@@ -70,32 +54,6 @@
     Preconditions.checkNotNull(fn_ instanceof ScalarFunction);
     ScalarFunction udf = (ScalarFunction) fn_;
 
-<<<<<<< HEAD
-    if (udf_.getBinaryType() == TFunctionBinaryType.HIVE) {
-      if (!udf_.getReturnType().isScalarType()) {
-        throw new AnalysisException("Non-scalar return types not supported: "
-            + udf_.getReturnType().toSql());
-      }
-      if (udf_.getReturnType().isTimestamp()) {
-        throw new AnalysisException(
-            "Hive UDFs that use TIMESTAMP are not yet supported.");
-      }
-      if (udf_.getReturnType().isDecimal()) {
-        throw new AnalysisException(
-            "Hive UDFs that use DECIMAL are not yet supported.");
-      }
-      for (int i = 0; i < udf_.getNumArgs(); ++i) {
-        if (!udf_.getArgs()[i].isScalarType()) {
-          throw new AnalysisException("Non-scalar argument types not supported: "
-              + udf_.getArgs()[i].toSql());
-        }
-        if (udf_.getArgs()[i].isTimestamp()) {
-          throw new AnalysisException(
-              "Hive UDFs that use TIMESTAMP are not yet supported.");
-        }
-        if (udf_.getArgs()[i].isDecimal()) {
-          throw new AnalysisException(
-=======
     if (udf.getBinaryType() == TFunctionBinaryType.HIVE) {
       if (!udf.getReturnType().isScalarType()) {
         throw new AnalysisException("Non-scalar return types not supported: "
@@ -120,25 +78,11 @@
         }
         if (udf.getArgs()[i].isDecimal()) {
           throw new AnalysisException(
->>>>>>> fec66694
               "Hive UDFs that use DECIMAL are not yet supported.");
         }
       }
     }
 
-<<<<<<< HEAD
-    if (udf_.getReturnType().getPrimitiveType() == PrimitiveType.CHAR) {
-      throw new AnalysisException("UDFs that use CHAR are not yet supported.");
-    }
-    if (udf_.getReturnType().getPrimitiveType() == PrimitiveType.VARCHAR) {
-      throw new AnalysisException("UDFs that use VARCHAR are not yet supported.");
-    }
-    for (int i = 0; i < udf_.getNumArgs(); ++i) {
-      if (udf_.getArgs()[i].getPrimitiveType() == PrimitiveType.CHAR) {
-        throw new AnalysisException("UDFs that use CHAR are not yet supported.");
-      }
-      if (udf_.getArgs()[i].getPrimitiveType() == PrimitiveType.VARCHAR) {
-=======
     if (udf.getReturnType().getPrimitiveType() == PrimitiveType.CHAR) {
       throw new AnalysisException("UDFs that use CHAR are not yet supported.");
     }
@@ -150,38 +94,23 @@
         throw new AnalysisException("UDFs that use CHAR are not yet supported.");
       }
       if (udf.getArgs()[i].getPrimitiveType() == PrimitiveType.VARCHAR) {
->>>>>>> fec66694
         throw new AnalysisException("UDFs that use VARCHAR are not yet supported.");
       }
     }
 
     // Check the user provided symbol exists
-<<<<<<< HEAD
-    udf_.setSymbolName(udf_.lookupSymbol(
-        checkAndGetOptArg(OptArg.SYMBOL), TSymbolType.UDF_EVALUATE, null,
-        udf_.hasVarArgs(), udf_.getArgs()));
-=======
     udf.setSymbolName(udf.lookupSymbol(
         checkAndGetOptArg(OptArg.SYMBOL), TSymbolType.UDF_EVALUATE, null,
         udf.hasVarArgs(), udf.getArgs()));
->>>>>>> fec66694
 
     // Set optional Prepare/Close functions
     String prepareFn = optArgs_.get(OptArg.PREPARE_FN);
     if (prepareFn != null) {
-<<<<<<< HEAD
-      udf_.setPrepareFnSymbol(udf_.lookupSymbol(prepareFn, TSymbolType.UDF_PREPARE));
-    }
-    String closeFn = optArgs_.get(OptArg.CLOSE_FN);
-    if (closeFn != null) {
-      udf_.setCloseFnSymbol(udf_.lookupSymbol(closeFn, TSymbolType.UDF_CLOSE));
-=======
       udf.setPrepareFnSymbol(udf.lookupSymbol(prepareFn, TSymbolType.UDF_PREPARE));
     }
     String closeFn = optArgs_.get(OptArg.CLOSE_FN);
     if (closeFn != null) {
       udf.setCloseFnSymbol(udf.lookupSymbol(closeFn, TSymbolType.UDF_CLOSE));
->>>>>>> fec66694
     }
 
     // Udfs should not set any of these
