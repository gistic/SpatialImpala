--- conflicted
+++ resolved
@@ -21,11 +21,8 @@
 import org.slf4j.Logger;
 import org.slf4j.LoggerFactory;
 
-<<<<<<< HEAD
-=======
 import com.cloudera.impala.analysis.Path.PathType;
 import com.cloudera.impala.catalog.TableLoadingException;
->>>>>>> fec66694
 import com.cloudera.impala.catalog.Type;
 import com.cloudera.impala.common.AnalysisException;
 import com.cloudera.impala.thrift.TExprNode;
@@ -55,15 +52,9 @@
    */
   public SlotRef(String alias) {
     super();
-<<<<<<< HEAD
-    this.tblName_ = tblName;
-    this.col_ = col;
-    this.label_ = ToSqlUtils.getIdentSql(col);
-=======
     rawPath_ = null;
     // Relies on the label_ being compared in equals().
     label_ = ToSqlUtils.getIdentSql(alias.toLowerCase());
->>>>>>> fec66694
   }
 
   /**
@@ -96,19 +87,6 @@
     isAnalyzed_ = other.isAnalyzed_;
   }
 
-  /**
-   * C'tor for cloning.
-   */
-  private SlotRef(SlotRef other) {
-    super(other);
-    tblName_ = other.tblName_;
-    col_ = other.col_;
-    label_ = other.label_;
-    desc_ = other.desc_;
-    type_ = other.type_;
-    isAnalyzed_ = other.isAnalyzed_;
-  }
-
   @Override
   public void analyze(Analyzer analyzer) throws AnalysisException {
     if (isAnalyzed_) return;
@@ -133,18 +111,9 @@
       // HMS string.
       throw new AnalysisException("Unsupported type in '" + toSql() + "'.");
     }
-    if (type_.isInvalid()) {
-      // In this case, the metastore contained a string we can't parse at all
-      // e.g. map. We could report a better error if we stored the original
-      // HMS string.
-      throw new AnalysisException("Unsupported type in '" + toSql() + "'.");
-    }
-    type_.analyze();
     numDistinctValues_ = desc_.getStats().getNumDistinctValues();
     if (type_.isBoolean()) selectivity_ = DEFAULT_SELECTIVITY;
     isAnalyzed_ = true;
-<<<<<<< HEAD
-=======
   }
 
   @Override
@@ -165,7 +134,6 @@
   public Path getResolvedPath() {
     Preconditions.checkState(isAnalyzed_);
     return desc_.getPath();
->>>>>>> fec66694
   }
 
   @Override
@@ -179,40 +147,20 @@
   protected void toThrift(TExprNode msg) {
     msg.node_type = TExprNodeType.SLOT_REF;
     msg.slot_ref = new TSlotRef(desc_.getId().asInt());
-    Preconditions.checkState(desc_.getParent().isMaterialized(),
-        String.format("Illegal reference to non-materialized tuple: tid=%s",
-            desc_.getParent().getId()));
     // we shouldn't be sending exprs over non-materialized slots
-<<<<<<< HEAD
-    Preconditions.checkState(desc_.isMaterialized(),
-        String.format("Illegal reference to non-materialized slot: tid=%s sid=%s",
-            desc_.getParent().getId(), desc_.getId()));
-    // we also shouldn't have forgotten to compute the mem layout
-    Preconditions.checkState(desc_.getByteOffset() != -1,
-        String.format("Missing memory layout for tuple with tid=%s",
-            desc_.getParent().getId()));
-=======
     Preconditions.checkState(desc_.isMaterialized(), String.format(
         "Illegal reference to non-materialized slot: tid=%s sid=%s",
         desc_.getParent().getId(), desc_.getId()));
     // check that the tuples associated with this slot are executable
     desc_.getParent().checkIsExecutable();
     if (desc_.getItemTupleDesc() != null) desc_.getItemTupleDesc().checkIsExecutable();
->>>>>>> fec66694
   }
 
   @Override
   public String debugString() {
     Objects.ToStringHelper toStrHelper = Objects.toStringHelper(this);
-<<<<<<< HEAD
-    String tblNameStr = (tblName_ == null ? "null" : tblName_.toString());
-    toStrHelper.add("tblName", tblNameStr);
-    toStrHelper.add("type", type_);
-    toStrHelper.add("col", col_);
-=======
     if (rawPath_ != null) toStrHelper.add("path", Joiner.on('.').join(rawPath_));
     toStrHelper.add("type", type_.toSql());
->>>>>>> fec66694
     String idStr = (desc_ == null ? "null" : Integer.toString(desc_.getId().asInt()));
     toStrHelper.add("id", idStr);
     return toStrHelper.toString();
@@ -221,11 +169,7 @@
   @Override
   public int hashCode() {
     if (desc_ != null) return desc_.getId().hashCode();
-<<<<<<< HEAD
-    return Objects.hashCode(tblName_, (col_ == null) ? null : col_.toLowerCase());
-=======
     return Objects.hashCode(Joiner.on('.').join(rawPath_).toLowerCase());
->>>>>>> fec66694
   }
 
   @Override
@@ -265,11 +209,6 @@
     if (tupleIds != null) tupleIds.add(desc_.getParent().getId());
   }
 
-<<<<<<< HEAD
-  public String getColumnName() { return col_; }
-
-=======
->>>>>>> fec66694
   @Override
   public Expr clone() { return new SlotRef(this); }
 
