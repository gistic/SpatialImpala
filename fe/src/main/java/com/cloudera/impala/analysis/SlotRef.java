// Copyright 2012 Cloudera Inc.
//
// Licensed under the Apache License, Version 2.0 (the "License");
// you may not use this file except in compliance with the License.
// You may obtain a copy of the License at
//
// http://www.apache.org/licenses/LICENSE-2.0
//
// Unless required by applicable law or agreed to in writing, software
// distributed under the License is distributed on an "AS IS" BASIS,
// WITHOUT WARRANTIES OR CONDITIONS OF ANY KIND, either express or implied.
// See the License for the specific language governing permissions and
// limitations under the License.

package com.cloudera.impala.analysis;

import java.util.ArrayList;
import java.util.List;
import java.util.Set;

import org.slf4j.Logger;
import org.slf4j.LoggerFactory;

import com.cloudera.impala.analysis.Path.PathType;
import com.cloudera.impala.catalog.TableLoadingException;
import com.cloudera.impala.catalog.Type;
import com.cloudera.impala.common.AnalysisException;
import com.cloudera.impala.thrift.TExprNode;
import com.cloudera.impala.thrift.TExprNodeType;
import com.cloudera.impala.thrift.TSlotRef;
import com.google.common.base.Joiner;
import com.google.common.base.Objects;
import com.google.common.base.Preconditions;

public class SlotRef extends Expr {
  private final static Logger LOG = LoggerFactory.getLogger(SlotRef.class);

  private final List<String> rawPath_;
  private final String label_;  // printed in toSql()

  // Results of analysis.
  private SlotDescriptor desc_;

  public SlotRef(ArrayList<String> rawPath) {
    super();
    rawPath_ = rawPath;
    label_ = ToSqlUtils.getPathSql(rawPath_);
  }

  /**
   * C'tor for a "dummy" SlotRef used in substitution maps.
   */
  public SlotRef(String alias) {
    super();
    rawPath_ = null;
    // Relies on the label_ being compared in equals().
    label_ = ToSqlUtils.getIdentSql(alias.toLowerCase());
  }

  /**
   * C'tor for a "pre-analyzed" ref to a slot.
   */
  public SlotRef(SlotDescriptor desc) {
    super();
    if (desc.isScanSlot()) {
      rawPath_ = desc.getPath().getRawPath();
    } else {
      rawPath_ = null;
    }
    isAnalyzed_ = true;
    desc_ = desc;
    type_ = desc.getType();
    String alias = desc.getParent().getAlias();
    label_ = (alias != null ? alias + "." : "") + desc.getLabel();
    numDistinctValues_ = desc.getStats().getNumDistinctValues();
  }

  /**
   * C'tor for cloning.
   */
  private SlotRef(SlotRef other) {
    super(other);
    rawPath_ = other.rawPath_;
    label_ = other.label_;
    desc_ = other.desc_;
    type_ = other.type_;
    isAnalyzed_ = other.isAnalyzed_;
  }

  @Override
  public void analyze(Analyzer analyzer) throws AnalysisException {
    if (isAnalyzed_) return;
    super.analyze(analyzer);
    Path resolvedPath = null;
    try {
      resolvedPath = analyzer.resolvePath(rawPath_, PathType.SLOT_REF);
    } catch (TableLoadingException e) {
      // Should never happen because we only check registered table aliases.
      Preconditions.checkState(false);
    }
    Preconditions.checkNotNull(resolvedPath);
    desc_ = analyzer.registerSlotRef(resolvedPath);
    type_ = desc_.getType();
    if (!type_.isSupported()) {
      throw new AnalysisException("Unsupported type '"
          + type_.toSql() + "' in '" + toSql() + "'.");
    }
    if (type_.isInvalid()) {
      // In this case, the metastore contained a string we can't parse at all
      // e.g. map. We could report a better error if we stored the original
      // HMS string.
      throw new AnalysisException("Unsupported type in '" + toSql() + "'.");
    }
    numDistinctValues_ = desc_.getStats().getNumDistinctValues();
    if (type_.isBoolean()) selectivity_ = DEFAULT_SELECTIVITY;
    isAnalyzed_ = true;
  }

  @Override
  public boolean isConstant() { return false; }

  public SlotDescriptor getDesc() {
    Preconditions.checkState(isAnalyzed_);
    Preconditions.checkNotNull(desc_);
    return desc_;
  }

  public SlotId getSlotId() {
    Preconditions.checkState(isAnalyzed_);
    Preconditions.checkNotNull(desc_);
    return desc_.getId();
  }

  public Path getResolvedPath() {
    Preconditions.checkState(isAnalyzed_);
    return desc_.getPath();
  }

  @Override
  public String toSqlImpl() {
    if (label_ != null) return label_;
    if (rawPath_ != null) return ToSqlUtils.getPathSql(rawPath_);
    return "<slot " + Integer.toString(desc_.getId().asInt()) + ">";
  }

  @Override
  protected void toThrift(TExprNode msg) {
    msg.node_type = TExprNodeType.SLOT_REF;
    msg.slot_ref = new TSlotRef(desc_.getId().asInt());
    // we shouldn't be sending exprs over non-materialized slots
    Preconditions.checkState(desc_.isMaterialized(), String.format(
        "Illegal reference to non-materialized slot: tid=%s sid=%s",
        desc_.getParent().getId(), desc_.getId()));
    // check that the tuples associated with this slot are executable
    desc_.getParent().checkIsExecutable();
    if (desc_.getItemTupleDesc() != null) desc_.getItemTupleDesc().checkIsExecutable();
  }

  @Override
  public String debugString() {
    Objects.ToStringHelper toStrHelper = Objects.toStringHelper(this);
    if (rawPath_ != null) toStrHelper.add("path", Joiner.on('.').join(rawPath_));
    toStrHelper.add("type", type_.toSql());
    String idStr = (desc_ == null ? "null" : Integer.toString(desc_.getId().asInt()));
    toStrHelper.add("id", idStr);
    return toStrHelper.toString();
  }

  @Override
  public int hashCode() {
    if (desc_ != null) return desc_.getId().hashCode();
    return Objects.hashCode(Joiner.on('.').join(rawPath_).toLowerCase());
  }

  @Override
  public boolean equals(Object obj) {
    if (!super.equals(obj)) return false;
    SlotRef other = (SlotRef) obj;
    // check slot ids first; if they're both set we only need to compare those
    // (regardless of how the ref was constructed)
    if (desc_ != null && other.desc_ != null) {
      return desc_.getId().equals(other.desc_.getId());
    }
    if ((label_ == null) != (other.label_ == null)) return false;
    if (!label_.equalsIgnoreCase(other.label_)) return false;
    return true;
  }

  @Override
  public boolean isBoundByTupleIds(List<TupleId> tids) {
    Preconditions.checkState(desc_ != null);
    for (TupleId tid: tids) {
      if (tid.equals(desc_.getParent().getId())) return true;
    }
    return false;
  }

  @Override
  public boolean isBoundBySlotIds(List<SlotId> slotIds) {
    Preconditions.checkState(isAnalyzed_);
    return slotIds.contains(desc_.getId());
  }

  @Override
  public void getIdsHelper(Set<TupleId> tupleIds, Set<SlotId> slotIds) {
    Preconditions.checkState(type_.isValid());
    Preconditions.checkState(desc_ != null);
    if (slotIds != null) slotIds.add(desc_.getId());
    if (tupleIds != null) tupleIds.add(desc_.getParent().getId());
  }

<<<<<<< HEAD
  public String getColumnName() { return col_; }
  public TableName getTableName() { return tblName_; }

=======
>>>>>>> fc276fe1
  @Override
  public Expr clone() { return new SlotRef(this); }

  @Override
  public String toString() {
    if (desc_ != null) {
      return "tid=" + desc_.getParent().getId() + " sid=" + desc_.getId();
    }
    return "no desc set";
  }

  @Override
  protected Expr uncheckedCastTo(Type targetType) throws AnalysisException {
    if (type_.isNull()) {
      // Hack to prevent null SlotRefs in the BE
      return NullLiteral.create(targetType);
    } else {
      return super.uncheckedCastTo(targetType);
    }
  }
}<|MERGE_RESOLUTION|>--- conflicted
+++ resolved
@@ -209,12 +209,19 @@
     if (tupleIds != null) tupleIds.add(desc_.getParent().getId());
   }
 
-<<<<<<< HEAD
-  public String getColumnName() { return col_; }
-  public TableName getTableName() { return tblName_; }
-
-=======
->>>>>>> fc276fe1
+  public String getColumnName() {
+    return rawPath_.get(rawPath_.size() - 1);
+  }
+
+  public TableName getTableName() {
+    if (rawPath_.size() > 2)
+      return new TableName(rawPath_.get(0), rawPath_.get(1));
+    else if (rawPath_.size() > 1)
+      return new TableName(null, rawPath_.get(0));
+    else
+      return null;
+  }
+
   @Override
   public Expr clone() { return new SlotRef(this); }
 
