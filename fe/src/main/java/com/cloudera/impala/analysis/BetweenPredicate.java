--- conflicted
+++ resolved
@@ -64,10 +64,7 @@
     Preconditions.checkState(isAnalyzed_);
     return rewrittenPredicate_;
   }
-<<<<<<< HEAD
-=======
   public ArrayList<Expr> getOriginalChildren() { return originalChildren_; }
->>>>>>> fec66694
 
   @Override
   public void analyze(Analyzer analyzer) throws AnalysisException {
@@ -140,19 +137,13 @@
       throws AnalysisException {
     BetweenPredicate clone = (BetweenPredicate) super.substituteImpl(smap, analyzer);
     Preconditions.checkNotNull(clone);
-<<<<<<< HEAD
-    clone.originalChildren_ = Expr.substituteList(originalChildren_, smap, analyzer);
-=======
     clone.originalChildren_ =
         Expr.substituteList(originalChildren_, smap, analyzer, false);
->>>>>>> fec66694
     return clone;
   }
 
   @Override
   public Expr clone() { return new BetweenPredicate(this); }
-<<<<<<< HEAD
-=======
 
   @Override
   public Expr reset() {
@@ -160,5 +151,4 @@
     originalChildren_ = Expr.resetList(originalChildren_);
     return this;
   }
->>>>>>> fec66694
 }