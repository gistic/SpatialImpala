// Copyright 2012 Cloudera Inc.
//
// Licensed under the Apache License, Version 2.0 (the "License");
// you may not use this file except in compliance with the License.
// You may obtain a copy of the License at
//
// http://www.apache.org/licenses/LICENSE-2.0
//
// Unless required by applicable law or agreed to in writing, software
// distributed under the License is distributed on an "AS IS" BASIS,
// WITHOUT WARRANTIES OR CONDITIONS OF ANY KIND, either express or implied.
// See the License for the specific language governing permissions and
// limitations under the License.

package com.cloudera.impala.analysis;

import java.util.ArrayList;
import java.util.List;
import java.util.Map;
import java.util.Set;

import org.apache.avro.Schema;
import org.apache.avro.SchemaParseException;
import org.apache.hadoop.fs.permission.FsAction;

import com.cloudera.impala.authorization.Privilege;
import com.cloudera.impala.catalog.HdfsStorageDescriptor;
import com.cloudera.impala.catalog.RowFormat;
import com.cloudera.impala.catalog.TableLoadingException;
import com.cloudera.impala.common.AnalysisException;
import com.cloudera.impala.common.FileSystemUtil;
import com.cloudera.impala.thrift.TAccessEvent;
import com.cloudera.impala.thrift.TCatalogObjectType;
import com.cloudera.impala.thrift.TCreateTableParams;
import com.cloudera.impala.thrift.THdfsFileFormat;
import com.cloudera.impala.thrift.TTableName;
import com.cloudera.impala.util.AvroSchemaConverter;
import com.cloudera.impala.util.AvroSchemaParser;
import com.cloudera.impala.util.AvroSchemaUtils;
import com.cloudera.impala.util.MetaStoreUtil;
import com.google.common.base.Preconditions;
import com.google.common.base.Strings;
import com.google.common.collect.Lists;
import com.google.common.collect.Sets;

import org.gistic.spatialImpala.catalog.GlobalIndex;

/**
 * Represents a CREATE TABLE statement.
 */
public class CreateTableStmt extends StatementBase {
  private List<ColumnDef> columnDefs_;
  private final String comment_;
  private final boolean isExternal_;
  private final boolean ifNotExists_;
  private final THdfsFileFormat fileFormat_;
  private final ArrayList<ColumnDef> partitionColDefs_;
  private final RowFormat rowFormat_;
  private TableName tableName_;
  private final Map<String, String> tblProperties_;
  private final Map<String, String> serdeProperties_;
  private final HdfsCachingOp cachingOp_;
  private HdfsUri location_;

  // Set during analysis
  private String owner_;

  /**
   * Builds a CREATE TABLE statement
   * @param tableName - Name of the new table
   * @param columnDefs - List of column definitions for the table
   * @param partitionColumnDefs - List of partition column definitions for the table
   * @param isExternal - If true, the table's data will be preserved if dropped.
   * @param comment - Comment to attach to the table
   * @param rowFormat - Custom row format of the table. Use RowFormat.DEFAULT_ROW_FORMAT
   *          to specify default row format.
   * @param fileFormat - File format of the table
   * @param location - The HDFS location of where the table data will stored.
   * @param cachingOp - The HDFS caching op that should be applied to this table.
   * @param ifNotExists - If true, no errors are thrown if the table already exists.
   * @param tblProperties - Optional map of key/values to persist with table metadata.
   * @param serdeProperties - Optional map of key/values to persist with table serde
   *                          metadata.
   */
  public CreateTableStmt(TableName tableName, List<ColumnDef> columnDefs,
      List<ColumnDef> partitionColumnDefs, boolean isExternal, String comment,
      RowFormat rowFormat, THdfsFileFormat fileFormat, HdfsUri location,
      HdfsCachingOp cachingOp, boolean ifNotExists, Map<String, String> tblProperties,
      Map<String, String> serdeProperties) {
    Preconditions.checkNotNull(columnDefs);
    Preconditions.checkNotNull(partitionColumnDefs);
    Preconditions.checkNotNull(fileFormat);
    Preconditions.checkNotNull(rowFormat);
    Preconditions.checkNotNull(tableName);

    this.columnDefs_ = Lists.newArrayList(columnDefs);
    this.comment_ = comment;
    this.isExternal_ = isExternal;
    this.ifNotExists_ = ifNotExists;
    this.fileFormat_ = fileFormat;
    this.location_ = location;
    this.cachingOp_ = cachingOp;
    this.partitionColDefs_ = Lists.newArrayList(partitionColumnDefs);
    this.rowFormat_ = rowFormat;
    this.tableName_ = tableName;
    this.tblProperties_ = tblProperties;
    this.serdeProperties_ = serdeProperties;
    unescapeProperties(tblProperties_);
    unescapeProperties(serdeProperties_);
  }

  /**
   * Copy c'tor.
   */
  public CreateTableStmt(CreateTableStmt other) {
    columnDefs_ = Lists.newArrayList(other.columnDefs_);
    comment_ = other.comment_;
    isExternal_ = other.isExternal_;
    ifNotExists_ = other.ifNotExists_;
    fileFormat_ = other.fileFormat_;
    location_ = other.location_;
    cachingOp_ = other.cachingOp_;
    partitionColDefs_ = Lists.newArrayList(other.partitionColDefs_);
    rowFormat_ = other.rowFormat_;
    tableName_ = other.tableName_;
    tblProperties_ = other.tblProperties_;
    serdeProperties_ = other.serdeProperties_;
  }

  @Override
  public CreateTableStmt clone() { return new CreateTableStmt(this); }

  public String getTbl() { return tableName_.getTbl(); }
  public TableName getTblName() { return tableName_; }
  public List<ColumnDef> getColumnDefs() { return columnDefs_; }
  public List<ColumnDef> getPartitionColumnDefs() { return partitionColDefs_; }
  public String getComment() { return comment_; }
  public boolean isExternal() { return isExternal_; }
  public boolean getIfNotExists() { return ifNotExists_; }
  public HdfsUri getLocation() { return location_; }
  public void setLocation(HdfsUri location) { this.location_ = location; }
  public THdfsFileFormat getFileFormat() { return fileFormat_; }
  public RowFormat getRowFormat() { return rowFormat_; }
  public Map<String, String> getTblProperties() { return tblProperties_; }
  public Map<String, String> getSerdeProperties() { return serdeProperties_; }

  /**
   * Can only be called after analysis, returns the owner of this table (the user from
   * the current session).
   */
  public String getOwner() {
    Preconditions.checkNotNull(owner_);
    return owner_;
  }

  /**
   * Can only be called after analysis, returns the name of the database the table will
   * be created within.
   */
  public String getDb() {
    Preconditions.checkState(isAnalyzed());
    return tableName_.getDb();
  }

  @Override
  public String toSql() { return ToSqlUtils.getCreateTableSql(this); }

  public TCreateTableParams toThrift() {
    TCreateTableParams params = new TCreateTableParams();
    params.setTable_name(new TTableName(getDb(), getTbl()));
    for (ColumnDef col: getColumnDefs()) {
      params.addToColumns(col.toThrift());
    }
    for (ColumnDef col: getPartitionColumnDefs()) {
      params.addToPartition_columns(col.toThrift());
    }
    params.setOwner(getOwner());
    params.setIs_external(isExternal());
    params.setComment(comment_);
    params.setLocation(location_ == null ? null : location_.toString());
    if (cachingOp_ != null) params.setCache_op(cachingOp_.toThrift());
    params.setRow_format(rowFormat_.toThrift());
    params.setFile_format(fileFormat_);
    params.setIf_not_exists(getIfNotExists());
    if (tblProperties_ != null) params.setTable_properties(tblProperties_);
    if (serdeProperties_ != null) params.setSerde_properties(serdeProperties_);
    return params;
  }

  @Override
  public void analyze(Analyzer analyzer) throws AnalysisException {
    super.analyze(analyzer);
    Preconditions.checkState(tableName_ != null && !tableName_.isEmpty());
    tableName_ = analyzer.getFqTableName(tableName_);
    tableName_.analyze();
    owner_ = analyzer.getUser().getName();

    MetaStoreUtil.checkShortPropertyMap("Property", tblProperties_);
    MetaStoreUtil.checkShortPropertyMap("Serde property", serdeProperties_);

    if (analyzer.dbContainsTable(tableName_.getDb(), tableName_.getTbl(), Privilege.CREATE)
        && !ifNotExists_) {
      throw new AnalysisException(Analyzer.TBL_ALREADY_EXISTS_ERROR_MSG + tableName_);
    }

    analyzer.addAccessEvent(new TAccessEvent(tableName_.toString(),
        TCatalogObjectType.TABLE, Privilege.CREATE.toString()));

    // Only Avro tables can have empty column defs because they can infer them from
    // the Avro schema.
    if (columnDefs_.isEmpty() && fileFormat_ != THdfsFileFormat.AVRO) {
      throw new AnalysisException("Table requires at least 1 column");
    }

<<<<<<< HEAD
    if (location_ != null) location_.analyze(analyzer, Privilege.ALL);
    
    // If the table is Spatial, ensure that the global index path exists
    // and is valid.
    if (tblProperties_ != null) {
      String globalIndexPathIfAny = tblProperties_.get(GlobalIndex.GLOBAL_INDEX_TABLE_PARAM);
      if (globalIndexPathIfAny != null) {
        (new HdfsUri(globalIndexPathIfAny)).analyze(analyzer, Privilege.ALL);
        String indexedColumns = tblProperties_.get(GlobalIndex.INDEXED_ON_KEYWORD);
        if (indexedColumns == null) {
        	throw new AnalysisException("The columns, on which the table is indexed, should be given");
        }
      }
    }
    
    analyzeRowFormatValue(rowFormat_.getFieldDelimiter());
    analyzeRowFormatValue(rowFormat_.getLineDelimiter());
    analyzeRowFormatValue(rowFormat_.getEscapeChar());
=======
    if (location_ != null) {
      location_.analyze(analyzer, Privilege.ALL, FsAction.READ_WRITE);
    }

    analyzeRowFormat(analyzer);
>>>>>>> fc276fe1

    // Check that all the column names are valid and unique.
    analyzeColumnDefs(analyzer);

    if (fileFormat_ == THdfsFileFormat.AVRO) {
      columnDefs_ = analyzeAvroSchema(analyzer);
      if (columnDefs_.isEmpty()) {
        throw new AnalysisException(
            "An Avro table requires column definitions or an Avro schema.");
      }
      AvroSchemaUtils.setFromSerdeComment(columnDefs_);
      analyzeColumnDefs(analyzer);
    }

    if (cachingOp_ != null) {
      cachingOp_.analyze(analyzer);
      if (cachingOp_.shouldCache() && location_ != null &&
          !FileSystemUtil.isPathCacheable(location_.getPath())) {
        throw new AnalysisException(String.format("Location '%s' cannot be cached. " +
            "Please retry without caching: CREATE TABLE %s ... UNCACHED",
            location_.toString(), tableName_));
      }
    }
  }

  private void analyzeRowFormat(Analyzer analyzer) throws AnalysisException {
    Byte fieldDelim = analyzeRowFormatValue(rowFormat_.getFieldDelimiter());
    Byte lineDelim = analyzeRowFormatValue(rowFormat_.getLineDelimiter());
    Byte escapeChar = analyzeRowFormatValue(rowFormat_.getEscapeChar());
    if (fileFormat_ == THdfsFileFormat.TEXT) {
      if (fieldDelim == null) fieldDelim = HdfsStorageDescriptor.DEFAULT_FIELD_DELIM;
      if (lineDelim == null) lineDelim = HdfsStorageDescriptor.DEFAULT_LINE_DELIM;
      if (escapeChar == null) escapeChar = HdfsStorageDescriptor.DEFAULT_ESCAPE_CHAR;
      if (fieldDelim != null && lineDelim != null && fieldDelim.equals(lineDelim)) {
        throw new AnalysisException("Field delimiter and line delimiter have same " +
            "value: byte " + fieldDelim);
      }
      if (fieldDelim != null && escapeChar != null && fieldDelim.equals(escapeChar)) {
        analyzer.addWarning("Field delimiter and escape character have same value: " +
            "byte " + fieldDelim + ". Escape character will be ignored");
      }
      if (lineDelim != null && escapeChar != null && lineDelim.equals(escapeChar)) {
        analyzer.addWarning("Line delimiter and escape character have same value: " +
            "byte " + lineDelim + ". Escape character will be ignored");
      }
    }
  }

  /**
   * Analyzes columnDefs_ and partitionColDefs_ checking whether all column
   * names are unique.
   */
  private void analyzeColumnDefs(Analyzer analyzer) throws AnalysisException {
    Set<String> colNames = Sets.newHashSet();
    for (ColumnDef colDef: columnDefs_) {
      colDef.analyze();
      if (!colNames.add(colDef.getColName().toLowerCase())) {
        throw new AnalysisException("Duplicate column name: " + colDef.getColName());
      }
    }
    for (ColumnDef colDef: partitionColDefs_) {
      colDef.analyze();
      if (!colDef.getType().supportsTablePartitioning()) {
        throw new AnalysisException(
            String.format("Type '%s' is not supported as partition-column type " +
                "in column: %s", colDef.getType().toSql(), colDef.getColName()));
      }
      if (!colNames.add(colDef.getColName().toLowerCase())) {
        throw new AnalysisException("Duplicate column name: " + colDef.getColName());
      }
    }
  }

  /**
   * Analyzes the Avro schema and compares it with the columnDefs_ to detect
   * inconsistencies. Returns a list of column descriptors that should be
   * used for creating the table (possibly identical to columnDefs_).
   */
  private List<ColumnDef> analyzeAvroSchema(Analyzer analyzer)
      throws AnalysisException {
    Preconditions.checkState(fileFormat_ == THdfsFileFormat.AVRO);
    // Look for the schema in TBLPROPERTIES and in SERDEPROPERTIES, with latter
    // taking precedence.
    List<Map<String, String>> schemaSearchLocations = Lists.newArrayList();
    schemaSearchLocations.add(serdeProperties_);
    schemaSearchLocations.add(tblProperties_);
    String avroSchema = null;
    List<ColumnDef> avroCols = null; // parsed from avroSchema
    try {
      avroSchema = AvroSchemaUtils.getAvroSchema(schemaSearchLocations);
      if (avroSchema == null) {
        // No Avro schema was explicitly set in the serde or table properties, so infer
        // the Avro schema from the column definitions.
        Schema inferredSchema = AvroSchemaConverter.convertColumnDefs(
            columnDefs_, tableName_.toString());
        avroSchema = inferredSchema.toString();
      }
      if (Strings.isNullOrEmpty(avroSchema)) {
        throw new AnalysisException("Avro schema is null or empty: " +
            tableName_.toString());
      }
      avroCols = AvroSchemaParser.parse(avroSchema);
    } catch (SchemaParseException e) {
      throw new AnalysisException(String.format(
          "Error parsing Avro schema for table '%s': %s", tableName_.toString(),
          e.getMessage()));
    }
    Preconditions.checkNotNull(avroCols);

    // Analyze the Avro schema to detect inconsistencies with the columnDefs_.
    // In case of inconsistencies, the column defs are ignored in favor of the Avro
    // schema for simplicity and, in particular, to enable COMPUTE STATS (IMPALA-1104).
    StringBuilder warning = new StringBuilder();
    List<ColumnDef> reconciledColDefs =
        AvroSchemaUtils.reconcileSchemas(columnDefs_, avroCols, warning);
    if (warning.length() > 0) analyzer.addWarning(warning.toString());
    return reconciledColDefs;
  }

  private Byte analyzeRowFormatValue(String value) throws AnalysisException {
    if (value == null) return null;
    Byte byteVal = HdfsStorageDescriptor.parseDelim(value);
    if (byteVal == null) {
      throw new AnalysisException("ESCAPED BY values and LINE/FIELD " +
          "terminators must be specified as a single character or as a decimal " +
          "value in the range [-128:127]: " + value);
    }
    return byteVal;
  }

  /**
   * Unescapes all values in the property map.
   */
  public static void unescapeProperties(Map<String, String> propertyMap) {
    if (propertyMap == null) return;
    for (Map.Entry<String, String> kv : propertyMap.entrySet()) {
      propertyMap.put(kv.getKey(),
          new StringLiteral(kv.getValue()).getUnescapedValue());
    }
  }
}<|MERGE_RESOLUTION|>--- conflicted
+++ resolved
@@ -212,7 +212,6 @@
       throw new AnalysisException("Table requires at least 1 column");
     }
 
-<<<<<<< HEAD
     if (location_ != null) location_.analyze(analyzer, Privilege.ALL);
     
     // If the table is Spatial, ensure that the global index path exists
@@ -228,16 +227,11 @@
       }
     }
     
-    analyzeRowFormatValue(rowFormat_.getFieldDelimiter());
-    analyzeRowFormatValue(rowFormat_.getLineDelimiter());
-    analyzeRowFormatValue(rowFormat_.getEscapeChar());
-=======
     if (location_ != null) {
       location_.analyze(analyzer, Privilege.ALL, FsAction.READ_WRITE);
     }
 
     analyzeRowFormat(analyzer);
->>>>>>> fc276fe1
 
     // Check that all the column names are valid and unique.
     analyzeColumnDefs(analyzer);
