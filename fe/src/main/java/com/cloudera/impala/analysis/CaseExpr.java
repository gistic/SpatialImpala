--- conflicted
+++ resolved
@@ -18,10 +18,7 @@
 
 import com.cloudera.impala.catalog.Db;
 import com.cloudera.impala.catalog.Function.CompareMode;
-<<<<<<< HEAD
-=======
 import com.cloudera.impala.catalog.PrimitiveType;
->>>>>>> fec66694
 import com.cloudera.impala.catalog.ScalarFunction;
 import com.cloudera.impala.catalog.ScalarType;
 import com.cloudera.impala.catalog.Type;
@@ -163,10 +160,7 @@
   public static void initBuiltins(Db db) {
     for (Type t: Type.getSupportedTypes()) {
       if (t.isNull()) continue;
-<<<<<<< HEAD
-=======
       if (t.isScalarType(PrimitiveType.CHAR)) continue;
->>>>>>> fec66694
       // TODO: case is special and the signature cannot be represented.
       // It is alternating varargs
       // e.g. case(bool, type, bool type, bool type, etc).
@@ -223,17 +217,6 @@
     if (isAnalyzed_) return;
     super.analyze(analyzer);
     castChildCharsToStrings(analyzer);
-
-    if (isDecode()) {
-      Preconditions.checkState(!hasCaseExpr_);
-      // decodeExpr_.analyze() would fail validating function existence. The complex
-      // vararg signature is currently unsupported.
-      FunctionCallExpr.validateScalarFnParams(decodeExpr_.getParams());
-      if (decodeExpr_.getChildren().size() < 3) {
-        throw new AnalysisException("DECODE in '" + toSql() + "' requires at least 3 "
-            + "arguments.");
-      }
-    }
 
     if (isDecode()) {
       Preconditions.checkState(!hasCaseExpr_);
@@ -283,12 +266,7 @@
       } else {
         // If no case expr was given, then the when exprs should always return
         // boolean or be castable to boolean.
-<<<<<<< HEAD
-        if (!Type.isImplicitlyCastable(whenExpr.getType(),
-            Type.BOOLEAN)) {
-=======
         if (!Type.isImplicitlyCastable(whenExpr.getType(), Type.BOOLEAN, false)) {
->>>>>>> fec66694
           Preconditions.checkState(isCase());
           throw new AnalysisException("When expr '" + whenExpr.toSql() + "'" +
               " is not of type boolean and not castable to type boolean.");
@@ -342,23 +320,16 @@
     // Do the function lookup just based on the whenType.
     Type[] args = new Type[1];
     args[0] = whenType;
-<<<<<<< HEAD
-    fn_ = getBuiltinFunction(analyzer, "case", args, CompareMode.IS_SUPERTYPE_OF);
-=======
     fn_ = getBuiltinFunction(analyzer, "case", args,
         CompareMode.IS_NONSTRICT_SUPERTYPE_OF);
->>>>>>> fec66694
     Preconditions.checkNotNull(fn_);
     type_ = returnType;
   }
 
   private boolean isCase() { return !isDecode(); }
   private boolean isDecode() { return decodeExpr_ != null; }
-<<<<<<< HEAD
-=======
   public boolean hasCaseExpr() { return hasCaseExpr_; }
   public boolean hasElseExpr() { return hasElseExpr_; }
->>>>>>> fec66694
 
   @Override
   public Expr clone() { return new CaseExpr(this); }
