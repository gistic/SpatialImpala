--- conflicted
+++ resolved
@@ -45,11 +45,7 @@
   public boolean isDistinct() { return isDistinct_; }
   public List<Expr> exprs() { return exprs_; }
   public void setIsDistinct(boolean v) { isDistinct_ = v; }
-<<<<<<< HEAD
-  public int size() { return exprs_.size(); }
-=======
   public int size() { return exprs_ == null ? 0 : exprs_.size(); }
->>>>>>> fec66694
 
   // c'tor for <agg>(*)
   private FunctionParams() {
