--- conflicted
+++ resolved
@@ -225,8 +225,6 @@
 
     result.analyze(null);
     return (LiteralExpr)result;
-<<<<<<< HEAD
-=======
   }
 
   // Order NullLiterals based on the SQL ORDER BY default behavior: NULLS LAST.
@@ -237,6 +235,5 @@
     if (other instanceof NullLiteral) return 1;
     if (getClass() != other.getClass()) return -1;
     return 0;
->>>>>>> fec66694
   }
 }