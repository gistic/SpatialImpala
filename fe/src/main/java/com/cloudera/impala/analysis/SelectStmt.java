--- conflicted
+++ resolved
@@ -17,21 +17,11 @@
 import java.util.ArrayList;
 import java.util.Collections;
 import java.util.List;
-<<<<<<< HEAD
-import java.util.ListIterator;
-=======
->>>>>>> fec66694
 import java.util.Set;
 
 import org.slf4j.Logger;
 import org.slf4j.LoggerFactory;
 
-<<<<<<< HEAD
-import com.cloudera.impala.catalog.Column;
-import com.cloudera.impala.common.AnalysisException;
-import com.cloudera.impala.common.ColumnAliasGenerator;
-import com.cloudera.impala.common.InternalException;
-=======
 import com.cloudera.impala.analysis.Path.PathType;
 import com.cloudera.impala.catalog.Column;
 import com.cloudera.impala.catalog.StructField;
@@ -40,7 +30,6 @@
 import com.cloudera.impala.catalog.TableLoadingException;
 import com.cloudera.impala.common.AnalysisException;
 import com.cloudera.impala.common.ColumnAliasGenerator;
->>>>>>> fec66694
 import com.cloudera.impala.common.TableAliasGenerator;
 import com.cloudera.impala.common.TreeNode;
 import com.google.common.base.Preconditions;
@@ -56,12 +45,9 @@
 public class SelectStmt extends QueryStmt {
   private final static Logger LOG = LoggerFactory.getLogger(SelectStmt.class);
 
-<<<<<<< HEAD
-=======
   /////////////////////////////////////////
   // BEGIN: Members that need to be reset()
 
->>>>>>> fec66694
   protected SelectList selectList_;
   protected final ArrayList<String> colLabels_; // lower case column labels
   protected final List<TableRef> tableRefs_;
@@ -85,12 +71,9 @@
   // substitutes all exprs in this select block to reference base tables
   // directly
   private ExprSubstitutionMap baseTblSmap_ = new ExprSubstitutionMap();
-<<<<<<< HEAD
-=======
 
   // END: Members that need to be reset()
   /////////////////////////////////////////
->>>>>>> fec66694
 
   SelectStmt(SelectList selectList,
              List<TableRef> tableRefList,
@@ -112,20 +95,6 @@
     for (int i = 1; i < tableRefs_.size(); ++i) {
       tableRefs_.get(i).setLeftTblRef(tableRefs_.get(i - 1));
     }
-<<<<<<< HEAD
-    this.whereClause_ = wherePredicate;
-    this.groupingExprs_ = groupingExprs;
-    this.havingClause_ = havingPredicate;
-    this.colLabels_ = Lists.newArrayList();
-    this.havingPred_ = null;
-    this.aggInfo_ = null;
-    this.sortInfo_ = null;
-    // Set left table refs to ensure correct toSql() before analysis.
-    for (int i = 1; i < tableRefs_.size(); ++i) {
-      tableRefs_.get(i).setLeftTblRef(tableRefs_.get(i - 1));
-    }
-=======
->>>>>>> fec66694
   }
 
   /**
@@ -174,21 +143,14 @@
    */
   @Override
   public void analyze(Analyzer analyzer) throws AnalysisException {
-<<<<<<< HEAD
-=======
     if (isAnalyzed()) return;
->>>>>>> fec66694
     super.analyze(analyzer);
 
     // Start out with table refs to establish aliases.
     TableRef leftTblRef = null;  // the one to the left of tblRef
     for (int i = 0; i < tableRefs_.size(); ++i) {
-<<<<<<< HEAD
-      // Resolve and replace non-InlineViewRef table refs with a BaseTableRef or ViewRef.
-=======
       // Resolve and replace non-InlineViewRef table refs with a BaseTableRef,
       // CollectionTableRef or ViewRef.
->>>>>>> fec66694
       TableRef tblRef = tableRefs_.get(i);
       tblRef = analyzer.resolveTableRef(tblRef);
       Preconditions.checkNotNull(tblRef);
@@ -232,11 +194,7 @@
         }
         resultExprs_.add(item.getExpr());
         String label = item.toColumnLabel(i, analyzer.useHiveColLabels());
-<<<<<<< HEAD
-        SlotRef aliasRef = new SlotRef(null, label);
-=======
         SlotRef aliasRef = new SlotRef(label);
->>>>>>> fec66694
         Expr existingAliasExpr = aliasSmap_.get(aliasRef);
         if (existingAliasExpr != null && !existingAliasExpr.equals(item.getExpr())) {
           // If we have already seen this alias, it refers to more than one column and
@@ -245,30 +203,6 @@
         }
         aliasSmap_.put(aliasRef, item.getExpr().clone());
         colLabels_.add(label);
-      }
-    }
-    // The root stmt may not return a complex-typed value directly because we'd need to
-    // serialize it in a meaningful way. We allow complex types in the select list for
-    // non-root stmts to support views.
-    for (Expr expr: resultExprs_) {
-      if (expr.getType().isComplexType() && analyzer.isRootAnalyzer()) {
-        throw new AnalysisException(String.format(
-            "Expr '%s' in select list of root statement returns a complex type '%s'.\n" +
-            "Only scalar types are allowed in the select list of the root statement.",
-            expr.toSql(), expr.getType().toSql()));
-      }
-    }
-
-    if (TreeNode.contains(resultExprs_, AnalyticExpr.class)) {
-      if (tableRefs_.isEmpty()) {
-        throw new AnalysisException("Analytic expressions require FROM clause.");
-      }
-
-      // do this here, not after analyzeAggregation(), otherwise the AnalyticExprs
-      // will get substituted away
-      if (selectList_.isDistinct()) {
-        throw new AnalysisException(
-            "cannot combine SELECT DISTINCT with analytic functions");
       }
     }
 
@@ -323,11 +257,7 @@
 
     createSortInfo(analyzer);
     analyzeAggregation(analyzer);
-<<<<<<< HEAD
-    analyzeAnalytics(analyzer);
-=======
     createAnalyticInfo(analyzer);
->>>>>>> fec66694
     if (evaluateOrderBy_) createSortTupleInfo(analyzer);
 
     // Remember the SQL string before inline-view expression substitution.
@@ -340,8 +270,6 @@
       analyzer.setHasEmptyResultSet();
     }
 
-<<<<<<< HEAD
-=======
     ColumnLineageGraph graph = analyzer.getColumnLineageGraph();
     if (aggInfo_ != null && !aggInfo_.getAggregateExprs().isEmpty()) {
       graph.addDependencyPredicates(aggInfo_.getGroupingExprs());
@@ -352,7 +280,6 @@
       graph.addDependencyPredicates(sortInfo_.getOrderingExprs());
     }
 
->>>>>>> fec66694
     if (aggInfo_ != null) LOG.debug("post-analysis " + aggInfo_.debugString());
   }
 
@@ -371,11 +298,7 @@
       if (analyzer.evalByJoin(e)) unassignedJoinConjuncts.add(e);
     }
     List<Expr> baseTblJoinConjuncts =
-<<<<<<< HEAD
-        Expr.substituteList(unassignedJoinConjuncts, baseTblSmap_, analyzer);
-=======
         Expr.substituteList(unassignedJoinConjuncts, baseTblSmap_, analyzer, false);
->>>>>>> fec66694
     materializeSlots(analyzer, baseTblJoinConjuncts);
 
     if (evaluateOrderBy_) {
@@ -436,12 +359,8 @@
             ExprSubstitutionMap.combine(baseTblSmap_, inlineViewRef.getBaseTblSmap());
       }
     }
-<<<<<<< HEAD
-    baseTblResultExprs_ = Expr.trySubstituteList(resultExprs_, baseTblSmap_, analyzer);
-=======
     baseTblResultExprs_ =
         Expr.trySubstituteList(resultExprs_, baseTblSmap_, analyzer, false);
->>>>>>> fec66694
     LOG.trace("baseTblSmap_: " + baseTblSmap_.debugString());
     LOG.trace("resultExprs: " + Expr.debugString(resultExprs_));
     LOG.trace("baseTblResultExprs: " + Expr.debugString(baseTblResultExprs_));
@@ -456,10 +375,6 @@
   }
 
   /**
-<<<<<<< HEAD
-   * Expand "*" select list item, ignoring semi-joined tables.
-   */
-=======
    * Resolves the given raw path as a STAR path and checks its legality.
    * Returns the resolved legal path, or throws if the raw path could not
    * be resolved or is an illegal star path.
@@ -482,7 +397,6 @@
    * complex-typed fields because those are currently illegal in any select
    * list (even for inline views, etc.)
    */
->>>>>>> fec66694
   private void expandStar(Analyzer analyzer) throws AnalysisException {
     if (tableRefs_.isEmpty()) {
       throw new AnalysisException("'*' expression in select list requires FROM clause.");
@@ -490,13 +404,9 @@
     // expand in From clause order
     for (TableRef tableRef: tableRefs_) {
       if (analyzer.isSemiJoined(tableRef.getId())) continue;
-<<<<<<< HEAD
-      expandStar(analyzer, tableRef.getAliasAsName(), tableRef.getDesc());
-=======
       Path resolvedPath = new Path(tableRef.getDesc(), Collections.<String>emptyList());
       Preconditions.checkState(resolvedPath.resolve());
       expandStar(resolvedPath, analyzer);
->>>>>>> fec66694
     }
   }
 
@@ -504,18 +414,6 @@
    * Expand "path.*" from a resolved path, ignoring complex-typed fields because those
    * are currently illegal in any select list (even for inline views, etc.)
    */
-<<<<<<< HEAD
-  private void expandStar(Analyzer analyzer, TableName tblName)
-      throws AnalysisException {
-    TupleDescriptor tupleDesc = analyzer.getDescriptor(tblName);
-    if (tupleDesc == null) {
-      throw new AnalysisException("unknown table alias '" + tblName.toString() + "'");
-    }
-    if (analyzer.isSemiJoined(tupleDesc.getId())) {
-      throw new AnalysisException(String.format(
-          "'*' expression cannot reference semi-/anti-joined table '%s'",
-          tblName.toString()));
-=======
   private void expandStar(Path resolvedPath, Analyzer analyzer)
       throws AnalysisException {
     Preconditions.checkState(resolvedPath.isResolved());
@@ -564,25 +462,10 @@
           addStarResultExpr(resolvedPath, analyzer, f.getName());
         }
       }
->>>>>>> fec66694
-    }
-  }
-
-  /**
-<<<<<<< HEAD
-   * Expand "*" for a particular tuple descriptor by appending analyzed slot refs for
-   * each column to selectListExprs.
-   */
-  private void expandStar(Analyzer analyzer, TableName tblName, TupleDescriptor desc)
-      throws AnalysisException {
-    Preconditions.checkState(!analyzer.isSemiJoined(desc.getId()));
-    for (Column col: desc.getTable().getColumnsInHiveOrder()) {
-      SlotRef slotRef = new SlotRef(tblName, col.getName());
-      slotRef.analyze(analyzer);
-      resultExprs_.add(slotRef);
-      colLabels_.add(col.getName().toLowerCase());
-    }
-=======
+    }
+  }
+
+  /**
    * Helper function used during star expansion to add a single result expr
    * based on a given raw path to be resolved relative to an existing path.
    * Ignores paths with a complex-typed destination because they are currently
@@ -598,7 +481,6 @@
     slotRef.analyze(analyzer);
     resultExprs_.add(slotRef);
     colLabels_.add(relRawPath[relRawPath.length - 1]);
->>>>>>> fec66694
   }
 
   /**
@@ -624,11 +506,6 @@
           "aggregation without a FROM clause is not allowed");
     }
 
-<<<<<<< HEAD
-    if ((groupingExprs_ != null ||
-        TreeNode.contains(resultExprs_, Expr.isAggregatePredicate()))
-        && selectList_.isDistinct()) {
-=======
     // analyze having clause
     if (havingClause_ != null) {
       if (havingClause_.contains(Predicates.instanceOf(Subquery.class))) {
@@ -652,7 +529,6 @@
             || TreeNode.contains(resultExprs_, Expr.isAggregatePredicate())
             || (havingPred_ != null
                 && havingPred_.contains(Expr.isAggregatePredicate())))) {
->>>>>>> fec66694
       throw new AnalysisException(
         "cannot combine SELECT DISTINCT with aggregate functions or GROUP BY");
     }
@@ -680,36 +556,15 @@
       }
     }
 
-    // disallow subqueries in the GROUP BY clause
-    if (groupingExprs_ != null) {
-      for (Expr expr: groupingExprs_) {
-        if (expr.contains(Predicates.instanceOf(Subquery.class))) {
-          throw new AnalysisException(
-              "Subqueries are not supported in the GROUP BY clause.");
-        }
-      }
-    }
-
     // analyze grouping exprs
     ArrayList<Expr> groupingExprsCopy = Lists.newArrayList();
     if (groupingExprs_ != null) {
       // make a deep copy here, we don't want to modify the original
       // exprs during analysis (in case we need to print them later)
       groupingExprsCopy = Expr.cloneList(groupingExprs_);
-<<<<<<< HEAD
-      substituteOrdinals(groupingExprsCopy, "GROUP BY", analyzer);
-      Expr ambiguousAlias = getFirstAmbiguousAlias(groupingExprsCopy);
-      if (ambiguousAlias != null) {
-        throw new AnalysisException("Column '" + ambiguousAlias.toSql() +
-            "' in GROUP BY clause is ambiguous");
-      }
-      groupingExprsCopy =
-          Expr.trySubstituteList(groupingExprsCopy, aliasSmap_, analyzer);
-=======
 
       substituteOrdinalsAliases(groupingExprsCopy, "GROUP BY", analyzer);
 
->>>>>>> fec66694
       for (int i = 0; i < groupingExprsCopy.size(); ++i) {
         groupingExprsCopy.get(i).analyze(analyzer);
         if (groupingExprsCopy.get(i).contains(Expr.isAggregatePredicate())) {
@@ -727,24 +582,6 @@
       }
     }
 
-<<<<<<< HEAD
-    // analyze having clause
-    if (havingClause_ != null) {
-      if (havingClause_.contains(Predicates.instanceOf(Subquery.class))) {
-        throw new AnalysisException("Subqueries are not supported in the HAVING clause.");
-      }
-      // substitute aliases in place (ordinals not allowed in having clause)
-      havingPred_ = havingClause_.substitute(aliasSmap_, analyzer);
-      havingPred_.checkReturnsBool("HAVING clause", true);
-      // can't contain analytic exprs
-      Expr analyticExpr = havingPred_.findFirstOf(AnalyticExpr.class);
-      if (analyticExpr != null) {
-        throw new AnalysisException(
-            "HAVING clause must not contain analytic expressions: "
-               + analyticExpr.toSql());
-      }
-    }
-
     // Collect the aggregate expressions from the SELECT, HAVING and ORDER BY clauses
     // of this statement.
     ArrayList<FunctionCallExpr> aggExprs = Lists.newArrayList();
@@ -752,15 +589,6 @@
     if (havingPred_ != null) {
       havingPred_.collect(Expr.isAggregatePredicate(), aggExprs);
     }
-=======
-    // Collect the aggregate expressions from the SELECT, HAVING and ORDER BY clauses
-    // of this statement.
-    ArrayList<FunctionCallExpr> aggExprs = Lists.newArrayList();
-    TreeNode.collect(resultExprs_, Expr.isAggregatePredicate(), aggExprs);
-    if (havingPred_ != null) {
-      havingPred_.collect(Expr.isAggregatePredicate(), aggExprs);
-    }
->>>>>>> fec66694
     if (sortInfo_ != null) {
       // TODO: Avoid evaluating aggs in ignored order-bys
       TreeNode.collect(sortInfo_.getOrderingExprs(), Expr.isAggregatePredicate(),
@@ -784,41 +612,12 @@
         ndvSmap.put(aggExpr, ndvFnCall);
       }
       // Replace all count(distinct <expr>) with NDV(<expr>).
-<<<<<<< HEAD
-      List<Expr> substAggExprs = Expr.substituteList(aggExprs, ndvSmap, analyzer);
-=======
       List<Expr> substAggExprs = Expr.substituteList(aggExprs, ndvSmap, analyzer, false);
->>>>>>> fec66694
       aggExprs.clear();
       for (Expr aggExpr: substAggExprs) {
         Preconditions.checkState(aggExpr instanceof FunctionCallExpr);
         aggExprs.add((FunctionCallExpr) aggExpr);
       }
-<<<<<<< HEAD
-    }
-
-    // When DISTINCT aggregates are present, non-distinct (i.e. ALL) aggregates are
-    // evaluated in two phases (see AggregateInfo for more details). In particular,
-    // COUNT(c) in "SELECT COUNT(c), AGG(DISTINCT d) from R" is transformed to
-    // "SELECT SUM(cnt) FROM (SELECT COUNT(c) as cnt from R group by d ) S".
-    // Since a group-by expression is added to the inner query it returns no rows if
-    // R is empty, in which case the SUM of COUNTs will return NULL.
-    // However the original COUNT(c) should have returned 0 instead of NULL in this case.
-    // Therefore, COUNT([ALL]) is transformed into zeroifnull(COUNT([ALL]) if
-    // i) There is no GROUP-BY clause, and
-    // ii) Other DISTINCT aggregates are present.
-    ExprSubstitutionMap countAllMap = createCountAllMap(aggExprs, analyzer);
-    countAllMap = ExprSubstitutionMap.compose(ndvSmap, countAllMap, analyzer);
-    List<Expr> substitutedAggs = Expr.substituteList(aggExprs, countAllMap, analyzer);
-    aggExprs.clear();
-    TreeNode.collect(substitutedAggs, Expr.isAggregatePredicate(), aggExprs);
-    try {
-      createAggInfo(groupingExprsCopy, aggExprs, analyzer);
-    } catch (InternalException e) {
-      // should never happen
-      Preconditions.checkArgument(false);
-=======
->>>>>>> fec66694
     }
 
     // When DISTINCT aggregates are present, non-distinct (i.e. ALL) aggregates are
@@ -853,22 +652,14 @@
     // to reanalyze the exprs at this point.
     LOG.trace("desctbl: " + analyzer.getDescTbl().debugString());
     LOG.trace("resultexprs: " + Expr.debugString(resultExprs_));
-<<<<<<< HEAD
-    resultExprs_ = Expr.substituteList(resultExprs_, combinedSmap, analyzer);
-=======
     resultExprs_ = Expr.substituteList(resultExprs_, combinedSmap, analyzer, false);
->>>>>>> fec66694
     LOG.trace("post-agg selectListExprs: " + Expr.debugString(resultExprs_));
     if (havingPred_ != null) {
       // Make sure the predicate in the HAVING clause does not contain a
       // subquery.
       Preconditions.checkState(!havingPred_.contains(
           Predicates.instanceOf(Subquery.class)));
-<<<<<<< HEAD
-      havingPred_ = havingPred_.substitute(combinedSmap, analyzer);
-=======
       havingPred_ = havingPred_.substitute(combinedSmap, analyzer, false);
->>>>>>> fec66694
       analyzer.registerConjuncts(havingPred_, true);
       LOG.debug("post-agg havingPred: " + havingPred_.debugString());
     }
@@ -881,11 +672,8 @@
     // check that all post-agg exprs point to agg output
     for (int i = 0; i < selectList_.getItems().size(); ++i) {
       if (!resultExprs_.get(i).isBound(finalAggInfo.getOutputTupleId())) {
-<<<<<<< HEAD
-=======
         SelectListItem selectListItem = selectList_.getItems().get(i);
         Preconditions.checkState(!selectListItem.isStar());
->>>>>>> fec66694
         throw new AnalysisException(
             "select list expression not produced by aggregation output "
             + "(missing from GROUP BY clause?): "
@@ -967,11 +755,7 @@
    */
   private void createAggInfo(ArrayList<Expr> groupingExprs,
       ArrayList<FunctionCallExpr> aggExprs, Analyzer analyzer)
-<<<<<<< HEAD
-          throws AnalysisException, InternalException {
-=======
           throws AnalysisException {
->>>>>>> fec66694
     if (selectList_.isDistinct()) {
        // Create aggInfo for SELECT DISTINCT ... stmt:
        // - all select list items turn into grouping exprs
@@ -989,64 +773,6 @@
   /**
    * If the select list contains AnalyticExprs, create AnalyticInfo and substitute
    * AnalyticExprs using the AnalyticInfo's smap.
-<<<<<<< HEAD
-   */
-  private void analyzeAnalytics(Analyzer analyzer)
-      throws AnalysisException {
-    // collect AnalyticExprs from the SELECT and ORDER BY clauses
-    ArrayList<Expr> analyticExprs = Lists.newArrayList();
-    TreeNode.collect(resultExprs_, AnalyticExpr.class, analyticExprs);
-    if (sortInfo_ != null) {
-      TreeNode.collect(sortInfo_.getOrderingExprs(), AnalyticExpr.class,
-          analyticExprs);
-    }
-    if (analyticExprs.isEmpty()) return;
-    analyticInfo_ = AnalyticInfo.create(analyticExprs, analyzer);
-
-    // change select list and ordering exprs to point to analytic output. We need
-    // to reanalyze the exprs at this point.
-    resultExprs_ = Expr.substituteList(resultExprs_, analyticInfo_.getSmap(), analyzer);
-    LOG.trace("post-analytic selectListExprs: " + Expr.debugString(resultExprs_));
-    if (sortInfo_ != null) {
-      sortInfo_.substituteOrderingExprs(analyticInfo_.getSmap(), analyzer);
-      LOG.trace("post-analytic orderingExprs: " +
-          Expr.debugString(sortInfo_.getOrderingExprs()));
-    }
-  }
-
-
-  /**
-   * Substitute exprs of the form "<number>"  with the corresponding
-   * expressions from select list
-   */
-  @Override
-  protected void substituteOrdinals(List<Expr> exprs, String errorPrefix,
-      Analyzer analyzer) throws AnalysisException {
-    // substitute ordinals
-    ListIterator<Expr> i = exprs.listIterator();
-    while (i.hasNext()) {
-      Expr expr = i.next();
-      if (!(expr instanceof NumericLiteral)) continue;
-      expr.analyze(analyzer);
-      if (!expr.getType().isIntegerType()) continue;
-      long pos = ((NumericLiteral) expr).getLongValue();
-      if (pos < 1) {
-        throw new AnalysisException(
-            errorPrefix + ": ordinal must be >= 1: " + expr.toSql());
-      }
-      if (pos > selectList_.getItems().size()) {
-        throw new AnalysisException(
-            errorPrefix + ": ordinal exceeds number of items in select list: "
-            + expr.toSql());
-      }
-      if (selectList_.getItems().get((int) pos - 1).isStar()) {
-        throw new AnalysisException(
-            errorPrefix + ": ordinal refers to '*' in select list: "
-            + expr.toSql());
-      }
-      // create copy to protect against accidentally shared state
-      i.set(selectList_.getItems().get((int)pos - 1).getExpr().clone());
-=======
    */
   private void createAnalyticInfo(Analyzer analyzer)
       throws AnalysisException {
@@ -1096,7 +822,6 @@
       sortInfo_.substituteOrderingExprs(smap, analyzer);
       LOG.trace("post-analytic orderingExprs: " +
           Expr.debugString(sortInfo_.getOrderingExprs()));
->>>>>>> fec66694
     }
   }
 
@@ -1167,15 +892,9 @@
   /**
    * If the select statement has a sort/top that is evaluated, then the sort tuple
    * is materialized. Else, if there is aggregation then the aggregate tuple id is
-<<<<<<< HEAD
-   * materialized. Otherwise, all referenced tables are materialized.
-   * If there are analytics and no sort, then the returned tuple ids also include
-   * the logical analytic output tuple.
-=======
    * materialized. Otherwise, all referenced tables are materialized as long as they are
    * not semi-joined. If there are analytics and no sort, then the returned tuple
    * ids also include the logical analytic output tuple.
->>>>>>> fec66694
    */
   @Override
   public void getMaterializedTupleIds(ArrayList<TupleId> tupleIdList) {
@@ -1199,14 +918,6 @@
     if (hasAnalyticInfo() && !evaluateOrderBy_) {
       tupleIdList.add(analyticInfo_.getOutputTupleId());
     }
-<<<<<<< HEAD
-  }
-
-  private ArrayList<TableRef> cloneTableRefs() {
-    ArrayList<TableRef> clone = Lists.newArrayList();
-    for (TableRef tblRef: tableRefs_) {
-      clone.add(tblRef.clone());
-=======
   }
 
   /**
@@ -1259,7 +970,6 @@
         tableRefs_.set(i, newTblRef);
       }
       tableRefs_.get(i).reset();
->>>>>>> fec66694
     }
     baseTblSmap_.clear();
     if (whereClause_ != null) whereClause_.reset();
@@ -1268,17 +978,6 @@
   }
 
   @Override
-<<<<<<< HEAD
-  public QueryStmt clone() {
-    SelectStmt selectClone = new SelectStmt(selectList_.clone(), cloneTableRefs(),
-        (whereClause_ != null) ? whereClause_.clone().reset() : null,
-        (groupingExprs_ != null) ? Expr.resetList(Expr.cloneList(groupingExprs_)) : null,
-        (havingClause_ != null) ? havingClause_.clone().reset() : null,
-        cloneOrderByElements(),
-        (limitElement_ != null) ? limitElement_.clone() : null);
-    selectClone.setWithClause(cloneWithClause());
-    return selectClone;
-=======
   public SelectStmt clone() { return new SelectStmt(this); }
 
   /**
@@ -1300,27 +999,5 @@
     if (hasAggInfo() && !hasGroupByClause() && !selectList_.isDistinct()) return true;
     // In all other cases, return false.
     return false;
->>>>>>> fec66694
-  }
-
-  /**
-   * Check if the stmt returns a single row. This can happen
-   * in the following cases:
-   * 1. select stmt with a 'limit 1' clause
-   * 2. select stmt with an aggregate function and no group by.
-   * 3. select stmt with no from clause.
-   *
-   * This function may produce false negatives because the cardinality of the
-   * result set also depends on the data a stmt is processing.
-   */
-  public boolean returnsSingleRow() {
-    // limit 1 clause
-    if (limitElement_ != null && limitElement_.getLimit() == 1) return true;
-    // No from clause (base tables or inline views)
-    if (tableRefs_.isEmpty()) return true;
-    // Aggregation with no group by and no DISTINCT
-    if (hasAggInfo() && !hasGroupByClause() && !selectList_.isDistinct()) return true;
-    // In all other cases, return false.
-    return false;
   }
 }