--- conflicted
+++ resolved
@@ -72,14 +72,10 @@
   // directly
   private ExprSubstitutionMap baseTblSmap_ = new ExprSubstitutionMap();
 
-<<<<<<< HEAD
-  public SelectStmt(SelectList selectList,
-=======
   // END: Members that need to be reset()
   /////////////////////////////////////////
 
-  SelectStmt(SelectList selectList,
->>>>>>> fc276fe1
+  public SelectStmt(SelectList selectList,
              List<TableRef> tableRefList,
              Expr wherePredicate, ArrayList<Expr> groupingExprs,
              Expr havingPredicate, ArrayList<OrderByElement> orderByElements,
