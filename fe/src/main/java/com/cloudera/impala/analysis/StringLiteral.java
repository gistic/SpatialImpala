// Copyright 2012 Cloudera Inc.
//
// Licensed under the Apache License, Version 2.0 (the "License");
// you may not use this file except in compliance with the License.
// You may obtain a copy of the License at
//
// http://www.apache.org/licenses/LICENSE-2.0
//
// Unless required by applicable law or agreed to in writing, software
// distributed under the License is distributed on an "AS IS" BASIS,
// WITHOUT WARRANTIES OR CONDITIONS OF ANY KIND, either express or implied.
// See the License for the specific language governing permissions and
// limitations under the License.

package com.cloudera.impala.analysis;

import java.io.IOException;
import java.io.StringReader;
import java.math.BigDecimal;

import java_cup.runtime.Symbol;

import org.apache.hadoop.hive.ql.parse.BaseSemanticAnalyzer;

<<<<<<< HEAD
=======
import com.cloudera.impala.catalog.ScalarType;
>>>>>>> fec66694
import com.cloudera.impala.catalog.Type;
import com.cloudera.impala.common.AnalysisException;
import com.cloudera.impala.thrift.TExprNode;
import com.cloudera.impala.thrift.TExprNodeType;
import com.cloudera.impala.thrift.TStringLiteral;
import com.google.common.base.Objects;
import com.google.common.base.Preconditions;

public class StringLiteral extends LiteralExpr {
  private final String value_;

  public StringLiteral(String value) {
    this.value_ = value;
<<<<<<< HEAD
    type_ = Type.STRING;
=======
    type_ = ScalarType.STRING;
>>>>>>> fec66694
  }

  public StringLiteral(String value, Type type) {
    this.value_ = value;
    type_ = type;
  }

  /**
   * Copy c'tor used in clone().
   */
  protected StringLiteral(StringLiteral other) {
    super(other);
    value_ = other.value_;
  }

  @Override
  public boolean equals(Object obj) {
    if (!super.equals(obj)) return false;
    return ((StringLiteral) obj).value_.equals(value_);
  }

  @Override
  public String toSqlImpl() {
    return "'" + value_ + "'";
  }

  @Override
  protected void toThrift(TExprNode msg) {
    msg.node_type = TExprNodeType.STRING_LITERAL;
    msg.string_literal = new TStringLiteral(getUnescapedValue());
  }

  public String getValue() { return value_; }

  public String getUnescapedValue() {
    // Unescape string exactly like Hive does. Hive's method assumes
    // quotes so we add them here to reuse Hive's code.
    return BaseSemanticAnalyzer.unescapeSQLString("'" + value_ + "'");
  }

  @Override
  public String getStringValue() {
    return value_;
  }

  @Override
  public String debugString() {
    return Objects.toStringHelper(this)
        .add("value", value_)
        .toString();
  }

  @Override
  protected Expr uncheckedCastTo(Type targetType) throws AnalysisException {
    Preconditions.checkState(targetType.isNumericType() || targetType.isDateType()
        || targetType.equals(this.type_) || targetType.isStringType());
    if (targetType.equals(this.type_)) {
      return this;
    } else if (targetType.isStringType()) {
<<<<<<< HEAD
      return new StringLiteral(value_, targetType);
=======
      type_ = targetType;
>>>>>>> fec66694
    } else if (targetType.isNumericType()) {
      return convertToNumber();
    } else if (targetType.isDateType()) {
      // Let the BE do the cast so it is in Boost format
      return new CastExpr(targetType, this);
    }
    return this;
  }

  /**
   * Convert this string literal to numeric literal.
   *
   * @return new converted literal (not null)
   *         the type of the literal is determined by the lexical scanner
   * @throws AnalysisException
   *           if NumberFormatException occurs,
   *           or if floating point value is NaN or infinite
   */
  public LiteralExpr convertToNumber()
      throws AnalysisException {
    StringReader reader = new StringReader(value_);
    SqlScanner scanner = new SqlScanner(reader);
    // For distinguishing positive and negative numbers.
    boolean negative = false;
    Symbol sym;
    try {
      // We allow simple chaining of MINUS to recognize negative numbers.
      // Currently we can't handle string literals containing full fledged expressions
      // which are implicitly cast to a numeric literal.
      // This would require invoking the parser.
      sym = scanner.next_token();
      while (sym.sym == SqlParserSymbols.SUBTRACT) {
        negative = !negative;
        sym = scanner.next_token();
      }
    } catch (IOException e) {
      throw new AnalysisException("Failed to convert string literal to number.", e);
    }
    if (sym.sym == SqlParserSymbols.NUMERIC_OVERFLOW) {
      throw new AnalysisException("Number too large: " + value_);
    }
    if (sym.sym == SqlParserSymbols.INTEGER_LITERAL) {
      BigDecimal val = (BigDecimal) sym.value;
      if (negative) val = val.negate();
      return new NumericLiteral(val);
    }
    if (sym.sym == SqlParserSymbols.DECIMAL_LITERAL) {
      BigDecimal val = (BigDecimal) sym.value;
      if (negative) val = val.negate();
      return new NumericLiteral(val);
    }
    // Symbol is not an integer or floating point literal.
    throw new AnalysisException(
        "Failed to convert string literal '" + value_ + "' to number.");
  }

  @Override
  public int compareTo(LiteralExpr o) {
    int ret = super.compareTo(o);
    if (ret != 0) return ret;
    StringLiteral other = (StringLiteral) o;
    return value_.compareTo(other.getStringValue());
  }

  @Override
  public Expr clone() { return new StringLiteral(this); }
}<|MERGE_RESOLUTION|>--- conflicted
+++ resolved
@@ -22,10 +22,7 @@
 
 import org.apache.hadoop.hive.ql.parse.BaseSemanticAnalyzer;
 
-<<<<<<< HEAD
-=======
 import com.cloudera.impala.catalog.ScalarType;
->>>>>>> fec66694
 import com.cloudera.impala.catalog.Type;
 import com.cloudera.impala.common.AnalysisException;
 import com.cloudera.impala.thrift.TExprNode;
@@ -39,11 +36,7 @@
 
   public StringLiteral(String value) {
     this.value_ = value;
-<<<<<<< HEAD
-    type_ = Type.STRING;
-=======
     type_ = ScalarType.STRING;
->>>>>>> fec66694
   }
 
   public StringLiteral(String value, Type type) {
@@ -103,11 +96,7 @@
     if (targetType.equals(this.type_)) {
       return this;
     } else if (targetType.isStringType()) {
-<<<<<<< HEAD
-      return new StringLiteral(value_, targetType);
-=======
       type_ = targetType;
->>>>>>> fec66694
     } else if (targetType.isNumericType()) {
       return convertToNumber();
     } else if (targetType.isDateType()) {
