// Copyright 2012 Cloudera Inc.
//
// Licensed under the Apache License, Version 2.0 (the "License");
// you may not use this file except in compliance with the License.
// You may obtain a copy of the License at
//
// http://www.apache.org/licenses/LICENSE-2.0
//
// Unless required by applicable law or agreed to in writing, software
// distributed under the License is distributed on an "AS IS" BASIS,
// WITHOUT WARRANTIES OR CONDITIONS OF ANY KIND, either express or implied.
// See the License for the specific language governing permissions and
// limitations under the License.

package com.cloudera.impala.analysis;

import com.cloudera.impala.catalog.Db;
import com.cloudera.impala.catalog.Function.CompareMode;
import com.cloudera.impala.catalog.ScalarFunction;
import com.cloudera.impala.catalog.ScalarType;
import com.cloudera.impala.catalog.Type;
import com.cloudera.impala.common.AnalysisException;
import com.cloudera.impala.thrift.TExprNode;
import com.cloudera.impala.thrift.TExprNodeType;
import com.google.common.base.Objects;
import com.google.common.base.Preconditions;
import com.google.common.collect.Lists;

public class ArithmeticExpr extends Expr {
  enum OperatorPosition {
    BINARY_INFIX,
    UNARY_PREFIX,
    UNARY_POSTFIX,
  }

  enum Operator {
<<<<<<< HEAD
    MULTIPLY("*", "multiply"),
    DIVIDE("/", "divide"),
    MOD("%", "mod"),
    INT_DIVIDE("DIV", "int_divide"),
    ADD("+", "add"),
    SUBTRACT("-", "subtract"),
    BITAND("&", "bitand"),
    BITOR("|", "bitor"),
    BITXOR("^", "bitxor"),
    BITNOT("~", "bitnot");

    private final String description_;
    private final String name_;

    private Operator(String description, String name) {
      this.description_ = description;
      this.name_ = name;
=======
    MULTIPLY("*", "multiply", OperatorPosition.BINARY_INFIX),
    DIVIDE("/", "divide", OperatorPosition.BINARY_INFIX),
    MOD("%", "mod", OperatorPosition.BINARY_INFIX),
    INT_DIVIDE("DIV", "int_divide", OperatorPosition.BINARY_INFIX),
    ADD("+", "add", OperatorPosition.BINARY_INFIX),
    SUBTRACT("-", "subtract", OperatorPosition.BINARY_INFIX),
    BITAND("&", "bitand", OperatorPosition.BINARY_INFIX),
    BITOR("|", "bitor", OperatorPosition.BINARY_INFIX),
    BITXOR("^", "bitxor", OperatorPosition.BINARY_INFIX),
    BITNOT("~", "bitnot", OperatorPosition.UNARY_PREFIX),
    FACTORIAL("!", "factorial", OperatorPosition.UNARY_POSTFIX);

    private final String description_;
    private final String name_;
    private final OperatorPosition pos_;

    private Operator(String description, String name, OperatorPosition pos) {
      this.description_ = description;
      this.name_ = name;
      this.pos_ = pos;
>>>>>>> fec66694
    }

    @Override
    public String toString() { return description_; }
    public String getName() { return name_; }
<<<<<<< HEAD
=======
    public OperatorPosition getPos() { return pos_; }

    public boolean isUnary() {
      return pos_ == OperatorPosition.UNARY_PREFIX ||
             pos_ == OperatorPosition.UNARY_POSTFIX;
    }

    public boolean isBinary() {
      return pos_ == OperatorPosition.BINARY_INFIX;
    }
>>>>>>> fec66694
  }

  private final Operator op_;

  public Operator getOp() { return op_; }

  public ArithmeticExpr(Operator op, Expr e1, Expr e2) {
    super();
    this.op_ = op;
    Preconditions.checkNotNull(e1);
    children_.add(e1);
    Preconditions.checkArgument((op.isUnary() && e2 == null) ||
        (op.isBinary() && e2 != null));
    if (e2 != null) children_.add(e2);
  }

  /**
   * Copy c'tor used in clone().
   */
  protected ArithmeticExpr(ArithmeticExpr other) {
    super(other);
    op_ = other.op_;
  }

  public static void initBuiltins(Db db) {
    for (Type t: Type.getNumericTypes()) {
      db.addBuiltin(ScalarFunction.createBuiltinOperator(
          Operator.MULTIPLY.getName(), Lists.newArrayList(t, t), t));
      db.addBuiltin(ScalarFunction.createBuiltinOperator(
          Operator.ADD.getName(), Lists.newArrayList(t, t), t));
      db.addBuiltin(ScalarFunction.createBuiltinOperator(
          Operator.SUBTRACT.getName(), Lists.newArrayList(t, t), t));
    }
    db.addBuiltin(ScalarFunction.createBuiltinOperator(
        Operator.DIVIDE.getName(),
        Lists.<Type>newArrayList(Type.DOUBLE, Type.DOUBLE),
        Type.DOUBLE));
    db.addBuiltin(ScalarFunction.createBuiltinOperator(
        Operator.DIVIDE.getName(),
        Lists.<Type>newArrayList(Type.DECIMAL, Type.DECIMAL),
        Type.DECIMAL));

<<<<<<< HEAD
    for (Type t: Type.getIntegerTypes()) {
      db.addBuiltin(ScalarFunction.createBuiltinOperator(
          Operator.INT_DIVIDE.getName(), Lists.newArrayList(t, t), t));
      db.addBuiltin(ScalarFunction.createBuiltinOperator(
          Operator.MOD.getName(), Lists.newArrayList(t, t), t));
      db.addBuiltin(ScalarFunction.createBuiltinOperator(
          Operator.BITAND.getName(), Lists.newArrayList(t, t), t));
      db.addBuiltin(ScalarFunction.createBuiltinOperator(
          Operator.BITOR.getName(), Lists.newArrayList(t, t), t));
      db.addBuiltin(ScalarFunction.createBuiltinOperator(
          Operator.BITXOR.getName(), Lists.newArrayList(t, t), t));
      db.addBuiltin(ScalarFunction.createBuiltinOperator(
          Operator.BITNOT.getName(), Lists.newArrayList(t), t));
    }
    db.addBuiltin(ScalarFunction.createBuiltinOperator(
        Operator.MOD.getName(), Lists.<Type>newArrayList(
            Type.DECIMAL, Type.DECIMAL), Type.DECIMAL));
=======
    /*
     * MOD(), FACTORIAL(), BITAND(), BITOR(), BITXOR(), and BITNOT() are registered as
     * builtins, see impala_functions.py
     */
    for (Type t: Type.getIntegerTypes()) {
      db.addBuiltin(ScalarFunction.createBuiltinOperator(
          Operator.INT_DIVIDE.getName(), Lists.newArrayList(t, t), t));
    }
>>>>>>> fec66694
  }

  @Override
  public String debugString() {
    return Objects.toStringHelper(this)
        .add("op", op_)
        .addValue(super.debugString())
        .toString();
  }

  @Override
  public String toSqlImpl() {
    if (children_.size() == 1) {
      if (op_.getPos() == OperatorPosition.UNARY_PREFIX) {
        return op_.toString() + getChild(0).toSql();
      } else {
        assert(op_.getPos() == OperatorPosition.UNARY_POSTFIX);
        return getChild(0).toSql() + op_.toString();
      }
    } else {
      Preconditions.checkState(children_.size() == 2);
      return getChild(0).toSql() + " " + op_.toString() + " " + getChild(1).toSql();
    }
  }

  @Override
  protected void toThrift(TExprNode msg) {
    msg.node_type = TExprNodeType.FUNCTION_CALL;
  }

  /**
   * Inserts a cast from child[childIdx] to targetType if one is necessary.
   * Note this is different from Expr.castChild() since arithmetic for decimals
   * the cast is handled as part of the operator and in general, the return type
   * does not match the input types.
   */
  void castChild(int childIdx, Type targetType) throws AnalysisException {
    Type t = getChild(childIdx).getType();
    if (t.matchesType(targetType)) return;
    if (targetType.isDecimal() && !t.isNull()) {
      Preconditions.checkState(t.isScalarType());
      targetType = ((ScalarType) t).getMinResolutionDecimal();
    }
    castChild(targetType, childIdx);
  }

  @Override
  public void analyze(Analyzer analyzer) throws AnalysisException {
    if (isAnalyzed_) return;
    super.analyze(analyzer);
    for (Expr child: children_) {
      Expr operand = (Expr) child;
      if (!operand.type_.isNumericType() && !operand.type_.isNull()) {
        String errMsg = "Arithmetic operation requires numeric operands: " + toSql();
        if (operand instanceof Subquery && !operand.type_.isScalarType()) {
          errMsg = "Subquery must return a single row: " + operand.toSql();
        }
        throw new AnalysisException(errMsg);
      }
    }

<<<<<<< HEAD
    Type t0 = getChild(0).getType();
    // bitnot is the only unary op, deal with it here
    if (op_ == Operator.BITNOT) {
      // Special case ~NULL to resolve to TYPE_INT.
      if (!t0.isNull() && !t0.isIntegerType()) {
        throw new AnalysisException("Bitwise operations only allowed on integer " +
            "types: " + toSql());
      }
      if (t0.isNull()) castChild(0, Type.INT);
      fn_ = getBuiltinFunction(analyzer, op_.getName(), collectChildReturnTypes(),
          CompareMode.IS_SUPERTYPE_OF);
      Preconditions.checkNotNull(fn_);
      castForFunctionCall(false);
      type_ = fn_.getReturnType();
      return;
    }

    Preconditions.checkState(children_.size() == 2); // only bitnot is unary
    convertNumericLiteralsFromDecimal(analyzer);
    t0 = getChild(0).getType();
    Type t1 = getChild(1).getType();

=======
    convertNumericLiteralsFromDecimal(analyzer);
    Type t0 = getChild(0).getType();
    Type t1 = null;
    if (op_.isUnary()) {
      Preconditions.checkState(children_.size() == 1);
    } else if (op_.isBinary()) {
      Preconditions.checkState(children_.size() == 2);
      t1 = getChild(1).getType();
    }

>>>>>>> fec66694
    String fnName = op_.getName();
    switch (op_) {
      case ADD:
      case SUBTRACT:
      case DIVIDE:
      case MULTIPLY:
      case MOD:
        type_ = TypesUtil.getArithmeticResultType(t0, t1, op_);
        // If both of the children are null, we'll default to the DOUBLE version of the
        // operator. This prevents the BE from seeing NULL_TYPE.
        if (type_.isNull()) type_ = Type.DOUBLE;
        break;

      case INT_DIVIDE:
      case BITAND:
      case BITOR:
      case BITXOR:
        if ((!t0.isNull() & !t0.isIntegerType()) ||
            (!t1.isNull() && !t1.isIntegerType())) {
          throw new AnalysisException("Invalid non-integer argument to operation '" +
              op_.toString() + "': " + this.toSql());
        }
<<<<<<< HEAD
        type_ = Type.getAssignmentCompatibleType(t0, t1);
=======
        type_ = Type.getAssignmentCompatibleType(t0, t1, false);
>>>>>>> fec66694
        // If both of the children are null, we'll default to the INT version of the
        // operator. This prevents the BE from seeing NULL_TYPE.
        if (type_.isNull()) type_ = Type.INT;
        Preconditions.checkState(type_.isIntegerType());
        break;
<<<<<<< HEAD

=======
      case BITNOT:
      case FACTORIAL:
        if (!t0.isNull() && !t0.isIntegerType()) {
          throw new AnalysisException("'" + op_.toString() + "'" +
              " operation only allowed on integer types: " + toSql());
        }
        // Special-case NULL to resolve to the appropriate type.
        if (op_ == Operator.BITNOT) {
          if (t0.isNull()) castChild(0, Type.INT);
        } else {
          assert(op_ == Operator.FACTORIAL);
          if (t0.isNull()) castChild(0, Type.BIGINT);
        }
        fn_ = getBuiltinFunction(analyzer, op_.getName(), collectChildReturnTypes(),
            CompareMode.IS_SUPERTYPE_OF);
        Preconditions.checkNotNull(fn_);
        castForFunctionCall(false);
        type_ = fn_.getReturnType();
        return;
>>>>>>> fec66694
      default:
        // the programmer forgot to deal with a case
        Preconditions.checkState(false,
            "Unknown arithmetic operation " + op_.toString() + " in: " + this.toSql());
        break;
    }

    // Don't cast from decimal to decimal. The BE function can just handle this.
    if (!(type_.isDecimal() && t0.isDecimal())) castChild(0, type_);
    if (!(type_.isDecimal() && t1.isDecimal())) castChild(1, type_);
    t0 = getChild(0).getType();
    t1 = getChild(1).getType();

<<<<<<< HEAD
    // Use MATH_MOD function operator for floating-point modulo.
    // TODO remove this when we have operators implemented using the UDF interface
    // and we can resolve this just using function overloading.
    if ((t0.isFloatingPointType() || t1.isFloatingPointType()) &&
        op_ == ArithmeticExpr.Operator.MOD) {
      fnName = "fmod";
    }

=======
>>>>>>> fec66694
    fn_ = getBuiltinFunction(analyzer, fnName, collectChildReturnTypes(),
        CompareMode.IS_IDENTICAL);
    if (fn_ == null) {
      Preconditions.checkState(false, String.format("No match " +
          "for '%s' with operand types %s and %s", toSql(), t0, t1));
    }
    Preconditions.checkState(type_.matchesType(fn_.getReturnType()));
  }

  @Override
  public Expr clone() { return new ArithmeticExpr(this); }
}<|MERGE_RESOLUTION|>--- conflicted
+++ resolved
@@ -34,25 +34,6 @@
   }
 
   enum Operator {
-<<<<<<< HEAD
-    MULTIPLY("*", "multiply"),
-    DIVIDE("/", "divide"),
-    MOD("%", "mod"),
-    INT_DIVIDE("DIV", "int_divide"),
-    ADD("+", "add"),
-    SUBTRACT("-", "subtract"),
-    BITAND("&", "bitand"),
-    BITOR("|", "bitor"),
-    BITXOR("^", "bitxor"),
-    BITNOT("~", "bitnot");
-
-    private final String description_;
-    private final String name_;
-
-    private Operator(String description, String name) {
-      this.description_ = description;
-      this.name_ = name;
-=======
     MULTIPLY("*", "multiply", OperatorPosition.BINARY_INFIX),
     DIVIDE("/", "divide", OperatorPosition.BINARY_INFIX),
     MOD("%", "mod", OperatorPosition.BINARY_INFIX),
@@ -73,14 +54,11 @@
       this.description_ = description;
       this.name_ = name;
       this.pos_ = pos;
->>>>>>> fec66694
     }
 
     @Override
     public String toString() { return description_; }
     public String getName() { return name_; }
-<<<<<<< HEAD
-=======
     public OperatorPosition getPos() { return pos_; }
 
     public boolean isUnary() {
@@ -91,7 +69,6 @@
     public boolean isBinary() {
       return pos_ == OperatorPosition.BINARY_INFIX;
     }
->>>>>>> fec66694
   }
 
   private final Operator op_;
@@ -134,25 +111,6 @@
         Lists.<Type>newArrayList(Type.DECIMAL, Type.DECIMAL),
         Type.DECIMAL));
 
-<<<<<<< HEAD
-    for (Type t: Type.getIntegerTypes()) {
-      db.addBuiltin(ScalarFunction.createBuiltinOperator(
-          Operator.INT_DIVIDE.getName(), Lists.newArrayList(t, t), t));
-      db.addBuiltin(ScalarFunction.createBuiltinOperator(
-          Operator.MOD.getName(), Lists.newArrayList(t, t), t));
-      db.addBuiltin(ScalarFunction.createBuiltinOperator(
-          Operator.BITAND.getName(), Lists.newArrayList(t, t), t));
-      db.addBuiltin(ScalarFunction.createBuiltinOperator(
-          Operator.BITOR.getName(), Lists.newArrayList(t, t), t));
-      db.addBuiltin(ScalarFunction.createBuiltinOperator(
-          Operator.BITXOR.getName(), Lists.newArrayList(t, t), t));
-      db.addBuiltin(ScalarFunction.createBuiltinOperator(
-          Operator.BITNOT.getName(), Lists.newArrayList(t), t));
-    }
-    db.addBuiltin(ScalarFunction.createBuiltinOperator(
-        Operator.MOD.getName(), Lists.<Type>newArrayList(
-            Type.DECIMAL, Type.DECIMAL), Type.DECIMAL));
-=======
     /*
      * MOD(), FACTORIAL(), BITAND(), BITOR(), BITXOR(), and BITNOT() are registered as
      * builtins, see impala_functions.py
@@ -161,7 +119,6 @@
       db.addBuiltin(ScalarFunction.createBuiltinOperator(
           Operator.INT_DIVIDE.getName(), Lists.newArrayList(t, t), t));
     }
->>>>>>> fec66694
   }
 
   @Override
@@ -223,30 +180,6 @@
       }
     }
 
-<<<<<<< HEAD
-    Type t0 = getChild(0).getType();
-    // bitnot is the only unary op, deal with it here
-    if (op_ == Operator.BITNOT) {
-      // Special case ~NULL to resolve to TYPE_INT.
-      if (!t0.isNull() && !t0.isIntegerType()) {
-        throw new AnalysisException("Bitwise operations only allowed on integer " +
-            "types: " + toSql());
-      }
-      if (t0.isNull()) castChild(0, Type.INT);
-      fn_ = getBuiltinFunction(analyzer, op_.getName(), collectChildReturnTypes(),
-          CompareMode.IS_SUPERTYPE_OF);
-      Preconditions.checkNotNull(fn_);
-      castForFunctionCall(false);
-      type_ = fn_.getReturnType();
-      return;
-    }
-
-    Preconditions.checkState(children_.size() == 2); // only bitnot is unary
-    convertNumericLiteralsFromDecimal(analyzer);
-    t0 = getChild(0).getType();
-    Type t1 = getChild(1).getType();
-
-=======
     convertNumericLiteralsFromDecimal(analyzer);
     Type t0 = getChild(0).getType();
     Type t1 = null;
@@ -257,7 +190,6 @@
       t1 = getChild(1).getType();
     }
 
->>>>>>> fec66694
     String fnName = op_.getName();
     switch (op_) {
       case ADD:
@@ -280,19 +212,12 @@
           throw new AnalysisException("Invalid non-integer argument to operation '" +
               op_.toString() + "': " + this.toSql());
         }
-<<<<<<< HEAD
-        type_ = Type.getAssignmentCompatibleType(t0, t1);
-=======
         type_ = Type.getAssignmentCompatibleType(t0, t1, false);
->>>>>>> fec66694
         // If both of the children are null, we'll default to the INT version of the
         // operator. This prevents the BE from seeing NULL_TYPE.
         if (type_.isNull()) type_ = Type.INT;
         Preconditions.checkState(type_.isIntegerType());
         break;
-<<<<<<< HEAD
-
-=======
       case BITNOT:
       case FACTORIAL:
         if (!t0.isNull() && !t0.isIntegerType()) {
@@ -312,7 +237,6 @@
         castForFunctionCall(false);
         type_ = fn_.getReturnType();
         return;
->>>>>>> fec66694
       default:
         // the programmer forgot to deal with a case
         Preconditions.checkState(false,
@@ -326,17 +250,6 @@
     t0 = getChild(0).getType();
     t1 = getChild(1).getType();
 
-<<<<<<< HEAD
-    // Use MATH_MOD function operator for floating-point modulo.
-    // TODO remove this when we have operators implemented using the UDF interface
-    // and we can resolve this just using function overloading.
-    if ((t0.isFloatingPointType() || t1.isFloatingPointType()) &&
-        op_ == ArithmeticExpr.Operator.MOD) {
-      fnName = "fmod";
-    }
-
-=======
->>>>>>> fec66694
     fn_ = getBuiltinFunction(analyzer, fnName, collectChildReturnTypes(),
         CompareMode.IS_IDENTICAL);
     if (fn_ == null) {
