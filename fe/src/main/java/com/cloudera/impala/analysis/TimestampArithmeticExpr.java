// Copyright 2012 Cloudera Inc.
//
// Licensed under the Apache License, Version 2.0 (the "License");
// you may not use this file except in compliance with the License.
// You may obtain a copy of the License at
//
// http://www.apache.org/licenses/LICENSE-2.0
//
// Unless required by applicable law or agreed to in writing, software
// distributed under the License is distributed on an "AS IS" BASIS,
// WITHOUT WARRANTIES OR CONDITIONS OF ANY KIND, either express or implied.
// See the License for the specific language governing permissions and
// limitations under the License.

package com.cloudera.impala.analysis;

import java.util.HashMap;
import java.util.Map;

import com.cloudera.impala.analysis.ArithmeticExpr.Operator;
import com.cloudera.impala.catalog.Function.CompareMode;
import com.cloudera.impala.common.AnalysisException;
import com.cloudera.impala.thrift.TExprNode;
import com.cloudera.impala.thrift.TExprNodeType;
import com.google.common.base.Preconditions;

/**
 * Describes the addition and subtraction of time units from timestamps.
 * Arithmetic expressions on timestamps are syntactic sugar.
 * They are executed as function call exprs in the BE.
 */
public class TimestampArithmeticExpr extends Expr {

  // Time units supported in timestamp arithmetic.
  public static enum TimeUnit {
    YEAR("YEAR"),
    MONTH("MONTH"),
    WEEK("WEEK"),
    DAY("DAY"),
    HOUR("HOUR"),
    MINUTE("MINUTE"),
    SECOND("SECOND"),
    MILLISECOND("MILLISECOND"),
    MICROSECOND("MICROSECOND"),
    NANOSECOND("NANOSECOND");

    private final String description_;

    private TimeUnit(String description) {
      this.description_ = description;
    }

    @Override
    public String toString() {
      return description_;
    }
  }

  private static Map<String, TimeUnit> TIME_UNITS_MAP = new HashMap<String, TimeUnit>();
  static {
    for (TimeUnit timeUnit : TimeUnit.values()) {
      TIME_UNITS_MAP.put(timeUnit.toString(), timeUnit);
      TIME_UNITS_MAP.put(timeUnit.toString() + "S", timeUnit);
    }
  }

  // Set for function call-like arithmetic.
  private final String funcName_;
  private ArithmeticExpr.Operator op_;

  // Keep the original string passed in the c'tor to resolve
  // ambiguities with other uses of IDENT during query parsing.
  private final String timeUnitIdent_;
  private TimeUnit timeUnit_;

  // Indicates an expr where the interval comes first, e.g., 'interval b year + a'.
  private final boolean intervalFirst_;

  // C'tor for function-call like arithmetic, e.g., 'date_add(a, interval b year)'.
  public TimestampArithmeticExpr(String funcName, Expr e1, Expr e2,
      String timeUnitIdent) {
    this.funcName_ = funcName.toLowerCase();
    this.timeUnitIdent_ = timeUnitIdent;
    this.intervalFirst_ = false;
    children_.add(e1);
    children_.add(e2);
  }

  // C'tor for non-function-call like arithmetic, e.g., 'a + interval b year'.
  // e1 always refers to the timestamp to be added/subtracted from, and e2
  // to the time value (even in the interval-first case).
  public TimestampArithmeticExpr(ArithmeticExpr.Operator op, Expr e1, Expr e2,
      String timeUnitIdent, boolean intervalFirst) {
    Preconditions.checkState(op == Operator.ADD || op == Operator.SUBTRACT);
    this.funcName_ = null;
    this.op_ = op;
    this.timeUnitIdent_ = timeUnitIdent;
    this.intervalFirst_ = intervalFirst;
    children_.add(e1);
    children_.add(e2);
  }

  /**
   * Copy c'tor used in clone().
   */
  protected TimestampArithmeticExpr(TimestampArithmeticExpr other) {
    super(other);
    funcName_ = other.funcName_;
    op_ = other.op_;
    timeUnitIdent_ = other.timeUnitIdent_;
    timeUnit_ = other.timeUnit_;
    intervalFirst_ = other.intervalFirst_;
  }

  @Override
  public void analyze(Analyzer analyzer) throws AnalysisException {
    if (isAnalyzed_) return;
    super.analyze(analyzer);

    if (funcName_ != null) {
      // Set op based on funcName for function-call like version.
      if (funcName_.equals("date_add")) {
        op_ = ArithmeticExpr.Operator.ADD;
      } else if (funcName_.equals("date_sub")) {
        op_ = ArithmeticExpr.Operator.SUBTRACT;
      } else {
        throw new AnalysisException("Encountered function name '" + funcName_ +
            "' in timestamp arithmetic expression '" + toSql() + "'. " +
            "Expected function name 'DATE_ADD' or 'DATE_SUB'.");
      }
    }

    timeUnit_ = TIME_UNITS_MAP.get(timeUnitIdent_.toUpperCase());
    if (timeUnit_ == null) {
      throw new AnalysisException("Invalid time unit '" + timeUnitIdent_ +
          "' in timestamp arithmetic expression '" + toSql() + "'.");
    }

    // The first child must return a timestamp or null.
    if (!getChild(0).getType().isTimestamp() && !getChild(0).getType().isNull()) {
      throw new AnalysisException("Operand '" + getChild(0).toSql() +
          "' of timestamp arithmetic expression '" + toSql() + "' returns type '" +
          getChild(0).getType().toSql() + "'. Expected type 'TIMESTAMP'.");
    }

    // The second child must be an integer type.
    if (!getChild(1).getType().isIntegerType() &&
        !getChild(1).getType().isNull()) {
      throw new AnalysisException("Operand '" + getChild(1).toSql() +
          "' of timestamp arithmetic expression '" + toSql() + "' returns type '" +
          getChild(1).getType().toSql() + "'. Expected an integer type.");
    }

<<<<<<< HEAD
    String funcOpName = String.format("%sS_%s", timeUnit_.toString(),
        (op_ == ArithmeticExpr.Operator.ADD) ? "ADD" : "SUB");

    fn_ = getBuiltinFunction(analyzer, funcOpName.toLowerCase(),
         collectChildReturnTypes(), CompareMode.IS_SUPERTYPE_OF);
=======
    String funcOpName = String.format("%sS_%s",  timeUnit_,
        (op_ == ArithmeticExpr.Operator.ADD) ? "ADD" : "SUB");
    // For the month interval, use the invisible special-case implementation.
    // "ADD_MONTHS(t, m)" by definition is different from "t + INTERVAL m MONTHS".
    if (timeUnit_ == TimeUnit.MONTH) funcOpName += "_INTERVAL";

    fn_ = getBuiltinFunction(analyzer, funcOpName.toLowerCase(),
         collectChildReturnTypes(), CompareMode.IS_NONSTRICT_SUPERTYPE_OF);
>>>>>>> fec66694
    castForFunctionCall(false);

    Preconditions.checkNotNull(fn_);
    Preconditions.checkState(fn_.getReturnType().isTimestamp());
    type_ = fn_.getReturnType();
  }

  @Override
  protected void toThrift(TExprNode msg) {
    msg.node_type = TExprNodeType.FUNCTION_CALL;
  }

  public String getTimeUnitIdent() { return timeUnitIdent_; }
  public TimeUnit getTimeUnit() { return timeUnit_; }
  public ArithmeticExpr.Operator getOp() { return op_; }

  @Override
  public String toSqlImpl() {
    StringBuilder strBuilder = new StringBuilder();
    if (funcName_ != null) {
      // Function-call like version.
      strBuilder.append(funcName_.toUpperCase() + "(");
      strBuilder.append(getChild(0).toSql() + ", ");
      strBuilder.append("INTERVAL ");
      strBuilder.append(getChild(1).toSql());
      strBuilder.append(" " + timeUnitIdent_);
      strBuilder.append(")");
      return strBuilder.toString();
    }
    if (intervalFirst_) {
      // Non-function-call like version with interval as first operand.
      strBuilder.append("INTERVAL ");
      strBuilder.append(getChild(1).toSql() + " ");
      strBuilder.append(timeUnitIdent_);
      strBuilder.append(" " + op_.toString() + " ");
      strBuilder.append(getChild(0).toSql());
    } else {
      // Non-function-call like version with interval as second operand.
      strBuilder.append(getChild(0).toSql());
      strBuilder.append(" " + op_.toString() + " ");
      strBuilder.append("INTERVAL ");
      strBuilder.append(getChild(1).toSql() + " ");
      strBuilder.append(timeUnitIdent_);
    }
    return strBuilder.toString();
  }

  @Override
  public Expr clone() { return new TimestampArithmeticExpr(this); }
}<|MERGE_RESOLUTION|>--- conflicted
+++ resolved
@@ -151,13 +151,6 @@
           getChild(1).getType().toSql() + "'. Expected an integer type.");
     }
 
-<<<<<<< HEAD
-    String funcOpName = String.format("%sS_%s", timeUnit_.toString(),
-        (op_ == ArithmeticExpr.Operator.ADD) ? "ADD" : "SUB");
-
-    fn_ = getBuiltinFunction(analyzer, funcOpName.toLowerCase(),
-         collectChildReturnTypes(), CompareMode.IS_SUPERTYPE_OF);
-=======
     String funcOpName = String.format("%sS_%s",  timeUnit_,
         (op_ == ArithmeticExpr.Operator.ADD) ? "ADD" : "SUB");
     // For the month interval, use the invisible special-case implementation.
@@ -166,7 +159,6 @@
 
     fn_ = getBuiltinFunction(analyzer, funcOpName.toLowerCase(),
          collectChildReturnTypes(), CompareMode.IS_NONSTRICT_SUPERTYPE_OF);
->>>>>>> fec66694
     castForFunctionCall(false);
 
     Preconditions.checkNotNull(fn_);
