// Copyright 2012 Cloudera Inc.
//
// Licensed under the Apache License, Version 2.0 (the "License");
// you may not use this file except in compliance with the License.
// You may obtain a copy of the License at
//
// http://www.apache.org/licenses/LICENSE-2.0
//
// Unless required by applicable law or agreed to in writing, software
// distributed under the License is distributed on an "AS IS" BASIS,
// WITHOUT WARRANTIES OR CONDITIONS OF ANY KIND, either express or implied.
// See the License for the specific language governing permissions and
// limitations under the License.

package com.cloudera.impala.analysis;

import java.util.ArrayList;
<<<<<<< HEAD
=======
import java.util.List;
>>>>>>> fec66694

import org.slf4j.Logger;
import org.slf4j.LoggerFactory;

import com.cloudera.impala.catalog.Db;
import com.cloudera.impala.catalog.Function.CompareMode;
import com.cloudera.impala.catalog.ScalarFunction;
import com.cloudera.impala.catalog.Type;
import com.cloudera.impala.common.AnalysisException;
import com.cloudera.impala.common.Pair;
import com.cloudera.impala.common.Reference;
import com.cloudera.impala.extdatasource.thrift.TComparisonOp;
import com.cloudera.impala.thrift.TExprNode;
import com.cloudera.impala.thrift.TExprNodeType;
import com.google.common.base.Objects;
import com.google.common.base.Preconditions;
import com.google.common.base.Predicates;
import com.google.common.collect.Lists;

/**
 * Most predicates with two operands.
 *
 */
public class BinaryPredicate extends Predicate {
  private final static Logger LOG = LoggerFactory.getLogger(BinaryPredicate.class);

  public enum Operator {
    EQ("=", "eq", TComparisonOp.EQ),
    NE("!=", "ne", TComparisonOp.NE),
    LE("<=", "le", TComparisonOp.LE),
    GE(">=", "ge", TComparisonOp.GE),
    LT("<", "lt", TComparisonOp.LT),
    GT(">", "gt", TComparisonOp.GT),
    // Same as EQ, except it returns True if the rhs is NULL. There is no backend
    // function for this. The functionality is embedded in the hash-join
    // implementation.
    NULL_MATCHING_EQ("=", "null_matching_eq", TComparisonOp.EQ);

    private final String description_;
    private final String name_;
    private final TComparisonOp thriftOp_;

    private Operator(String description, String name, TComparisonOp thriftOp) {
      this.description_ = description;
      this.name_ = name;
      this.thriftOp_ = thriftOp;
    }

    @Override
    public String toString() { return description_; }
    public String getName() { return name_; }
    public TComparisonOp getThriftOp() { return thriftOp_; }

    public Operator converse() {
      switch (this) {
        case EQ: return EQ;
        case NE: return NE;
        case LE: return GE;
        case GE: return LE;
        case LT: return GT;
        case GT: return LT;
        case NULL_MATCHING_EQ:
          throw new IllegalStateException("Not implemented");
        default: throw new IllegalStateException("Invalid operator");
      }
    }
  }

  public static void initBuiltins(Db db) {
    for (Type t: Type.getSupportedTypes()) {
      if (t.isNull()) continue; // NULL is handled through type promotion.
      db.addBuiltin(ScalarFunction.createBuiltinOperator(
          Operator.EQ.getName(), Lists.newArrayList(t, t), Type.BOOLEAN));
      db.addBuiltin(ScalarFunction.createBuiltinOperator(
          Operator.NE.getName(), Lists.newArrayList(t, t), Type.BOOLEAN));
      db.addBuiltin(ScalarFunction.createBuiltinOperator(
          Operator.LE.getName(), Lists.newArrayList(t, t), Type.BOOLEAN));
      db.addBuiltin(ScalarFunction.createBuiltinOperator(
          Operator.GE.getName(), Lists.newArrayList(t, t), Type.BOOLEAN));
      db.addBuiltin(ScalarFunction.createBuiltinOperator(
          Operator.LT.getName(), Lists.newArrayList(t, t), Type.BOOLEAN));
      db.addBuiltin(ScalarFunction.createBuiltinOperator(
          Operator.GT.getName(), Lists.newArrayList(t, t), Type.BOOLEAN));
    }
  }

  private Operator op_;

  public Operator getOp() { return op_; }
  public void setOp(Operator op) { op_ = op; }

  public BinaryPredicate(Operator op, Expr e1, Expr e2) {
    super();
    this.op_ = op;
    Preconditions.checkNotNull(e1);
    children_.add(e1);
    Preconditions.checkNotNull(e2);
    children_.add(e2);
  }

  protected BinaryPredicate(BinaryPredicate other) {
    super(other);
    op_ = other.op_;
  }

  public boolean isNullMatchingEq() { return op_ == Operator.NULL_MATCHING_EQ; }

  @Override
  public String toSqlImpl() {
    return getChild(0).toSql() + " " + op_.toString() + " " + getChild(1).toSql();
  }

  @Override
  protected void toThrift(TExprNode msg) {
    Preconditions.checkState(children_.size() == 2);
    // Cannot serialize a nested predicate.
    Preconditions.checkState(!contains(Subquery.class));
    // This check is important because we often clone and/or evaluate predicates,
    // and it's easy to get the casting logic wrong, e.g., cloned predicates
    // with expr substitutions need to be re-analyzed with reanalyze().
    Preconditions.checkState(getChild(0).getType().getPrimitiveType() ==
                             getChild(1).getType().getPrimitiveType(),
        "child 0 type: " + getChild(0).getType() +
        " child 1 type: " + getChild(1).getType());
    msg.node_type = TExprNodeType.FUNCTION_CALL;
  }

  @Override
  public String debugString() {
    return Objects.toStringHelper(this)
        .add("op", op_)
        .addValue(super.debugString())
        .toString();
  }

  @Override
  public void analyze(Analyzer analyzer) throws AnalysisException {
    if (isAnalyzed_) return;
    super.analyze(analyzer);

    convertNumericLiteralsFromDecimal(analyzer);
    String opName = op_.getName().equals("null_matching_eq") ? "eq" : op_.getName();
    fn_ = getBuiltinFunction(analyzer, opName, collectChildReturnTypes(),
<<<<<<< HEAD
        CompareMode.IS_SUPERTYPE_OF);
=======
        CompareMode.IS_NONSTRICT_SUPERTYPE_OF);
>>>>>>> fec66694
    if (fn_ == null) {
      // Construct an appropriate error message and throw an AnalysisException.
      String errMsg = "operands of type " + getChild(0).getType().toSql() + " and " +
            getChild(1).getType().toSql()  + " are not comparable: " + toSql();
<<<<<<< HEAD

      // Check if any of the children is a Subquery that does not return a
      // scalar.
      for (Expr expr: children_) {
        if (expr instanceof Subquery && !expr.getType().isScalarType()) {
          errMsg = "Subquery must return a single row: " + expr.toSql();
          break;
        }
      }

=======

      // Check if any of the children is a Subquery that does not return a
      // scalar.
      for (Expr expr: children_) {
        if (expr instanceof Subquery && !expr.getType().isScalarType()) {
          errMsg = "Subquery must return a single row: " + expr.toSql();
          break;
        }
      }

>>>>>>> fec66694
      throw new AnalysisException(errMsg);
    }
    Preconditions.checkState(fn_.getReturnType().isBoolean());

    ArrayList<Expr> subqueries = Lists.newArrayList();
    collectAll(Predicates.instanceOf(Subquery.class), subqueries);
    if (subqueries.size() > 1) {
      // TODO Remove that restriction when we add support for independent subquery
      // evaluation.
      throw new AnalysisException("Multiple subqueries are not supported in binary " +
          "predicates: " + toSql());
    }
<<<<<<< HEAD
    if (contains(InPredicate.class) || contains(ExistsPredicate.class)) {
      throw new AnalysisException("IN and/or EXISTS subquery predicates are not " +
          "supported in binary predicates: " + toSql());
    }

=======
    if (contains(ExistsPredicate.class)) {
      throw new AnalysisException("EXISTS subquery predicates are not " +
          "supported in binary predicates: " + toSql());
    }

    List<InPredicate> inPredicates = Lists.newArrayList();
    collect(InPredicate.class, inPredicates);
    for (InPredicate inPredicate: inPredicates) {
      if (inPredicate.contains(Subquery.class)) {
        throw new AnalysisException("IN subquery predicates are not supported in " +
            "binary predicates: " + toSql());
      }
    }

>>>>>>> fec66694
    // Don't perform any casting for predicates with subqueries here. Any casting
    // required will be performed when the subquery is unnested.
    if (!contains(Subquery.class)) castForFunctionCall(true);

    // determine selectivity
    // TODO: Compute selectivity for nested predicates
    Reference<SlotRef> slotRefRef = new Reference<SlotRef>();
    if (op_ == Operator.EQ
        && isSingleColumnPredicate(slotRefRef, null)
        && slotRefRef.getRef().getNumDistinctValues() > 0) {
      Preconditions.checkState(slotRefRef.getRef() != null);
      selectivity_ = 1.0 / slotRefRef.getRef().getNumDistinctValues();
      selectivity_ = Math.max(0, Math.min(1, selectivity_));
    } else {
      // TODO: improve using histograms, once they show up
      selectivity_ = Expr.DEFAULT_SELECTIVITY;
    }
  }

  /**
   * If predicate is of the form "<slotref> <op> <expr>", returns expr,
   * otherwise returns null. Slotref may be wrapped in a CastExpr.
   * TODO: revisit CAST handling at the caller
   */
  public Expr getSlotBinding(SlotId id) {
    // check left operand
    SlotRef slotRef = getChild(0).unwrapSlotRef(false);
    if (slotRef != null && slotRef.getSlotId() == id) return getChild(1);
    // check right operand
    slotRef = getChild(1).unwrapSlotRef(false);
    if (slotRef != null && slotRef.getSlotId() == id) return getChild(0);
    return null;
  }

  /**
   * If e is an equality predicate between two slots that only require implicit
   * casts, returns those two slots; otherwise returns null.
   */
  public static Pair<SlotId, SlotId> getEqSlots(Expr e) {
    if (!(e instanceof BinaryPredicate)) return null;
    return ((BinaryPredicate) e).getEqSlots();
  }

  /**
   * If this is an equality predicate between two slots that only require implicit
   * casts, returns those two slots; otherwise returns null.
   */
  @Override
  public Pair<SlotId, SlotId> getEqSlots() {
    if (op_ != Operator.EQ) return null;
    SlotRef lhs = getChild(0).unwrapSlotRef(true);
    if (lhs == null) return null;
    SlotRef rhs = getChild(1).unwrapSlotRef(true);
    if (rhs == null) return null;
    return new Pair<SlotId, SlotId>(lhs.getSlotId(), rhs.getSlotId());
  }

  /**
   * If predicate is of the form "<SlotRef> op <Expr>" or "<Expr> op <SlotRef>",
   * returns the SlotRef, otherwise returns null.
   */
  @Override
  public SlotRef getBoundSlot() {
    SlotRef slotRef = getChild(0).unwrapSlotRef(true);
    if (slotRef != null) return slotRef;
    return getChild(1).unwrapSlotRef(true);
  }

  /**
   * Negates a BinaryPredicate.
   */
  @Override
  public Expr negate() {
    Operator newOp = null;
    switch (op_) {
      case EQ:
        newOp = Operator.NE;
        break;
      case NE:
        newOp = Operator.EQ;
        break;
      case LT:
        newOp = Operator.GE;
        break;
      case LE:
        newOp = Operator.GT;
        break;
      case GE:
        newOp = Operator.LT;
        break;
      case GT:
        newOp = Operator.LE;
        break;
      case NULL_MATCHING_EQ:
        throw new IllegalStateException("Not implemented");
    }
    return new BinaryPredicate(newOp, getChild(0), getChild(1));
  }

  @Override
  public boolean equals(Object obj) {
    if (!super.equals(obj)) return false;
    BinaryPredicate other = (BinaryPredicate) obj;
    return op_.equals(other.op_);
  }

  @Override
  public Expr clone() { return new BinaryPredicate(this); }
}<|MERGE_RESOLUTION|>--- conflicted
+++ resolved
@@ -15,10 +15,7 @@
 package com.cloudera.impala.analysis;
 
 import java.util.ArrayList;
-<<<<<<< HEAD
-=======
 import java.util.List;
->>>>>>> fec66694
 
 import org.slf4j.Logger;
 import org.slf4j.LoggerFactory;
@@ -162,16 +159,11 @@
     convertNumericLiteralsFromDecimal(analyzer);
     String opName = op_.getName().equals("null_matching_eq") ? "eq" : op_.getName();
     fn_ = getBuiltinFunction(analyzer, opName, collectChildReturnTypes(),
-<<<<<<< HEAD
-        CompareMode.IS_SUPERTYPE_OF);
-=======
         CompareMode.IS_NONSTRICT_SUPERTYPE_OF);
->>>>>>> fec66694
     if (fn_ == null) {
       // Construct an appropriate error message and throw an AnalysisException.
       String errMsg = "operands of type " + getChild(0).getType().toSql() + " and " +
             getChild(1).getType().toSql()  + " are not comparable: " + toSql();
-<<<<<<< HEAD
 
       // Check if any of the children is a Subquery that does not return a
       // scalar.
@@ -182,18 +174,6 @@
         }
       }
 
-=======
-
-      // Check if any of the children is a Subquery that does not return a
-      // scalar.
-      for (Expr expr: children_) {
-        if (expr instanceof Subquery && !expr.getType().isScalarType()) {
-          errMsg = "Subquery must return a single row: " + expr.toSql();
-          break;
-        }
-      }
-
->>>>>>> fec66694
       throw new AnalysisException(errMsg);
     }
     Preconditions.checkState(fn_.getReturnType().isBoolean());
@@ -206,13 +186,6 @@
       throw new AnalysisException("Multiple subqueries are not supported in binary " +
           "predicates: " + toSql());
     }
-<<<<<<< HEAD
-    if (contains(InPredicate.class) || contains(ExistsPredicate.class)) {
-      throw new AnalysisException("IN and/or EXISTS subquery predicates are not " +
-          "supported in binary predicates: " + toSql());
-    }
-
-=======
     if (contains(ExistsPredicate.class)) {
       throw new AnalysisException("EXISTS subquery predicates are not " +
           "supported in binary predicates: " + toSql());
@@ -227,7 +200,6 @@
       }
     }
 
->>>>>>> fec66694
     // Don't perform any casting for predicates with subqueries here. Any casting
     // required will be performed when the subquery is unnested.
     if (!contains(Subquery.class)) castForFunctionCall(true);
