--- conflicted
+++ resolved
@@ -49,17 +49,6 @@
 
   public void analyze(Analyzer analyzer, Privilege privilege)
       throws AnalysisException {
-<<<<<<< HEAD
-    analyze(analyzer, privilege, true);
-  }
-
-  /**
-   * Analyzes the URI, optionally registering a privilege request. Used by GRANT/REVOKE
-   * privilege statements.
-   */
-  public void analyze(Analyzer analyzer, Privilege privilege, boolean registerPrivReq)
-      throws AnalysisException {
-=======
     analyze(analyzer, privilege, FsAction.NONE, true);
   }
 
@@ -81,7 +70,6 @@
    */
   public void analyze(Analyzer analyzer, Privilege privilege, FsAction perm,
       boolean registerPrivReq) throws AnalysisException {
->>>>>>> fec66694
     if (location_.isEmpty()) {
       throw new AnalysisException("URI path cannot be empty.");
     }
@@ -113,11 +101,6 @@
       throw new AnalysisException(e.getMessage(), e);
     }
 
-<<<<<<< HEAD
-    // Fully-qualify the path
-    uriPath_ = FileSystemUtil.createFullyQualifiedPath(uriPath_);
-=======
->>>>>>> fec66694
     if (registerPrivReq) {
       analyzer.registerPrivReq(new PrivilegeRequest(
           new AuthorizeableUri(uriPath_.toString()), privilege));
