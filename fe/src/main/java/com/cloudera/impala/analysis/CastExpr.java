--- conflicted
+++ resolved
@@ -34,48 +34,12 @@
   // Only set for explicit casts. Null for implicit casts.
   private final TypeDef targetTypeDef_;
 
-<<<<<<< HEAD
-  private final Type targetType_;
-
-  // true if this is a "pre-analyzed" implicit cast
-=======
   // True if this is a "pre-analyzed" implicit cast.
->>>>>>> fec66694
   private final boolean isImplicit_;
 
   // True if this cast does not change the type.
   private boolean noOp_ = false;
 
-<<<<<<< HEAD
-  public CastExpr(Type targetType, Expr e, boolean isImplicit) {
-    super();
-    Preconditions.checkArgument(targetType.isValid());
-    this.targetType_ = targetType;
-    this.isImplicit_ = isImplicit;
-    Preconditions.checkNotNull(e);
-    if (isImplicit) {
-      // replace existing implicit casts
-      if (e instanceof CastExpr) {
-        CastExpr castExpr = (CastExpr) e;
-        if (castExpr.isImplicit()) e = castExpr.getChild(0);
-      }
-      children_.add(e);
-
-      // Implicit casts don't call analyze()
-      // TODO: this doesn't seem like the cleanest approach but there are places
-      // we generate these (e.g. table loading) where there is no analyzer object.
-      try {
-        analyze();
-        computeNumDistinctValues();
-      } catch (AnalysisException ex) {
-        Preconditions.checkState(false,
-          "Implicit casts should never throw analysis exception.");
-      }
-      isAnalyzed_ = true;
-    } else {
-      children_.add(e);
-    }
-=======
   /**
    * C'tor for "pre-analyzed" implicit casts.
    */
@@ -115,7 +79,6 @@
     isImplicit_ = false;
     targetTypeDef_ = targetTypeDef;
     children_.add(e);
->>>>>>> fec66694
   }
 
   /**
@@ -123,11 +86,7 @@
    */
   protected CastExpr(CastExpr other) {
     super(other);
-<<<<<<< HEAD
-    targetType_ = other.targetType_;
-=======
     targetTypeDef_ = other.targetTypeDef_;
->>>>>>> fec66694
     isImplicit_ = other.isImplicit_;
     noOp_ = other.noOp_;
   }
@@ -174,8 +133,6 @@
               beSymbol, null, null, true));
           continue;
         }
-<<<<<<< HEAD
-=======
         if (fromType.getPrimitiveType() == PrimitiveType.VARCHAR
             && toType.getPrimitiveType() == PrimitiveType.CHAR) {
           // Allow casting from VARCHAR(N) to CHAR(M)
@@ -194,7 +151,6 @@
               beSymbol, null, null, true));
           continue;
         }
->>>>>>> fec66694
         // Disable no-op casts
         if (fromType.equals(toType) && !fromType.isDecimal()) continue;
         String beClass = toType.isDecimal() || fromType.isDecimal() ?
@@ -243,24 +199,6 @@
     if (isAnalyzed_) return;
     Preconditions.checkState(!isImplicit_);
     super.analyze(analyzer);
-<<<<<<< HEAD
-    analyze();
-  }
-
-  private void analyze() throws AnalysisException {
-    targetType_.analyze();
-    if (targetType_.isComplexType()) {
-      throw new AnalysisException(
-          "Unsupported cast to complex type: " + targetType_.toSql());
-    }
-
-    if (children_.get(0) instanceof NumericLiteral &&
-        targetType_.isFloatingPointType()) {
-      // Special case casting a decimal literal to a floating point number. The
-      // decimal literal can be interpreted as either and we want to avoid casts
-      // since that can result in loss of accuracy.
-      ((NumericLiteral)children_.get(0)).explicitlyCastToFloat(targetType_);
-=======
     targetTypeDef_.analyze(analyzer);
     type_ = targetTypeDef_.getType();
     analyze();
@@ -291,51 +229,27 @@
       // decimal literal can be interpreted as either and we want to avoid casts
       // since that can result in loss of accuracy.
       ((NumericLiteral)children_.get(0)).explicitlyCastToFloat(type_);
->>>>>>> fec66694
     }
 
     if (children_.get(0).getType().isNull()) {
       // Make sure BE never sees TYPE_NULL
-<<<<<<< HEAD
-      uncheckedCastChild(targetType_, 0);
-=======
       uncheckedCastChild(type_, 0);
->>>>>>> fec66694
     }
 
     // Ensure child has non-null type (even if it's a null literal). This is required
     // for the UDF interface.
     if (children_.get(0) instanceof NullLiteral) {
       NullLiteral nullChild = (NullLiteral)(children_.get(0));
-<<<<<<< HEAD
-      nullChild.uncheckedCastTo(targetType_);
-=======
       nullChild.uncheckedCastTo(type_);
->>>>>>> fec66694
     }
 
     Type childType = children_.get(0).type_;
     Preconditions.checkState(!childType.isNull());
-<<<<<<< HEAD
-    if (childType.equals(targetType_)) {
-=======
     if (childType.equals(type_)) {
->>>>>>> fec66694
       noOp_ = true;
-      type_ = targetType_;
       return;
     }
 
-<<<<<<< HEAD
-    FunctionName fnName = new FunctionName(Catalog.BUILTINS_DB, getFnName(targetType_));
-    Type[] args = { childType };
-    Function searchDesc = new Function(fnName, args, Type.INVALID, false);
-    if (isImplicit_) {
-      fn_ = Catalog.getBuiltin(searchDesc, CompareMode.IS_SUPERTYPE_OF);
-      Preconditions.checkState(fn_ != null);
-    } else {
-      fn_ = Catalog.getBuiltin(searchDesc, CompareMode.IS_IDENTICAL);
-=======
     FunctionName fnName = new FunctionName(Catalog.BUILTINS_DB, getFnName(type_));
     Type[] args = { childType };
     Function searchDesc = new Function(fnName, args, Type.INVALID, false);
@@ -349,21 +263,14 @@
         fn_ = Catalog.getBuiltin(searchDesc.promoteCharsToStrings(),
             CompareMode.IS_IDENTICAL);
       }
->>>>>>> fec66694
     }
     if (fn_ == null) {
       throw new AnalysisException("Invalid type cast of " + getChild(0).toSql() +
           " from " + childType + " to " + type_);
     }
-<<<<<<< HEAD
-    Preconditions.checkState(targetType_.matchesType(fn_.getReturnType()),
-        targetType_ + " != " + fn_.getReturnType());
-    type_ = targetType_;
-=======
 
     Preconditions.checkState(type_.matchesType(fn_.getReturnType()),
         type_ + " != " + fn_.getReturnType());
->>>>>>> fec66694
   }
 
   /**
@@ -387,11 +294,7 @@
     if (obj instanceof CastExpr) {
       CastExpr other = (CastExpr) obj;
       return isImplicit_ == other.isImplicit_
-<<<<<<< HEAD
-          && targetType_.equals(other.targetType_)
-=======
           && type_.equals(other.type_)
->>>>>>> fec66694
           && super.equals(obj);
     }
     // Ignore implicit casts when comparing expr trees.
