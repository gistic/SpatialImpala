// Copyright 2012 Cloudera Inc.
//
// Licensed under the Apache License, Version 2.0 (the "License");
// you may not use this file except in compliance with the License.
// You may obtain a copy of the License at
//
// http://www.apache.org/licenses/LICENSE-2.0
//
// Unless required by applicable law or agreed to in writing, software
// distributed under the License is distributed on an "AS IS" BASIS,
// WITHOUT WARRANTIES OR CONDITIONS OF ANY KIND, either express or implied.
// See the License for the specific language governing permissions and
// limitations under the License.

package com.cloudera.impala.analysis;

<<<<<<< HEAD
import com.cloudera.impala.catalog.Table;
=======
>>>>>>> fec66694
import com.cloudera.impala.common.AnalysisException;
import com.google.common.base.Preconditions;

/**
 * Represents a reference to an actual table, such as an Hdfs or HBase table.
 * BaseTableRefs are instantiated as a result of table resolution during analysis
 * of a SelectStmt.
 */
public class BaseTableRef extends TableRef {
<<<<<<< HEAD
  private final Table table_;

  public BaseTableRef(TableRef tableRef, Table table) {
    super(tableRef);
    table_ = table;
=======
  public BaseTableRef(TableRef tableRef) {
    super(tableRef);
    Preconditions.checkState(resolvedPath_.isResolved());
    Preconditions.checkState(resolvedPath_.isRootedAtTable());
    // Set implicit aliases if no explicit one was given.
    if (hasExplicitAlias()) return;
    aliases_ = new String[] {
        getTable().getTableName().toString().toLowerCase(),
        getTable().getName().toLowerCase() };
>>>>>>> fec66694
  }

  /**
   * C'tor for cloning.
   */
  private BaseTableRef(BaseTableRef other) {
    super(other);
<<<<<<< HEAD
    table_ = other.table_;
=======
>>>>>>> fec66694
  }

  /**
   * Register this table ref and then analyze the Join clause.
   */
  @Override
  public void analyze(Analyzer analyzer) throws AnalysisException {
    Preconditions.checkNotNull(getPrivilegeRequirement());
<<<<<<< HEAD
    setFullyQualifiedTableName(analyzer);
    desc_ = analyzer.registerTableRef(this);
    isAnalyzed_ = true;  // true that we have assigned desc
    analyzeJoin(analyzer);
  }

  @Override
  public TupleDescriptor createTupleDescriptor(Analyzer analyzer)
      throws AnalysisException {
    TupleDescriptor result = analyzer.getDescTbl().createTupleDescriptor("basetbl");
    result.setTable(table_);
    return result;
  }

  @Override
  public TableRef clone() { return new BaseTableRef(this); }
  public String debugString() { return tableRefToSql(); }
=======
    desc_ = analyzer.registerTableRef(this);
    isAnalyzed_ = true;
    analyzeJoin(analyzer);
  }

  @Override
  protected String tableRefToSql() {
    // Enclose the alias in quotes if Hive cannot parse it without quotes.
    // This is needed for view compatibility between Impala and Hive.
    String aliasSql = null;
    String alias = getExplicitAlias();
    if (alias != null) aliasSql = ToSqlUtils.getIdentSql(alias);
    return getTable().getTableName().toSql() +
        ((aliasSql != null) ? " " + aliasSql : "");
  }

  public String debugString() { return tableRefToSql(); }
  @Override
  protected TableRef clone() { return new BaseTableRef(this); }
>>>>>>> fec66694
}<|MERGE_RESOLUTION|>--- conflicted
+++ resolved
@@ -14,10 +14,6 @@
 
 package com.cloudera.impala.analysis;
 
-<<<<<<< HEAD
-import com.cloudera.impala.catalog.Table;
-=======
->>>>>>> fec66694
 import com.cloudera.impala.common.AnalysisException;
 import com.google.common.base.Preconditions;
 
@@ -27,13 +23,6 @@
  * of a SelectStmt.
  */
 public class BaseTableRef extends TableRef {
-<<<<<<< HEAD
-  private final Table table_;
-
-  public BaseTableRef(TableRef tableRef, Table table) {
-    super(tableRef);
-    table_ = table;
-=======
   public BaseTableRef(TableRef tableRef) {
     super(tableRef);
     Preconditions.checkState(resolvedPath_.isResolved());
@@ -43,7 +32,6 @@
     aliases_ = new String[] {
         getTable().getTableName().toString().toLowerCase(),
         getTable().getName().toLowerCase() };
->>>>>>> fec66694
   }
 
   /**
@@ -51,10 +39,6 @@
    */
   private BaseTableRef(BaseTableRef other) {
     super(other);
-<<<<<<< HEAD
-    table_ = other.table_;
-=======
->>>>>>> fec66694
   }
 
   /**
@@ -63,25 +47,6 @@
   @Override
   public void analyze(Analyzer analyzer) throws AnalysisException {
     Preconditions.checkNotNull(getPrivilegeRequirement());
-<<<<<<< HEAD
-    setFullyQualifiedTableName(analyzer);
-    desc_ = analyzer.registerTableRef(this);
-    isAnalyzed_ = true;  // true that we have assigned desc
-    analyzeJoin(analyzer);
-  }
-
-  @Override
-  public TupleDescriptor createTupleDescriptor(Analyzer analyzer)
-      throws AnalysisException {
-    TupleDescriptor result = analyzer.getDescTbl().createTupleDescriptor("basetbl");
-    result.setTable(table_);
-    return result;
-  }
-
-  @Override
-  public TableRef clone() { return new BaseTableRef(this); }
-  public String debugString() { return tableRefToSql(); }
-=======
     desc_ = analyzer.registerTableRef(this);
     isAnalyzed_ = true;
     analyzeJoin(analyzer);
@@ -101,5 +66,4 @@
   public String debugString() { return tableRefToSql(); }
   @Override
   protected TableRef clone() { return new BaseTableRef(this); }
->>>>>>> fec66694
 }