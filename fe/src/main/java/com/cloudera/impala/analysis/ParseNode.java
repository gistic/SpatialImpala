--- conflicted
+++ resolved
@@ -20,13 +20,7 @@
 
   /**
    * Perform semantic analysis of node and all of its children.
-<<<<<<< HEAD
-   * Throws exception if any errors found.
-   * @param analyzer
-   * @throws AnalysisException
-=======
    * Throws exception if any semantic errors were found.
->>>>>>> fec66694
    */
   public void analyze(Analyzer analyzer) throws AnalysisException;
 
