// Copyright 2012 Cloudera Inc.
//
// Licensed under the Apache License, Version 2.0 (the "License");
// you may not use this file except in compliance with the License.
// You may obtain a copy of the License at
//
// http://www.apache.org/licenses/LICENSE-2.0
//
// Unless required by applicable law or agreed to in writing, software
// distributed under the License is distributed on an "AS IS" BASIS,
// WITHOUT WARRANTIES OR CONDITIONS OF ANY KIND, either express or implied.
// See the License for the specific language governing permissions and
// limitations under the License.

package com.cloudera.impala.analysis;

<<<<<<< HEAD
=======
import java.util.ArrayList;

>>>>>>> fec66694
import com.cloudera.impala.catalog.Catalog;
import com.cloudera.impala.catalog.Db;
import com.cloudera.impala.common.AnalysisException;
import com.cloudera.impala.thrift.TFunctionName;
import com.google.common.base.Joiner;
import com.google.common.base.Preconditions;

/**
 * Class to represent a function name. Function names are specified as
 * db.function_name.
 */
public class FunctionName {
  // Only set for parsed function names.
  private final ArrayList<String> fnNamePath_;

  // Set/validated during analysis.
  private String db_;
<<<<<<< HEAD
  private final String fn_;
  boolean isBuiltin_;

  public FunctionName(String dbName, String fn) {
    db_ = dbName;
=======
  private String fn_;
  private boolean isBuiltin_ = false;
  private boolean isAnalyzed_ = false;

  /**
   * C'tor for parsed function names. The function names could be invalid. The validity
   * is checked during analysis.
   */
  public FunctionName(ArrayList<String> fnNamePath) {
    fnNamePath_ = fnNamePath;
  }

  public FunctionName(String dbName, String fn) {
    db_ = (dbName != null) ? dbName.toLowerCase() : null;
>>>>>>> fec66694
    fn_ = fn.toLowerCase();
    fnNamePath_ = null;
  }

  public FunctionName(String fn) {
    this(null, fn);
  }

  @Override
  public boolean equals(Object obj) {
    if (!(obj instanceof FunctionName)) return false;
    FunctionName o = (FunctionName)obj;
    if ((db_ == null || o.db_ == null) && (db_ != o.db_)) {
      if (db_ == null && o.db_ != null) return false;
      if (db_ != null && o.db_ == null) return false;
      if (!db_.equalsIgnoreCase(o.db_)) return false;
    }
    return fn_.equalsIgnoreCase(o.fn_);
  }

<<<<<<< HEAD
  public FunctionName(TFunctionName thriftName) {
    db_ = thriftName.db_name.toLowerCase();
    fn_ = thriftName.function_name.toLowerCase();
  }

=======
>>>>>>> fec66694
  public String getDb() { return db_; }
  public String getFunction() { return fn_; }
  public boolean isFullyQualified() { return db_ != null; }
  public boolean isBuiltin() { return isBuiltin_; }
<<<<<<< HEAD

  @Override
  public String toString() {
=======
  public ArrayList<String> getFnNamePath() { return fnNamePath_; }

  @Override
  public String toString() {
    // The fnNamePath_ is not always set.
    if (!isAnalyzed_ && fnNamePath_ != null) return Joiner.on(".").join(fnNamePath_);
>>>>>>> fec66694
    if (db_ == null || isBuiltin_) return fn_;
    return db_ + "." + fn_;
  }

  public void analyze(Analyzer analyzer) throws AnalysisException {
    if (isAnalyzed_) return;
    analyzeFnNamePath();
    if (fn_.isEmpty()) throw new AnalysisException("Function name cannot be empty.");
    for (int i = 0; i < fn_.length(); ++i) {
      if (!isValidCharacter(fn_.charAt(i))) {
        throw new AnalysisException(
            "Function names must be all alphanumeric or underscore. " +
            "Invalid name: " + fn_);
      }
    }
    if (Character.isDigit(fn_.charAt(0))) {
      throw new AnalysisException("Function cannot start with a digit: " + fn_);
    }

    // Resolve the database for this function.
    if (!isFullyQualified()) {
      Db builtinDb = analyzer.getCatalog().getBuiltinsDb();
      if (builtinDb.containsFunction(fn_)) {
        // If it isn't fully qualified and is the same name as a builtin, use
        // the builtin.
        db_ = Catalog.BUILTINS_DB;
        isBuiltin_ = true;
      } else {
        db_ = analyzer.getDefaultDb();
        isBuiltin_ = false;
      }
    } else {
      isBuiltin_ = db_.equals(Catalog.BUILTINS_DB);
<<<<<<< HEAD
=======
    }
    isAnalyzed_ = true;
  }

  private void analyzeFnNamePath() throws AnalysisException {
    if (fnNamePath_ == null) return;
    if (fnNamePath_.size() > 2 || fnNamePath_.isEmpty()) {
      throw new AnalysisException(
          String.format("Invalid function name: '%s'. Expected [dbname].funcname.",
              Joiner.on(".").join(fnNamePath_)));
    } else if (fnNamePath_.size() > 1) {
      db_ = fnNamePath_.get(0);
      fn_ = fnNamePath_.get(1).toLowerCase();
    } else {
      Preconditions.checkState(fnNamePath_.size() == 1);
      fn_ = fnNamePath_.get(0).toLowerCase();
>>>>>>> fec66694
    }
  }

  private boolean isValidCharacter(char c) {
    return Character.isLetterOrDigit(c) || c == '_';
  }

  public TFunctionName toThrift() {
    TFunctionName name = new TFunctionName(fn_);
    name.setDb_name(db_);
    return name;
  }

  public static FunctionName fromThrift(TFunctionName fnName) {
    return new FunctionName(fnName.getDb_name(), fnName.getFunction_name());
  }
}<|MERGE_RESOLUTION|>--- conflicted
+++ resolved
@@ -14,11 +14,8 @@
 
 package com.cloudera.impala.analysis;
 
-<<<<<<< HEAD
-=======
 import java.util.ArrayList;
 
->>>>>>> fec66694
 import com.cloudera.impala.catalog.Catalog;
 import com.cloudera.impala.catalog.Db;
 import com.cloudera.impala.common.AnalysisException;
@@ -36,13 +33,6 @@
 
   // Set/validated during analysis.
   private String db_;
-<<<<<<< HEAD
-  private final String fn_;
-  boolean isBuiltin_;
-
-  public FunctionName(String dbName, String fn) {
-    db_ = dbName;
-=======
   private String fn_;
   private boolean isBuiltin_ = false;
   private boolean isAnalyzed_ = false;
@@ -57,7 +47,6 @@
 
   public FunctionName(String dbName, String fn) {
     db_ = (dbName != null) ? dbName.toLowerCase() : null;
->>>>>>> fec66694
     fn_ = fn.toLowerCase();
     fnNamePath_ = null;
   }
@@ -78,30 +67,16 @@
     return fn_.equalsIgnoreCase(o.fn_);
   }
 
-<<<<<<< HEAD
-  public FunctionName(TFunctionName thriftName) {
-    db_ = thriftName.db_name.toLowerCase();
-    fn_ = thriftName.function_name.toLowerCase();
-  }
-
-=======
->>>>>>> fec66694
   public String getDb() { return db_; }
   public String getFunction() { return fn_; }
   public boolean isFullyQualified() { return db_ != null; }
   public boolean isBuiltin() { return isBuiltin_; }
-<<<<<<< HEAD
-
-  @Override
-  public String toString() {
-=======
   public ArrayList<String> getFnNamePath() { return fnNamePath_; }
 
   @Override
   public String toString() {
     // The fnNamePath_ is not always set.
     if (!isAnalyzed_ && fnNamePath_ != null) return Joiner.on(".").join(fnNamePath_);
->>>>>>> fec66694
     if (db_ == null || isBuiltin_) return fn_;
     return db_ + "." + fn_;
   }
@@ -135,8 +110,6 @@
       }
     } else {
       isBuiltin_ = db_.equals(Catalog.BUILTINS_DB);
-<<<<<<< HEAD
-=======
     }
     isAnalyzed_ = true;
   }
@@ -153,7 +126,6 @@
     } else {
       Preconditions.checkState(fnNamePath_.size() == 1);
       fn_ = fnNamePath_.get(0).toLowerCase();
->>>>>>> fec66694
     }
   }
 
