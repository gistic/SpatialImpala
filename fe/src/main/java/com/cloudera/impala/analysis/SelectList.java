--- conflicted
+++ resolved
@@ -23,19 +23,6 @@
  */
 public class SelectList {
   private List<String> planHints_;
-<<<<<<< HEAD
-  private final List<SelectListItem> items_;
-  private boolean isDistinct_;
-
-  // Set in analyzePlanHints() based on planHints_.
-  private boolean isStraightJoin_;
-
-  public SelectList(List<SelectListItem> items) {
-    items_ = items;
-    isDistinct_ = false;
-    isStraightJoin_ = false;
-  }
-=======
   private boolean isDistinct_;
 
   /////////////////////////////////////////
@@ -48,24 +35,19 @@
 
   // END: Members that need to be reset()
   /////////////////////////////////////////
->>>>>>> fec66694
 
-  public SelectList() {
-    items_ = Lists.newArrayList();
+  public SelectList(List<SelectListItem> items) {
     isDistinct_ = false;
     items_ = items;
     isStraightJoin_ = false;
   }
 
-<<<<<<< HEAD
-=======
   public SelectList() {
     isDistinct_ = false;
     items_ = Lists.newArrayList();
     isStraightJoin_ = false;
   }
 
->>>>>>> fec66694
   public SelectList(List<SelectListItem> items, boolean isDistinct,
       List<String> planHints) {
     isDistinct_ = isDistinct;
@@ -95,18 +77,6 @@
   public void setIsDistinct(boolean value) { isDistinct_ = value; }
   public boolean isStraightJoin() { return isStraightJoin_; }
   public boolean hasPlanHints() { return planHints_ != null; }
-<<<<<<< HEAD
-
-  public void analyzePlanHints(Analyzer analyzer) {
-    if (planHints_ == null) return;
-    for (String hint: planHints_) {
-      if (!hint.equalsIgnoreCase("straight_join")) {
-        analyzer.addWarning("PLAN hint not recognized: " + hint);
-      }
-      isStraightJoin_ = true;
-      analyzer.setHasPlanHints();
-    }
-=======
 
   public void analyzePlanHints(Analyzer analyzer) {
     if (planHints_ == null) return;
@@ -127,9 +97,5 @@
       if (!item.isStar()) item.getExpr().reset();
     }
     isStraightJoin_ = false;
->>>>>>> fec66694
   }
-
-  @Override
-  public SelectList clone() { return new SelectList(this); }
 }