--- conflicted
+++ resolved
@@ -20,11 +20,8 @@
 import static com.cloudera.impala.common.ByteUnits.PETABYTE;
 import static com.cloudera.impala.common.ByteUnits.TERABYTE;
 
-<<<<<<< HEAD
-=======
 import java.text.DecimalFormat;
 
->>>>>>> fec66694
 /**
  * Utility functions for pretty printing.
  */
@@ -35,20 +32,12 @@
    */
   public static String printBytes(long bytes) {
     double result = bytes;
-<<<<<<< HEAD
-    if (bytes >= PETABYTE) return String.format("%.2f", result / PETABYTE) + "PB";
-    if (bytes >= TERABYTE) return String.format("%.2f", result / TERABYTE) + "TB";
-    if (bytes >= GIGABYTE) return String.format("%.2f", result / GIGABYTE) + "GB";
-    if (bytes >= MEGABYTE) return String.format("%.2f", result / MEGABYTE) + "MB";
-    if (bytes >= KILOBYTE) return String.format("%.2f", result / KILOBYTE) + "KB";
-=======
     // Avoid String.format() due to IMPALA-1572 which happens on JDK7 but not JDK6.
     if (bytes >= PETABYTE) return new DecimalFormat(".00PB").format(result / PETABYTE);
     if (bytes >= TERABYTE) return new DecimalFormat(".00TB").format(result / TERABYTE);
     if (bytes >= GIGABYTE) return new DecimalFormat(".00GB").format(result / GIGABYTE);
     if (bytes >= MEGABYTE) return new DecimalFormat(".00MB").format(result / MEGABYTE);
     if (bytes >= KILOBYTE) return new DecimalFormat(".00KB").format(result / KILOBYTE);
->>>>>>> fec66694
     return bytes + "B";
   }
 
