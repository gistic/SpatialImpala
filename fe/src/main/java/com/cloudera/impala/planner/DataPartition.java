// Copyright 2012 Cloudera Inc.
//
// Licensed under the Apache License, Version 2.0 (the "License");
// you may not use this file except in compliance with the License.
// You may obtain a copy of the License at
//
// http://www.apache.org/licenses/LICENSE-2.0
//
// Unless required by applicable law or agreed to in writing, software
// distributed under the License is distributed on an "AS IS" BASIS,
// WITHOUT WARRANTIES OR CONDITIONS OF ANY KIND, either express or implied.
// See the License for the specific language governing permissions and
// limitations under the License.

package com.cloudera.impala.planner;

import java.util.List;

import org.slf4j.Logger;
import org.slf4j.LoggerFactory;

import com.cloudera.impala.analysis.Analyzer;
import com.cloudera.impala.analysis.Expr;
import com.cloudera.impala.analysis.ExprSubstitutionMap;
import com.cloudera.impala.thrift.TDataPartition;
import com.cloudera.impala.thrift.TPartitionType;
import com.google.common.base.Joiner;
import com.google.common.base.Objects;
import com.google.common.base.Preconditions;
import com.google.common.collect.Lists;

/**
 * Specification of the partition of a single stream of data.
 * Examples of those streams of data are: the scan of a table; the output
 * of a plan fragment; etc. (ie, this is not restricted to direct exchanges
 * between two fragments, which in the backend is facilitated by the classes
 * DataStreamSender/DataStreamMgr/DataStreamRecvr).
 */
public class DataPartition {
  private final static Logger LOG = LoggerFactory.getLogger(DataPartition.class);

  private final TPartitionType type_;

  // for hash partition: exprs used to compute hash value
  private List<Expr> partitionExprs_;

  public DataPartition(TPartitionType type, List<Expr> exprs) {
    Preconditions.checkNotNull(exprs);
    Preconditions.checkState(!exprs.isEmpty());
    Preconditions.checkState(type == TPartitionType.HASH_PARTITIONED
        || type == TPartitionType.RANGE_PARTITIONED);
    type_ = type;
    partitionExprs_ = exprs;
  }

  public DataPartition(TPartitionType type) {
    Preconditions.checkState(type == TPartitionType.UNPARTITIONED
        || type == TPartitionType.RANDOM);
    type_ = type;
    partitionExprs_ = Lists.newArrayList();
  }

  public final static DataPartition UNPARTITIONED =
      new DataPartition(TPartitionType.UNPARTITIONED);

  public final static DataPartition RANDOM =
      new DataPartition(TPartitionType.RANDOM);

  public boolean isPartitioned() { return type_ != TPartitionType.UNPARTITIONED; }
  public boolean isHashPartitioned() { return type_ == TPartitionType.HASH_PARTITIONED; }
  public TPartitionType getType() { return type_; }
  public List<Expr> getPartitionExprs() { return partitionExprs_; }

  public void substitute(ExprSubstitutionMap smap, Analyzer analyzer) {
<<<<<<< HEAD
    partitionExprs_ = Expr.substituteList(partitionExprs_, smap, analyzer);
=======
    partitionExprs_ = Expr.substituteList(partitionExprs_, smap, analyzer, false);
>>>>>>> fec66694
  }

  public TDataPartition toThrift() {
    TDataPartition result = new TDataPartition(type_);
    if (partitionExprs_ != null) {
      result.setPartition_exprs(Expr.treesToThrift(partitionExprs_));
    }
    return result;
  }

  @Override
  public boolean equals(Object obj) {
    if (obj == null) return false;
    if (obj.getClass() != this.getClass()) return false;
    DataPartition other = (DataPartition) obj;
    if (type_ != other.type_) return false;
    return Expr.equalLists(partitionExprs_, other.partitionExprs_);
  }

  public String debugString() {
    return Objects.toStringHelper(this)
        .add("type_", type_)
        .addValue(Expr.debugString(partitionExprs_))
        .toString();
  }

  public String getExplainString() {
    StringBuilder str = new StringBuilder();
    str.append(getPartitionShortName(type_));
    if (!partitionExprs_.isEmpty()) {
      List<String> strings = Lists.newArrayList();
      for (Expr expr: partitionExprs_) {
        strings.add(expr.toSql());
      }
      str.append("(" + Joiner.on(",").join(strings) +")");
    }
    return str.toString();
  }

  private String getPartitionShortName(TPartitionType partition) {
    switch (partition) {
      case RANDOM: return "RANDOM";
      case HASH_PARTITIONED: return "HASH";
      case RANGE_PARTITIONED: return "RANGE";
      case UNPARTITIONED: return "UNPARTITIONED";
      default: return "";
    }
  }
}<|MERGE_RESOLUTION|>--- conflicted
+++ resolved
@@ -72,11 +72,7 @@
   public List<Expr> getPartitionExprs() { return partitionExprs_; }
 
   public void substitute(ExprSubstitutionMap smap, Analyzer analyzer) {
-<<<<<<< HEAD
-    partitionExprs_ = Expr.substituteList(partitionExprs_, smap, analyzer);
-=======
     partitionExprs_ = Expr.substituteList(partitionExprs_, smap, analyzer, false);
->>>>>>> fec66694
   }
 
   public TDataPartition toThrift() {
