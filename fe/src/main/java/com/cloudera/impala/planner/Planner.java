package com.cloudera.impala.planner;

import java.util.ArrayList;
import java.util.Collections;
<<<<<<< HEAD
import java.util.Comparator;
import java.util.Iterator;
=======
>>>>>>> fec66694
import java.util.List;

import org.slf4j.Logger;
import org.slf4j.LoggerFactory;

import com.cloudera.impala.analysis.AnalysisContext;
<<<<<<< HEAD
import com.cloudera.impala.analysis.AnalyticInfo;
import com.cloudera.impala.analysis.Analyzer;
import com.cloudera.impala.analysis.BaseTableRef;
import com.cloudera.impala.analysis.BinaryPredicate;
import com.cloudera.impala.analysis.EquivalenceClassId;
import com.cloudera.impala.analysis.Expr;
import com.cloudera.impala.analysis.ExprSubstitutionMap;
import com.cloudera.impala.analysis.InlineViewRef;
import com.cloudera.impala.analysis.InsertStmt;
import com.cloudera.impala.analysis.JoinOperator;
import com.cloudera.impala.analysis.QueryStmt;
import com.cloudera.impala.analysis.SelectStmt;
import com.cloudera.impala.analysis.SlotDescriptor;
import com.cloudera.impala.analysis.SlotId;
import com.cloudera.impala.analysis.SlotRef;
import com.cloudera.impala.analysis.TableRef;
import com.cloudera.impala.analysis.TupleDescriptor;
import com.cloudera.impala.analysis.TupleId;
import com.cloudera.impala.analysis.UnionStmt;
import com.cloudera.impala.analysis.UnionStmt.UnionOperand;
import com.cloudera.impala.catalog.ColumnStats;
import com.cloudera.impala.catalog.DataSourceTable;
import com.cloudera.impala.catalog.HBaseTable;
import com.cloudera.impala.catalog.HdfsTable;
import com.cloudera.impala.catalog.Type;
import com.cloudera.impala.common.IdGenerator;
=======
import com.cloudera.impala.analysis.ColumnLineageGraph;
import com.cloudera.impala.analysis.Expr;
import com.cloudera.impala.analysis.ExprSubstitutionMap;
import com.cloudera.impala.analysis.InsertStmt;
import com.cloudera.impala.analysis.QueryStmt;
import com.cloudera.impala.catalog.HBaseTable;
import com.cloudera.impala.catalog.Table;
>>>>>>> fec66694
import com.cloudera.impala.common.ImpalaException;
import com.cloudera.impala.common.PrintUtils;
import com.cloudera.impala.common.RuntimeEnv;
import com.cloudera.impala.thrift.TExplainLevel;
import com.cloudera.impala.thrift.TQueryCtx;
import com.cloudera.impala.thrift.TQueryExecRequest;
<<<<<<< HEAD
import com.cloudera.impala.thrift.TQueryOptions;
import com.cloudera.impala.thrift.TTableName;
=======
import com.cloudera.impala.thrift.TTableName;
import com.cloudera.impala.util.MaxRowsProcessedVisitor;
>>>>>>> fec66694
import com.google.common.base.Joiner;
import com.google.common.base.Preconditions;
import com.google.common.collect.Lists;

/**
 * Creates an executable plan from an analyzed parse tree and query options.
 */
public class Planner {
  private final static Logger LOG = LoggerFactory.getLogger(Planner.class);

  private final PlannerContext ctx_;

<<<<<<< HEAD
  // The maximum fraction of remaining memory that a sort node can use during execution.
  public final static double SORT_MEM_MAX_FRACTION = 0.80;

  private final IdGenerator<PlanNodeId> nodeIdGenerator_ = PlanNodeId.createGenerator();
  private final IdGenerator<PlanFragmentId> fragmentIdGenerator_ =
      PlanFragmentId.createGenerator();

  /**
   * Create plan fragments for an analyzed statement, given a set of execution options.
   * The fragments are returned in a list such that element i of that list can
   * only consume output of the following fragments j > i.
   *
   * TODO: take data partition of the plan fragments into account; in particular,
   * coordinate between hash partitioning for aggregation and hash partitioning
   * for analytic computation more generally than what createQueryPlan() does
   * right now (the coordination only happens if the same select block does both
   * the aggregation and analytic computation).
   */
  public ArrayList<PlanFragment> createPlanFragments(
      AnalysisContext.AnalysisResult analysisResult, TQueryOptions queryOptions)
      throws ImpalaException {
    // Set queryStmt from analyzed SELECT or INSERT query.
    QueryStmt queryStmt = null;
    if (analysisResult.isInsertStmt() ||
        analysisResult.isCreateTableAsSelectStmt()) {
      queryStmt = analysisResult.getInsertStmt().getQueryStmt();
    } else {
      queryStmt = analysisResult.getQueryStmt();
    }
    Analyzer analyzer = analysisResult.getAnalyzer();
    analyzer.computeEquivClasses();

    // Mark slots referenced by output exprs as materialized, prior to generating the
    // plan tree.
    // We need to mark the result exprs of the topmost select block as materialized, so
    // that PlanNode.init() can compute the final mem layout of materialized tuples
    // (the byte size of tuples is needed for cost computations).
    // TODO: instead of materializing everything produced by the plan root, derive
    // referenced slots from destination fragment and add a materialization node
    // if not all output is needed by destination fragment
    // TODO 2: should the materialization decision be cost-based?
    if (queryStmt.getBaseTblResultExprs() != null) {
      analyzer.materializeSlots(queryStmt.getBaseTblResultExprs());
    }

    LOG.trace("desctbl: " + analyzer.getDescTbl().debugString());
    PlanNode singleNodePlan = createQueryPlan(queryStmt, analyzer,
        queryOptions.isDisable_outermost_topn());
    Preconditions.checkNotNull(singleNodePlan);

    ArrayList<PlanFragment> fragments = Lists.newArrayList();
    if (queryOptions.num_nodes == 1) {
      // single-node execution; we're almost done
      singleNodePlan =
          addUnassignedConjuncts(analyzer, singleNodePlan.getTupleIds(), singleNodePlan);
      fragments.add(new PlanFragment(
          fragmentIdGenerator_.getNextId(), singleNodePlan, DataPartition.UNPARTITIONED));
    } else {
      // For inserts or CTAS, unless there is a limit or offset clause, leave the root
      // fragment partitioned, otherwise merge everything into a single coordinator
      // fragment, so we can pass it back to the client.
      boolean isPartitioned = false;
      if ((analysisResult.isInsertStmt() || analysisResult.isCreateTableAsSelectStmt())
          && !queryStmt.hasLimit() && !queryStmt.hasOffset()) {
        isPartitioned = true;
      }
      LOG.debug("create plan fragments");
      long perNodeMemLimit = queryOptions.mem_limit;
      LOG.debug("memlimit=" + Long.toString(perNodeMemLimit));
      createPlanFragments(
          singleNodePlan, analyzer, isPartitioned, perNodeMemLimit, fragments);
=======
  public Planner(AnalysisContext.AnalysisResult analysisResult, TQueryCtx queryCtx) {
    ctx_ = new PlannerContext(analysisResult, queryCtx);
  }

  /**
   * Returns a list of plan fragments for executing an analyzed parse tree.
   * May return a single-node or distributed executable plan.
   *
   * Plan generation may fail and throw for the following reasons:
   * 1. Expr evaluation failed, e.g., during partition pruning.
   * 2. A certain feature is not yet implemented, e.g., physical join implementation for
   *    outer/semi joins without equi conjuncts.
   * 3. Expr substitution failed, e.g., because an expr was substituted with a type that
   *    render the containing expr semantically invalid. Analysis should have ensured
   *    that such an expr substitution during plan generation never fails. If it does,
   *    that typically means there is a bug in analysis, or a broken/missing smap.
   */
  public ArrayList<PlanFragment> createPlan() throws ImpalaException {
    SingleNodePlanner singleNodePlanner = new SingleNodePlanner(ctx_);
    DistributedPlanner distributedPlanner = new DistributedPlanner(ctx_);
    PlanNode singleNodePlan = singleNodePlanner.createSingleNodePlan();
    ctx_.getRootAnalyzer().getTimeline().markEvent("Single node plan created");
    ArrayList<PlanFragment> fragments = null;

    // Determine the maximum number of rows processed by any node in the plan tree
    MaxRowsProcessedVisitor visitor = new MaxRowsProcessedVisitor();
    singleNodePlan.accept(visitor);
    long maxRowsProcessed = visitor.get() == -1 ? Long.MAX_VALUE : visitor.get();
    boolean isSmallQuery =
        maxRowsProcessed < ctx_.getQueryOptions().exec_single_node_rows_threshold;
    if (isSmallQuery) {
      // Execute on a single node and disable codegen for small results
      ctx_.getQueryOptions().setNum_nodes(1);
      ctx_.getQueryOptions().setDisable_codegen(true);
      if (maxRowsProcessed < ctx_.getQueryOptions().batch_size ||
          maxRowsProcessed < 1024 && ctx_.getQueryOptions().batch_size == 0) {
        // Only one scanner thread for small queries
        ctx_.getQueryOptions().setNum_scanner_threads(1);
      }
    }

    if (ctx_.isSingleNodeExec()) {
      // create one fragment containing the entire single-node plan tree
      fragments = Lists.newArrayList(new PlanFragment(
          ctx_.getNextFragmentId(), singleNodePlan, DataPartition.UNPARTITIONED));
    } else {
      singleNodePlanner.validatePlan(singleNodePlan);
      // create distributed plan
      fragments = distributedPlanner.createPlanFragments(singleNodePlan);
>>>>>>> fec66694
    }

    PlanFragment rootFragment = fragments.get(fragments.size() - 1);
    ExprSubstitutionMap rootNodeSmap = rootFragment.getPlanRoot().getOutputSmap();
    ColumnLineageGraph graph = ctx_.getRootAnalyzer().getColumnLineageGraph();
    List<Expr> resultExprs = null;
    Table targetTable = null;
    if (ctx_.isInsertOrCtas()) {
      InsertStmt insertStmt = ctx_.getAnalysisResult().getInsertStmt();
      insertStmt.substituteResultExprs(rootNodeSmap, ctx_.getRootAnalyzer());
      resultExprs = insertStmt.getResultExprs();
      targetTable = insertStmt.getTargetTable();
      graph.addTargetColumnLabels(targetTable);
      if (!ctx_.isSingleNodeExec()) {
        // repartition on partition keys
        rootFragment = distributedPlanner.createInsertFragment(
            rootFragment, insertStmt, ctx_.getRootAnalyzer(), fragments);
      }
      // set up table sink for root fragment
      rootFragment.setSink(insertStmt.createDataSink());
    } else {
      QueryStmt queryStmt = ctx_.getQueryStmt();
      queryStmt.substituteResultExprs(rootNodeSmap, ctx_.getRootAnalyzer());
      resultExprs = queryStmt.getResultExprs();
      graph.addTargetColumnLabels(ctx_.getQueryStmt().getColLabels());
    }
<<<<<<< HEAD

    if (analysisResult.isInsertStmt()) {
      rootFragment.setOutputExprs(analysisResult.getInsertStmt().getResultExprs());
    } else {
      List<Expr> resultExprs = Expr.substituteList(queryStmt.getBaseTblResultExprs(),
          rootFragment.getPlanRoot().getOutputSmap(), analyzer);
      rootFragment.setOutputExprs(resultExprs);
    }
    LOG.debug("desctbl: " + analyzer.getDescTbl().debugString());
    LOG.debug("resultexprs: " + Expr.debugString(rootFragment.getOutputExprs()));
=======
    rootFragment.setOutputExprs(resultExprs);
>>>>>>> fec66694

    LOG.debug("desctbl: " + ctx_.getRootAnalyzer().getDescTbl().debugString());
    LOG.debug("resultexprs: " + Expr.debugString(rootFragment.getOutputExprs()));
    LOG.debug("finalize plan fragments");
    for (PlanFragment fragment: fragments) {
<<<<<<< HEAD
      fragment.finalize(analyzer);
=======
      fragment.finalize(ctx_.getRootAnalyzer());
>>>>>>> fec66694
    }

    Collections.reverse(fragments);
    ctx_.getRootAnalyzer().getTimeline().markEvent("Distributed plan created");

    if (RuntimeEnv.INSTANCE.computeLineage() || RuntimeEnv.INSTANCE.isTestEnv()) {
      // Compute the column lineage graph
      if (ctx_.isInsertOrCtas()) {
        Preconditions.checkNotNull(targetTable);
        List<Expr> exprs = Lists.newArrayList();
        if (targetTable instanceof HBaseTable) {
          exprs.addAll(resultExprs);
        } else {
          exprs.addAll(ctx_.getAnalysisResult().getInsertStmt().getPartitionKeyExprs());
          exprs.addAll(resultExprs.subList(0,
              targetTable.getNonClusteringColumns().size()));
        }
        graph.computeLineageGraph(exprs, ctx_.getRootAnalyzer());
      } else {
        graph.computeLineageGraph(resultExprs, ctx_.getRootAnalyzer());
      }
      LOG.trace("lineage: " + graph.debugString());
      ctx_.getRootAnalyzer().getTimeline().markEvent("Lineage info computed");
    }

    return fragments;
  }

  /**
   * Return combined explain string for all plan fragments.
   * Includes the estimated resource requirements from the request if set.
   */
  public String getExplainString(ArrayList<PlanFragment> fragments,
      TQueryExecRequest request, TExplainLevel explainLevel) {
    StringBuilder str = new StringBuilder();
    boolean hasHeader = false;
    if (request.isSetPer_host_mem_req() && request.isSetPer_host_vcores()) {
      str.append(
          String.format("Estimated Per-Host Requirements: Memory=%s VCores=%s\n",
          PrintUtils.printBytes(request.getPer_host_mem_req()),
          request.per_host_vcores));
      hasHeader = true;
    }
<<<<<<< HEAD
    // Append warning about tables missing stats.
    if (request.query_ctx.isSetTables_missing_stats() &&
        !request.query_ctx.getTables_missing_stats().isEmpty()) {
      List<String> tableNames = Lists.newArrayList();
      for (TTableName tableName: request.query_ctx.getTables_missing_stats()) {
        tableNames.add(tableName.db_name + "." + tableName.table_name);
      }
      str.append("WARNING: The following tables are missing relevant table " +
          "and/or column statistics.\n" + Joiner.on(", ").join(tableNames) + "\n");
=======

    // IMPALA-1983 In the case of corrupt stats, issue a warning for all queries except
    // child queries of 'compute stats'.
    if (!request.query_ctx.isSetParent_query_id() &&
        request.query_ctx.isSetTables_with_corrupt_stats() &&
        !request.query_ctx.getTables_with_corrupt_stats().isEmpty()) {
      List<String> tableNames = Lists.newArrayList();
      for (TTableName tableName: request.query_ctx.getTables_with_corrupt_stats()) {
        tableNames.add(tableName.db_name + "." + tableName.table_name);
      }
      str.append("WARNING: The following tables have potentially corrupt table\n" +
          "statistics. Drop and re-compute statistics to resolve this problem.\n" +
          Joiner.on(", ").join(tableNames) + "\n");
>>>>>>> fec66694
      hasHeader = true;
    }
    if (request.query_ctx.isDisable_spilling()) {
      str.append("WARNING: Spilling is disabled for this query as a safety guard.\n" +
          "Reason: Query option disable_unsafe_spills is set, at least one table\n" +
          "is missing relevant stats, and no plan hints were given.\n");
      hasHeader = true;
    }
    if (hasHeader) str.append("\n");

    // Append warning about tables missing stats except for child queries of
    // 'compute stats'. The parent_query_id is only set for compute stats child queries.
    if (!request.query_ctx.isSetParent_query_id() &&
        request.query_ctx.isSetTables_missing_stats() &&
        !request.query_ctx.getTables_missing_stats().isEmpty()) {
      List<String> tableNames = Lists.newArrayList();
      for (TTableName tableName: request.query_ctx.getTables_missing_stats()) {
        tableNames.add(tableName.db_name + "." + tableName.table_name);
      }
      str.append("WARNING: The following tables are missing relevant table " +
          "and/or column statistics.\n" + Joiner.on(", ").join(tableNames) + "\n");
      hasHeader = true;
    }

    if (request.query_ctx.isDisable_spilling()) {
      str.append("WARNING: Spilling is disabled for this query as a safety guard.\n" +
          "Reason: Query option disable_unsafe_spills is set, at least one table\n" +
          "is missing relevant stats, and no plan hints were given.\n");
      hasHeader = true;
    }
    if (hasHeader) str.append("\n");

    if (explainLevel.ordinal() < TExplainLevel.VERBOSE.ordinal()) {
      // Print the non-fragmented parallel plan.
      str.append(fragments.get(0).getExplainString(explainLevel));
    } else {
      // Print the fragmented parallel plan.
      for (int i = 0; i < fragments.size(); ++i) {
        PlanFragment fragment = fragments.get(i);
        str.append(fragment.getExplainString(explainLevel));
        if (explainLevel == TExplainLevel.VERBOSE && i + 1 != fragments.size()) {
          str.append("\n");
        }
      }
    }
    return str.toString();
  }

  /**
<<<<<<< HEAD
   * Return plan fragment that produces result of 'root'; recursively creates
   * all input fragments to the returned fragment.
   * If a new fragment is created, it is appended to 'fragments', so that
   * each fragment is preceded by those from which it consumes the output.
   * If 'isPartitioned' is false, the returned fragment is unpartitioned;
   * otherwise it may be partitioned, depending on whether its inputs are
   * partitioned; the partition function is derived from the inputs.
   */
  private PlanFragment createPlanFragments(
      PlanNode root, Analyzer analyzer, boolean isPartitioned,
      long perNodeMemLimit, ArrayList<PlanFragment> fragments)
      throws InternalException, NotImplementedException {
    ArrayList<PlanFragment> childFragments = Lists.newArrayList();
    for (PlanNode child: root.getChildren()) {
      // allow child fragments to be partitioned, unless they contain a limit clause
      // (the result set with the limit constraint needs to be computed centrally);
      // merge later if needed
      boolean childIsPartitioned = !child.hasLimit();
      childFragments.add(
          createPlanFragments(
            child, analyzer, childIsPartitioned, perNodeMemLimit, fragments));
    }

    PlanFragment result = null;
    if (root instanceof ScanNode) {
      result = createScanFragment(root);
      fragments.add(result);
    } else if (root instanceof HashJoinNode) {
      Preconditions.checkState(childFragments.size() == 2);
      result = createHashJoinFragment(
          (HashJoinNode) root, childFragments.get(1), childFragments.get(0),
          perNodeMemLimit, fragments, analyzer);
    } else if (root instanceof CrossJoinNode) {
      Preconditions.checkState(childFragments.size() == 2);
      result = createCrossJoinFragment(
          (CrossJoinNode) root, childFragments.get(1), childFragments.get(0),
          perNodeMemLimit, fragments, analyzer);
    } else if (root instanceof SelectNode) {
      result = createSelectNodeFragment((SelectNode) root, childFragments, analyzer);
    } else if (root instanceof UnionNode) {
      result = createUnionNodeFragment((UnionNode) root, childFragments, fragments,
          analyzer);
    } else if (root instanceof AggregationNode) {
      result = createAggregationFragment(
          (AggregationNode) root, childFragments.get(0), fragments, analyzer);
    } else if (root instanceof SortNode) {
      if (((SortNode) root).isAnalyticSort()) {
        // don't parallelize this like a regular SortNode
        result = createAnalyticFragment(
            (SortNode) root, childFragments.get(0), fragments, analyzer);
      } else {
        result = createOrderByFragment(
            (SortNode) root, childFragments.get(0), fragments, analyzer);
      }
    } else if (root instanceof AnalyticEvalNode) {
      result = createAnalyticFragment(root, childFragments.get(0), fragments, analyzer);
    } else if (root instanceof EmptySetNode) {
      result = new PlanFragment(
          fragmentIdGenerator_.getNextId(), root, DataPartition.UNPARTITIONED);
    } else {
      throw new InternalException(
          "Cannot create plan fragment for this node type: " + root.getExplainString());
    }
    // move 'result' to end, it depends on all of its children
    fragments.remove(result);
    fragments.add(result);

    if (!isPartitioned && result.isPartitioned()) {
      result = createMergeFragment(result, analyzer);
      fragments.add(result);
    }

    return result;
  }

  /**
   * Returns the product of the distinct value estimates of the individual exprs
   * or -1 if any of them doesn't have a distinct value estimate.
   */
  private long getNumDistinctValues(List<Expr> exprs) {
    long result = 1;
    for (Expr expr: exprs) {
      result *= expr.getNumDistinctValues();
      if (result < 0) return -1;
    }
    return result;
  }

  /**
   * Makes a cost-based decision on whether to repartition the output of 'inputFragment'
   * before feeding its data into the table sink of the given 'insertStmt'. Considers
   * user-supplied plan hints to determine whether to repartition or not.
   * Returns a plan fragment that partitions the output of 'inputFragment' on the
   * partition exprs of 'insertStmt', unless the expected number of partitions is less
   * than the number of nodes on which inputFragment runs.
   * If it ends up creating a new fragment, appends that to 'fragments'.
   */
  private PlanFragment createInsertFragment(
      PlanFragment inputFragment, InsertStmt insertStmt, Analyzer analyzer,
      ArrayList<PlanFragment> fragments)
      throws InternalException {
    List<Expr> partitionExprs = insertStmt.getPartitionKeyExprs();
    Boolean partitionHint = insertStmt.isRepartition();
    if (partitionExprs.isEmpty()) return inputFragment;
    if (partitionHint != null && !partitionHint) return inputFragment;

    // we ignore constants for the sake of partitioning
    List<Expr> nonConstPartitionExprs = Lists.newArrayList(partitionExprs);
    Expr.removeConstants(nonConstPartitionExprs);
    DataPartition inputPartition = inputFragment.getDataPartition();

    // do nothing if the input fragment is already appropriately partitioned
    if (analyzer.isEquivSlots(inputPartition.getPartitionExprs(),
        nonConstPartitionExprs)) {
      return inputFragment;
    }

    // if the existing partition exprs are a subset of the table partition exprs, check
    // if it is distributed across all nodes; if so, don't repartition
    if (Expr.isSubset(inputPartition.getPartitionExprs(), nonConstPartitionExprs)) {
      long numPartitions = getNumDistinctValues(inputPartition.getPartitionExprs());
      if (numPartitions >= inputFragment.getNumNodes()) return inputFragment;
    }

    // don't repartition if the resulting number of partitions is too low to get good
    // parallelism
    long numPartitions = getNumDistinctValues(nonConstPartitionExprs);

    // don't repartition if we know we have fewer partitions than nodes
    // (ie, default to repartitioning if col stats are missing)
    // TODO: we want to repartition if the resulting files would otherwise
    // be very small (less than some reasonable multiple of the recommended block size);
    // in order to do that, we need to come up with an estimate of the avg row size
    // in the particular file format of the output table/partition.
    // We should always know on how many nodes our input is running.
    Preconditions.checkState(inputFragment.getNumNodes() != -1);
    if (partitionHint == null && numPartitions > 0 &&
        numPartitions <= inputFragment.getNumNodes()) {
      return inputFragment;
    }

    Preconditions.checkState(partitionHint == null || partitionHint);
    ExchangeNode exchNode = new ExchangeNode(nodeIdGenerator_.getNextId());
    exchNode.addChild(inputFragment.getPlanRoot(), false, analyzer);
    exchNode.init(analyzer);
    Preconditions.checkState(exchNode.hasValidStats());
    DataPartition partition =
        new DataPartition(TPartitionType.HASH_PARTITIONED, nonConstPartitionExprs);
    PlanFragment fragment =
        new PlanFragment(fragmentIdGenerator_.getNextId(), exchNode, partition);
    inputFragment.setDestination(exchNode);
    inputFragment.setOutputPartition(partition);
    fragments.add(fragment);
    return fragment;
  }

  /**
   * Return unpartitioned fragment that merges the input fragment's output via
   * an ExchangeNode.
   * Requires that input fragment be partitioned.
   */
  private PlanFragment createMergeFragment(
      PlanFragment inputFragment, Analyzer analyzer)
      throws InternalException {
    Preconditions.checkState(inputFragment.isPartitioned());
    ExchangeNode mergePlan = new ExchangeNode(nodeIdGenerator_.getNextId());
    mergePlan.addChild(inputFragment.getPlanRoot(), false, analyzer);
    mergePlan.init(analyzer);
    Preconditions.checkState(mergePlan.hasValidStats());
    PlanFragment fragment = new PlanFragment(fragmentIdGenerator_.getNextId(), mergePlan,
        DataPartition.UNPARTITIONED);
    inputFragment.setDestination(mergePlan);
    return fragment;
  }

  /**
   * Create new randomly-partitioned fragment containing a single scan node.
   * TODO: take bucketing into account to produce a naturally hash-partitioned
   * fragment
   * TODO: hbase scans are range-partitioned on the row key
   */
  private PlanFragment createScanFragment(PlanNode node) {
    return new PlanFragment(
        fragmentIdGenerator_.getNextId(), node, DataPartition.RANDOM);
  }

  /**
   * Modifies the leftChildFragment to execute a cross join. The right child input is
   * provided by an ExchangeNode, which is the destination of the rightChildFragment's
   * output.
   */
  private PlanFragment createCrossJoinFragment(CrossJoinNode node,
      PlanFragment rightChildFragment, PlanFragment leftChildFragment,
      long perNodeMemLimit, ArrayList<PlanFragment> fragments,
      Analyzer analyzer) throws InternalException {
    node.setChild(0, leftChildFragment.getPlanRoot());
    connectChildFragment(analyzer, node, 1, rightChildFragment);
    leftChildFragment.setPlanRoot(node);
    return leftChildFragment;
  }

  /**
   * Creates either a broadcast join or a repartitioning join, depending on the
   * expected cost.
   * If any of the inputs to the cost computation is unknown, it assumes the cost
   * will be 0. Costs being equal, it'll favor partitioned over broadcast joins.
   * If perNodeMemLimit > 0 and the size of the hash table for a broadcast join is
   * expected to exceed that mem limit, switches to partitioned join instead.
   * TODO: revisit the choice of broadcast as the default
   * TODO: don't create a broadcast join if we already anticipate that this will
   * exceed the query's memory budget.
   */
  private PlanFragment createHashJoinFragment(
      HashJoinNode node, PlanFragment rightChildFragment,
      PlanFragment leftChildFragment, long perNodeMemLimit,
      ArrayList<PlanFragment> fragments, Analyzer analyzer)
      throws InternalException {
    // broadcast: send the rightChildFragment's output to each node executing
    // the leftChildFragment; the cost across all nodes is proportional to the
    // total amount of data sent
    PlanNode rhsTree = rightChildFragment.getPlanRoot();
    long rhsDataSize = 0;
    long broadcastCost = Long.MAX_VALUE;
    if (rhsTree.getCardinality() != -1 && leftChildFragment.getNumNodes() != -1) {
      rhsDataSize = Math.round(
          (double) rhsTree.getCardinality() * rhsTree.getAvgRowSize());
      broadcastCost = rhsDataSize * leftChildFragment.getNumNodes();
    }
    LOG.debug("broadcast: cost=" + Long.toString(broadcastCost));
    LOG.debug("card=" + Long.toString(rhsTree.getCardinality()) + " row_size="
        + Float.toString(rhsTree.getAvgRowSize()) + " #nodes="
        + Integer.toString(leftChildFragment.getNumNodes()));

    // repartition: both left- and rightChildFragment are partitioned on the
    // join exprs
    PlanNode lhsTree = leftChildFragment.getPlanRoot();
    long partitionCost = Long.MAX_VALUE;
    List<Expr> lhsJoinExprs = Lists.newArrayList();
    List<Expr> rhsJoinExprs = Lists.newArrayList();
    for (Expr joinConjunct: node.getEqJoinConjuncts()) {
      // no remapping necessary
      lhsJoinExprs.add(joinConjunct.getChild(0).clone());
      rhsJoinExprs.add(joinConjunct.getChild(1).clone());
    }
    boolean lhsHasCompatPartition = false;
    boolean rhsHasCompatPartition = false;
    if (lhsTree.getCardinality() != -1 && rhsTree.getCardinality() != -1) {
      lhsHasCompatPartition = analyzer.isEquivSlots(lhsJoinExprs,
          leftChildFragment.getDataPartition().getPartitionExprs());
      rhsHasCompatPartition = analyzer.isEquivSlots(rhsJoinExprs,
          rightChildFragment.getDataPartition().getPartitionExprs());

      double lhsCost = (lhsHasCompatPartition) ? 0.0 :
        Math.round((double) lhsTree.getCardinality() * lhsTree.getAvgRowSize());
      double rhsCost = (rhsHasCompatPartition) ? 0.0 :
        Math.round((double) rhsTree.getCardinality() * rhsTree.getAvgRowSize());
      partitionCost = Math.round(lhsCost + rhsCost);
    }
    LOG.debug("partition: cost=" + Long.toString(partitionCost));
    LOG.debug("lhs card=" + Long.toString(lhsTree.getCardinality()) + " row_size="
        + Float.toString(lhsTree.getAvgRowSize()));
    LOG.debug("rhs card=" + Long.toString(rhsTree.getCardinality()) + " row_size="
        + Float.toString(rhsTree.getAvgRowSize()));
    LOG.debug(rhsTree.getExplainString());

    boolean doBroadcast;
    // we do a broadcast join if
    // - we're explicitly told to do so
    // - or if it's cheaper and we weren't explicitly told to do a partitioned join
    // - and we're not doing a full outer or right outer/semi join (those require the
    //   left-hand side to be partitioned for correctness)
    // - and the expected size of the hash tbl doesn't exceed perNodeMemLimit
    // - or we are doing a null-aware left anti join (broadcast is required for
    //   correctness)
    // we do a "<=" comparison of the costs so that we default to broadcast joins if
    // we're unable to estimate the cost
    if ((node.getJoinOp() != JoinOperator.RIGHT_OUTER_JOIN
        && node.getJoinOp() != JoinOperator.FULL_OUTER_JOIN
        && node.getJoinOp() != JoinOperator.RIGHT_SEMI_JOIN
        && node.getJoinOp() != JoinOperator.RIGHT_ANTI_JOIN
        && (perNodeMemLimit == 0
            || Math.round((double) rhsDataSize * HASH_TBL_SPACE_OVERHEAD)
                <= perNodeMemLimit)
        && (node.getTableRef().isBroadcastJoin()
            || (!node.getTableRef().isPartitionedJoin()
                && broadcastCost <= partitionCost)))
        || node.getJoinOp().isNullAwareLeftAntiJoin()) {
      doBroadcast = true;
    } else {
      doBroadcast = false;
    }

    if (doBroadcast) {
      node.setDistributionMode(HashJoinNode.DistributionMode.BROADCAST);
      // Doesn't create a new fragment, but modifies leftChildFragment to execute
      // the join; the build input is provided by an ExchangeNode, which is the
      // destination of the rightChildFragment's output
      node.setChild(0, leftChildFragment.getPlanRoot());
      connectChildFragment(analyzer, node, 1, rightChildFragment);
      leftChildFragment.setPlanRoot(node);
      return leftChildFragment;
    } else {
      node.setDistributionMode(HashJoinNode.DistributionMode.PARTITIONED);

      // The lhs and rhs input fragments are already partitioned on the join exprs.
      // Combine the lhs/rhs input fragments into leftChildFragment by placing the join
      // node into leftChildFragment and setting its lhs/rhs children to the plan root of
      // the lhs/rhs child fragment, respectively. No new child fragments or exchanges
      // are created, and the rhs fragment is removed.
      if (lhsHasCompatPartition && rhsHasCompatPartition) {
        node.setChild(0, leftChildFragment.getPlanRoot());
        node.setChild(1, rightChildFragment.getPlanRoot());
        // Redirect fragments sending to rightFragment to leftFragment.
        for (PlanFragment fragment: fragments) {
          if (fragment.getDestFragment() == rightChildFragment) {
            fragment.setDestination(fragment.getDestNode());
          }
        }
        // Remove right fragment because its plan tree has been merged into leftFragment.
        fragments.remove(rightChildFragment);
        leftChildFragment.setPlanRoot(node);
        return leftChildFragment;
      }

      // The lhs input fragment is already partitioned on the join exprs.
      // Make the HashJoin the new root of leftChildFragment and set the join's
      // first child to the lhs plan root. The second child of the join is an
      // ExchangeNode that is fed by the rhsInputFragment whose sink repartitions
      // its data by the rhs join exprs.
      DataPartition rhsJoinPartition = new DataPartition(
          TPartitionType.HASH_PARTITIONED,
          analyzer.removeRedundantExprs(Expr.cloneList(rhsJoinExprs)));
      if (lhsHasCompatPartition) {
        node.setChild(0, leftChildFragment.getPlanRoot());
        connectChildFragment(analyzer, node, 1, rightChildFragment);
        rightChildFragment.setOutputPartition(rhsJoinPartition);
        leftChildFragment.setPlanRoot(node);
        return leftChildFragment;
      }

      // Same as above but with rhs and lhs reversed.
      DataPartition lhsJoinPartition = new DataPartition(
          TPartitionType.HASH_PARTITIONED,
          analyzer.removeRedundantExprs(Expr.cloneList(lhsJoinExprs)));
      if (rhsHasCompatPartition) {
        node.setChild(1, rightChildFragment.getPlanRoot());
        connectChildFragment(analyzer, node, 0, leftChildFragment);
        leftChildFragment.setOutputPartition(lhsJoinPartition);
        rightChildFragment.setPlanRoot(node);
        return rightChildFragment;
      }

      // Neither lhs nor rhs are already partitioned on the join exprs.
      // Create a new parent fragment containing a HashJoin node with two
      // ExchangeNodes as inputs; the latter are the destinations of the
      // left- and rightChildFragments, which now partition their output
      // on their respective join exprs.
      // The new fragment is hash-partitioned on the lhs input join exprs.
      ExchangeNode lhsExchange = new ExchangeNode(nodeIdGenerator_.getNextId());
      lhsExchange.addChild(leftChildFragment.getPlanRoot(), false, analyzer);
      lhsExchange.computeStats(null);
      node.setChild(0, lhsExchange);
      ExchangeNode rhsExchange = new ExchangeNode(nodeIdGenerator_.getNextId());
      rhsExchange.addChild(rightChildFragment.getPlanRoot(), false, analyzer);
      rhsExchange.computeStats(null);
      node.setChild(1, rhsExchange);

      // Connect the child fragments in a new fragment, and set the data partition
      // of the new fragment and its child fragments.
      PlanFragment joinFragment =
          new PlanFragment(fragmentIdGenerator_.getNextId(), node, lhsJoinPartition);
      leftChildFragment.setDestination(lhsExchange);
      leftChildFragment.setOutputPartition(lhsJoinPartition);
      rightChildFragment.setDestination(rhsExchange);
      rightChildFragment.setOutputPartition(rhsJoinPartition);

      return joinFragment;
    }
  }

  /**
   * Returns a new fragment with a UnionNode as its root. The data partition of the
   * returned fragment and how the data of the child fragments is consumed depends on the
   * data partitions of the child fragments:
   * - All child fragments are unpartitioned or partitioned: The returned fragment has an
   *   UNPARTITIONED or RANDOM data partition, respectively. The UnionNode absorbs the
   *   plan trees of all child fragments.
   * - Mixed partitioned/unpartitioned child fragments: The returned fragment is
   *   RANDOM partitioned. The plan trees of all partitioned child fragments are absorbed
   *   into the UnionNode. All unpartitioned child fragments are connected to the
   *   UnionNode via a RANDOM exchange, and remain unchanged otherwise.
   */
  private PlanFragment createUnionNodeFragment(UnionNode unionNode,
      ArrayList<PlanFragment> childFragments, ArrayList<PlanFragment> fragments,
      Analyzer analyzer) throws InternalException {
    Preconditions.checkState(unionNode.getChildren().size() == childFragments.size());

    // A UnionNode could have no children or constant selects if all of its operands
    // were dropped because of constant predicates that evaluated to false.
    if (unionNode.getChildren().isEmpty()) {
      return new PlanFragment(
          fragmentIdGenerator_.getNextId(), unionNode, DataPartition.UNPARTITIONED);
    }

    Preconditions.checkState(!childFragments.isEmpty());
    int numUnpartitionedChildFragments = 0;
    for (int i = 0; i < childFragments.size(); ++i) {
      if (!childFragments.get(i).isPartitioned()) ++numUnpartitionedChildFragments;
    }

    // If all child fragments are unpartitioned, return a single unpartitioned fragment
    // with a UnionNode that merges all child fragments.
    if (numUnpartitionedChildFragments == childFragments.size()) {
      // Absorb the plan trees of all childFragments into unionNode.
      for (int i = 0; i < childFragments.size(); ++i) {
        unionNode.setChild(i, childFragments.get(i).getPlanRoot());
      }
      PlanFragment unionFragment = new PlanFragment(fragmentIdGenerator_.getNextId(),
          unionNode, DataPartition.UNPARTITIONED);
      unionNode.init(analyzer);
      // All child fragments have been absorbed into unionFragment.
      fragments.removeAll(childFragments);
      return unionFragment;
    }

    // There is at least one partitioned child fragment.
    for (int i = 0; i < childFragments.size(); ++i) {
      PlanFragment childFragment = childFragments.get(i);
      if (childFragment.isPartitioned()) {
        // Absorb the plan trees of all partitioned child fragments into unionNode.
        unionNode.setChild(i, childFragment.getPlanRoot());
        fragments.remove(childFragment);
      } else {
        // Connect the unpartitioned child fragments to unionNode via a random exchange.
        connectChildFragment(analyzer, unionNode, i, childFragment);
        childFragment.setOutputPartition(DataPartition.RANDOM);
      }
    }

    // Fragment contains the UnionNode that consumes the data of all child fragments.
    PlanFragment unionFragment = new PlanFragment(fragmentIdGenerator_.getNextId(),
        unionNode, DataPartition.RANDOM);
    unionNode.reorderOperands(analyzer);
    unionNode.init(analyzer);
    return unionFragment;
  }

  /**
   * Adds the SelectNode as the new plan root to the child fragment and returns
   * the child fragment.
   */
  private PlanFragment createSelectNodeFragment(SelectNode selectNode,
      ArrayList<PlanFragment> childFragments, Analyzer analyzer) {
    Preconditions.checkState(selectNode.getChildren().size() == childFragments.size());
    PlanFragment childFragment = childFragments.get(0);
    // set the child explicitly, an ExchangeNode might have been inserted
    // (whereas selectNode.child[0] would point to the original child)
    selectNode.setChild(0, childFragment.getPlanRoot());
    childFragment.setPlanRoot(selectNode);
    return childFragment;
  }

  /**
   * Replace node's child at index childIdx with an ExchangeNode that receives its
   * input from childFragment.
   */
  private void connectChildFragment(Analyzer analyzer, PlanNode node, int childIdx,
      PlanFragment childFragment) throws InternalException {
    ExchangeNode exchangeNode = new ExchangeNode(nodeIdGenerator_.getNextId());
    exchangeNode.addChild(childFragment.getPlanRoot(), false, analyzer);
    exchangeNode.init(analyzer);
    node.setChild(childIdx, exchangeNode);
    childFragment.setDestination(exchangeNode);
  }

  /**
   * Create a new fragment containing a single ExchangeNode that consumes the output
   * of childFragment, set the destination of childFragment to the new parent
   * and the output partition of childFragment to that of the new parent.
   * TODO: the output partition of a child isn't necessarily the same as the data
   * partition of the receiving parent (if there is more materialization happening
   * in the parent, such as during distinct aggregation). Do we care about the data
   * partition of the parent being applicable to the *output* of the parent (it's
   * correct for the input).
   */
  private PlanFragment createParentFragment(
      Analyzer analyzer, PlanFragment childFragment, DataPartition parentPartition)
      throws InternalException {
    ExchangeNode exchangeNode = new ExchangeNode(nodeIdGenerator_.getNextId());
    exchangeNode.addChild(childFragment.getPlanRoot(), false, analyzer);
    exchangeNode.init(analyzer);
    PlanFragment parentFragment = new PlanFragment(fragmentIdGenerator_.getNextId(),
        exchangeNode, parentPartition);
    childFragment.setDestination(exchangeNode);
    childFragment.setOutputPartition(parentPartition);
    return parentFragment;
  }

  /**
   * Returns a fragment that materializes the aggregation result of 'node'.
   * If the child fragment is partitioned, the result fragment will be partitioned on
   * the grouping exprs of 'node'.
   * If 'node' is phase 1 of a 2-phase DISTINCT aggregation, this will simply
   * add 'node' to the child fragment and return the child fragment; the new
   * fragment will be created by the subsequent call of createAggregationFragment()
   * for the phase 2 AggregationNode.
   */
  private PlanFragment createAggregationFragment(AggregationNode node,
      PlanFragment childFragment, ArrayList<PlanFragment> fragments, Analyzer analyzer)
      throws InternalException {
    if (!childFragment.isPartitioned()) {
      // nothing to distribute; do full aggregation directly within childFragment
      childFragment.addPlanRoot(node);
      return childFragment;
    }

    if (node.getAggInfo().isDistinctAgg()) {
      // 'node' is phase 1 of a DISTINCT aggregation; the actual agg fragment
      // will get created in the next createAggregationFragment() call
      // for the parent AggregationNode
      childFragment.addPlanRoot(node);
      node.setIntermediateTuple();
      return childFragment;
    }

    ArrayList<Expr> groupingExprs = node.getAggInfo().getGroupingExprs();
    boolean hasGrouping = !groupingExprs.isEmpty();
    // 2nd phase of DISTINCT aggregation
    boolean isDistinct =
        node.getChild(0) instanceof AggregationNode
          && ((AggregationNode)(node.getChild(0))).getAggInfo().isDistinctAgg();

    if (!isDistinct) {
      // the original aggregation materializes the intermediate agg tuple and goes
      // into the child fragment; merge aggregation materializes the output agg tuple
      // and goes into a parent fragment
      childFragment.addPlanRoot(node);
      node.setIntermediateTuple();

      // if there is a limit, we need to transfer it from the pre-aggregation
      // node in the child fragment to the merge aggregation node in the parent
      long limit = node.getLimit();
      node.unsetLimit();
      node.unsetNeedsFinalize();

      DataPartition parentPartition = null;
      if (hasGrouping) {
        // the parent fragment is partitioned on the grouping exprs;
        // substitute grouping exprs to reference the *output* of the agg, not the input
        List<Expr> partitionExprs = node.getAggInfo().getPartitionExprs();
        if (partitionExprs == null) partitionExprs = groupingExprs;
        partitionExprs = Expr.substituteList(
            partitionExprs, node.getAggInfo().getIntermediateSmap(), analyzer);
        parentPartition =
            new DataPartition(TPartitionType.HASH_PARTITIONED, partitionExprs);
      } else {
        // the parent fragment is unpartitioned
        parentPartition = DataPartition.UNPARTITIONED;
      }

      // place a merge aggregation step in a new fragment
      PlanFragment mergeFragment =
          createParentFragment(analyzer, childFragment, parentPartition);
      AggregationNode mergeAggNode =
          new AggregationNode(
            nodeIdGenerator_.getNextId(), mergeFragment.getPlanRoot(),
            node.getAggInfo().getMergeAggInfo());
      mergeAggNode.init(analyzer);
      mergeAggNode.setLimit(limit);

      // HAVING predicates can only be evaluated after the merge agg step
      node.transferConjuncts(mergeAggNode);
      // Recompute stats after transferring the conjuncts_ (order is important).
      node.computeStats(analyzer);
      mergeFragment.getPlanRoot().computeStats(analyzer);
      mergeAggNode.computeStats(analyzer);
      // Set new plan root after updating stats.
      mergeFragment.addPlanRoot(mergeAggNode);

      return mergeFragment;
    }

    Preconditions.checkState(isDistinct);
    // The first-phase aggregation node is already in the child fragment.
    Preconditions.checkState(node.getChild(0) == childFragment.getPlanRoot());

    AggregateInfo firstPhaseAggInfo = ((AggregationNode) node.getChild(0)).getAggInfo();
    List<Expr> partitionExprs = null;
    if (hasGrouping) {
      // We need to do
      // - child fragment:
      //   * phase-1 aggregation
      // - merge fragment, hash-partitioned on grouping exprs:
      //   * merge agg of phase 1
      //   * phase 2 agg
      // The output partition exprs of the child are the (input) grouping exprs of the
      // parent. The grouping exprs reference the output tuple of the 1st phase, but the
      // partitioning happens on the intermediate tuple of the 1st phase.
      partitionExprs = Expr.substituteList(groupingExprs,
          firstPhaseAggInfo.getOutputToIntermediateSmap(), analyzer);
    } else {
      // We need to do
      // - child fragment:
      //   * phase-1 aggregation
      // - merge fragment 1, hash-partitioned on distinct exprs:
      //   * merge agg of phase 1
      //   * phase 2 agg
      // - merge fragment 2, unpartitioned:
      //   * merge agg of phase 2
      partitionExprs = Expr.substituteList(firstPhaseAggInfo.getGroupingExprs(),
          firstPhaseAggInfo.getIntermediateSmap(), analyzer);
    }
    DataPartition mergePartition =
        new DataPartition(TPartitionType.HASH_PARTITIONED, partitionExprs);

    // place a merge aggregation step for the 1st phase in a new fragment
    PlanFragment mergeFragment =
        createParentFragment(analyzer, childFragment, mergePartition);
    AggregateInfo mergeAggInfo = firstPhaseAggInfo.getMergeAggInfo();
    AggregationNode mergeAggNode =
        new AggregationNode(
            nodeIdGenerator_.getNextId(), node.getChild(0), mergeAggInfo);
    mergeAggNode.init(analyzer);
    mergeAggNode.unsetNeedsFinalize();
    // The output of the 1st phase agg is the 1st phase intermediate.
    mergeAggNode.setIntermediateTuple();
    mergeFragment.addPlanRoot(mergeAggNode);
    // the 2nd-phase aggregation consumes the output of the merge agg;
    // if there is a limit, it had already been placed with the 2nd aggregation
    // step (which is where it should be)
    mergeFragment.addPlanRoot(node);

    if (!hasGrouping) {
      // place the merge aggregation of the 2nd phase in an unpartitioned fragment;
      // add preceding merge fragment at end
      fragments.add(mergeFragment);

      node.unsetNeedsFinalize();
      node.setIntermediateTuple();
      mergeFragment =
          createParentFragment(analyzer, mergeFragment, DataPartition.UNPARTITIONED);
      mergeAggInfo = node.getAggInfo().getMergeAggInfo();
      mergeAggNode =
          new AggregationNode(
            nodeIdGenerator_.getNextId(), node.getChild(0), mergeAggInfo);
      mergeAggNode.init(analyzer);
      // Transfer having predicates. If hasGrouping == true, the predicates should
      // instead be evaluated by the 2nd phase agg (the predicates are already there).
      node.transferConjuncts(mergeAggNode);
      mergeFragment.addPlanRoot(mergeAggNode);
    }
    return mergeFragment;
  }

  /**
   * Returns a fragment that produces the output of either an AnalyticEvalNode
   * or of the SortNode that provides the input to an AnalyticEvalNode.
   * ('node' can be either an AnalyticEvalNode or a SortNode).
   * The returned fragment is either partitioned on the Partition By exprs or
   * unpartitioned in the absence of such exprs.
   */
  private PlanFragment createAnalyticFragment(PlanNode node,
      PlanFragment childFragment, ArrayList<PlanFragment> fragments, Analyzer analyzer)
      throws InternalException {
    Preconditions.checkState(
        node instanceof SortNode || node instanceof AnalyticEvalNode);
    if (node instanceof AnalyticEvalNode) {
      AnalyticEvalNode analyticNode = (AnalyticEvalNode) node;
      if (analyticNode.getPartitionExprs().isEmpty()
          && analyticNode.getOrderByElements().isEmpty()) {
        // no Partition-By/Order-By exprs: compute analytic exprs in single
        // unpartitioned fragment
        PlanFragment fragment = childFragment;
        if (childFragment.isPartitioned()) {
          fragment = createParentFragment(
              analyzer, childFragment, DataPartition.UNPARTITIONED);
        }
        fragment.addPlanRoot(analyticNode);
        return fragment;
      } else {
        childFragment.addPlanRoot(analyticNode);
        return childFragment;
      }
    }

    SortNode sortNode = (SortNode) node;
    Preconditions.checkState(sortNode.isAnalyticSort());
    PlanFragment analyticFragment = childFragment;
    if (sortNode.getInputPartition() != null) {
      // make sure the childFragment's output is partitioned as required by the sortNode
      sortNode.getInputPartition().substitute(
          childFragment.getPlanRoot().getOutputSmap(), analyzer);
      if (!childFragment.getDataPartition().equals(sortNode.getInputPartition())) {
        analyticFragment = createParentFragment(
            analyzer, childFragment, sortNode.getInputPartition());
      }
    }
    analyticFragment.addPlanRoot(sortNode);
    return analyticFragment;
  }

  /**
   * Returns a new unpartitioned fragment that materializes the result of the given
   * SortNode. If the child fragment is partitioned, returns a new fragment with a
   * sort-merging exchange that merges the results of the partitioned sorts.
   * The offset and limit are adjusted in the child and parent plan nodes to produce
   * the correct result.
   */
  private PlanFragment createOrderByFragment(SortNode node,
      PlanFragment childFragment, ArrayList<PlanFragment> fragments, Analyzer analyzer)
      throws InternalException {
    node.setChild(0, childFragment.getPlanRoot());
    childFragment.addPlanRoot(node);
    if (!childFragment.isPartitioned()) return childFragment;

    // Remember original offset and limit.
    boolean hasLimit = node.hasLimit();
    long limit = node.getLimit();
    long offset = node.getOffset();

    // Create a new fragment for a sort-merging exchange.
    PlanFragment mergeFragment = createParentFragment(analyzer, childFragment,
        DataPartition.UNPARTITIONED);
    ExchangeNode exchNode = (ExchangeNode) mergeFragment.getPlanRoot();

    // Set limit, offset and merge parameters in the exchange node.
    exchNode.unsetLimit();
    if (hasLimit) exchNode.setLimit(limit);
    exchNode.setMergeInfo(node.getSortInfo(), offset);

    // Child nodes should not process the offset. If there is a limit,
    // the child nodes need only return (offset + limit) rows.
    SortNode childSortNode = (SortNode) childFragment.getPlanRoot();
    Preconditions.checkState(node == childSortNode);
    if (hasLimit) {
      childSortNode.unsetLimit();
      childSortNode.setLimit(limit + offset);
    }
    childSortNode.setOffset(0);
    childSortNode.computeStats(analyzer);
    exchNode.computeStats(analyzer);

    return mergeFragment;
  }

  /**
   * Create plan tree for single-node execution. Generates PlanNodes for the
   * Select/Project/Join/Union [All]/Group by/Having/Order by clauses of the query stmt.
   */
  private PlanNode createQueryPlan(QueryStmt stmt, Analyzer analyzer, boolean disableTopN)
      throws ImpalaException {
    if (analyzer.hasEmptyResultSet()) {
      ArrayList<TupleId> tupleIds = Lists.newArrayList();
      stmt.getMaterializedTupleIds(tupleIds);
      EmptySetNode node = new EmptySetNode(nodeIdGenerator_.getNextId(), tupleIds);
      node.init(analyzer);
      return node;
    }

    PlanNode root;
    if (stmt instanceof SelectStmt) {
      root = createSelectPlan((SelectStmt) stmt, analyzer);

      // insert possible AnalyticEvalNode before SortNode
      if (((SelectStmt) stmt).getAnalyticInfo() != null) {
        AnalyticInfo analyticInfo = ((SelectStmt) stmt).getAnalyticInfo();
        ArrayList<TupleId> stmtTupleIds = Lists.newArrayList();
        stmt.getMaterializedTupleIds(stmtTupleIds);
        AnalyticPlanner analyticPlanner =
            new AnalyticPlanner(stmtTupleIds, analyticInfo, analyzer, nodeIdGenerator_);
        List<Expr> inputPartitionExprs = Lists.newArrayList();
        AggregateInfo aggInfo = ((SelectStmt) stmt).getAggInfo();
        root = analyticPlanner.createSingleNodePlan(root,
            aggInfo != null ? aggInfo.getGroupingExprs() : null, inputPartitionExprs);
        if (aggInfo != null && !inputPartitionExprs.isEmpty()) {
          // analytic computation will benefit from a partition on inputPartitionExprs
          aggInfo.setPartitionExprs(inputPartitionExprs);
        }
      }
    } else {
      Preconditions.checkState(stmt instanceof UnionStmt);
      root = createUnionPlan((UnionStmt) stmt, analyzer);
    }

    // Avoid adding a sort node if the sort tuple has no materialized slots.
    boolean sortHasMaterializedSlots = false;
    if (stmt.evaluateOrderBy()) {
      for (SlotDescriptor sortSlotDesc:
        stmt.getSortInfo().getSortTupleDescriptor().getSlots()) {
        if (sortSlotDesc.isMaterialized()) {
          sortHasMaterializedSlots = true;
          break;
        }
      }
    }

    if (stmt.evaluateOrderBy() && sortHasMaterializedSlots) {
      long limit = stmt.getLimit();
      // TODO: External sort could be used for very large limits
      // not just unlimited order-by
      boolean useTopN = stmt.hasLimit() && !disableTopN;
      root = new SortNode(nodeIdGenerator_.getNextId(), root, stmt.getSortInfo(),
          useTopN, stmt.getOffset());
      Preconditions.checkState(root.hasValidStats());
      root.setLimit(limit);
      root.init(analyzer);
    } else {
      root.setLimit(stmt.getLimit());
      root.computeStats(analyzer);
    }

    return root;
  }

  /**
   * If there are unassigned conjuncts_ that are bound by tupleIds_, returns a SelectNode
   * on top of root that evaluate those conjuncts_; otherwise returns root unchanged.
   * TODO: change this to assign the unassigned conjuncts to root itself, if that is
   * semantically correct
   */
  private PlanNode addUnassignedConjuncts(
      Analyzer analyzer, List<TupleId> tupleIds, PlanNode root)
      throws InternalException {
    // No point in adding SelectNode on top of an EmptyNode.
    if (root instanceof EmptySetNode) return root;
    Preconditions.checkNotNull(root);
    // TODO: standardize on logical tuple ids?
    List<Expr> conjuncts = analyzer.getUnassignedConjuncts(root);
    //List<Expr> conjuncts_ = analyzer.getUnassignedConjuncts(tupleIds_);
    if (conjuncts.isEmpty()) return root;
    // evaluate conjuncts_ in SelectNode
    SelectNode selectNode = new SelectNode(nodeIdGenerator_.getNextId(), root);
    // init() picks up the unassigned conjuncts_
    selectNode.init(analyzer);
    Preconditions.checkState(selectNode.hasValidStats());
    return selectNode;
  }

  /**
   * Return the cheapest plan that materializes the joins of all TblRefs in refPlans.
   * Assumes that refPlans are in the order as they originally appeared in the query.
   * For this plan:
   * - the plan is executable, ie, all non-cross joins have equi-join predicates
   * - the leftmost scan is over the largest of the inputs for which we can still
   *   construct an executable plan
   * - all rhs's are in decreasing order of selectiveness (percentage of rows they
   *   eliminate)
   * - outer/cross/semi joins: rhs serialized size is < lhs serialized size;
   *   enforced via join inversion, if necessary
   * Returns null if we can't create an executable plan.
   */
  private PlanNode createCheapestJoinPlan(
      Analyzer analyzer, List<Pair<TableRef, PlanNode>> refPlans)
      throws ImpalaException {
    LOG.trace("createCheapestJoinPlan");
    if (refPlans.size() == 1) return refPlans.get(0).second;

    // collect eligible candidates for the leftmost input; list contains
    // (plan, materialized size)
    ArrayList<Pair<TableRef, Long>> candidates = Lists.newArrayList();
    for (Pair<TableRef, PlanNode> entry: refPlans) {
      TableRef ref = entry.first;
      JoinOperator joinOp = ref.getJoinOp();

      // The rhs table of an outer/semi join can appear as the left-most input if we
      // invert the lhs/rhs and the join op. However, we may only consider this inversion
      // for the very first join in refPlans, otherwise we could reorder tables/joins
      // across outer/semi joins which is generally incorrect. The null-aware
      // left anti-join operator is never considered for inversion because we can't
      // execute the null-aware right anti-join efficiently.
      // TODO: Allow the rhs of any cross join as the leftmost table. This needs careful
      // consideration of the joinOps that result from such a re-ordering (IMPALA-1281).
      if (((joinOp.isOuterJoin() || joinOp.isSemiJoin() || joinOp.isCrossJoin()) &&
          ref != refPlans.get(1).first) || joinOp.isNullAwareLeftAntiJoin()) {
        // ref cannot appear as the leftmost input
        continue;
      }

      PlanNode plan = entry.second;
      if (plan.getCardinality() == -1) {
        // use 0 for the size to avoid it becoming the leftmost input
        // TODO: Consider raw size of scanned partitions in the absence of stats.
        candidates.add(new Pair(ref, new Long(0)));
        LOG.trace("candidate " + ref.getAlias() + ": 0");
        continue;
      }
      Preconditions.checkNotNull(ref.getDesc());
      long materializedSize =
          (long) Math.ceil(plan.getAvgRowSize() * (double) plan.getCardinality());
      candidates.add(new Pair(ref, new Long(materializedSize)));
      LOG.trace("candidate " + ref.getAlias() + ": " + Long.toString(materializedSize));
    }
    if (candidates.isEmpty()) return null;

    // order candidates by descending materialized size; we want to minimize the memory
    // consumption of the materialized hash tables required for the join sequence
    Collections.sort(candidates,
        new Comparator<Pair<TableRef, Long>>() {
          public int compare(Pair<TableRef, Long> a, Pair<TableRef, Long> b) {
            long diff = b.second - a.second;
            return (diff < 0 ? -1 : (diff > 0 ? 1 : 0));
          }
        });

    for (Pair<TableRef, Long> candidate: candidates) {
      PlanNode result = createJoinPlan(analyzer, candidate.first, refPlans);
      if (result != null) return result;
    }
    return null;
  }

  /**
   * Returns a plan with leftmostRef's plan as its leftmost input; the joins
   * are in decreasing order of selectiveness (percentage of rows they eliminate).
   * The leftmostRef's join will be inverted if it is an outer/semi/cross join.
   */
  private PlanNode createJoinPlan(
      Analyzer analyzer, TableRef leftmostRef, List<Pair<TableRef, PlanNode>> refPlans)
      throws ImpalaException {

    LOG.trace("createJoinPlan: " + leftmostRef.getAlias());
    // the refs that have yet to be joined
    List<Pair<TableRef, PlanNode>> remainingRefs = Lists.newArrayList();
    PlanNode root = null;  // root of accumulated join plan
    for (Pair<TableRef, PlanNode> entry: refPlans) {
      if (entry.first == leftmostRef) {
        root = entry.second;
      } else {
        remainingRefs.add(entry);
      }
    }
    Preconditions.checkNotNull(root);
    // refs that have been joined. The union of joinedRefs and the refs in remainingRefs
    // are the set of all table refs.
    Set<TableRef> joinedRefs = Sets.newHashSet();
    joinedRefs.add(leftmostRef);

    // If the leftmostTblRef is an outer/semi/cross join, we must invert it.
    if (leftmostRef.getJoinOp().isOuterJoin()
        || leftmostRef.getJoinOp().isSemiJoin()
        || leftmostRef.getJoinOp().isCrossJoin()) {
      leftmostRef.invertJoin();
    }

    long numOps = 0;
    int i = 0;
    while (!remainingRefs.isEmpty()) {
      // we minimize the resulting cardinality at each step in the join chain,
      // which minimizes the total number of hash table lookups
      PlanNode newRoot = null;
      Pair<TableRef, PlanNode> minEntry = null;
      for (Pair<TableRef, PlanNode> entry: remainingRefs) {
        TableRef ref = entry.first;
        LOG.trace(Integer.toString(i) + " considering ref " + ref.getAlias());

        // Determine whether we can or must consider this join at this point in the plan.
        // Place outer/semi joins at a fixed position in the plan tree (IMPALA-860),
        // s.t. all the tables appearing to the left/right of an outer/semi join in
        // the original query still remain to the left/right after join ordering. This
        // prevents join re-ordering across outer/semi joins which is generally wrong.
        // The checks below relies on remainingRefs being in the order as they originally
        // appeared in the query.
        JoinOperator joinOp = ref.getJoinOp();
        if (joinOp.isOuterJoin() || joinOp.isSemiJoin()) {
          List<TupleId> currentTids = Lists.newArrayList(root.getTblRefIds());
          currentTids.add(ref.getId());
          // Place outer/semi joins at a fixed position in the plan tree. We know that
          // the join resulting from 'ref' must become the new root if the current
          // root materializes exactly those tuple ids corresponding to TableRefs
          // appearing to the left of 'ref' in the original query.
          List<TupleId> tableRefTupleIds = ref.getAllTupleIds();
          if (!currentTids.containsAll(tableRefTupleIds) ||
              !tableRefTupleIds.containsAll(currentTids)) {
            // Do not consider the remaining table refs to prevent incorrect re-ordering
            // of tables across outer/semi/anti joins.
            break;
          }
        } else if (ref.getJoinOp().isCrossJoin()) {
          if (!joinedRefs.contains(ref.getLeftTblRef())) continue;
        }

        PlanNode rhsPlan = entry.second;
        analyzer.setAssignedConjuncts(root.getAssignedConjuncts());

        boolean invertJoin = false;
        if (joinOp.isOuterJoin() || joinOp.isSemiJoin() || joinOp.isCrossJoin()) {
          // Invert the join if doing so reduces the size of build-side hash table
          // (may also reduce network costs depending on the join strategy).
          // Only consider this optimization if both the lhs/rhs cardinalities are known.
          // The null-aware left anti-join operator is never considered for inversion
          // because we can't execute the null-aware right anti-join efficiently.
          long lhsCard = root.getCardinality();
          long rhsCard = rhsPlan.getCardinality();
          if (lhsCard != -1 && rhsCard != -1 &&
              lhsCard * root.getAvgRowSize() < rhsCard * rhsPlan.getAvgRowSize() &&
              !joinOp.isNullAwareLeftAntiJoin()) {
            invertJoin = true;
          }
        }
        PlanNode candidate = null;
        if (invertJoin) {
          ref.setJoinOp(ref.getJoinOp().invert());
          candidate = createJoinNode(analyzer, rhsPlan, root, ref, null, false);
        } else {
          candidate = createJoinNode(analyzer, root, rhsPlan, null, ref, false);
        }
        if (candidate == null) continue;
        LOG.trace("cardinality=" + Long.toString(candidate.getCardinality()));

        // Use 'candidate' as the new root; don't consider any other table refs at this
        // position in the plan.
        if (joinOp.isOuterJoin() || joinOp.isSemiJoin()) {
          newRoot = candidate;
          minEntry = entry;
          break;
        }

        if (newRoot == null || candidate.getCardinality() < newRoot.getCardinality()) {
          newRoot = candidate;
          minEntry = entry;
        }
      }
      if (newRoot == null) return null;

      // we need to insert every rhs row into the hash table and then look up
      // every lhs row
      long lhsCardinality = root.getCardinality();
      long rhsCardinality = minEntry.second.getCardinality();
      numOps += lhsCardinality + rhsCardinality;
      LOG.debug(Integer.toString(i) + " chose " + minEntry.first.getAlias()
          + " #lhs=" + Long.toString(lhsCardinality)
          + " #rhs=" + Long.toString(rhsCardinality)
          + " #ops=" + Long.toString(numOps));
      remainingRefs.remove(minEntry);
      joinedRefs.add(minEntry.first);
      root = newRoot;
      // assign id_ after running through the possible choices in order to end up
      // with a dense sequence of node ids
      root.setId(nodeIdGenerator_.getNextId());
      analyzer.setAssignedConjuncts(root.getAssignedConjuncts());
      ++i;
    }

    return root;
  }

  /**
   * Return a plan with joins in the order of refPlans (= FROM clause order).
   */
  private PlanNode createFromClauseJoinPlan(
      Analyzer analyzer, List<Pair<TableRef, PlanNode>> refPlans)
      throws ImpalaException {
    // create left-deep sequence of binary hash joins; assign node ids as we go along
    Preconditions.checkState(!refPlans.isEmpty());
    PlanNode root = refPlans.get(0).second;
    for (int i = 1; i < refPlans.size(); ++i) {
      TableRef innerRef = refPlans.get(i).first;
      PlanNode innerPlan = refPlans.get(i).second;
      root = createJoinNode(analyzer, root, innerPlan, null, innerRef, true);
      root.setId(nodeIdGenerator_.getNextId());
    }
    return root;
  }

  /**
   * Create tree of PlanNodes that implements the Select/Project/Join/Group by/Having
   * of the selectStmt query block.
   */
  private PlanNode createSelectPlan(SelectStmt selectStmt, Analyzer analyzer)
      throws ImpalaException {
    // no from clause -> materialize the select's exprs with a UnionNode
    if (selectStmt.getTableRefs().isEmpty()) {
      return createConstantSelectPlan(selectStmt, analyzer);
    }

    // collect output tuples of subtrees
    ArrayList<TupleId> rowTuples = Lists.newArrayList();
    for (TableRef tblRef: selectStmt.getTableRefs()) {
      rowTuples.addAll(tblRef.getMaterializedTupleIds());
    }

    // Slot materialization:
    // We need to mark all slots as materialized that are needed during the execution
    // of selectStmt, and we need to do that prior to creating plans for the TableRefs
    // (because createTableRefNode() might end up calling computeMemLayout() on one or more
    // TupleDescriptors, at which point all referenced slots need to be marked).
    //
    // For non-join predicates, slots are marked as follows:
    // - for base table scan predicates, this is done directly by ScanNode.init(), which
    //   can do a better job because it doesn't need to materialize slots that are only
    //   referenced for partition pruning, for instance
    // - for inline views, non-join predicates are pushed down, at which point the process
    //   repeats itself.
    selectStmt.materializeRequiredSlots(analyzer);

    // return a plan that feeds the aggregation of selectStmt with an empty set,
    // if the selectStmt's select-project-join portion returns an empty result set
    if (analyzer.hasEmptySpjResultSet()) {
      PlanNode emptySetNode = new EmptySetNode(nodeIdGenerator_.getNextId(), rowTuples);
      emptySetNode.init(analyzer);
      return createAggregationPlan(selectStmt, analyzer, emptySetNode);
    }

    // create plans for our table refs; use a list here instead of a map to
    // maintain a deterministic order of traversing the TableRefs during join
    // plan generation (helps with tests)
    List<Pair<TableRef, PlanNode>> refPlans = Lists.newArrayList();
    for (TableRef ref: selectStmt.getTableRefs()) {
      PlanNode plan = createTableRefNode(analyzer, ref);
      Preconditions.checkState(plan != null);
      refPlans.add(new Pair(ref, plan));
    }
    // save state of conjunct assignment; needed for join plan generation
    for (Pair<TableRef, PlanNode> entry: refPlans) {
      entry.second.setAssignedConjuncts(analyzer.getAssignedConjuncts());
    }

    PlanNode root = null;
    if (!selectStmt.getSelectList().isStraightJoin()) {
      root = createCheapestJoinPlan(analyzer, refPlans);
    }
    if (selectStmt.getSelectList().isStraightJoin() || root == null) {
      // we didn't have enough stats to do a cost-based join plan, or the STRAIGHT_JOIN
      // keyword was in the select list: use the FROM clause order instead
      root = createFromClauseJoinPlan(analyzer, refPlans);
      Preconditions.checkNotNull(root);
    }

    if (root != null) {
      // add unassigned conjuncts_ before aggregation
      // (scenario: agg input comes from an inline view which wasn't able to
      // evaluate all Where clause conjuncts_ from this scope)
      root = addUnassignedConjuncts(analyzer, root.getTupleIds(), root);
    }

    // add aggregation, if any
    if (selectStmt.getAggInfo() != null) {
      root = createAggregationPlan(selectStmt, analyzer, root);
    }

    // All the conjuncts_ should be assigned at this point.
    // TODO: Re-enable this check here and/or elswehere.
    //Preconditions.checkState(!analyzer.hasUnassignedConjuncts());
    return root;
  }

  /**
   * Returns a new AggregationNode that materializes the aggregation of the given stmt.
   * Assigns conjuncts from the Having clause to the returned node.
   */
  private PlanNode createAggregationPlan(SelectStmt selectStmt, Analyzer analyzer,
      PlanNode root) throws InternalException {
    Preconditions.checkState(selectStmt.getAggInfo() != null);
    // add aggregation, if required
    AggregateInfo aggInfo = selectStmt.getAggInfo();
    root = new AggregationNode(nodeIdGenerator_.getNextId(), root, aggInfo);
    root.init(analyzer);
    Preconditions.checkState(root.hasValidStats());
    // if we're computing DISTINCT agg fns, the analyzer already created the
    // 2nd phase agginfo
    if (aggInfo.isDistinctAgg()) {
      ((AggregationNode)root).unsetNeedsFinalize();
      root = new AggregationNode(
          nodeIdGenerator_.getNextId(), root,
          aggInfo.getSecondPhaseDistinctAggInfo());
      root.init(analyzer);
      Preconditions.checkState(root.hasValidStats());
    }
    // add Having clause
    root.assignConjuncts(analyzer);
    return root;
  }

  /**
  * Returns a UnionNode that materializes the exprs of the constant selectStmt.
  * Replaces the resultExprs of the selectStmt with SlotRefs into the materialized tuple.
  */
  private PlanNode createConstantSelectPlan(SelectStmt selectStmt, Analyzer analyzer)
      throws InternalException {
    Preconditions.checkState(selectStmt.getTableRefs().isEmpty());
    ArrayList<Expr> resultExprs = selectStmt.getBaseTblResultExprs();
    ArrayList<String> colLabels = selectStmt.getColLabels();
    // Create tuple descriptor for materialized tuple.
    TupleDescriptor tupleDesc = analyzer.getDescTbl().createTupleDescriptor("union");
    tupleDesc.setIsMaterialized(true);
    UnionNode unionNode = new UnionNode(nodeIdGenerator_.getNextId(), tupleDesc.getId());

    // Analysis guarantees that selects without a FROM clause only have constant exprs.
    unionNode.addConstExprList(Lists.newArrayList(resultExprs));

    // Replace the select stmt's resultExprs with SlotRefs into tupleDesc.
    for (int i = 0; i < resultExprs.size(); ++i) {
      SlotDescriptor slotDesc = analyzer.addSlotDescriptor(tupleDesc);
      slotDesc.setLabel(colLabels.get(i));
      slotDesc.setType(resultExprs.get(i).getType());
      slotDesc.setStats(ColumnStats.fromExpr(resultExprs.get(i)));
      slotDesc.setIsMaterialized(true);
      SlotRef slotRef = new SlotRef(slotDesc);
      resultExprs.set(i, slotRef);
    }
    tupleDesc.computeMemLayout();
    // UnionNode.init() needs tupleDesc to have been initialized
    unionNode.init(analyzer);
    return unionNode;
  }

  /**
   * Transform '=', '<[=]' and '>[=]' comparisons for given slot into
   * ValueRange. Also removes those predicates which were used for the construction
   * of ValueRange from 'conjuncts_'. Only looks at comparisons w/ string constants
   * (ie, the bounds of the result can be evaluated with Expr::GetValue(NULL)).
   * HBase row key filtering works only if the row key is mapped to a string column and
   * the expression is a string constant expression.
   * If there are multiple competing comparison predicates that could be used
   * to construct a ValueRange, only the first one from each category is chosen.
   */
  private ValueRange createHBaseValueRange(SlotDescriptor d, List<Expr> conjuncts) {
    ListIterator<Expr> i = conjuncts.listIterator();
    ValueRange result = null;
    while (i.hasNext()) {
      Expr e = i.next();
      if (!(e instanceof BinaryPredicate)) continue;
      BinaryPredicate comp = (BinaryPredicate) e;
      if (comp.getOp() == BinaryPredicate.Operator.NE) continue;
      Expr slotBinding = comp.getSlotBinding(d.getId());
      if (slotBinding == null || !slotBinding.isConstant() ||
          !slotBinding.getType().equals(Type.STRING)) {
        continue;
      }

      if (comp.getOp() == BinaryPredicate.Operator.EQ) {
        i.remove();
        return ValueRange.createEqRange(slotBinding);
      }

      if (result == null) result = new ValueRange();

      // TODO: do we need copies here?
      if (comp.getOp() == BinaryPredicate.Operator.GT
          || comp.getOp() == BinaryPredicate.Operator.GE) {
        if (result.getLowerBound() == null) {
          result.setLowerBound(slotBinding);
          result.setLowerBoundInclusive(comp.getOp() == BinaryPredicate.Operator.GE);
          i.remove();
        }
      } else {
        if (result.getUpperBound() == null) {
          result.setUpperBound(slotBinding);
          result.setUpperBoundInclusive(comp.getOp() == BinaryPredicate.Operator.LE);
          i.remove();
        }
      }
    }
    return result;
  }

  /**
   * Returns plan tree for an inline view ref:
   * - predicates from the enclosing scope that can be evaluated directly within
   *   the inline-view plan are pushed down
   * - predicates that cannot be evaluated directly within the inline-view plan
   *   but only apply to the inline view are evaluated in a SelectNode placed
   *   on top of the inline view plan
   * - all slots that are referenced by predicates from the enclosing scope that cannot
   *   be pushed down are marked as materialized (so that when computeMemLayout() is
   *   called on the base table descriptors materialized by the inline view it has a
   *   complete picture)
   */
  private PlanNode createInlineViewPlan(Analyzer analyzer, InlineViewRef inlineViewRef)
      throws ImpalaException {
    // If possible, "push down" view predicates; this is needed in order to ensure
    // that predicates such as "x + y = 10" are evaluated in the view's plan tree
    // rather than a SelectNode grafted on top of that plan tree.
    // This doesn't prevent predicate propagation, because predicates like
    // "x = 10" that get pushed down are still connected to equivalent slots
    // via the equality predicates created for the view's select list.
    // Include outer join conjuncts here as well because predicates from the
    // On-clause of an outer join may be pushed into the inline view as well.
    //
    // Limitations on predicate propagation into inline views:
    // If the inline view computes analytic functions, we cannot push any
    // predicate into the inline view tree (see IMPALA-1243). The reason is that
    // analytic functions compute aggregates over their entire input, and applying
    // filters from the enclosing scope *before* the aggregate computation would
    // alter the results. This is unlike regular aggregate computation, which only
    // makes the *output* of the computation visible to the enclosing scope, so that
    // filters from the enclosing scope can be safely applied (to the grouping cols, say)
    List<Expr> unassigned =
        analyzer.getUnassignedConjuncts(inlineViewRef.getId().asList(), true);
    if (!inlineViewRef.getViewStmt().hasLimit()
        && !inlineViewRef.getViewStmt().hasOffset()
        && (!(inlineViewRef.getViewStmt() instanceof SelectStmt)
            || !((SelectStmt)(inlineViewRef.getViewStmt())).hasAnalyticInfo())) {
      // check if we can evaluate them
      List<Expr> preds = Lists.newArrayList();
      for (Expr e: unassigned) {
        if (analyzer.canEvalPredicate(inlineViewRef.getId().asList(), e)) preds.add(e);
      }
      unassigned.removeAll(preds);
      // create new predicates against the inline view's unresolved result exprs, not
      // the resolved result exprs, in order to avoid skipping scopes (and ignoring
      // limit clauses on the way)
      List<Expr> viewPredicates =
          Expr.substituteList(preds, inlineViewRef.getSmap(), analyzer);

      // "migrate" conjuncts_ by marking them as assigned and re-registering them with
      // new ids.
      // Mark pre-substitution conjuncts as assigned, since the ids of the new exprs may
      // have changed.
      analyzer.markConjunctsAssigned(preds);
      analyzer.registerConjuncts(viewPredicates);
    }

    // mark (fully resolve) slots referenced by remaining unassigned conjuncts_ as
    // materialized
    List<Expr> substUnassigned =
        Expr.substituteList(unassigned, inlineViewRef.getBaseTblSmap(), analyzer);
    analyzer.materializeSlots(substUnassigned);

    // Turn a constant select into a UnionNode that materializes the exprs.
    // TODO: unify this with createConstantSelectPlan(), this is basically the
    // same thing
    QueryStmt viewStmt = inlineViewRef.getViewStmt();
    if (viewStmt instanceof SelectStmt) {
      SelectStmt selectStmt = (SelectStmt) viewStmt;
      if (selectStmt.getTableRefs().isEmpty()) {
        // Analysis should have generated a tuple id_ into which to materialize the exprs.
        Preconditions.checkState(inlineViewRef.getMaterializedTupleIds().size() == 1);
        // we need to materialize all slots of our inline view tuple
        analyzer.getTupleDesc(inlineViewRef.getId()).materializeSlots();
        UnionNode unionNode = new UnionNode(nodeIdGenerator_.getNextId(),
            inlineViewRef.getMaterializedTupleIds().get(0));
        if (analyzer.hasEmptyResultSet()) return unionNode;
        unionNode.setTblRefIds(Lists.newArrayList(inlineViewRef.getId()));
        unionNode.addConstExprList(selectStmt.getBaseTblResultExprs());
        unionNode.init(analyzer);
        return unionNode;
      }
    }

    PlanNode rootNode =
        createQueryPlan(inlineViewRef.getViewStmt(), inlineViewRef.getAnalyzer(), false);
    // TODO: we should compute the "physical layout" of the view's descriptor, so that
    // the avg row size is availble during optimization; however, that means we need to
    // select references to its resultExprs from the enclosing scope(s)
    rootNode.setTblRefIds(Lists.newArrayList(inlineViewRef.getId()));
    // Set smap *before* creating a SelectNode in order to allow proper resolution.
    // Analytics have an additional level of logical to physical slot remapping.
    // The composition creates a mapping from the logical output of the inline view
    // to the physical analytic output. In addition, it retains the logical to
    // physical analytic slot mappings which are needed to resolve exprs that already
    // reference the logical analytic tuple (and not the inline view tuple), e.g.,
    // the result exprs set in the coordinator fragment.
    rootNode.setOutputSmap(ExprSubstitutionMap.compose(inlineViewRef.getBaseTblSmap(),
        rootNode.getOutputSmap(), analyzer));
    // if the view has a limit we may have conjuncts_ from the enclosing scope left
    rootNode = addUnassignedConjuncts(
        analyzer, inlineViewRef.getDesc().getId().asList(), rootNode);
    return rootNode;
  }

  /**
   * Create node for scanning all data files of a particular table.
   */
  private PlanNode createScanNode(Analyzer analyzer, TableRef tblRef)
      throws InternalException {
    ScanNode scanNode = null;
    if (tblRef.getTable() instanceof HdfsTable) {
      scanNode = new HdfsScanNode(nodeIdGenerator_.getNextId(), tblRef.getDesc(),
          (HdfsTable)tblRef.getTable());
      scanNode.init(analyzer);
      return scanNode;
    } else if (tblRef.getTable() instanceof DataSourceTable) {
      scanNode = new DataSourceScanNode(nodeIdGenerator_.getNextId(), tblRef.getDesc());
      scanNode.init(analyzer);
      return scanNode;
    } else if (tblRef.getTable() instanceof HBaseTable) {
      // HBase table
      scanNode = new HBaseScanNode(nodeIdGenerator_.getNextId(), tblRef.getDesc());
    } else {
      throw new InternalException("Invalid table ref class: " + tblRef.getClass());
    }
    // TODO: move this to HBaseScanNode.init();
    Preconditions.checkState(scanNode instanceof HBaseScanNode);

    List<Expr> conjuncts = analyzer.getUnassignedConjuncts(scanNode);
    // mark conjuncts_ assigned here; they will either end up inside a
    // ValueRange or will be evaluated directly by the node
    analyzer.markConjunctsAssigned(conjuncts);
    List<ValueRange> keyRanges = Lists.newArrayList();
    // determine scan predicates for clustering cols
    for (int i = 0; i < tblRef.getTable().getNumClusteringCols(); ++i) {
      SlotDescriptor slotDesc = analyzer.getColumnSlot(
          tblRef.getDesc(), tblRef.getTable().getColumns().get(i));
      if (slotDesc == null || !slotDesc.getType().isStringType()) {
        // the hbase row key is mapped to a non-string type
        // (since it's stored in ascii it will be lexicographically ordered,
        // and non-string comparisons won't work)
        keyRanges.add(null);
      } else {
        // create ValueRange from conjuncts_ for slot; also removes conjuncts_ that were
        // used as input for filter
        keyRanges.add(createHBaseValueRange(slotDesc, conjuncts));
      }
    }

    ((HBaseScanNode)scanNode).setKeyRanges(keyRanges);
    scanNode.addConjuncts(conjuncts);
    scanNode.init(analyzer);

    return scanNode;
  }

  /**
   * Return conjuncts for join between a plan tree and a single TableRef; the conjuncts
   * can be used for hash table lookups.
   * - for inner joins, those are equi-join predicates in which one side is fully bound
   *   by planIds and the other by joinedTblRef.id_;
   * - for outer joins: same type of conjuncts_ as inner joins, but only from the JOIN
   *   clause
   * Returns the conjuncts_ in 'joinConjuncts' (in which "<lhs> = <rhs>" is returned
   * as BinaryPredicate and also in their original form in 'joinPredicates'.
   * Each lhs is bound by planIds, and each rhs by the tuple id of joinedTblRef.
   */
  private void getHashLookupJoinConjuncts(
      Analyzer analyzer, List<TupleId> planIds, TableRef joinedTblRef,
      List<BinaryPredicate> joinConjuncts, List<Expr> joinPredicates) {
    joinConjuncts.clear();
    joinPredicates.clear();
    TupleId tblRefId = joinedTblRef.getId();
    List<TupleId> tblRefIds = tblRefId.asList();
    List<Expr> candidates;
    if (joinedTblRef.getJoinOp().isOuterJoin()) {
      // TODO: create test for this
      Preconditions.checkState(joinedTblRef.getOnClause() != null);
      candidates = analyzer.getEqJoinConjuncts(tblRefId, joinedTblRef);
    } else {
      candidates = analyzer.getEqJoinConjuncts(tblRefId, null);
    }
    if (candidates == null) return;

    // equivalence classes of eq predicates in joinPredicates
    Set<EquivalenceClassId> joinEquivClasses = Sets.newHashSet();
    // set of outer-joined slots referenced by joinPredicates
    Set<SlotId> outerJoinedSlots = Sets.newHashSet();

    for (Expr e: candidates) {
      // Ignore predicate if one of its children is a constant.
      if (e.getChild(0).isConstant() || e.getChild(1).isConstant()) continue;

      Expr rhsExpr = null;
      if (e.getChild(0).isBoundByTupleIds(tblRefIds)) {
        rhsExpr = e.getChild(0);
      } else {
        Preconditions.checkState(e.getChild(1).isBoundByTupleIds(tblRefIds));
        rhsExpr = e.getChild(1);
      }

      Expr lhsExpr = null;
      if (e.getChild(1).isBoundByTupleIds(planIds)) {
        lhsExpr = e.getChild(1);
      } else if (e.getChild(0).isBoundByTupleIds(planIds)) {
        lhsExpr = e.getChild(0);
      } else {
        // not an equi-join condition between lhsIds and rhsId
        continue;
      }

      // Ignore predicates that express a redundant equivalence relationship. We assume
      // that for each equivalence class, the equivalences between slots from only the
      // lhs or rhs are already enforced by predicates in the lhs/rhs plan trees,
      // respectively (see Analyzer.enforceSlotEquivalences()). Therefore, it is
      // sufficient to establish equivalence between the lhs and rhs slots by assigning
      // a single join predicate per equivalence class, i.e., any join predicates beyond
      // that are redundant. We still return those predicates in joinPredicates so they
      // get marked as assigned.
      // Retain an otherwise redundant predicate if it references a slot of an
      // outer-joined tuple that is not already referenced by another join predicate
      // to maintain that the output of this join satisfies outer-joined-slot IS NOT NULL
      // (otherwise NULL tuples from outer joins could survive).
      // TODO: Consider better fixes for outer-joined slots: (1) Create IS NOT NULL
      // predicates and place them at the lowest possible plan node. (2) Convert outer
      // joins into inner joins (or full outer joins into left/right outer joins).
      Pair<SlotId, SlotId> joinSlots = BinaryPredicate.getEqSlots(e);
      // Set of outer-joined slots that are already covered by an eq predicate.
      if (joinSlots != null) {
        boolean hasOuterJoinedSlot = false;
        if (analyzer.isOuterJoined(joinSlots.first)
            && !outerJoinedSlots.contains(joinSlots.first)) {
          outerJoinedSlots.add(joinSlots.first);
          hasOuterJoinedSlot = true;
        }
        if (analyzer.isOuterJoined(joinSlots.second)
            && !outerJoinedSlots.contains(joinSlots.second)) {
          outerJoinedSlots.add(joinSlots.second);
          hasOuterJoinedSlot = true;
        }

        EquivalenceClassId id1 = analyzer.getEquivClassId(joinSlots.first);
        EquivalenceClassId id2 = analyzer.getEquivClassId(joinSlots.second);
        // both slots need not be in the same equiv class, due to outer joins
        // null check: we don't have equiv classes for anything in subqueries
        if (!hasOuterJoinedSlot && id1 != null && id2 != null && id1.equals(id2)
            && joinEquivClasses.contains(id1)) {
          // record this so it gets marked as assigned later
          joinPredicates.add(e);
          continue;
        }
        joinEquivClasses.add(id1);
      }

      // e is a non-redundant join predicate
      Preconditions.checkState(lhsExpr != rhsExpr);
      joinPredicates.add(e);
      joinConjuncts.add(new BinaryPredicate(((BinaryPredicate)e).getOp(), lhsExpr,
          rhsExpr));
    }
    if (!joinPredicates.isEmpty()) return;
    Preconditions.checkState(joinConjuncts.isEmpty());

    // construct joinConjunct entries derived from equivalence class membership
    List<SlotId> lhsSlotIds = Lists.newArrayList();
    for (SlotDescriptor slotDesc: joinedTblRef.getDesc().getSlots()) {
      analyzer.getEquivSlots(slotDesc.getId(), planIds, lhsSlotIds);
      if (!lhsSlotIds.isEmpty()) {
        // construct a BinaryPredicates in order to get correct casting;
        // we only do this for one of the equivalent slots, all the other implied
        // equalities are redundant
        Expr pred = analyzer.createEqPredicate(lhsSlotIds.get(0), slotDesc.getId());
        joinConjuncts.add(new BinaryPredicate(BinaryPredicate.Operator.EQ,
            pred.getChild(0), pred.getChild(1)));
      }
    }
  }

  /**
   * Create a node to join outer with inner. Either the outer or the inner may be a plan
   * created from a table ref (but not both), and the corresponding outer/innerRef
   * should be non-null.
   */
  private PlanNode createJoinNode(
      Analyzer analyzer, PlanNode outer, PlanNode inner, TableRef outerRef,
      TableRef innerRef, boolean throwOnError) throws ImpalaException {
    Preconditions.checkState(innerRef != null ^ outerRef != null);
    TableRef tblRef = (innerRef != null) ? innerRef : outerRef;
    if (tblRef.getJoinOp() == JoinOperator.CROSS_JOIN) {
      // TODO If there are eq join predicates then we should construct a hash join
      CrossJoinNode result = new CrossJoinNode(outer, inner);
      result.init(analyzer);
      return result;
    }

    List<BinaryPredicate> eqJoinConjuncts = Lists.newArrayList();
    List<Expr> eqJoinPredicates = Lists.newArrayList();
    // get eq join predicates for the TableRefs' ids (not the PlanNodes' ids, which
    // are materialized)
    if (innerRef != null) {
      getHashLookupJoinConjuncts(
          analyzer, outer.getTblRefIds(), innerRef, eqJoinConjuncts, eqJoinPredicates);
    } else {
      getHashLookupJoinConjuncts(
          analyzer, inner.getTblRefIds(), outerRef, eqJoinConjuncts, eqJoinPredicates);
      // Reverse the lhs/rhs of the join conjuncts.
      for (BinaryPredicate eqJoinConjunct: eqJoinConjuncts) {
        Expr swapTmp = eqJoinConjunct.getChild(0);
        eqJoinConjunct.setChild(0, eqJoinConjunct.getChild(1));
        eqJoinConjunct.setChild(1, swapTmp);
      }
    }
    if (eqJoinConjuncts.isEmpty()) {
      if (!throwOnError) return null;
      throw new NotImplementedException(
          String.format(
            "Join with '%s' requires at least one conjunctive equality predicate. To " +
            "perform a Cartesian product between two tables, use a CROSS JOIN.",
            innerRef.getAliasAsName()));
    }
    analyzer.markConjunctsAssigned(eqJoinPredicates);

    List<Expr> otherJoinConjuncts = Lists.newArrayList();
    if (tblRef.getJoinOp().isOuterJoin()) {
      // Also assign conjuncts from On clause. All remaining unassigned conjuncts
      // that can be evaluated by this join are assigned in createSelectPlan().
      otherJoinConjuncts = analyzer.getUnassignedOjConjuncts(tblRef);
    } else if (tblRef.getJoinOp().isSemiJoin()) {
      // Unassigned conjuncts bound by the invisible tuple id of a semi join must have
      // come from the join's On-clause, and therefore, must be added to the other join
      // conjuncts to produce correct results.
      otherJoinConjuncts =
          analyzer.getUnassignedConjuncts(tblRef.getAllTupleIds(), false);
      if (tblRef.getJoinOp().isNullAwareLeftAntiJoin()) {
        boolean hasNullMatchingEqOperator = false;
        // Keep only the null-matching eq conjunct in the eqJoinConjuncts and move
        // all the others in otherJoinConjuncts. The BE relies on this
        // separation for correct execution of the null-aware left anti join.
        Iterator<BinaryPredicate> it = eqJoinConjuncts.iterator();
        while (it.hasNext()) {
          BinaryPredicate conjunct = it.next();
          if (!conjunct.isNullMatchingEq()) {
            otherJoinConjuncts.add(conjunct);
            it.remove();
          } else {
            // Only one null-matching eq conjunct is allowed
            Preconditions.checkState(!hasNullMatchingEqOperator);
            hasNullMatchingEqOperator = true;
          }
        }
        Preconditions.checkState(hasNullMatchingEqOperator);
      }
    }
    analyzer.markConjunctsAssigned(otherJoinConjuncts);

    HashJoinNode result =
        new HashJoinNode(outer, inner, tblRef, eqJoinConjuncts, otherJoinConjuncts);
    result.init(analyzer);
    return result;
  }

  /**
   * Create a tree of PlanNodes for the given tblRef, which can be a BaseTableRef or a
   * InlineViewRef
   */
  private PlanNode createTableRefNode(Analyzer analyzer, TableRef tblRef)
      throws ImpalaException {
    if (tblRef instanceof BaseTableRef) {
      return createScanNode(analyzer, tblRef);
    }
    if (tblRef instanceof InlineViewRef) {
      return createInlineViewPlan(analyzer, (InlineViewRef) tblRef);
    }
    throw new InternalException("unknown TableRef node");
  }

  /**
   * Create a plan tree corresponding to 'unionOperands' for the given unionStmt.
   * The individual operands' plan trees are attached to a single UnionNode.
   */
  private UnionNode createUnionPlan(
      Analyzer analyzer, UnionStmt unionStmt, List<UnionOperand> unionOperands)
      throws ImpalaException {
    UnionNode unionNode =
        new UnionNode(nodeIdGenerator_.getNextId(), unionStmt.getTupleId());
    for (UnionOperand op: unionOperands) {
      QueryStmt queryStmt = op.getQueryStmt();
      if (op.isDropped()) continue;
      if (queryStmt instanceof SelectStmt) {
        SelectStmt selectStmt = (SelectStmt) queryStmt;
        if (selectStmt.getTableRefs().isEmpty()) {
          unionNode.addConstExprList(selectStmt.getBaseTblResultExprs());
          continue;
        }
      }
      PlanNode opPlan = createQueryPlan(queryStmt, analyzer, false);
      unionNode.addChild(opPlan, op.getQueryStmt().getBaseTblResultExprs());
    }
    unionNode.init(analyzer);
    return unionNode;
  }

  /**
   * Returns plan tree for unionStmt:
   * - distinctOperands' plan trees are collected in a single UnionNode
   *   and duplicates removed via distinct aggregation
   * - the output of that plus the allOperands' plan trees are collected in
   *   another UnionNode which materializes the result of unionStmt
   * - if any of the union operands contains analytic exprs, we avoid pushing
   *   predicates directly into the operands and instead evaluate them
   *   *after* the final UnionNode (see createInlineViewPlan() for the reasoning)
   *   TODO: optimize this by still pushing predicates into the union operands
   *   that don't contain analytic exprs and evaluating the conjuncts in Select
   *   directly above the AnalyticEvalNodes
   */
  private PlanNode createUnionPlan(UnionStmt unionStmt, Analyzer analyzer)
      throws ImpalaException {
    List<Expr> conjuncts =
        analyzer.getUnassignedConjuncts(unionStmt.getTupleId().asList(), false);
    if (!unionStmt.hasAnalyticExprs()) {
      // Turn unassigned predicates for unionStmt's tupleId_ into predicates for
      // the individual operands.
      // Do this prior to creating the operands' plan trees so they get a chance to
      // pick up propagated predicates.
      for (UnionOperand op: unionStmt.getOperands()) {
        List<Expr> opConjuncts = Expr.substituteList(conjuncts, op.getSmap(), analyzer);
        op.getAnalyzer().registerConjuncts(opConjuncts);
        // Some of the opConjuncts have become constant and eval'd to false, or an
        // ancestor block is already guaranteed to return empty results.
        if (op.getAnalyzer().hasEmptyResultSet()) op.drop();
      }
      analyzer.markConjunctsAssigned(conjuncts);
    } else {
      // mark slots referenced by the yet-unassigned conjuncts
      analyzer.materializeSlots(conjuncts);
    }
    // mark slots after predicate propagation but prior to plan tree generation
    unionStmt.materializeRequiredSlots(analyzer);


    PlanNode result = null;
    // create DISTINCT tree
    if (unionStmt.hasDistinctOps()) {
      result = createUnionPlan(
          analyzer, unionStmt, unionStmt.getDistinctOperands());
      result = new AggregationNode(
          nodeIdGenerator_.getNextId(), result, unionStmt.getDistinctAggInfo());
      result.init(analyzer);
    }
    // create ALL tree
    if (unionStmt.hasAllOps()) {
      UnionNode allMerge =
          createUnionPlan(analyzer, unionStmt, unionStmt.getAllOperands());
      // for unionStmt, baseTblResultExprs = resultExprs
      if (result != null) allMerge.addChild(result,
          unionStmt.getDistinctAggInfo().getGroupingExprs());
      result = allMerge;
    }

    if (unionStmt.hasAnalyticExprs()) {
      result = addUnassignedConjuncts(
          analyzer, unionStmt.getTupleId().asList(), result);
    }

    return result;
  }

  /**
   * Represents a set of PlanNodes and DataSinks that execute and consume resources
   * concurrently. PlanNodes and DataSinks in such a pipelined plan node set may belong
   * to different plan fragments because data is streamed across fragments.
   *
   * For example, a series of left-deep joins consists of two plan node sets. The first
   * set contains all build-side nodes. The second set contains the leftmost
   * scan. Both sets contain all join nodes because they execute and consume
   * resources during the build and probe phases. Similarly, all nodes below a 'blocking'
   * node (e.g, an AggregationNode) are placed into a differnet plan node set than the
   * nodes above it, but the blocking node itself belongs to both sets.
   */
  private class PipelinedPlanNodeSet {
    // Minimum per-host resource requirements to ensure that no plan node set can have
    // estimates of zero, even if the contained PlanNodes have estimates of zero.
    public static final long MIN_PER_HOST_MEM = 10 * 1024 * 1024;
    public static final int MIN_PER_HOST_VCORES = 1;

    // List of plan nodes that execute and consume resources concurrently.
    private final ArrayList<PlanNode> planNodes = Lists.newArrayList();

    // DataSinks that execute and consume resources concurrently.
    // Primarily used for estimating the cost of insert queries.
    private final List<DataSink> dataSinks = Lists.newArrayList();

    // Estimated per-host memory and CPU requirements.
    // Valid after computeResourceEstimates().
    private long perHostMem = MIN_PER_HOST_MEM;
    private int perHostVcores = MIN_PER_HOST_VCORES;

    public void add(PlanNode node) {
      Preconditions.checkNotNull(node.getFragment());
      planNodes.add(node);
    }

    public void addSink(DataSink sink) {
      Preconditions.checkNotNull(sink);
      dataSinks.add(sink);
    }

    /**
     * Computes the estimated per-host memory and CPU requirements of this plan node set.
     * Optionally excludes unpartitioned fragments from the estimation.
     * Returns true if at least one plan node was included in the estimation.
     * Otherwise returns false indicating the estimates are invalid.
     */
    public boolean computeResourceEstimates(boolean excludeUnpartitionedFragments,
        TQueryOptions queryOptions) {
      Set<PlanFragment> uniqueFragments = Sets.newHashSet();

      // Distinguish the per-host memory estimates for scan nodes and non-scan nodes to
      // get a tighter estimate on the amount of memory required by multiple concurrent
      // scans. The memory required by all concurrent scans of the same type (Hdfs/Hbase)
      // cannot exceed the per-host upper memory bound for that scan type. Intuitively,
      // the amount of I/O buffers is limited by the disk bandwidth.
      long perHostHbaseScanMem = 0L;
      long perHostHdfsScanMem = 0L;
      long perHostNonScanMem = 0L;

      for (int i = 0; i < planNodes.size(); ++i) {
        PlanNode node = planNodes.get(i);
        PlanFragment fragment = node.getFragment();
        if (!fragment.isPartitioned() && excludeUnpartitionedFragments) continue;
        node.computeCosts(queryOptions);
        uniqueFragments.add(fragment);
        if (node.getPerHostMemCost() < 0) {
          LOG.warn(String.format("Invalid per-host memory requirement %s of node %s.\n" +
              "PlanNode stats are: numNodes_=%s ", node.getPerHostMemCost(),
              node.getClass().getSimpleName(), node.getNumNodes()));
        }
        if (node instanceof HBaseScanNode) {
          perHostHbaseScanMem += node.getPerHostMemCost();
        } else if (node instanceof HdfsScanNode) {
          perHostHdfsScanMem += node.getPerHostMemCost();
        } else {
          perHostNonScanMem += node.getPerHostMemCost();
        }
      }

      // The memory required by concurrent scans cannot exceed the upper memory bound
      // for that scan type.
      // TODO: In the future, we may want to restrict scanner concurrency based on a
      // memory limit. This estimation will need to accoung for that as well.
      perHostHbaseScanMem =
          Math.min(perHostHbaseScanMem, HBaseScanNode.getPerHostMemUpperBound());
      perHostHdfsScanMem =
          Math.min(perHostHdfsScanMem, HdfsScanNode.getPerHostMemUpperBound());

      long perHostDataSinkMem = 0L;
      for (int i = 0; i < dataSinks.size(); ++i) {
        DataSink sink = dataSinks.get(i);
        PlanFragment fragment = sink.getFragment();
        if (!fragment.isPartitioned() && excludeUnpartitionedFragments) continue;
        // Sanity check that this plan-node set has at least one PlanNode of fragment.
        Preconditions.checkState(uniqueFragments.contains(fragment));
        sink.computeCosts();
        if (sink.getPerHostMemCost() < 0) {
          LOG.warn(String.format("Invalid per-host memory requirement %s of sink %s.\n",
              sink.getPerHostMemCost(), sink.getClass().getSimpleName()));
        }
        perHostDataSinkMem += sink.getPerHostMemCost();
      }

      // Combine the memory estimates of all sinks, scans nodes and non-scan nodes.
      long perHostMem = perHostHdfsScanMem + perHostHbaseScanMem + perHostNonScanMem +
          perHostDataSinkMem;

      // The backend needs at least one thread per fragment.
      int perHostVcores = uniqueFragments.size();

      // This plan node set might only have unpartitioned fragments.
      // Only set estimates if they are valid.
      if (perHostMem >= 0 && perHostVcores >= 0) {
        this.perHostMem = perHostMem;
        this.perHostVcores = perHostVcores;
        return true;
      }
      return false;
    }

    public long getPerHostMem() { return perHostMem; }
    public int getPerHostVcores() { return perHostVcores; }
  }

  /**
=======
>>>>>>> fec66694
   * Estimates the per-host memory and CPU requirements for the given plan fragments,
   * and sets the results in request.
   * Optionally excludes the requirements for unpartitioned fragments.
   * TODO: The LOG.warn() messages should eventually become Preconditions checks
   * once resource estimation is more robust.
   */
  public void computeResourceReqs(List<PlanFragment> fragments,
      boolean excludeUnpartitionedFragments,
      TQueryExecRequest request) {
    Preconditions.checkState(!fragments.isEmpty());
    Preconditions.checkNotNull(request);

    // Compute pipelined plan node sets.
    ArrayList<PipelinedPlanNodeSet> planNodeSets =
        PipelinedPlanNodeSet.computePlanNodeSets(fragments.get(0).getPlanRoot());

    // Compute the max of the per-host mem and vcores requirement.
    // Note that the max mem and vcores may come from different plan node sets.
    long maxPerHostMem = Long.MIN_VALUE;
    int maxPerHostVcores = Integer.MIN_VALUE;
    for (PipelinedPlanNodeSet planNodeSet: planNodeSets) {
      if (!planNodeSet.computeResourceEstimates(
          excludeUnpartitionedFragments, ctx_.getQueryOptions())) {
        continue;
      }
      long perHostMem = planNodeSet.getPerHostMem();
      int perHostVcores = planNodeSet.getPerHostVcores();
      if (perHostMem > maxPerHostMem) maxPerHostMem = perHostMem;
      if (perHostVcores > maxPerHostVcores) maxPerHostVcores = perHostVcores;
    }

    // Do not ask for more cores than are in the RuntimeEnv.
    maxPerHostVcores = Math.min(maxPerHostVcores, RuntimeEnv.INSTANCE.getNumCores());

    // Legitimately set costs to zero if there are only unpartitioned fragments
    // and excludeUnpartitionedFragments is true.
    if (maxPerHostMem == Long.MIN_VALUE || maxPerHostVcores == Integer.MIN_VALUE) {
      boolean allUnpartitioned = true;
      for (PlanFragment fragment: fragments) {
        if (fragment.isPartitioned()) {
          allUnpartitioned = false;
          break;
        }
      }
      if (allUnpartitioned && excludeUnpartitionedFragments) {
        maxPerHostMem = 0;
        maxPerHostVcores = 0;
      }
    }

    if (maxPerHostMem < 0 || maxPerHostMem == Long.MIN_VALUE) {
      LOG.warn("Invalid per-host memory requirement: " + maxPerHostMem);
    }
    if (maxPerHostVcores < 0 || maxPerHostVcores == Integer.MIN_VALUE) {
      LOG.warn("Invalid per-host virtual cores requirement: " + maxPerHostVcores);
    }
    request.setPer_host_mem_req(maxPerHostMem);
    request.setPer_host_vcores((short) maxPerHostVcores);

    LOG.debug("Estimated per-host peak memory requirement: " + maxPerHostMem);
    LOG.debug("Estimated per-host virtual cores requirement: " + maxPerHostVcores);
  }
<<<<<<< HEAD

  /**
   * Populates 'planNodeSets' by recursively traversing the plan tree rooted at 'node'
   * belonging to 'fragment'. The traversal spans fragments by resolving exchange nodes
   * to their feeding fragment via exchangeSources.
   *
   * The plan node sets are computed top-down. As a result, the plan node sets are added
   * in reverse order of their runtime execution.
   *
   * Nodes are generally added to lhsSet. Joins are treated specially in that their
   * left child is added to lhsSet and their right child to rhsSet to make sure
   * that concurrent join builds end up in the same plan node set.
   */
  private void computePlanNodeSets(PlanNode node,
      Map<PlanNodeId, List<PlanFragment>> exchangeSources, PipelinedPlanNodeSet lhsSet,
      PipelinedPlanNodeSet rhsSet, ArrayList<PipelinedPlanNodeSet> planNodeSets) {
    lhsSet.add(node);
    if (node == node.getFragment().getPlanRoot() && node.getFragment().hasSink()) {
      lhsSet.addSink(node.getFragment().getSink());
    }

    if (node instanceof HashJoinNode) {
      // Create a new set for the right-hand sides of joins if necessary.
      if (rhsSet == null) {
        rhsSet = new PipelinedPlanNodeSet();
        planNodeSets.add(rhsSet);
      }
      // The join node itself is added to the lhsSet (above) and the rhsSet.
      rhsSet.add(node);
      computePlanNodeSets(node.getChild(1), exchangeSources, rhsSet, null,
          planNodeSets);
      computePlanNodeSets(node.getChild(0), exchangeSources, lhsSet, rhsSet,
          planNodeSets);
      return;
    }

    if (node instanceof ExchangeNode) {
      // Recurse into the plan roots of the fragments feeding this exchange.
      // Assume that all feeding fragments execute concurrently.
      List<PlanFragment> srcFragments = exchangeSources.get(node.getId());
      Preconditions.checkNotNull(srcFragments);
      for (PlanFragment srcFragment: srcFragments) {
        computePlanNodeSets(srcFragment.getPlanRoot(), exchangeSources, lhsSet, null,
            planNodeSets);
      }
      return;
    }

    if (node.isBlockingNode()) {
      // We add blocking nodes to two plan node sets because they require resources while
      // consuming their input (execution of the preceding set) and while they
      // emit their output (execution of the following set).
      lhsSet = new PipelinedPlanNodeSet();
      lhsSet.add(node);
      planNodeSets.add(lhsSet);
      // Join builds under this blocking node belong in a new rhsSet.
      rhsSet = null;
    }

    // Assume that non-join, non-blocking nodes with multiple children (e.g., UnionNode)
    // consume their inputs in an arbitrary order (i.e., all child subtrees execute
    // concurrently).
    for (PlanNode child: node.getChildren()) {
      computePlanNodeSets(child, exchangeSources, lhsSet, rhsSet, planNodeSets);
    }
  }
=======
>>>>>>> fec66694
}<|MERGE_RESOLUTION|>--- conflicted
+++ resolved
@@ -2,45 +2,12 @@
 
 import java.util.ArrayList;
 import java.util.Collections;
-<<<<<<< HEAD
-import java.util.Comparator;
-import java.util.Iterator;
-=======
->>>>>>> fec66694
 import java.util.List;
 
 import org.slf4j.Logger;
 import org.slf4j.LoggerFactory;
 
 import com.cloudera.impala.analysis.AnalysisContext;
-<<<<<<< HEAD
-import com.cloudera.impala.analysis.AnalyticInfo;
-import com.cloudera.impala.analysis.Analyzer;
-import com.cloudera.impala.analysis.BaseTableRef;
-import com.cloudera.impala.analysis.BinaryPredicate;
-import com.cloudera.impala.analysis.EquivalenceClassId;
-import com.cloudera.impala.analysis.Expr;
-import com.cloudera.impala.analysis.ExprSubstitutionMap;
-import com.cloudera.impala.analysis.InlineViewRef;
-import com.cloudera.impala.analysis.InsertStmt;
-import com.cloudera.impala.analysis.JoinOperator;
-import com.cloudera.impala.analysis.QueryStmt;
-import com.cloudera.impala.analysis.SelectStmt;
-import com.cloudera.impala.analysis.SlotDescriptor;
-import com.cloudera.impala.analysis.SlotId;
-import com.cloudera.impala.analysis.SlotRef;
-import com.cloudera.impala.analysis.TableRef;
-import com.cloudera.impala.analysis.TupleDescriptor;
-import com.cloudera.impala.analysis.TupleId;
-import com.cloudera.impala.analysis.UnionStmt;
-import com.cloudera.impala.analysis.UnionStmt.UnionOperand;
-import com.cloudera.impala.catalog.ColumnStats;
-import com.cloudera.impala.catalog.DataSourceTable;
-import com.cloudera.impala.catalog.HBaseTable;
-import com.cloudera.impala.catalog.HdfsTable;
-import com.cloudera.impala.catalog.Type;
-import com.cloudera.impala.common.IdGenerator;
-=======
 import com.cloudera.impala.analysis.ColumnLineageGraph;
 import com.cloudera.impala.analysis.Expr;
 import com.cloudera.impala.analysis.ExprSubstitutionMap;
@@ -48,20 +15,14 @@
 import com.cloudera.impala.analysis.QueryStmt;
 import com.cloudera.impala.catalog.HBaseTable;
 import com.cloudera.impala.catalog.Table;
->>>>>>> fec66694
 import com.cloudera.impala.common.ImpalaException;
 import com.cloudera.impala.common.PrintUtils;
 import com.cloudera.impala.common.RuntimeEnv;
 import com.cloudera.impala.thrift.TExplainLevel;
 import com.cloudera.impala.thrift.TQueryCtx;
 import com.cloudera.impala.thrift.TQueryExecRequest;
-<<<<<<< HEAD
-import com.cloudera.impala.thrift.TQueryOptions;
-import com.cloudera.impala.thrift.TTableName;
-=======
 import com.cloudera.impala.thrift.TTableName;
 import com.cloudera.impala.util.MaxRowsProcessedVisitor;
->>>>>>> fec66694
 import com.google.common.base.Joiner;
 import com.google.common.base.Preconditions;
 import com.google.common.collect.Lists;
@@ -74,79 +35,6 @@
 
   private final PlannerContext ctx_;
 
-<<<<<<< HEAD
-  // The maximum fraction of remaining memory that a sort node can use during execution.
-  public final static double SORT_MEM_MAX_FRACTION = 0.80;
-
-  private final IdGenerator<PlanNodeId> nodeIdGenerator_ = PlanNodeId.createGenerator();
-  private final IdGenerator<PlanFragmentId> fragmentIdGenerator_ =
-      PlanFragmentId.createGenerator();
-
-  /**
-   * Create plan fragments for an analyzed statement, given a set of execution options.
-   * The fragments are returned in a list such that element i of that list can
-   * only consume output of the following fragments j > i.
-   *
-   * TODO: take data partition of the plan fragments into account; in particular,
-   * coordinate between hash partitioning for aggregation and hash partitioning
-   * for analytic computation more generally than what createQueryPlan() does
-   * right now (the coordination only happens if the same select block does both
-   * the aggregation and analytic computation).
-   */
-  public ArrayList<PlanFragment> createPlanFragments(
-      AnalysisContext.AnalysisResult analysisResult, TQueryOptions queryOptions)
-      throws ImpalaException {
-    // Set queryStmt from analyzed SELECT or INSERT query.
-    QueryStmt queryStmt = null;
-    if (analysisResult.isInsertStmt() ||
-        analysisResult.isCreateTableAsSelectStmt()) {
-      queryStmt = analysisResult.getInsertStmt().getQueryStmt();
-    } else {
-      queryStmt = analysisResult.getQueryStmt();
-    }
-    Analyzer analyzer = analysisResult.getAnalyzer();
-    analyzer.computeEquivClasses();
-
-    // Mark slots referenced by output exprs as materialized, prior to generating the
-    // plan tree.
-    // We need to mark the result exprs of the topmost select block as materialized, so
-    // that PlanNode.init() can compute the final mem layout of materialized tuples
-    // (the byte size of tuples is needed for cost computations).
-    // TODO: instead of materializing everything produced by the plan root, derive
-    // referenced slots from destination fragment and add a materialization node
-    // if not all output is needed by destination fragment
-    // TODO 2: should the materialization decision be cost-based?
-    if (queryStmt.getBaseTblResultExprs() != null) {
-      analyzer.materializeSlots(queryStmt.getBaseTblResultExprs());
-    }
-
-    LOG.trace("desctbl: " + analyzer.getDescTbl().debugString());
-    PlanNode singleNodePlan = createQueryPlan(queryStmt, analyzer,
-        queryOptions.isDisable_outermost_topn());
-    Preconditions.checkNotNull(singleNodePlan);
-
-    ArrayList<PlanFragment> fragments = Lists.newArrayList();
-    if (queryOptions.num_nodes == 1) {
-      // single-node execution; we're almost done
-      singleNodePlan =
-          addUnassignedConjuncts(analyzer, singleNodePlan.getTupleIds(), singleNodePlan);
-      fragments.add(new PlanFragment(
-          fragmentIdGenerator_.getNextId(), singleNodePlan, DataPartition.UNPARTITIONED));
-    } else {
-      // For inserts or CTAS, unless there is a limit or offset clause, leave the root
-      // fragment partitioned, otherwise merge everything into a single coordinator
-      // fragment, so we can pass it back to the client.
-      boolean isPartitioned = false;
-      if ((analysisResult.isInsertStmt() || analysisResult.isCreateTableAsSelectStmt())
-          && !queryStmt.hasLimit() && !queryStmt.hasOffset()) {
-        isPartitioned = true;
-      }
-      LOG.debug("create plan fragments");
-      long perNodeMemLimit = queryOptions.mem_limit;
-      LOG.debug("memlimit=" + Long.toString(perNodeMemLimit));
-      createPlanFragments(
-          singleNodePlan, analyzer, isPartitioned, perNodeMemLimit, fragments);
-=======
   public Planner(AnalysisContext.AnalysisResult analysisResult, TQueryCtx queryCtx) {
     ctx_ = new PlannerContext(analysisResult, queryCtx);
   }
@@ -196,7 +84,6 @@
       singleNodePlanner.validatePlan(singleNodePlan);
       // create distributed plan
       fragments = distributedPlanner.createPlanFragments(singleNodePlan);
->>>>>>> fec66694
     }
 
     PlanFragment rootFragment = fragments.get(fragments.size() - 1);
@@ -223,30 +110,13 @@
       resultExprs = queryStmt.getResultExprs();
       graph.addTargetColumnLabels(ctx_.getQueryStmt().getColLabels());
     }
-<<<<<<< HEAD
-
-    if (analysisResult.isInsertStmt()) {
-      rootFragment.setOutputExprs(analysisResult.getInsertStmt().getResultExprs());
-    } else {
-      List<Expr> resultExprs = Expr.substituteList(queryStmt.getBaseTblResultExprs(),
-          rootFragment.getPlanRoot().getOutputSmap(), analyzer);
-      rootFragment.setOutputExprs(resultExprs);
-    }
-    LOG.debug("desctbl: " + analyzer.getDescTbl().debugString());
-    LOG.debug("resultexprs: " + Expr.debugString(rootFragment.getOutputExprs()));
-=======
     rootFragment.setOutputExprs(resultExprs);
->>>>>>> fec66694
 
     LOG.debug("desctbl: " + ctx_.getRootAnalyzer().getDescTbl().debugString());
     LOG.debug("resultexprs: " + Expr.debugString(rootFragment.getOutputExprs()));
     LOG.debug("finalize plan fragments");
     for (PlanFragment fragment: fragments) {
-<<<<<<< HEAD
-      fragment.finalize(analyzer);
-=======
       fragment.finalize(ctx_.getRootAnalyzer());
->>>>>>> fec66694
     }
 
     Collections.reverse(fragments);
@@ -290,17 +160,6 @@
           request.per_host_vcores));
       hasHeader = true;
     }
-<<<<<<< HEAD
-    // Append warning about tables missing stats.
-    if (request.query_ctx.isSetTables_missing_stats() &&
-        !request.query_ctx.getTables_missing_stats().isEmpty()) {
-      List<String> tableNames = Lists.newArrayList();
-      for (TTableName tableName: request.query_ctx.getTables_missing_stats()) {
-        tableNames.add(tableName.db_name + "." + tableName.table_name);
-      }
-      str.append("WARNING: The following tables are missing relevant table " +
-          "and/or column statistics.\n" + Joiner.on(", ").join(tableNames) + "\n");
-=======
 
     // IMPALA-1983 In the case of corrupt stats, issue a warning for all queries except
     // child queries of 'compute stats'.
@@ -314,16 +173,8 @@
       str.append("WARNING: The following tables have potentially corrupt table\n" +
           "statistics. Drop and re-compute statistics to resolve this problem.\n" +
           Joiner.on(", ").join(tableNames) + "\n");
->>>>>>> fec66694
-      hasHeader = true;
-    }
-    if (request.query_ctx.isDisable_spilling()) {
-      str.append("WARNING: Spilling is disabled for this query as a safety guard.\n" +
-          "Reason: Query option disable_unsafe_spills is set, at least one table\n" +
-          "is missing relevant stats, and no plan hints were given.\n");
-      hasHeader = true;
-    }
-    if (hasHeader) str.append("\n");
+      hasHeader = true;
+    }
 
     // Append warning about tables missing stats except for child queries of
     // 'compute stats'. The parent_query_id is only set for compute stats child queries.
@@ -364,1858 +215,6 @@
   }
 
   /**
-<<<<<<< HEAD
-   * Return plan fragment that produces result of 'root'; recursively creates
-   * all input fragments to the returned fragment.
-   * If a new fragment is created, it is appended to 'fragments', so that
-   * each fragment is preceded by those from which it consumes the output.
-   * If 'isPartitioned' is false, the returned fragment is unpartitioned;
-   * otherwise it may be partitioned, depending on whether its inputs are
-   * partitioned; the partition function is derived from the inputs.
-   */
-  private PlanFragment createPlanFragments(
-      PlanNode root, Analyzer analyzer, boolean isPartitioned,
-      long perNodeMemLimit, ArrayList<PlanFragment> fragments)
-      throws InternalException, NotImplementedException {
-    ArrayList<PlanFragment> childFragments = Lists.newArrayList();
-    for (PlanNode child: root.getChildren()) {
-      // allow child fragments to be partitioned, unless they contain a limit clause
-      // (the result set with the limit constraint needs to be computed centrally);
-      // merge later if needed
-      boolean childIsPartitioned = !child.hasLimit();
-      childFragments.add(
-          createPlanFragments(
-            child, analyzer, childIsPartitioned, perNodeMemLimit, fragments));
-    }
-
-    PlanFragment result = null;
-    if (root instanceof ScanNode) {
-      result = createScanFragment(root);
-      fragments.add(result);
-    } else if (root instanceof HashJoinNode) {
-      Preconditions.checkState(childFragments.size() == 2);
-      result = createHashJoinFragment(
-          (HashJoinNode) root, childFragments.get(1), childFragments.get(0),
-          perNodeMemLimit, fragments, analyzer);
-    } else if (root instanceof CrossJoinNode) {
-      Preconditions.checkState(childFragments.size() == 2);
-      result = createCrossJoinFragment(
-          (CrossJoinNode) root, childFragments.get(1), childFragments.get(0),
-          perNodeMemLimit, fragments, analyzer);
-    } else if (root instanceof SelectNode) {
-      result = createSelectNodeFragment((SelectNode) root, childFragments, analyzer);
-    } else if (root instanceof UnionNode) {
-      result = createUnionNodeFragment((UnionNode) root, childFragments, fragments,
-          analyzer);
-    } else if (root instanceof AggregationNode) {
-      result = createAggregationFragment(
-          (AggregationNode) root, childFragments.get(0), fragments, analyzer);
-    } else if (root instanceof SortNode) {
-      if (((SortNode) root).isAnalyticSort()) {
-        // don't parallelize this like a regular SortNode
-        result = createAnalyticFragment(
-            (SortNode) root, childFragments.get(0), fragments, analyzer);
-      } else {
-        result = createOrderByFragment(
-            (SortNode) root, childFragments.get(0), fragments, analyzer);
-      }
-    } else if (root instanceof AnalyticEvalNode) {
-      result = createAnalyticFragment(root, childFragments.get(0), fragments, analyzer);
-    } else if (root instanceof EmptySetNode) {
-      result = new PlanFragment(
-          fragmentIdGenerator_.getNextId(), root, DataPartition.UNPARTITIONED);
-    } else {
-      throw new InternalException(
-          "Cannot create plan fragment for this node type: " + root.getExplainString());
-    }
-    // move 'result' to end, it depends on all of its children
-    fragments.remove(result);
-    fragments.add(result);
-
-    if (!isPartitioned && result.isPartitioned()) {
-      result = createMergeFragment(result, analyzer);
-      fragments.add(result);
-    }
-
-    return result;
-  }
-
-  /**
-   * Returns the product of the distinct value estimates of the individual exprs
-   * or -1 if any of them doesn't have a distinct value estimate.
-   */
-  private long getNumDistinctValues(List<Expr> exprs) {
-    long result = 1;
-    for (Expr expr: exprs) {
-      result *= expr.getNumDistinctValues();
-      if (result < 0) return -1;
-    }
-    return result;
-  }
-
-  /**
-   * Makes a cost-based decision on whether to repartition the output of 'inputFragment'
-   * before feeding its data into the table sink of the given 'insertStmt'. Considers
-   * user-supplied plan hints to determine whether to repartition or not.
-   * Returns a plan fragment that partitions the output of 'inputFragment' on the
-   * partition exprs of 'insertStmt', unless the expected number of partitions is less
-   * than the number of nodes on which inputFragment runs.
-   * If it ends up creating a new fragment, appends that to 'fragments'.
-   */
-  private PlanFragment createInsertFragment(
-      PlanFragment inputFragment, InsertStmt insertStmt, Analyzer analyzer,
-      ArrayList<PlanFragment> fragments)
-      throws InternalException {
-    List<Expr> partitionExprs = insertStmt.getPartitionKeyExprs();
-    Boolean partitionHint = insertStmt.isRepartition();
-    if (partitionExprs.isEmpty()) return inputFragment;
-    if (partitionHint != null && !partitionHint) return inputFragment;
-
-    // we ignore constants for the sake of partitioning
-    List<Expr> nonConstPartitionExprs = Lists.newArrayList(partitionExprs);
-    Expr.removeConstants(nonConstPartitionExprs);
-    DataPartition inputPartition = inputFragment.getDataPartition();
-
-    // do nothing if the input fragment is already appropriately partitioned
-    if (analyzer.isEquivSlots(inputPartition.getPartitionExprs(),
-        nonConstPartitionExprs)) {
-      return inputFragment;
-    }
-
-    // if the existing partition exprs are a subset of the table partition exprs, check
-    // if it is distributed across all nodes; if so, don't repartition
-    if (Expr.isSubset(inputPartition.getPartitionExprs(), nonConstPartitionExprs)) {
-      long numPartitions = getNumDistinctValues(inputPartition.getPartitionExprs());
-      if (numPartitions >= inputFragment.getNumNodes()) return inputFragment;
-    }
-
-    // don't repartition if the resulting number of partitions is too low to get good
-    // parallelism
-    long numPartitions = getNumDistinctValues(nonConstPartitionExprs);
-
-    // don't repartition if we know we have fewer partitions than nodes
-    // (ie, default to repartitioning if col stats are missing)
-    // TODO: we want to repartition if the resulting files would otherwise
-    // be very small (less than some reasonable multiple of the recommended block size);
-    // in order to do that, we need to come up with an estimate of the avg row size
-    // in the particular file format of the output table/partition.
-    // We should always know on how many nodes our input is running.
-    Preconditions.checkState(inputFragment.getNumNodes() != -1);
-    if (partitionHint == null && numPartitions > 0 &&
-        numPartitions <= inputFragment.getNumNodes()) {
-      return inputFragment;
-    }
-
-    Preconditions.checkState(partitionHint == null || partitionHint);
-    ExchangeNode exchNode = new ExchangeNode(nodeIdGenerator_.getNextId());
-    exchNode.addChild(inputFragment.getPlanRoot(), false, analyzer);
-    exchNode.init(analyzer);
-    Preconditions.checkState(exchNode.hasValidStats());
-    DataPartition partition =
-        new DataPartition(TPartitionType.HASH_PARTITIONED, nonConstPartitionExprs);
-    PlanFragment fragment =
-        new PlanFragment(fragmentIdGenerator_.getNextId(), exchNode, partition);
-    inputFragment.setDestination(exchNode);
-    inputFragment.setOutputPartition(partition);
-    fragments.add(fragment);
-    return fragment;
-  }
-
-  /**
-   * Return unpartitioned fragment that merges the input fragment's output via
-   * an ExchangeNode.
-   * Requires that input fragment be partitioned.
-   */
-  private PlanFragment createMergeFragment(
-      PlanFragment inputFragment, Analyzer analyzer)
-      throws InternalException {
-    Preconditions.checkState(inputFragment.isPartitioned());
-    ExchangeNode mergePlan = new ExchangeNode(nodeIdGenerator_.getNextId());
-    mergePlan.addChild(inputFragment.getPlanRoot(), false, analyzer);
-    mergePlan.init(analyzer);
-    Preconditions.checkState(mergePlan.hasValidStats());
-    PlanFragment fragment = new PlanFragment(fragmentIdGenerator_.getNextId(), mergePlan,
-        DataPartition.UNPARTITIONED);
-    inputFragment.setDestination(mergePlan);
-    return fragment;
-  }
-
-  /**
-   * Create new randomly-partitioned fragment containing a single scan node.
-   * TODO: take bucketing into account to produce a naturally hash-partitioned
-   * fragment
-   * TODO: hbase scans are range-partitioned on the row key
-   */
-  private PlanFragment createScanFragment(PlanNode node) {
-    return new PlanFragment(
-        fragmentIdGenerator_.getNextId(), node, DataPartition.RANDOM);
-  }
-
-  /**
-   * Modifies the leftChildFragment to execute a cross join. The right child input is
-   * provided by an ExchangeNode, which is the destination of the rightChildFragment's
-   * output.
-   */
-  private PlanFragment createCrossJoinFragment(CrossJoinNode node,
-      PlanFragment rightChildFragment, PlanFragment leftChildFragment,
-      long perNodeMemLimit, ArrayList<PlanFragment> fragments,
-      Analyzer analyzer) throws InternalException {
-    node.setChild(0, leftChildFragment.getPlanRoot());
-    connectChildFragment(analyzer, node, 1, rightChildFragment);
-    leftChildFragment.setPlanRoot(node);
-    return leftChildFragment;
-  }
-
-  /**
-   * Creates either a broadcast join or a repartitioning join, depending on the
-   * expected cost.
-   * If any of the inputs to the cost computation is unknown, it assumes the cost
-   * will be 0. Costs being equal, it'll favor partitioned over broadcast joins.
-   * If perNodeMemLimit > 0 and the size of the hash table for a broadcast join is
-   * expected to exceed that mem limit, switches to partitioned join instead.
-   * TODO: revisit the choice of broadcast as the default
-   * TODO: don't create a broadcast join if we already anticipate that this will
-   * exceed the query's memory budget.
-   */
-  private PlanFragment createHashJoinFragment(
-      HashJoinNode node, PlanFragment rightChildFragment,
-      PlanFragment leftChildFragment, long perNodeMemLimit,
-      ArrayList<PlanFragment> fragments, Analyzer analyzer)
-      throws InternalException {
-    // broadcast: send the rightChildFragment's output to each node executing
-    // the leftChildFragment; the cost across all nodes is proportional to the
-    // total amount of data sent
-    PlanNode rhsTree = rightChildFragment.getPlanRoot();
-    long rhsDataSize = 0;
-    long broadcastCost = Long.MAX_VALUE;
-    if (rhsTree.getCardinality() != -1 && leftChildFragment.getNumNodes() != -1) {
-      rhsDataSize = Math.round(
-          (double) rhsTree.getCardinality() * rhsTree.getAvgRowSize());
-      broadcastCost = rhsDataSize * leftChildFragment.getNumNodes();
-    }
-    LOG.debug("broadcast: cost=" + Long.toString(broadcastCost));
-    LOG.debug("card=" + Long.toString(rhsTree.getCardinality()) + " row_size="
-        + Float.toString(rhsTree.getAvgRowSize()) + " #nodes="
-        + Integer.toString(leftChildFragment.getNumNodes()));
-
-    // repartition: both left- and rightChildFragment are partitioned on the
-    // join exprs
-    PlanNode lhsTree = leftChildFragment.getPlanRoot();
-    long partitionCost = Long.MAX_VALUE;
-    List<Expr> lhsJoinExprs = Lists.newArrayList();
-    List<Expr> rhsJoinExprs = Lists.newArrayList();
-    for (Expr joinConjunct: node.getEqJoinConjuncts()) {
-      // no remapping necessary
-      lhsJoinExprs.add(joinConjunct.getChild(0).clone());
-      rhsJoinExprs.add(joinConjunct.getChild(1).clone());
-    }
-    boolean lhsHasCompatPartition = false;
-    boolean rhsHasCompatPartition = false;
-    if (lhsTree.getCardinality() != -1 && rhsTree.getCardinality() != -1) {
-      lhsHasCompatPartition = analyzer.isEquivSlots(lhsJoinExprs,
-          leftChildFragment.getDataPartition().getPartitionExprs());
-      rhsHasCompatPartition = analyzer.isEquivSlots(rhsJoinExprs,
-          rightChildFragment.getDataPartition().getPartitionExprs());
-
-      double lhsCost = (lhsHasCompatPartition) ? 0.0 :
-        Math.round((double) lhsTree.getCardinality() * lhsTree.getAvgRowSize());
-      double rhsCost = (rhsHasCompatPartition) ? 0.0 :
-        Math.round((double) rhsTree.getCardinality() * rhsTree.getAvgRowSize());
-      partitionCost = Math.round(lhsCost + rhsCost);
-    }
-    LOG.debug("partition: cost=" + Long.toString(partitionCost));
-    LOG.debug("lhs card=" + Long.toString(lhsTree.getCardinality()) + " row_size="
-        + Float.toString(lhsTree.getAvgRowSize()));
-    LOG.debug("rhs card=" + Long.toString(rhsTree.getCardinality()) + " row_size="
-        + Float.toString(rhsTree.getAvgRowSize()));
-    LOG.debug(rhsTree.getExplainString());
-
-    boolean doBroadcast;
-    // we do a broadcast join if
-    // - we're explicitly told to do so
-    // - or if it's cheaper and we weren't explicitly told to do a partitioned join
-    // - and we're not doing a full outer or right outer/semi join (those require the
-    //   left-hand side to be partitioned for correctness)
-    // - and the expected size of the hash tbl doesn't exceed perNodeMemLimit
-    // - or we are doing a null-aware left anti join (broadcast is required for
-    //   correctness)
-    // we do a "<=" comparison of the costs so that we default to broadcast joins if
-    // we're unable to estimate the cost
-    if ((node.getJoinOp() != JoinOperator.RIGHT_OUTER_JOIN
-        && node.getJoinOp() != JoinOperator.FULL_OUTER_JOIN
-        && node.getJoinOp() != JoinOperator.RIGHT_SEMI_JOIN
-        && node.getJoinOp() != JoinOperator.RIGHT_ANTI_JOIN
-        && (perNodeMemLimit == 0
-            || Math.round((double) rhsDataSize * HASH_TBL_SPACE_OVERHEAD)
-                <= perNodeMemLimit)
-        && (node.getTableRef().isBroadcastJoin()
-            || (!node.getTableRef().isPartitionedJoin()
-                && broadcastCost <= partitionCost)))
-        || node.getJoinOp().isNullAwareLeftAntiJoin()) {
-      doBroadcast = true;
-    } else {
-      doBroadcast = false;
-    }
-
-    if (doBroadcast) {
-      node.setDistributionMode(HashJoinNode.DistributionMode.BROADCAST);
-      // Doesn't create a new fragment, but modifies leftChildFragment to execute
-      // the join; the build input is provided by an ExchangeNode, which is the
-      // destination of the rightChildFragment's output
-      node.setChild(0, leftChildFragment.getPlanRoot());
-      connectChildFragment(analyzer, node, 1, rightChildFragment);
-      leftChildFragment.setPlanRoot(node);
-      return leftChildFragment;
-    } else {
-      node.setDistributionMode(HashJoinNode.DistributionMode.PARTITIONED);
-
-      // The lhs and rhs input fragments are already partitioned on the join exprs.
-      // Combine the lhs/rhs input fragments into leftChildFragment by placing the join
-      // node into leftChildFragment and setting its lhs/rhs children to the plan root of
-      // the lhs/rhs child fragment, respectively. No new child fragments or exchanges
-      // are created, and the rhs fragment is removed.
-      if (lhsHasCompatPartition && rhsHasCompatPartition) {
-        node.setChild(0, leftChildFragment.getPlanRoot());
-        node.setChild(1, rightChildFragment.getPlanRoot());
-        // Redirect fragments sending to rightFragment to leftFragment.
-        for (PlanFragment fragment: fragments) {
-          if (fragment.getDestFragment() == rightChildFragment) {
-            fragment.setDestination(fragment.getDestNode());
-          }
-        }
-        // Remove right fragment because its plan tree has been merged into leftFragment.
-        fragments.remove(rightChildFragment);
-        leftChildFragment.setPlanRoot(node);
-        return leftChildFragment;
-      }
-
-      // The lhs input fragment is already partitioned on the join exprs.
-      // Make the HashJoin the new root of leftChildFragment and set the join's
-      // first child to the lhs plan root. The second child of the join is an
-      // ExchangeNode that is fed by the rhsInputFragment whose sink repartitions
-      // its data by the rhs join exprs.
-      DataPartition rhsJoinPartition = new DataPartition(
-          TPartitionType.HASH_PARTITIONED,
-          analyzer.removeRedundantExprs(Expr.cloneList(rhsJoinExprs)));
-      if (lhsHasCompatPartition) {
-        node.setChild(0, leftChildFragment.getPlanRoot());
-        connectChildFragment(analyzer, node, 1, rightChildFragment);
-        rightChildFragment.setOutputPartition(rhsJoinPartition);
-        leftChildFragment.setPlanRoot(node);
-        return leftChildFragment;
-      }
-
-      // Same as above but with rhs and lhs reversed.
-      DataPartition lhsJoinPartition = new DataPartition(
-          TPartitionType.HASH_PARTITIONED,
-          analyzer.removeRedundantExprs(Expr.cloneList(lhsJoinExprs)));
-      if (rhsHasCompatPartition) {
-        node.setChild(1, rightChildFragment.getPlanRoot());
-        connectChildFragment(analyzer, node, 0, leftChildFragment);
-        leftChildFragment.setOutputPartition(lhsJoinPartition);
-        rightChildFragment.setPlanRoot(node);
-        return rightChildFragment;
-      }
-
-      // Neither lhs nor rhs are already partitioned on the join exprs.
-      // Create a new parent fragment containing a HashJoin node with two
-      // ExchangeNodes as inputs; the latter are the destinations of the
-      // left- and rightChildFragments, which now partition their output
-      // on their respective join exprs.
-      // The new fragment is hash-partitioned on the lhs input join exprs.
-      ExchangeNode lhsExchange = new ExchangeNode(nodeIdGenerator_.getNextId());
-      lhsExchange.addChild(leftChildFragment.getPlanRoot(), false, analyzer);
-      lhsExchange.computeStats(null);
-      node.setChild(0, lhsExchange);
-      ExchangeNode rhsExchange = new ExchangeNode(nodeIdGenerator_.getNextId());
-      rhsExchange.addChild(rightChildFragment.getPlanRoot(), false, analyzer);
-      rhsExchange.computeStats(null);
-      node.setChild(1, rhsExchange);
-
-      // Connect the child fragments in a new fragment, and set the data partition
-      // of the new fragment and its child fragments.
-      PlanFragment joinFragment =
-          new PlanFragment(fragmentIdGenerator_.getNextId(), node, lhsJoinPartition);
-      leftChildFragment.setDestination(lhsExchange);
-      leftChildFragment.setOutputPartition(lhsJoinPartition);
-      rightChildFragment.setDestination(rhsExchange);
-      rightChildFragment.setOutputPartition(rhsJoinPartition);
-
-      return joinFragment;
-    }
-  }
-
-  /**
-   * Returns a new fragment with a UnionNode as its root. The data partition of the
-   * returned fragment and how the data of the child fragments is consumed depends on the
-   * data partitions of the child fragments:
-   * - All child fragments are unpartitioned or partitioned: The returned fragment has an
-   *   UNPARTITIONED or RANDOM data partition, respectively. The UnionNode absorbs the
-   *   plan trees of all child fragments.
-   * - Mixed partitioned/unpartitioned child fragments: The returned fragment is
-   *   RANDOM partitioned. The plan trees of all partitioned child fragments are absorbed
-   *   into the UnionNode. All unpartitioned child fragments are connected to the
-   *   UnionNode via a RANDOM exchange, and remain unchanged otherwise.
-   */
-  private PlanFragment createUnionNodeFragment(UnionNode unionNode,
-      ArrayList<PlanFragment> childFragments, ArrayList<PlanFragment> fragments,
-      Analyzer analyzer) throws InternalException {
-    Preconditions.checkState(unionNode.getChildren().size() == childFragments.size());
-
-    // A UnionNode could have no children or constant selects if all of its operands
-    // were dropped because of constant predicates that evaluated to false.
-    if (unionNode.getChildren().isEmpty()) {
-      return new PlanFragment(
-          fragmentIdGenerator_.getNextId(), unionNode, DataPartition.UNPARTITIONED);
-    }
-
-    Preconditions.checkState(!childFragments.isEmpty());
-    int numUnpartitionedChildFragments = 0;
-    for (int i = 0; i < childFragments.size(); ++i) {
-      if (!childFragments.get(i).isPartitioned()) ++numUnpartitionedChildFragments;
-    }
-
-    // If all child fragments are unpartitioned, return a single unpartitioned fragment
-    // with a UnionNode that merges all child fragments.
-    if (numUnpartitionedChildFragments == childFragments.size()) {
-      // Absorb the plan trees of all childFragments into unionNode.
-      for (int i = 0; i < childFragments.size(); ++i) {
-        unionNode.setChild(i, childFragments.get(i).getPlanRoot());
-      }
-      PlanFragment unionFragment = new PlanFragment(fragmentIdGenerator_.getNextId(),
-          unionNode, DataPartition.UNPARTITIONED);
-      unionNode.init(analyzer);
-      // All child fragments have been absorbed into unionFragment.
-      fragments.removeAll(childFragments);
-      return unionFragment;
-    }
-
-    // There is at least one partitioned child fragment.
-    for (int i = 0; i < childFragments.size(); ++i) {
-      PlanFragment childFragment = childFragments.get(i);
-      if (childFragment.isPartitioned()) {
-        // Absorb the plan trees of all partitioned child fragments into unionNode.
-        unionNode.setChild(i, childFragment.getPlanRoot());
-        fragments.remove(childFragment);
-      } else {
-        // Connect the unpartitioned child fragments to unionNode via a random exchange.
-        connectChildFragment(analyzer, unionNode, i, childFragment);
-        childFragment.setOutputPartition(DataPartition.RANDOM);
-      }
-    }
-
-    // Fragment contains the UnionNode that consumes the data of all child fragments.
-    PlanFragment unionFragment = new PlanFragment(fragmentIdGenerator_.getNextId(),
-        unionNode, DataPartition.RANDOM);
-    unionNode.reorderOperands(analyzer);
-    unionNode.init(analyzer);
-    return unionFragment;
-  }
-
-  /**
-   * Adds the SelectNode as the new plan root to the child fragment and returns
-   * the child fragment.
-   */
-  private PlanFragment createSelectNodeFragment(SelectNode selectNode,
-      ArrayList<PlanFragment> childFragments, Analyzer analyzer) {
-    Preconditions.checkState(selectNode.getChildren().size() == childFragments.size());
-    PlanFragment childFragment = childFragments.get(0);
-    // set the child explicitly, an ExchangeNode might have been inserted
-    // (whereas selectNode.child[0] would point to the original child)
-    selectNode.setChild(0, childFragment.getPlanRoot());
-    childFragment.setPlanRoot(selectNode);
-    return childFragment;
-  }
-
-  /**
-   * Replace node's child at index childIdx with an ExchangeNode that receives its
-   * input from childFragment.
-   */
-  private void connectChildFragment(Analyzer analyzer, PlanNode node, int childIdx,
-      PlanFragment childFragment) throws InternalException {
-    ExchangeNode exchangeNode = new ExchangeNode(nodeIdGenerator_.getNextId());
-    exchangeNode.addChild(childFragment.getPlanRoot(), false, analyzer);
-    exchangeNode.init(analyzer);
-    node.setChild(childIdx, exchangeNode);
-    childFragment.setDestination(exchangeNode);
-  }
-
-  /**
-   * Create a new fragment containing a single ExchangeNode that consumes the output
-   * of childFragment, set the destination of childFragment to the new parent
-   * and the output partition of childFragment to that of the new parent.
-   * TODO: the output partition of a child isn't necessarily the same as the data
-   * partition of the receiving parent (if there is more materialization happening
-   * in the parent, such as during distinct aggregation). Do we care about the data
-   * partition of the parent being applicable to the *output* of the parent (it's
-   * correct for the input).
-   */
-  private PlanFragment createParentFragment(
-      Analyzer analyzer, PlanFragment childFragment, DataPartition parentPartition)
-      throws InternalException {
-    ExchangeNode exchangeNode = new ExchangeNode(nodeIdGenerator_.getNextId());
-    exchangeNode.addChild(childFragment.getPlanRoot(), false, analyzer);
-    exchangeNode.init(analyzer);
-    PlanFragment parentFragment = new PlanFragment(fragmentIdGenerator_.getNextId(),
-        exchangeNode, parentPartition);
-    childFragment.setDestination(exchangeNode);
-    childFragment.setOutputPartition(parentPartition);
-    return parentFragment;
-  }
-
-  /**
-   * Returns a fragment that materializes the aggregation result of 'node'.
-   * If the child fragment is partitioned, the result fragment will be partitioned on
-   * the grouping exprs of 'node'.
-   * If 'node' is phase 1 of a 2-phase DISTINCT aggregation, this will simply
-   * add 'node' to the child fragment and return the child fragment; the new
-   * fragment will be created by the subsequent call of createAggregationFragment()
-   * for the phase 2 AggregationNode.
-   */
-  private PlanFragment createAggregationFragment(AggregationNode node,
-      PlanFragment childFragment, ArrayList<PlanFragment> fragments, Analyzer analyzer)
-      throws InternalException {
-    if (!childFragment.isPartitioned()) {
-      // nothing to distribute; do full aggregation directly within childFragment
-      childFragment.addPlanRoot(node);
-      return childFragment;
-    }
-
-    if (node.getAggInfo().isDistinctAgg()) {
-      // 'node' is phase 1 of a DISTINCT aggregation; the actual agg fragment
-      // will get created in the next createAggregationFragment() call
-      // for the parent AggregationNode
-      childFragment.addPlanRoot(node);
-      node.setIntermediateTuple();
-      return childFragment;
-    }
-
-    ArrayList<Expr> groupingExprs = node.getAggInfo().getGroupingExprs();
-    boolean hasGrouping = !groupingExprs.isEmpty();
-    // 2nd phase of DISTINCT aggregation
-    boolean isDistinct =
-        node.getChild(0) instanceof AggregationNode
-          && ((AggregationNode)(node.getChild(0))).getAggInfo().isDistinctAgg();
-
-    if (!isDistinct) {
-      // the original aggregation materializes the intermediate agg tuple and goes
-      // into the child fragment; merge aggregation materializes the output agg tuple
-      // and goes into a parent fragment
-      childFragment.addPlanRoot(node);
-      node.setIntermediateTuple();
-
-      // if there is a limit, we need to transfer it from the pre-aggregation
-      // node in the child fragment to the merge aggregation node in the parent
-      long limit = node.getLimit();
-      node.unsetLimit();
-      node.unsetNeedsFinalize();
-
-      DataPartition parentPartition = null;
-      if (hasGrouping) {
-        // the parent fragment is partitioned on the grouping exprs;
-        // substitute grouping exprs to reference the *output* of the agg, not the input
-        List<Expr> partitionExprs = node.getAggInfo().getPartitionExprs();
-        if (partitionExprs == null) partitionExprs = groupingExprs;
-        partitionExprs = Expr.substituteList(
-            partitionExprs, node.getAggInfo().getIntermediateSmap(), analyzer);
-        parentPartition =
-            new DataPartition(TPartitionType.HASH_PARTITIONED, partitionExprs);
-      } else {
-        // the parent fragment is unpartitioned
-        parentPartition = DataPartition.UNPARTITIONED;
-      }
-
-      // place a merge aggregation step in a new fragment
-      PlanFragment mergeFragment =
-          createParentFragment(analyzer, childFragment, parentPartition);
-      AggregationNode mergeAggNode =
-          new AggregationNode(
-            nodeIdGenerator_.getNextId(), mergeFragment.getPlanRoot(),
-            node.getAggInfo().getMergeAggInfo());
-      mergeAggNode.init(analyzer);
-      mergeAggNode.setLimit(limit);
-
-      // HAVING predicates can only be evaluated after the merge agg step
-      node.transferConjuncts(mergeAggNode);
-      // Recompute stats after transferring the conjuncts_ (order is important).
-      node.computeStats(analyzer);
-      mergeFragment.getPlanRoot().computeStats(analyzer);
-      mergeAggNode.computeStats(analyzer);
-      // Set new plan root after updating stats.
-      mergeFragment.addPlanRoot(mergeAggNode);
-
-      return mergeFragment;
-    }
-
-    Preconditions.checkState(isDistinct);
-    // The first-phase aggregation node is already in the child fragment.
-    Preconditions.checkState(node.getChild(0) == childFragment.getPlanRoot());
-
-    AggregateInfo firstPhaseAggInfo = ((AggregationNode) node.getChild(0)).getAggInfo();
-    List<Expr> partitionExprs = null;
-    if (hasGrouping) {
-      // We need to do
-      // - child fragment:
-      //   * phase-1 aggregation
-      // - merge fragment, hash-partitioned on grouping exprs:
-      //   * merge agg of phase 1
-      //   * phase 2 agg
-      // The output partition exprs of the child are the (input) grouping exprs of the
-      // parent. The grouping exprs reference the output tuple of the 1st phase, but the
-      // partitioning happens on the intermediate tuple of the 1st phase.
-      partitionExprs = Expr.substituteList(groupingExprs,
-          firstPhaseAggInfo.getOutputToIntermediateSmap(), analyzer);
-    } else {
-      // We need to do
-      // - child fragment:
-      //   * phase-1 aggregation
-      // - merge fragment 1, hash-partitioned on distinct exprs:
-      //   * merge agg of phase 1
-      //   * phase 2 agg
-      // - merge fragment 2, unpartitioned:
-      //   * merge agg of phase 2
-      partitionExprs = Expr.substituteList(firstPhaseAggInfo.getGroupingExprs(),
-          firstPhaseAggInfo.getIntermediateSmap(), analyzer);
-    }
-    DataPartition mergePartition =
-        new DataPartition(TPartitionType.HASH_PARTITIONED, partitionExprs);
-
-    // place a merge aggregation step for the 1st phase in a new fragment
-    PlanFragment mergeFragment =
-        createParentFragment(analyzer, childFragment, mergePartition);
-    AggregateInfo mergeAggInfo = firstPhaseAggInfo.getMergeAggInfo();
-    AggregationNode mergeAggNode =
-        new AggregationNode(
-            nodeIdGenerator_.getNextId(), node.getChild(0), mergeAggInfo);
-    mergeAggNode.init(analyzer);
-    mergeAggNode.unsetNeedsFinalize();
-    // The output of the 1st phase agg is the 1st phase intermediate.
-    mergeAggNode.setIntermediateTuple();
-    mergeFragment.addPlanRoot(mergeAggNode);
-    // the 2nd-phase aggregation consumes the output of the merge agg;
-    // if there is a limit, it had already been placed with the 2nd aggregation
-    // step (which is where it should be)
-    mergeFragment.addPlanRoot(node);
-
-    if (!hasGrouping) {
-      // place the merge aggregation of the 2nd phase in an unpartitioned fragment;
-      // add preceding merge fragment at end
-      fragments.add(mergeFragment);
-
-      node.unsetNeedsFinalize();
-      node.setIntermediateTuple();
-      mergeFragment =
-          createParentFragment(analyzer, mergeFragment, DataPartition.UNPARTITIONED);
-      mergeAggInfo = node.getAggInfo().getMergeAggInfo();
-      mergeAggNode =
-          new AggregationNode(
-            nodeIdGenerator_.getNextId(), node.getChild(0), mergeAggInfo);
-      mergeAggNode.init(analyzer);
-      // Transfer having predicates. If hasGrouping == true, the predicates should
-      // instead be evaluated by the 2nd phase agg (the predicates are already there).
-      node.transferConjuncts(mergeAggNode);
-      mergeFragment.addPlanRoot(mergeAggNode);
-    }
-    return mergeFragment;
-  }
-
-  /**
-   * Returns a fragment that produces the output of either an AnalyticEvalNode
-   * or of the SortNode that provides the input to an AnalyticEvalNode.
-   * ('node' can be either an AnalyticEvalNode or a SortNode).
-   * The returned fragment is either partitioned on the Partition By exprs or
-   * unpartitioned in the absence of such exprs.
-   */
-  private PlanFragment createAnalyticFragment(PlanNode node,
-      PlanFragment childFragment, ArrayList<PlanFragment> fragments, Analyzer analyzer)
-      throws InternalException {
-    Preconditions.checkState(
-        node instanceof SortNode || node instanceof AnalyticEvalNode);
-    if (node instanceof AnalyticEvalNode) {
-      AnalyticEvalNode analyticNode = (AnalyticEvalNode) node;
-      if (analyticNode.getPartitionExprs().isEmpty()
-          && analyticNode.getOrderByElements().isEmpty()) {
-        // no Partition-By/Order-By exprs: compute analytic exprs in single
-        // unpartitioned fragment
-        PlanFragment fragment = childFragment;
-        if (childFragment.isPartitioned()) {
-          fragment = createParentFragment(
-              analyzer, childFragment, DataPartition.UNPARTITIONED);
-        }
-        fragment.addPlanRoot(analyticNode);
-        return fragment;
-      } else {
-        childFragment.addPlanRoot(analyticNode);
-        return childFragment;
-      }
-    }
-
-    SortNode sortNode = (SortNode) node;
-    Preconditions.checkState(sortNode.isAnalyticSort());
-    PlanFragment analyticFragment = childFragment;
-    if (sortNode.getInputPartition() != null) {
-      // make sure the childFragment's output is partitioned as required by the sortNode
-      sortNode.getInputPartition().substitute(
-          childFragment.getPlanRoot().getOutputSmap(), analyzer);
-      if (!childFragment.getDataPartition().equals(sortNode.getInputPartition())) {
-        analyticFragment = createParentFragment(
-            analyzer, childFragment, sortNode.getInputPartition());
-      }
-    }
-    analyticFragment.addPlanRoot(sortNode);
-    return analyticFragment;
-  }
-
-  /**
-   * Returns a new unpartitioned fragment that materializes the result of the given
-   * SortNode. If the child fragment is partitioned, returns a new fragment with a
-   * sort-merging exchange that merges the results of the partitioned sorts.
-   * The offset and limit are adjusted in the child and parent plan nodes to produce
-   * the correct result.
-   */
-  private PlanFragment createOrderByFragment(SortNode node,
-      PlanFragment childFragment, ArrayList<PlanFragment> fragments, Analyzer analyzer)
-      throws InternalException {
-    node.setChild(0, childFragment.getPlanRoot());
-    childFragment.addPlanRoot(node);
-    if (!childFragment.isPartitioned()) return childFragment;
-
-    // Remember original offset and limit.
-    boolean hasLimit = node.hasLimit();
-    long limit = node.getLimit();
-    long offset = node.getOffset();
-
-    // Create a new fragment for a sort-merging exchange.
-    PlanFragment mergeFragment = createParentFragment(analyzer, childFragment,
-        DataPartition.UNPARTITIONED);
-    ExchangeNode exchNode = (ExchangeNode) mergeFragment.getPlanRoot();
-
-    // Set limit, offset and merge parameters in the exchange node.
-    exchNode.unsetLimit();
-    if (hasLimit) exchNode.setLimit(limit);
-    exchNode.setMergeInfo(node.getSortInfo(), offset);
-
-    // Child nodes should not process the offset. If there is a limit,
-    // the child nodes need only return (offset + limit) rows.
-    SortNode childSortNode = (SortNode) childFragment.getPlanRoot();
-    Preconditions.checkState(node == childSortNode);
-    if (hasLimit) {
-      childSortNode.unsetLimit();
-      childSortNode.setLimit(limit + offset);
-    }
-    childSortNode.setOffset(0);
-    childSortNode.computeStats(analyzer);
-    exchNode.computeStats(analyzer);
-
-    return mergeFragment;
-  }
-
-  /**
-   * Create plan tree for single-node execution. Generates PlanNodes for the
-   * Select/Project/Join/Union [All]/Group by/Having/Order by clauses of the query stmt.
-   */
-  private PlanNode createQueryPlan(QueryStmt stmt, Analyzer analyzer, boolean disableTopN)
-      throws ImpalaException {
-    if (analyzer.hasEmptyResultSet()) {
-      ArrayList<TupleId> tupleIds = Lists.newArrayList();
-      stmt.getMaterializedTupleIds(tupleIds);
-      EmptySetNode node = new EmptySetNode(nodeIdGenerator_.getNextId(), tupleIds);
-      node.init(analyzer);
-      return node;
-    }
-
-    PlanNode root;
-    if (stmt instanceof SelectStmt) {
-      root = createSelectPlan((SelectStmt) stmt, analyzer);
-
-      // insert possible AnalyticEvalNode before SortNode
-      if (((SelectStmt) stmt).getAnalyticInfo() != null) {
-        AnalyticInfo analyticInfo = ((SelectStmt) stmt).getAnalyticInfo();
-        ArrayList<TupleId> stmtTupleIds = Lists.newArrayList();
-        stmt.getMaterializedTupleIds(stmtTupleIds);
-        AnalyticPlanner analyticPlanner =
-            new AnalyticPlanner(stmtTupleIds, analyticInfo, analyzer, nodeIdGenerator_);
-        List<Expr> inputPartitionExprs = Lists.newArrayList();
-        AggregateInfo aggInfo = ((SelectStmt) stmt).getAggInfo();
-        root = analyticPlanner.createSingleNodePlan(root,
-            aggInfo != null ? aggInfo.getGroupingExprs() : null, inputPartitionExprs);
-        if (aggInfo != null && !inputPartitionExprs.isEmpty()) {
-          // analytic computation will benefit from a partition on inputPartitionExprs
-          aggInfo.setPartitionExprs(inputPartitionExprs);
-        }
-      }
-    } else {
-      Preconditions.checkState(stmt instanceof UnionStmt);
-      root = createUnionPlan((UnionStmt) stmt, analyzer);
-    }
-
-    // Avoid adding a sort node if the sort tuple has no materialized slots.
-    boolean sortHasMaterializedSlots = false;
-    if (stmt.evaluateOrderBy()) {
-      for (SlotDescriptor sortSlotDesc:
-        stmt.getSortInfo().getSortTupleDescriptor().getSlots()) {
-        if (sortSlotDesc.isMaterialized()) {
-          sortHasMaterializedSlots = true;
-          break;
-        }
-      }
-    }
-
-    if (stmt.evaluateOrderBy() && sortHasMaterializedSlots) {
-      long limit = stmt.getLimit();
-      // TODO: External sort could be used for very large limits
-      // not just unlimited order-by
-      boolean useTopN = stmt.hasLimit() && !disableTopN;
-      root = new SortNode(nodeIdGenerator_.getNextId(), root, stmt.getSortInfo(),
-          useTopN, stmt.getOffset());
-      Preconditions.checkState(root.hasValidStats());
-      root.setLimit(limit);
-      root.init(analyzer);
-    } else {
-      root.setLimit(stmt.getLimit());
-      root.computeStats(analyzer);
-    }
-
-    return root;
-  }
-
-  /**
-   * If there are unassigned conjuncts_ that are bound by tupleIds_, returns a SelectNode
-   * on top of root that evaluate those conjuncts_; otherwise returns root unchanged.
-   * TODO: change this to assign the unassigned conjuncts to root itself, if that is
-   * semantically correct
-   */
-  private PlanNode addUnassignedConjuncts(
-      Analyzer analyzer, List<TupleId> tupleIds, PlanNode root)
-      throws InternalException {
-    // No point in adding SelectNode on top of an EmptyNode.
-    if (root instanceof EmptySetNode) return root;
-    Preconditions.checkNotNull(root);
-    // TODO: standardize on logical tuple ids?
-    List<Expr> conjuncts = analyzer.getUnassignedConjuncts(root);
-    //List<Expr> conjuncts_ = analyzer.getUnassignedConjuncts(tupleIds_);
-    if (conjuncts.isEmpty()) return root;
-    // evaluate conjuncts_ in SelectNode
-    SelectNode selectNode = new SelectNode(nodeIdGenerator_.getNextId(), root);
-    // init() picks up the unassigned conjuncts_
-    selectNode.init(analyzer);
-    Preconditions.checkState(selectNode.hasValidStats());
-    return selectNode;
-  }
-
-  /**
-   * Return the cheapest plan that materializes the joins of all TblRefs in refPlans.
-   * Assumes that refPlans are in the order as they originally appeared in the query.
-   * For this plan:
-   * - the plan is executable, ie, all non-cross joins have equi-join predicates
-   * - the leftmost scan is over the largest of the inputs for which we can still
-   *   construct an executable plan
-   * - all rhs's are in decreasing order of selectiveness (percentage of rows they
-   *   eliminate)
-   * - outer/cross/semi joins: rhs serialized size is < lhs serialized size;
-   *   enforced via join inversion, if necessary
-   * Returns null if we can't create an executable plan.
-   */
-  private PlanNode createCheapestJoinPlan(
-      Analyzer analyzer, List<Pair<TableRef, PlanNode>> refPlans)
-      throws ImpalaException {
-    LOG.trace("createCheapestJoinPlan");
-    if (refPlans.size() == 1) return refPlans.get(0).second;
-
-    // collect eligible candidates for the leftmost input; list contains
-    // (plan, materialized size)
-    ArrayList<Pair<TableRef, Long>> candidates = Lists.newArrayList();
-    for (Pair<TableRef, PlanNode> entry: refPlans) {
-      TableRef ref = entry.first;
-      JoinOperator joinOp = ref.getJoinOp();
-
-      // The rhs table of an outer/semi join can appear as the left-most input if we
-      // invert the lhs/rhs and the join op. However, we may only consider this inversion
-      // for the very first join in refPlans, otherwise we could reorder tables/joins
-      // across outer/semi joins which is generally incorrect. The null-aware
-      // left anti-join operator is never considered for inversion because we can't
-      // execute the null-aware right anti-join efficiently.
-      // TODO: Allow the rhs of any cross join as the leftmost table. This needs careful
-      // consideration of the joinOps that result from such a re-ordering (IMPALA-1281).
-      if (((joinOp.isOuterJoin() || joinOp.isSemiJoin() || joinOp.isCrossJoin()) &&
-          ref != refPlans.get(1).first) || joinOp.isNullAwareLeftAntiJoin()) {
-        // ref cannot appear as the leftmost input
-        continue;
-      }
-
-      PlanNode plan = entry.second;
-      if (plan.getCardinality() == -1) {
-        // use 0 for the size to avoid it becoming the leftmost input
-        // TODO: Consider raw size of scanned partitions in the absence of stats.
-        candidates.add(new Pair(ref, new Long(0)));
-        LOG.trace("candidate " + ref.getAlias() + ": 0");
-        continue;
-      }
-      Preconditions.checkNotNull(ref.getDesc());
-      long materializedSize =
-          (long) Math.ceil(plan.getAvgRowSize() * (double) plan.getCardinality());
-      candidates.add(new Pair(ref, new Long(materializedSize)));
-      LOG.trace("candidate " + ref.getAlias() + ": " + Long.toString(materializedSize));
-    }
-    if (candidates.isEmpty()) return null;
-
-    // order candidates by descending materialized size; we want to minimize the memory
-    // consumption of the materialized hash tables required for the join sequence
-    Collections.sort(candidates,
-        new Comparator<Pair<TableRef, Long>>() {
-          public int compare(Pair<TableRef, Long> a, Pair<TableRef, Long> b) {
-            long diff = b.second - a.second;
-            return (diff < 0 ? -1 : (diff > 0 ? 1 : 0));
-          }
-        });
-
-    for (Pair<TableRef, Long> candidate: candidates) {
-      PlanNode result = createJoinPlan(analyzer, candidate.first, refPlans);
-      if (result != null) return result;
-    }
-    return null;
-  }
-
-  /**
-   * Returns a plan with leftmostRef's plan as its leftmost input; the joins
-   * are in decreasing order of selectiveness (percentage of rows they eliminate).
-   * The leftmostRef's join will be inverted if it is an outer/semi/cross join.
-   */
-  private PlanNode createJoinPlan(
-      Analyzer analyzer, TableRef leftmostRef, List<Pair<TableRef, PlanNode>> refPlans)
-      throws ImpalaException {
-
-    LOG.trace("createJoinPlan: " + leftmostRef.getAlias());
-    // the refs that have yet to be joined
-    List<Pair<TableRef, PlanNode>> remainingRefs = Lists.newArrayList();
-    PlanNode root = null;  // root of accumulated join plan
-    for (Pair<TableRef, PlanNode> entry: refPlans) {
-      if (entry.first == leftmostRef) {
-        root = entry.second;
-      } else {
-        remainingRefs.add(entry);
-      }
-    }
-    Preconditions.checkNotNull(root);
-    // refs that have been joined. The union of joinedRefs and the refs in remainingRefs
-    // are the set of all table refs.
-    Set<TableRef> joinedRefs = Sets.newHashSet();
-    joinedRefs.add(leftmostRef);
-
-    // If the leftmostTblRef is an outer/semi/cross join, we must invert it.
-    if (leftmostRef.getJoinOp().isOuterJoin()
-        || leftmostRef.getJoinOp().isSemiJoin()
-        || leftmostRef.getJoinOp().isCrossJoin()) {
-      leftmostRef.invertJoin();
-    }
-
-    long numOps = 0;
-    int i = 0;
-    while (!remainingRefs.isEmpty()) {
-      // we minimize the resulting cardinality at each step in the join chain,
-      // which minimizes the total number of hash table lookups
-      PlanNode newRoot = null;
-      Pair<TableRef, PlanNode> minEntry = null;
-      for (Pair<TableRef, PlanNode> entry: remainingRefs) {
-        TableRef ref = entry.first;
-        LOG.trace(Integer.toString(i) + " considering ref " + ref.getAlias());
-
-        // Determine whether we can or must consider this join at this point in the plan.
-        // Place outer/semi joins at a fixed position in the plan tree (IMPALA-860),
-        // s.t. all the tables appearing to the left/right of an outer/semi join in
-        // the original query still remain to the left/right after join ordering. This
-        // prevents join re-ordering across outer/semi joins which is generally wrong.
-        // The checks below relies on remainingRefs being in the order as they originally
-        // appeared in the query.
-        JoinOperator joinOp = ref.getJoinOp();
-        if (joinOp.isOuterJoin() || joinOp.isSemiJoin()) {
-          List<TupleId> currentTids = Lists.newArrayList(root.getTblRefIds());
-          currentTids.add(ref.getId());
-          // Place outer/semi joins at a fixed position in the plan tree. We know that
-          // the join resulting from 'ref' must become the new root if the current
-          // root materializes exactly those tuple ids corresponding to TableRefs
-          // appearing to the left of 'ref' in the original query.
-          List<TupleId> tableRefTupleIds = ref.getAllTupleIds();
-          if (!currentTids.containsAll(tableRefTupleIds) ||
-              !tableRefTupleIds.containsAll(currentTids)) {
-            // Do not consider the remaining table refs to prevent incorrect re-ordering
-            // of tables across outer/semi/anti joins.
-            break;
-          }
-        } else if (ref.getJoinOp().isCrossJoin()) {
-          if (!joinedRefs.contains(ref.getLeftTblRef())) continue;
-        }
-
-        PlanNode rhsPlan = entry.second;
-        analyzer.setAssignedConjuncts(root.getAssignedConjuncts());
-
-        boolean invertJoin = false;
-        if (joinOp.isOuterJoin() || joinOp.isSemiJoin() || joinOp.isCrossJoin()) {
-          // Invert the join if doing so reduces the size of build-side hash table
-          // (may also reduce network costs depending on the join strategy).
-          // Only consider this optimization if both the lhs/rhs cardinalities are known.
-          // The null-aware left anti-join operator is never considered for inversion
-          // because we can't execute the null-aware right anti-join efficiently.
-          long lhsCard = root.getCardinality();
-          long rhsCard = rhsPlan.getCardinality();
-          if (lhsCard != -1 && rhsCard != -1 &&
-              lhsCard * root.getAvgRowSize() < rhsCard * rhsPlan.getAvgRowSize() &&
-              !joinOp.isNullAwareLeftAntiJoin()) {
-            invertJoin = true;
-          }
-        }
-        PlanNode candidate = null;
-        if (invertJoin) {
-          ref.setJoinOp(ref.getJoinOp().invert());
-          candidate = createJoinNode(analyzer, rhsPlan, root, ref, null, false);
-        } else {
-          candidate = createJoinNode(analyzer, root, rhsPlan, null, ref, false);
-        }
-        if (candidate == null) continue;
-        LOG.trace("cardinality=" + Long.toString(candidate.getCardinality()));
-
-        // Use 'candidate' as the new root; don't consider any other table refs at this
-        // position in the plan.
-        if (joinOp.isOuterJoin() || joinOp.isSemiJoin()) {
-          newRoot = candidate;
-          minEntry = entry;
-          break;
-        }
-
-        if (newRoot == null || candidate.getCardinality() < newRoot.getCardinality()) {
-          newRoot = candidate;
-          minEntry = entry;
-        }
-      }
-      if (newRoot == null) return null;
-
-      // we need to insert every rhs row into the hash table and then look up
-      // every lhs row
-      long lhsCardinality = root.getCardinality();
-      long rhsCardinality = minEntry.second.getCardinality();
-      numOps += lhsCardinality + rhsCardinality;
-      LOG.debug(Integer.toString(i) + " chose " + minEntry.first.getAlias()
-          + " #lhs=" + Long.toString(lhsCardinality)
-          + " #rhs=" + Long.toString(rhsCardinality)
-          + " #ops=" + Long.toString(numOps));
-      remainingRefs.remove(minEntry);
-      joinedRefs.add(minEntry.first);
-      root = newRoot;
-      // assign id_ after running through the possible choices in order to end up
-      // with a dense sequence of node ids
-      root.setId(nodeIdGenerator_.getNextId());
-      analyzer.setAssignedConjuncts(root.getAssignedConjuncts());
-      ++i;
-    }
-
-    return root;
-  }
-
-  /**
-   * Return a plan with joins in the order of refPlans (= FROM clause order).
-   */
-  private PlanNode createFromClauseJoinPlan(
-      Analyzer analyzer, List<Pair<TableRef, PlanNode>> refPlans)
-      throws ImpalaException {
-    // create left-deep sequence of binary hash joins; assign node ids as we go along
-    Preconditions.checkState(!refPlans.isEmpty());
-    PlanNode root = refPlans.get(0).second;
-    for (int i = 1; i < refPlans.size(); ++i) {
-      TableRef innerRef = refPlans.get(i).first;
-      PlanNode innerPlan = refPlans.get(i).second;
-      root = createJoinNode(analyzer, root, innerPlan, null, innerRef, true);
-      root.setId(nodeIdGenerator_.getNextId());
-    }
-    return root;
-  }
-
-  /**
-   * Create tree of PlanNodes that implements the Select/Project/Join/Group by/Having
-   * of the selectStmt query block.
-   */
-  private PlanNode createSelectPlan(SelectStmt selectStmt, Analyzer analyzer)
-      throws ImpalaException {
-    // no from clause -> materialize the select's exprs with a UnionNode
-    if (selectStmt.getTableRefs().isEmpty()) {
-      return createConstantSelectPlan(selectStmt, analyzer);
-    }
-
-    // collect output tuples of subtrees
-    ArrayList<TupleId> rowTuples = Lists.newArrayList();
-    for (TableRef tblRef: selectStmt.getTableRefs()) {
-      rowTuples.addAll(tblRef.getMaterializedTupleIds());
-    }
-
-    // Slot materialization:
-    // We need to mark all slots as materialized that are needed during the execution
-    // of selectStmt, and we need to do that prior to creating plans for the TableRefs
-    // (because createTableRefNode() might end up calling computeMemLayout() on one or more
-    // TupleDescriptors, at which point all referenced slots need to be marked).
-    //
-    // For non-join predicates, slots are marked as follows:
-    // - for base table scan predicates, this is done directly by ScanNode.init(), which
-    //   can do a better job because it doesn't need to materialize slots that are only
-    //   referenced for partition pruning, for instance
-    // - for inline views, non-join predicates are pushed down, at which point the process
-    //   repeats itself.
-    selectStmt.materializeRequiredSlots(analyzer);
-
-    // return a plan that feeds the aggregation of selectStmt with an empty set,
-    // if the selectStmt's select-project-join portion returns an empty result set
-    if (analyzer.hasEmptySpjResultSet()) {
-      PlanNode emptySetNode = new EmptySetNode(nodeIdGenerator_.getNextId(), rowTuples);
-      emptySetNode.init(analyzer);
-      return createAggregationPlan(selectStmt, analyzer, emptySetNode);
-    }
-
-    // create plans for our table refs; use a list here instead of a map to
-    // maintain a deterministic order of traversing the TableRefs during join
-    // plan generation (helps with tests)
-    List<Pair<TableRef, PlanNode>> refPlans = Lists.newArrayList();
-    for (TableRef ref: selectStmt.getTableRefs()) {
-      PlanNode plan = createTableRefNode(analyzer, ref);
-      Preconditions.checkState(plan != null);
-      refPlans.add(new Pair(ref, plan));
-    }
-    // save state of conjunct assignment; needed for join plan generation
-    for (Pair<TableRef, PlanNode> entry: refPlans) {
-      entry.second.setAssignedConjuncts(analyzer.getAssignedConjuncts());
-    }
-
-    PlanNode root = null;
-    if (!selectStmt.getSelectList().isStraightJoin()) {
-      root = createCheapestJoinPlan(analyzer, refPlans);
-    }
-    if (selectStmt.getSelectList().isStraightJoin() || root == null) {
-      // we didn't have enough stats to do a cost-based join plan, or the STRAIGHT_JOIN
-      // keyword was in the select list: use the FROM clause order instead
-      root = createFromClauseJoinPlan(analyzer, refPlans);
-      Preconditions.checkNotNull(root);
-    }
-
-    if (root != null) {
-      // add unassigned conjuncts_ before aggregation
-      // (scenario: agg input comes from an inline view which wasn't able to
-      // evaluate all Where clause conjuncts_ from this scope)
-      root = addUnassignedConjuncts(analyzer, root.getTupleIds(), root);
-    }
-
-    // add aggregation, if any
-    if (selectStmt.getAggInfo() != null) {
-      root = createAggregationPlan(selectStmt, analyzer, root);
-    }
-
-    // All the conjuncts_ should be assigned at this point.
-    // TODO: Re-enable this check here and/or elswehere.
-    //Preconditions.checkState(!analyzer.hasUnassignedConjuncts());
-    return root;
-  }
-
-  /**
-   * Returns a new AggregationNode that materializes the aggregation of the given stmt.
-   * Assigns conjuncts from the Having clause to the returned node.
-   */
-  private PlanNode createAggregationPlan(SelectStmt selectStmt, Analyzer analyzer,
-      PlanNode root) throws InternalException {
-    Preconditions.checkState(selectStmt.getAggInfo() != null);
-    // add aggregation, if required
-    AggregateInfo aggInfo = selectStmt.getAggInfo();
-    root = new AggregationNode(nodeIdGenerator_.getNextId(), root, aggInfo);
-    root.init(analyzer);
-    Preconditions.checkState(root.hasValidStats());
-    // if we're computing DISTINCT agg fns, the analyzer already created the
-    // 2nd phase agginfo
-    if (aggInfo.isDistinctAgg()) {
-      ((AggregationNode)root).unsetNeedsFinalize();
-      root = new AggregationNode(
-          nodeIdGenerator_.getNextId(), root,
-          aggInfo.getSecondPhaseDistinctAggInfo());
-      root.init(analyzer);
-      Preconditions.checkState(root.hasValidStats());
-    }
-    // add Having clause
-    root.assignConjuncts(analyzer);
-    return root;
-  }
-
-  /**
-  * Returns a UnionNode that materializes the exprs of the constant selectStmt.
-  * Replaces the resultExprs of the selectStmt with SlotRefs into the materialized tuple.
-  */
-  private PlanNode createConstantSelectPlan(SelectStmt selectStmt, Analyzer analyzer)
-      throws InternalException {
-    Preconditions.checkState(selectStmt.getTableRefs().isEmpty());
-    ArrayList<Expr> resultExprs = selectStmt.getBaseTblResultExprs();
-    ArrayList<String> colLabels = selectStmt.getColLabels();
-    // Create tuple descriptor for materialized tuple.
-    TupleDescriptor tupleDesc = analyzer.getDescTbl().createTupleDescriptor("union");
-    tupleDesc.setIsMaterialized(true);
-    UnionNode unionNode = new UnionNode(nodeIdGenerator_.getNextId(), tupleDesc.getId());
-
-    // Analysis guarantees that selects without a FROM clause only have constant exprs.
-    unionNode.addConstExprList(Lists.newArrayList(resultExprs));
-
-    // Replace the select stmt's resultExprs with SlotRefs into tupleDesc.
-    for (int i = 0; i < resultExprs.size(); ++i) {
-      SlotDescriptor slotDesc = analyzer.addSlotDescriptor(tupleDesc);
-      slotDesc.setLabel(colLabels.get(i));
-      slotDesc.setType(resultExprs.get(i).getType());
-      slotDesc.setStats(ColumnStats.fromExpr(resultExprs.get(i)));
-      slotDesc.setIsMaterialized(true);
-      SlotRef slotRef = new SlotRef(slotDesc);
-      resultExprs.set(i, slotRef);
-    }
-    tupleDesc.computeMemLayout();
-    // UnionNode.init() needs tupleDesc to have been initialized
-    unionNode.init(analyzer);
-    return unionNode;
-  }
-
-  /**
-   * Transform '=', '<[=]' and '>[=]' comparisons for given slot into
-   * ValueRange. Also removes those predicates which were used for the construction
-   * of ValueRange from 'conjuncts_'. Only looks at comparisons w/ string constants
-   * (ie, the bounds of the result can be evaluated with Expr::GetValue(NULL)).
-   * HBase row key filtering works only if the row key is mapped to a string column and
-   * the expression is a string constant expression.
-   * If there are multiple competing comparison predicates that could be used
-   * to construct a ValueRange, only the first one from each category is chosen.
-   */
-  private ValueRange createHBaseValueRange(SlotDescriptor d, List<Expr> conjuncts) {
-    ListIterator<Expr> i = conjuncts.listIterator();
-    ValueRange result = null;
-    while (i.hasNext()) {
-      Expr e = i.next();
-      if (!(e instanceof BinaryPredicate)) continue;
-      BinaryPredicate comp = (BinaryPredicate) e;
-      if (comp.getOp() == BinaryPredicate.Operator.NE) continue;
-      Expr slotBinding = comp.getSlotBinding(d.getId());
-      if (slotBinding == null || !slotBinding.isConstant() ||
-          !slotBinding.getType().equals(Type.STRING)) {
-        continue;
-      }
-
-      if (comp.getOp() == BinaryPredicate.Operator.EQ) {
-        i.remove();
-        return ValueRange.createEqRange(slotBinding);
-      }
-
-      if (result == null) result = new ValueRange();
-
-      // TODO: do we need copies here?
-      if (comp.getOp() == BinaryPredicate.Operator.GT
-          || comp.getOp() == BinaryPredicate.Operator.GE) {
-        if (result.getLowerBound() == null) {
-          result.setLowerBound(slotBinding);
-          result.setLowerBoundInclusive(comp.getOp() == BinaryPredicate.Operator.GE);
-          i.remove();
-        }
-      } else {
-        if (result.getUpperBound() == null) {
-          result.setUpperBound(slotBinding);
-          result.setUpperBoundInclusive(comp.getOp() == BinaryPredicate.Operator.LE);
-          i.remove();
-        }
-      }
-    }
-    return result;
-  }
-
-  /**
-   * Returns plan tree for an inline view ref:
-   * - predicates from the enclosing scope that can be evaluated directly within
-   *   the inline-view plan are pushed down
-   * - predicates that cannot be evaluated directly within the inline-view plan
-   *   but only apply to the inline view are evaluated in a SelectNode placed
-   *   on top of the inline view plan
-   * - all slots that are referenced by predicates from the enclosing scope that cannot
-   *   be pushed down are marked as materialized (so that when computeMemLayout() is
-   *   called on the base table descriptors materialized by the inline view it has a
-   *   complete picture)
-   */
-  private PlanNode createInlineViewPlan(Analyzer analyzer, InlineViewRef inlineViewRef)
-      throws ImpalaException {
-    // If possible, "push down" view predicates; this is needed in order to ensure
-    // that predicates such as "x + y = 10" are evaluated in the view's plan tree
-    // rather than a SelectNode grafted on top of that plan tree.
-    // This doesn't prevent predicate propagation, because predicates like
-    // "x = 10" that get pushed down are still connected to equivalent slots
-    // via the equality predicates created for the view's select list.
-    // Include outer join conjuncts here as well because predicates from the
-    // On-clause of an outer join may be pushed into the inline view as well.
-    //
-    // Limitations on predicate propagation into inline views:
-    // If the inline view computes analytic functions, we cannot push any
-    // predicate into the inline view tree (see IMPALA-1243). The reason is that
-    // analytic functions compute aggregates over their entire input, and applying
-    // filters from the enclosing scope *before* the aggregate computation would
-    // alter the results. This is unlike regular aggregate computation, which only
-    // makes the *output* of the computation visible to the enclosing scope, so that
-    // filters from the enclosing scope can be safely applied (to the grouping cols, say)
-    List<Expr> unassigned =
-        analyzer.getUnassignedConjuncts(inlineViewRef.getId().asList(), true);
-    if (!inlineViewRef.getViewStmt().hasLimit()
-        && !inlineViewRef.getViewStmt().hasOffset()
-        && (!(inlineViewRef.getViewStmt() instanceof SelectStmt)
-            || !((SelectStmt)(inlineViewRef.getViewStmt())).hasAnalyticInfo())) {
-      // check if we can evaluate them
-      List<Expr> preds = Lists.newArrayList();
-      for (Expr e: unassigned) {
-        if (analyzer.canEvalPredicate(inlineViewRef.getId().asList(), e)) preds.add(e);
-      }
-      unassigned.removeAll(preds);
-      // create new predicates against the inline view's unresolved result exprs, not
-      // the resolved result exprs, in order to avoid skipping scopes (and ignoring
-      // limit clauses on the way)
-      List<Expr> viewPredicates =
-          Expr.substituteList(preds, inlineViewRef.getSmap(), analyzer);
-
-      // "migrate" conjuncts_ by marking them as assigned and re-registering them with
-      // new ids.
-      // Mark pre-substitution conjuncts as assigned, since the ids of the new exprs may
-      // have changed.
-      analyzer.markConjunctsAssigned(preds);
-      analyzer.registerConjuncts(viewPredicates);
-    }
-
-    // mark (fully resolve) slots referenced by remaining unassigned conjuncts_ as
-    // materialized
-    List<Expr> substUnassigned =
-        Expr.substituteList(unassigned, inlineViewRef.getBaseTblSmap(), analyzer);
-    analyzer.materializeSlots(substUnassigned);
-
-    // Turn a constant select into a UnionNode that materializes the exprs.
-    // TODO: unify this with createConstantSelectPlan(), this is basically the
-    // same thing
-    QueryStmt viewStmt = inlineViewRef.getViewStmt();
-    if (viewStmt instanceof SelectStmt) {
-      SelectStmt selectStmt = (SelectStmt) viewStmt;
-      if (selectStmt.getTableRefs().isEmpty()) {
-        // Analysis should have generated a tuple id_ into which to materialize the exprs.
-        Preconditions.checkState(inlineViewRef.getMaterializedTupleIds().size() == 1);
-        // we need to materialize all slots of our inline view tuple
-        analyzer.getTupleDesc(inlineViewRef.getId()).materializeSlots();
-        UnionNode unionNode = new UnionNode(nodeIdGenerator_.getNextId(),
-            inlineViewRef.getMaterializedTupleIds().get(0));
-        if (analyzer.hasEmptyResultSet()) return unionNode;
-        unionNode.setTblRefIds(Lists.newArrayList(inlineViewRef.getId()));
-        unionNode.addConstExprList(selectStmt.getBaseTblResultExprs());
-        unionNode.init(analyzer);
-        return unionNode;
-      }
-    }
-
-    PlanNode rootNode =
-        createQueryPlan(inlineViewRef.getViewStmt(), inlineViewRef.getAnalyzer(), false);
-    // TODO: we should compute the "physical layout" of the view's descriptor, so that
-    // the avg row size is availble during optimization; however, that means we need to
-    // select references to its resultExprs from the enclosing scope(s)
-    rootNode.setTblRefIds(Lists.newArrayList(inlineViewRef.getId()));
-    // Set smap *before* creating a SelectNode in order to allow proper resolution.
-    // Analytics have an additional level of logical to physical slot remapping.
-    // The composition creates a mapping from the logical output of the inline view
-    // to the physical analytic output. In addition, it retains the logical to
-    // physical analytic slot mappings which are needed to resolve exprs that already
-    // reference the logical analytic tuple (and not the inline view tuple), e.g.,
-    // the result exprs set in the coordinator fragment.
-    rootNode.setOutputSmap(ExprSubstitutionMap.compose(inlineViewRef.getBaseTblSmap(),
-        rootNode.getOutputSmap(), analyzer));
-    // if the view has a limit we may have conjuncts_ from the enclosing scope left
-    rootNode = addUnassignedConjuncts(
-        analyzer, inlineViewRef.getDesc().getId().asList(), rootNode);
-    return rootNode;
-  }
-
-  /**
-   * Create node for scanning all data files of a particular table.
-   */
-  private PlanNode createScanNode(Analyzer analyzer, TableRef tblRef)
-      throws InternalException {
-    ScanNode scanNode = null;
-    if (tblRef.getTable() instanceof HdfsTable) {
-      scanNode = new HdfsScanNode(nodeIdGenerator_.getNextId(), tblRef.getDesc(),
-          (HdfsTable)tblRef.getTable());
-      scanNode.init(analyzer);
-      return scanNode;
-    } else if (tblRef.getTable() instanceof DataSourceTable) {
-      scanNode = new DataSourceScanNode(nodeIdGenerator_.getNextId(), tblRef.getDesc());
-      scanNode.init(analyzer);
-      return scanNode;
-    } else if (tblRef.getTable() instanceof HBaseTable) {
-      // HBase table
-      scanNode = new HBaseScanNode(nodeIdGenerator_.getNextId(), tblRef.getDesc());
-    } else {
-      throw new InternalException("Invalid table ref class: " + tblRef.getClass());
-    }
-    // TODO: move this to HBaseScanNode.init();
-    Preconditions.checkState(scanNode instanceof HBaseScanNode);
-
-    List<Expr> conjuncts = analyzer.getUnassignedConjuncts(scanNode);
-    // mark conjuncts_ assigned here; they will either end up inside a
-    // ValueRange or will be evaluated directly by the node
-    analyzer.markConjunctsAssigned(conjuncts);
-    List<ValueRange> keyRanges = Lists.newArrayList();
-    // determine scan predicates for clustering cols
-    for (int i = 0; i < tblRef.getTable().getNumClusteringCols(); ++i) {
-      SlotDescriptor slotDesc = analyzer.getColumnSlot(
-          tblRef.getDesc(), tblRef.getTable().getColumns().get(i));
-      if (slotDesc == null || !slotDesc.getType().isStringType()) {
-        // the hbase row key is mapped to a non-string type
-        // (since it's stored in ascii it will be lexicographically ordered,
-        // and non-string comparisons won't work)
-        keyRanges.add(null);
-      } else {
-        // create ValueRange from conjuncts_ for slot; also removes conjuncts_ that were
-        // used as input for filter
-        keyRanges.add(createHBaseValueRange(slotDesc, conjuncts));
-      }
-    }
-
-    ((HBaseScanNode)scanNode).setKeyRanges(keyRanges);
-    scanNode.addConjuncts(conjuncts);
-    scanNode.init(analyzer);
-
-    return scanNode;
-  }
-
-  /**
-   * Return conjuncts for join between a plan tree and a single TableRef; the conjuncts
-   * can be used for hash table lookups.
-   * - for inner joins, those are equi-join predicates in which one side is fully bound
-   *   by planIds and the other by joinedTblRef.id_;
-   * - for outer joins: same type of conjuncts_ as inner joins, but only from the JOIN
-   *   clause
-   * Returns the conjuncts_ in 'joinConjuncts' (in which "<lhs> = <rhs>" is returned
-   * as BinaryPredicate and also in their original form in 'joinPredicates'.
-   * Each lhs is bound by planIds, and each rhs by the tuple id of joinedTblRef.
-   */
-  private void getHashLookupJoinConjuncts(
-      Analyzer analyzer, List<TupleId> planIds, TableRef joinedTblRef,
-      List<BinaryPredicate> joinConjuncts, List<Expr> joinPredicates) {
-    joinConjuncts.clear();
-    joinPredicates.clear();
-    TupleId tblRefId = joinedTblRef.getId();
-    List<TupleId> tblRefIds = tblRefId.asList();
-    List<Expr> candidates;
-    if (joinedTblRef.getJoinOp().isOuterJoin()) {
-      // TODO: create test for this
-      Preconditions.checkState(joinedTblRef.getOnClause() != null);
-      candidates = analyzer.getEqJoinConjuncts(tblRefId, joinedTblRef);
-    } else {
-      candidates = analyzer.getEqJoinConjuncts(tblRefId, null);
-    }
-    if (candidates == null) return;
-
-    // equivalence classes of eq predicates in joinPredicates
-    Set<EquivalenceClassId> joinEquivClasses = Sets.newHashSet();
-    // set of outer-joined slots referenced by joinPredicates
-    Set<SlotId> outerJoinedSlots = Sets.newHashSet();
-
-    for (Expr e: candidates) {
-      // Ignore predicate if one of its children is a constant.
-      if (e.getChild(0).isConstant() || e.getChild(1).isConstant()) continue;
-
-      Expr rhsExpr = null;
-      if (e.getChild(0).isBoundByTupleIds(tblRefIds)) {
-        rhsExpr = e.getChild(0);
-      } else {
-        Preconditions.checkState(e.getChild(1).isBoundByTupleIds(tblRefIds));
-        rhsExpr = e.getChild(1);
-      }
-
-      Expr lhsExpr = null;
-      if (e.getChild(1).isBoundByTupleIds(planIds)) {
-        lhsExpr = e.getChild(1);
-      } else if (e.getChild(0).isBoundByTupleIds(planIds)) {
-        lhsExpr = e.getChild(0);
-      } else {
-        // not an equi-join condition between lhsIds and rhsId
-        continue;
-      }
-
-      // Ignore predicates that express a redundant equivalence relationship. We assume
-      // that for each equivalence class, the equivalences between slots from only the
-      // lhs or rhs are already enforced by predicates in the lhs/rhs plan trees,
-      // respectively (see Analyzer.enforceSlotEquivalences()). Therefore, it is
-      // sufficient to establish equivalence between the lhs and rhs slots by assigning
-      // a single join predicate per equivalence class, i.e., any join predicates beyond
-      // that are redundant. We still return those predicates in joinPredicates so they
-      // get marked as assigned.
-      // Retain an otherwise redundant predicate if it references a slot of an
-      // outer-joined tuple that is not already referenced by another join predicate
-      // to maintain that the output of this join satisfies outer-joined-slot IS NOT NULL
-      // (otherwise NULL tuples from outer joins could survive).
-      // TODO: Consider better fixes for outer-joined slots: (1) Create IS NOT NULL
-      // predicates and place them at the lowest possible plan node. (2) Convert outer
-      // joins into inner joins (or full outer joins into left/right outer joins).
-      Pair<SlotId, SlotId> joinSlots = BinaryPredicate.getEqSlots(e);
-      // Set of outer-joined slots that are already covered by an eq predicate.
-      if (joinSlots != null) {
-        boolean hasOuterJoinedSlot = false;
-        if (analyzer.isOuterJoined(joinSlots.first)
-            && !outerJoinedSlots.contains(joinSlots.first)) {
-          outerJoinedSlots.add(joinSlots.first);
-          hasOuterJoinedSlot = true;
-        }
-        if (analyzer.isOuterJoined(joinSlots.second)
-            && !outerJoinedSlots.contains(joinSlots.second)) {
-          outerJoinedSlots.add(joinSlots.second);
-          hasOuterJoinedSlot = true;
-        }
-
-        EquivalenceClassId id1 = analyzer.getEquivClassId(joinSlots.first);
-        EquivalenceClassId id2 = analyzer.getEquivClassId(joinSlots.second);
-        // both slots need not be in the same equiv class, due to outer joins
-        // null check: we don't have equiv classes for anything in subqueries
-        if (!hasOuterJoinedSlot && id1 != null && id2 != null && id1.equals(id2)
-            && joinEquivClasses.contains(id1)) {
-          // record this so it gets marked as assigned later
-          joinPredicates.add(e);
-          continue;
-        }
-        joinEquivClasses.add(id1);
-      }
-
-      // e is a non-redundant join predicate
-      Preconditions.checkState(lhsExpr != rhsExpr);
-      joinPredicates.add(e);
-      joinConjuncts.add(new BinaryPredicate(((BinaryPredicate)e).getOp(), lhsExpr,
-          rhsExpr));
-    }
-    if (!joinPredicates.isEmpty()) return;
-    Preconditions.checkState(joinConjuncts.isEmpty());
-
-    // construct joinConjunct entries derived from equivalence class membership
-    List<SlotId> lhsSlotIds = Lists.newArrayList();
-    for (SlotDescriptor slotDesc: joinedTblRef.getDesc().getSlots()) {
-      analyzer.getEquivSlots(slotDesc.getId(), planIds, lhsSlotIds);
-      if (!lhsSlotIds.isEmpty()) {
-        // construct a BinaryPredicates in order to get correct casting;
-        // we only do this for one of the equivalent slots, all the other implied
-        // equalities are redundant
-        Expr pred = analyzer.createEqPredicate(lhsSlotIds.get(0), slotDesc.getId());
-        joinConjuncts.add(new BinaryPredicate(BinaryPredicate.Operator.EQ,
-            pred.getChild(0), pred.getChild(1)));
-      }
-    }
-  }
-
-  /**
-   * Create a node to join outer with inner. Either the outer or the inner may be a plan
-   * created from a table ref (but not both), and the corresponding outer/innerRef
-   * should be non-null.
-   */
-  private PlanNode createJoinNode(
-      Analyzer analyzer, PlanNode outer, PlanNode inner, TableRef outerRef,
-      TableRef innerRef, boolean throwOnError) throws ImpalaException {
-    Preconditions.checkState(innerRef != null ^ outerRef != null);
-    TableRef tblRef = (innerRef != null) ? innerRef : outerRef;
-    if (tblRef.getJoinOp() == JoinOperator.CROSS_JOIN) {
-      // TODO If there are eq join predicates then we should construct a hash join
-      CrossJoinNode result = new CrossJoinNode(outer, inner);
-      result.init(analyzer);
-      return result;
-    }
-
-    List<BinaryPredicate> eqJoinConjuncts = Lists.newArrayList();
-    List<Expr> eqJoinPredicates = Lists.newArrayList();
-    // get eq join predicates for the TableRefs' ids (not the PlanNodes' ids, which
-    // are materialized)
-    if (innerRef != null) {
-      getHashLookupJoinConjuncts(
-          analyzer, outer.getTblRefIds(), innerRef, eqJoinConjuncts, eqJoinPredicates);
-    } else {
-      getHashLookupJoinConjuncts(
-          analyzer, inner.getTblRefIds(), outerRef, eqJoinConjuncts, eqJoinPredicates);
-      // Reverse the lhs/rhs of the join conjuncts.
-      for (BinaryPredicate eqJoinConjunct: eqJoinConjuncts) {
-        Expr swapTmp = eqJoinConjunct.getChild(0);
-        eqJoinConjunct.setChild(0, eqJoinConjunct.getChild(1));
-        eqJoinConjunct.setChild(1, swapTmp);
-      }
-    }
-    if (eqJoinConjuncts.isEmpty()) {
-      if (!throwOnError) return null;
-      throw new NotImplementedException(
-          String.format(
-            "Join with '%s' requires at least one conjunctive equality predicate. To " +
-            "perform a Cartesian product between two tables, use a CROSS JOIN.",
-            innerRef.getAliasAsName()));
-    }
-    analyzer.markConjunctsAssigned(eqJoinPredicates);
-
-    List<Expr> otherJoinConjuncts = Lists.newArrayList();
-    if (tblRef.getJoinOp().isOuterJoin()) {
-      // Also assign conjuncts from On clause. All remaining unassigned conjuncts
-      // that can be evaluated by this join are assigned in createSelectPlan().
-      otherJoinConjuncts = analyzer.getUnassignedOjConjuncts(tblRef);
-    } else if (tblRef.getJoinOp().isSemiJoin()) {
-      // Unassigned conjuncts bound by the invisible tuple id of a semi join must have
-      // come from the join's On-clause, and therefore, must be added to the other join
-      // conjuncts to produce correct results.
-      otherJoinConjuncts =
-          analyzer.getUnassignedConjuncts(tblRef.getAllTupleIds(), false);
-      if (tblRef.getJoinOp().isNullAwareLeftAntiJoin()) {
-        boolean hasNullMatchingEqOperator = false;
-        // Keep only the null-matching eq conjunct in the eqJoinConjuncts and move
-        // all the others in otherJoinConjuncts. The BE relies on this
-        // separation for correct execution of the null-aware left anti join.
-        Iterator<BinaryPredicate> it = eqJoinConjuncts.iterator();
-        while (it.hasNext()) {
-          BinaryPredicate conjunct = it.next();
-          if (!conjunct.isNullMatchingEq()) {
-            otherJoinConjuncts.add(conjunct);
-            it.remove();
-          } else {
-            // Only one null-matching eq conjunct is allowed
-            Preconditions.checkState(!hasNullMatchingEqOperator);
-            hasNullMatchingEqOperator = true;
-          }
-        }
-        Preconditions.checkState(hasNullMatchingEqOperator);
-      }
-    }
-    analyzer.markConjunctsAssigned(otherJoinConjuncts);
-
-    HashJoinNode result =
-        new HashJoinNode(outer, inner, tblRef, eqJoinConjuncts, otherJoinConjuncts);
-    result.init(analyzer);
-    return result;
-  }
-
-  /**
-   * Create a tree of PlanNodes for the given tblRef, which can be a BaseTableRef or a
-   * InlineViewRef
-   */
-  private PlanNode createTableRefNode(Analyzer analyzer, TableRef tblRef)
-      throws ImpalaException {
-    if (tblRef instanceof BaseTableRef) {
-      return createScanNode(analyzer, tblRef);
-    }
-    if (tblRef instanceof InlineViewRef) {
-      return createInlineViewPlan(analyzer, (InlineViewRef) tblRef);
-    }
-    throw new InternalException("unknown TableRef node");
-  }
-
-  /**
-   * Create a plan tree corresponding to 'unionOperands' for the given unionStmt.
-   * The individual operands' plan trees are attached to a single UnionNode.
-   */
-  private UnionNode createUnionPlan(
-      Analyzer analyzer, UnionStmt unionStmt, List<UnionOperand> unionOperands)
-      throws ImpalaException {
-    UnionNode unionNode =
-        new UnionNode(nodeIdGenerator_.getNextId(), unionStmt.getTupleId());
-    for (UnionOperand op: unionOperands) {
-      QueryStmt queryStmt = op.getQueryStmt();
-      if (op.isDropped()) continue;
-      if (queryStmt instanceof SelectStmt) {
-        SelectStmt selectStmt = (SelectStmt) queryStmt;
-        if (selectStmt.getTableRefs().isEmpty()) {
-          unionNode.addConstExprList(selectStmt.getBaseTblResultExprs());
-          continue;
-        }
-      }
-      PlanNode opPlan = createQueryPlan(queryStmt, analyzer, false);
-      unionNode.addChild(opPlan, op.getQueryStmt().getBaseTblResultExprs());
-    }
-    unionNode.init(analyzer);
-    return unionNode;
-  }
-
-  /**
-   * Returns plan tree for unionStmt:
-   * - distinctOperands' plan trees are collected in a single UnionNode
-   *   and duplicates removed via distinct aggregation
-   * - the output of that plus the allOperands' plan trees are collected in
-   *   another UnionNode which materializes the result of unionStmt
-   * - if any of the union operands contains analytic exprs, we avoid pushing
-   *   predicates directly into the operands and instead evaluate them
-   *   *after* the final UnionNode (see createInlineViewPlan() for the reasoning)
-   *   TODO: optimize this by still pushing predicates into the union operands
-   *   that don't contain analytic exprs and evaluating the conjuncts in Select
-   *   directly above the AnalyticEvalNodes
-   */
-  private PlanNode createUnionPlan(UnionStmt unionStmt, Analyzer analyzer)
-      throws ImpalaException {
-    List<Expr> conjuncts =
-        analyzer.getUnassignedConjuncts(unionStmt.getTupleId().asList(), false);
-    if (!unionStmt.hasAnalyticExprs()) {
-      // Turn unassigned predicates for unionStmt's tupleId_ into predicates for
-      // the individual operands.
-      // Do this prior to creating the operands' plan trees so they get a chance to
-      // pick up propagated predicates.
-      for (UnionOperand op: unionStmt.getOperands()) {
-        List<Expr> opConjuncts = Expr.substituteList(conjuncts, op.getSmap(), analyzer);
-        op.getAnalyzer().registerConjuncts(opConjuncts);
-        // Some of the opConjuncts have become constant and eval'd to false, or an
-        // ancestor block is already guaranteed to return empty results.
-        if (op.getAnalyzer().hasEmptyResultSet()) op.drop();
-      }
-      analyzer.markConjunctsAssigned(conjuncts);
-    } else {
-      // mark slots referenced by the yet-unassigned conjuncts
-      analyzer.materializeSlots(conjuncts);
-    }
-    // mark slots after predicate propagation but prior to plan tree generation
-    unionStmt.materializeRequiredSlots(analyzer);
-
-
-    PlanNode result = null;
-    // create DISTINCT tree
-    if (unionStmt.hasDistinctOps()) {
-      result = createUnionPlan(
-          analyzer, unionStmt, unionStmt.getDistinctOperands());
-      result = new AggregationNode(
-          nodeIdGenerator_.getNextId(), result, unionStmt.getDistinctAggInfo());
-      result.init(analyzer);
-    }
-    // create ALL tree
-    if (unionStmt.hasAllOps()) {
-      UnionNode allMerge =
-          createUnionPlan(analyzer, unionStmt, unionStmt.getAllOperands());
-      // for unionStmt, baseTblResultExprs = resultExprs
-      if (result != null) allMerge.addChild(result,
-          unionStmt.getDistinctAggInfo().getGroupingExprs());
-      result = allMerge;
-    }
-
-    if (unionStmt.hasAnalyticExprs()) {
-      result = addUnassignedConjuncts(
-          analyzer, unionStmt.getTupleId().asList(), result);
-    }
-
-    return result;
-  }
-
-  /**
-   * Represents a set of PlanNodes and DataSinks that execute and consume resources
-   * concurrently. PlanNodes and DataSinks in such a pipelined plan node set may belong
-   * to different plan fragments because data is streamed across fragments.
-   *
-   * For example, a series of left-deep joins consists of two plan node sets. The first
-   * set contains all build-side nodes. The second set contains the leftmost
-   * scan. Both sets contain all join nodes because they execute and consume
-   * resources during the build and probe phases. Similarly, all nodes below a 'blocking'
-   * node (e.g, an AggregationNode) are placed into a differnet plan node set than the
-   * nodes above it, but the blocking node itself belongs to both sets.
-   */
-  private class PipelinedPlanNodeSet {
-    // Minimum per-host resource requirements to ensure that no plan node set can have
-    // estimates of zero, even if the contained PlanNodes have estimates of zero.
-    public static final long MIN_PER_HOST_MEM = 10 * 1024 * 1024;
-    public static final int MIN_PER_HOST_VCORES = 1;
-
-    // List of plan nodes that execute and consume resources concurrently.
-    private final ArrayList<PlanNode> planNodes = Lists.newArrayList();
-
-    // DataSinks that execute and consume resources concurrently.
-    // Primarily used for estimating the cost of insert queries.
-    private final List<DataSink> dataSinks = Lists.newArrayList();
-
-    // Estimated per-host memory and CPU requirements.
-    // Valid after computeResourceEstimates().
-    private long perHostMem = MIN_PER_HOST_MEM;
-    private int perHostVcores = MIN_PER_HOST_VCORES;
-
-    public void add(PlanNode node) {
-      Preconditions.checkNotNull(node.getFragment());
-      planNodes.add(node);
-    }
-
-    public void addSink(DataSink sink) {
-      Preconditions.checkNotNull(sink);
-      dataSinks.add(sink);
-    }
-
-    /**
-     * Computes the estimated per-host memory and CPU requirements of this plan node set.
-     * Optionally excludes unpartitioned fragments from the estimation.
-     * Returns true if at least one plan node was included in the estimation.
-     * Otherwise returns false indicating the estimates are invalid.
-     */
-    public boolean computeResourceEstimates(boolean excludeUnpartitionedFragments,
-        TQueryOptions queryOptions) {
-      Set<PlanFragment> uniqueFragments = Sets.newHashSet();
-
-      // Distinguish the per-host memory estimates for scan nodes and non-scan nodes to
-      // get a tighter estimate on the amount of memory required by multiple concurrent
-      // scans. The memory required by all concurrent scans of the same type (Hdfs/Hbase)
-      // cannot exceed the per-host upper memory bound for that scan type. Intuitively,
-      // the amount of I/O buffers is limited by the disk bandwidth.
-      long perHostHbaseScanMem = 0L;
-      long perHostHdfsScanMem = 0L;
-      long perHostNonScanMem = 0L;
-
-      for (int i = 0; i < planNodes.size(); ++i) {
-        PlanNode node = planNodes.get(i);
-        PlanFragment fragment = node.getFragment();
-        if (!fragment.isPartitioned() && excludeUnpartitionedFragments) continue;
-        node.computeCosts(queryOptions);
-        uniqueFragments.add(fragment);
-        if (node.getPerHostMemCost() < 0) {
-          LOG.warn(String.format("Invalid per-host memory requirement %s of node %s.\n" +
-              "PlanNode stats are: numNodes_=%s ", node.getPerHostMemCost(),
-              node.getClass().getSimpleName(), node.getNumNodes()));
-        }
-        if (node instanceof HBaseScanNode) {
-          perHostHbaseScanMem += node.getPerHostMemCost();
-        } else if (node instanceof HdfsScanNode) {
-          perHostHdfsScanMem += node.getPerHostMemCost();
-        } else {
-          perHostNonScanMem += node.getPerHostMemCost();
-        }
-      }
-
-      // The memory required by concurrent scans cannot exceed the upper memory bound
-      // for that scan type.
-      // TODO: In the future, we may want to restrict scanner concurrency based on a
-      // memory limit. This estimation will need to accoung for that as well.
-      perHostHbaseScanMem =
-          Math.min(perHostHbaseScanMem, HBaseScanNode.getPerHostMemUpperBound());
-      perHostHdfsScanMem =
-          Math.min(perHostHdfsScanMem, HdfsScanNode.getPerHostMemUpperBound());
-
-      long perHostDataSinkMem = 0L;
-      for (int i = 0; i < dataSinks.size(); ++i) {
-        DataSink sink = dataSinks.get(i);
-        PlanFragment fragment = sink.getFragment();
-        if (!fragment.isPartitioned() && excludeUnpartitionedFragments) continue;
-        // Sanity check that this plan-node set has at least one PlanNode of fragment.
-        Preconditions.checkState(uniqueFragments.contains(fragment));
-        sink.computeCosts();
-        if (sink.getPerHostMemCost() < 0) {
-          LOG.warn(String.format("Invalid per-host memory requirement %s of sink %s.\n",
-              sink.getPerHostMemCost(), sink.getClass().getSimpleName()));
-        }
-        perHostDataSinkMem += sink.getPerHostMemCost();
-      }
-
-      // Combine the memory estimates of all sinks, scans nodes and non-scan nodes.
-      long perHostMem = perHostHdfsScanMem + perHostHbaseScanMem + perHostNonScanMem +
-          perHostDataSinkMem;
-
-      // The backend needs at least one thread per fragment.
-      int perHostVcores = uniqueFragments.size();
-
-      // This plan node set might only have unpartitioned fragments.
-      // Only set estimates if they are valid.
-      if (perHostMem >= 0 && perHostVcores >= 0) {
-        this.perHostMem = perHostMem;
-        this.perHostVcores = perHostVcores;
-        return true;
-      }
-      return false;
-    }
-
-    public long getPerHostMem() { return perHostMem; }
-    public int getPerHostVcores() { return perHostVcores; }
-  }
-
-  /**
-=======
->>>>>>> fec66694
    * Estimates the per-host memory and CPU requirements for the given plan fragments,
    * and sets the results in request.
    * Optionally excludes the requirements for unpartitioned fragments.
@@ -2278,73 +277,4 @@
     LOG.debug("Estimated per-host peak memory requirement: " + maxPerHostMem);
     LOG.debug("Estimated per-host virtual cores requirement: " + maxPerHostVcores);
   }
-<<<<<<< HEAD
-
-  /**
-   * Populates 'planNodeSets' by recursively traversing the plan tree rooted at 'node'
-   * belonging to 'fragment'. The traversal spans fragments by resolving exchange nodes
-   * to their feeding fragment via exchangeSources.
-   *
-   * The plan node sets are computed top-down. As a result, the plan node sets are added
-   * in reverse order of their runtime execution.
-   *
-   * Nodes are generally added to lhsSet. Joins are treated specially in that their
-   * left child is added to lhsSet and their right child to rhsSet to make sure
-   * that concurrent join builds end up in the same plan node set.
-   */
-  private void computePlanNodeSets(PlanNode node,
-      Map<PlanNodeId, List<PlanFragment>> exchangeSources, PipelinedPlanNodeSet lhsSet,
-      PipelinedPlanNodeSet rhsSet, ArrayList<PipelinedPlanNodeSet> planNodeSets) {
-    lhsSet.add(node);
-    if (node == node.getFragment().getPlanRoot() && node.getFragment().hasSink()) {
-      lhsSet.addSink(node.getFragment().getSink());
-    }
-
-    if (node instanceof HashJoinNode) {
-      // Create a new set for the right-hand sides of joins if necessary.
-      if (rhsSet == null) {
-        rhsSet = new PipelinedPlanNodeSet();
-        planNodeSets.add(rhsSet);
-      }
-      // The join node itself is added to the lhsSet (above) and the rhsSet.
-      rhsSet.add(node);
-      computePlanNodeSets(node.getChild(1), exchangeSources, rhsSet, null,
-          planNodeSets);
-      computePlanNodeSets(node.getChild(0), exchangeSources, lhsSet, rhsSet,
-          planNodeSets);
-      return;
-    }
-
-    if (node instanceof ExchangeNode) {
-      // Recurse into the plan roots of the fragments feeding this exchange.
-      // Assume that all feeding fragments execute concurrently.
-      List<PlanFragment> srcFragments = exchangeSources.get(node.getId());
-      Preconditions.checkNotNull(srcFragments);
-      for (PlanFragment srcFragment: srcFragments) {
-        computePlanNodeSets(srcFragment.getPlanRoot(), exchangeSources, lhsSet, null,
-            planNodeSets);
-      }
-      return;
-    }
-
-    if (node.isBlockingNode()) {
-      // We add blocking nodes to two plan node sets because they require resources while
-      // consuming their input (execution of the preceding set) and while they
-      // emit their output (execution of the following set).
-      lhsSet = new PipelinedPlanNodeSet();
-      lhsSet.add(node);
-      planNodeSets.add(lhsSet);
-      // Join builds under this blocking node belong in a new rhsSet.
-      rhsSet = null;
-    }
-
-    // Assume that non-join, non-blocking nodes with multiple children (e.g., UnionNode)
-    // consume their inputs in an arbitrary order (i.e., all child subtrees execute
-    // concurrently).
-    for (PlanNode child: node.getChildren()) {
-      computePlanNodeSets(child, exchangeSources, lhsSet, rhsSet, planNodeSets);
-    }
-  }
-=======
->>>>>>> fec66694
 }