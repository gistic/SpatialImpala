// Copyright 2012 Cloudera Inc.
//
// Licensed under the Apache License, Version 2.0 (the "License");
// you may not use this file except in compliance with the License.
// You may obtain a copy of the License at
//
// http://www.apache.org/licenses/LICENSE-2.0
//
// Unless required by applicable law or agreed to in writing, software
// distributed under the License is distributed on an "AS IS" BASIS,
// WITHOUT WARRANTIES OR CONDITIONS OF ANY KIND, either express or implied.
// See the License for the specific language governing permissions and
// limitations under the License.

package com.cloudera.impala.planner;

import java.util.ArrayList;
import java.util.HashMap;
import java.util.HashSet;

import org.slf4j.Logger;
import org.slf4j.LoggerFactory;

import com.cloudera.impala.analysis.Analyzer;
import com.cloudera.impala.analysis.Expr;
import com.cloudera.impala.analysis.ExprSubstitutionMap;
import com.cloudera.impala.analysis.SlotDescriptor;
import com.cloudera.impala.analysis.SlotId;
import com.cloudera.impala.analysis.SlotRef;
import com.cloudera.impala.catalog.Column;
import com.cloudera.impala.catalog.HdfsPartition;
import com.cloudera.impala.catalog.HdfsTable;
import com.cloudera.impala.common.InternalException;
import com.cloudera.impala.service.FeSupport;
import com.cloudera.impala.thrift.TColumnValue;
import com.cloudera.impala.thrift.TResultRow;
import com.google.common.base.Preconditions;
import com.google.common.collect.Lists;
import com.google.common.collect.Maps;

/**
 * An HdfsPartitionFilter represents a predicate on the partition columns (or a subset)
 * of a table. It can be evaluated at plan generation time against an HdfsPartition.
 */
public class HdfsPartitionFilter {
  private final static Logger LOG = LoggerFactory.getLogger(HdfsPartitionFilter.class);

  private final Expr predicate_;

  // lhs exprs of smap used in isMatch()
  private final ArrayList<SlotRef> lhsSlotRefs_ = Lists.newArrayList();
  // indices into Table.getColumns()
  private final ArrayList<Integer> refdKeys_ = Lists.newArrayList();

  public HdfsPartitionFilter(Expr predicate, HdfsTable tbl, Analyzer analyzer) {
    predicate_ = predicate;

    // populate lhsSlotRefs_ and refdKeys_
    ArrayList<SlotId> refdSlots = Lists.newArrayList();
    predicate.getIds(null, refdSlots);
    HashMap<Column, SlotDescriptor> slotDescsByCol = Maps.newHashMap();
    for (SlotId refdSlot: refdSlots) {
      SlotDescriptor slotDesc = analyzer.getDescTbl().getSlotDesc(refdSlot);
      slotDescsByCol.put(slotDesc.getColumn(), slotDesc);
    }

    for (int i = 0; i < tbl.getNumClusteringCols(); ++i) {
      Column col = tbl.getColumns().get(i);
      SlotDescriptor slotDesc = slotDescsByCol.get(col);
      if (slotDesc != null) {
        lhsSlotRefs_.add(new SlotRef(slotDesc));
        refdKeys_.add(i);
      }
    }
    Preconditions.checkState(lhsSlotRefs_.size() == refdKeys_.size());
  }

  /**
   * Evaluate a filter against a batch of partitions and return the partition ids
   * that pass the filter.
   */
  public HashSet<Long> getMatchingPartitionIds(ArrayList<HdfsPartition> partitions,
      Analyzer analyzer) throws InternalException {
    HashSet<Long> result = new HashSet<Long>();
    // List of predicates to evaluate
    ArrayList<Expr> predicates = new ArrayList<Expr>(partitions.size());
    long[] partitionIds = new long[partitions.size()];
    int indx = 0;
    for (HdfsPartition p: partitions) {
      predicates.add(buildPartitionPredicate(p, analyzer));
      partitionIds[indx++] = p.getId();
    }
    // Evaluate the predicates
    TResultRow results = FeSupport.EvalPredicateBatch(predicates,
        analyzer.getQueryCtx());
    Preconditions.checkState(results.getColValsSize() == partitions.size());
    indx = 0;
    for (TColumnValue val: results.getColVals()) {
      if (val.isBool_val()) result.add(partitionIds[indx]);
      ++indx;
    }
    return result;
  }

  /**
   * Construct a predicate for a given partition by substituting the SlotRefs
   * for the partition cols with the respective partition-key values.
   */
  private Expr buildPartitionPredicate(HdfsPartition partition, Analyzer analyzer)
      throws InternalException {
    // construct smap
    ExprSubstitutionMap sMap = new ExprSubstitutionMap();
    for (int i = 0; i < refdKeys_.size(); ++i) {
      sMap.put(
          lhsSlotRefs_.get(i), partition.getPartitionValues().get(refdKeys_.get(i)));
    }

<<<<<<< HEAD
    Expr literalPredicate = predicate_.substitute(sMap, analyzer);
=======
    Expr literalPredicate = predicate_.substitute(sMap, analyzer, false);
>>>>>>> fec66694
    LOG.trace("buildPartitionPredicate: " + literalPredicate.toSql() + " " +
        literalPredicate.debugString());
    Preconditions.checkState(literalPredicate.isConstant());
    return literalPredicate;
  }
}<|MERGE_RESOLUTION|>--- conflicted
+++ resolved
@@ -115,11 +115,7 @@
           lhsSlotRefs_.get(i), partition.getPartitionValues().get(refdKeys_.get(i)));
     }
 
-<<<<<<< HEAD
-    Expr literalPredicate = predicate_.substitute(sMap, analyzer);
-=======
     Expr literalPredicate = predicate_.substitute(sMap, analyzer, false);
->>>>>>> fec66694
     LOG.trace("buildPartitionPredicate: " + literalPredicate.toSql() + " " +
         literalPredicate.debugString());
     Preconditions.checkState(literalPredicate.isConstant());
