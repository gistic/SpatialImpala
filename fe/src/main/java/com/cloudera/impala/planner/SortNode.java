// Copyright 2012 Cloudera Inc.
//
// Licensed under the Apache License, Version 2.0 (the "License");
// you may not use this file except in compliance with the License.
// You may obtain a copy of the License at
//
// http://www.apache.org/licenses/LICENSE-2.0
//
// Unless required by applicable law or agreed to in writing, software
// distributed under the License is distributed on an "AS IS" BASIS,
// WITHOUT WARRANTIES OR CONDITIONS OF ANY KIND, either express or implied.
// See the License for the specific language governing permissions and
// limitations under the License.

package com.cloudera.impala.planner;

import java.util.List;

import org.slf4j.Logger;
import org.slf4j.LoggerFactory;

import com.cloudera.impala.analysis.Analyzer;
import com.cloudera.impala.analysis.Expr;
import com.cloudera.impala.analysis.ExprSubstitutionMap;
import com.cloudera.impala.analysis.SlotDescriptor;
import com.cloudera.impala.analysis.SlotRef;
import com.cloudera.impala.analysis.SortInfo;
import com.cloudera.impala.common.InternalException;
import com.cloudera.impala.service.BackendConfig;
import com.cloudera.impala.thrift.TExplainLevel;
import com.cloudera.impala.thrift.TPlanNode;
import com.cloudera.impala.thrift.TPlanNodeType;
import com.cloudera.impala.thrift.TQueryOptions;
import com.cloudera.impala.thrift.TSortInfo;
import com.cloudera.impala.thrift.TSortNode;
import com.google.common.base.Joiner;
import com.google.common.base.Objects;
import com.google.common.base.Preconditions;
import com.google.common.collect.Lists;

/**
 * Node that implements a sort with or without a limit. useTopN_ is true for sorts
 * with limits that are implemented by a TopNNode in the backend. SortNode is used
 * otherwise.
 * Will always materialize the new tuple info_.sortTupleDesc_.
 */
public class SortNode extends PlanNode {
  private final static Logger LOG = LoggerFactory.getLogger(SortNode.class);

  private final SortInfo info_;

  // if set, this SortNode requires its input to have this data partition
  private DataPartition inputPartition_;

  // if true, the output of this node feeds an AnalyticNode
  private boolean isAnalyticSort_;

  // info_.sortTupleSlotExprs_ substituted with the outputSmap_ for materialized slots
  // in init().
  private List<Expr> resolvedTupleExprs_;
  private final boolean useTopN_;
  // The offset of the first row to return.
  protected long offset_;

  public SortNode(PlanNodeId id, PlanNode input, SortInfo info, boolean useTopN,
      long offset) {
    super(id, Lists.newArrayList(info.getSortTupleDescriptor().getId()),
        getDisplayName(useTopN, false));
    info_ = info;
    useTopN_ = useTopN;
    children_.add(input);
    offset_ = offset;
  }

  public long getOffset() { return offset_; }
  public void setOffset(long offset) { offset_ = offset; }
  public boolean hasOffset() { return offset_ > 0; }
  public boolean useTopN() { return useTopN_; }
  public SortInfo getSortInfo() { return info_; }
  public void setInputPartition(DataPartition inputPartition) {
    inputPartition_ = inputPartition;
  }
  public DataPartition getInputPartition() { return inputPartition_; }
  public boolean isAnalyticSort() { return isAnalyticSort_; }
  public void setIsAnalyticSort(boolean v) { isAnalyticSort_ = v; }

  @Override
  public boolean isBlockingNode() { return true; }

  @Override
  public void init(Analyzer analyzer) throws InternalException {
    assignConjuncts(analyzer);
    // Compute the memory layout for the generated tuple.
    computeMemLayout(analyzer);
    computeStats(analyzer);

    // populate resolvedTupleExprs_ and outputSmap_
    List<SlotDescriptor> sortTupleSlots = info_.getSortTupleDescriptor().getSlots();
    List<Expr> slotExprs = info_.getSortTupleSlotExprs();
    Preconditions.checkState(sortTupleSlots.size() == slotExprs.size());
    resolvedTupleExprs_ = Lists.newArrayList();
    outputSmap_ = new ExprSubstitutionMap();
    for (int i = 0; i < slotExprs.size(); ++i) {
      if (!sortTupleSlots.get(i).isMaterialized()) continue;
      resolvedTupleExprs_.add(slotExprs.get(i));
      outputSmap_.put(slotExprs.get(i), new SlotRef(sortTupleSlots.get(i)));
    }
    ExprSubstitutionMap childSmap = getCombinedChildSmap();
<<<<<<< HEAD
    resolvedTupleExprs_ = Expr.substituteList(resolvedTupleExprs_, childSmap, analyzer);
=======
    resolvedTupleExprs_ =
        Expr.substituteList(resolvedTupleExprs_, childSmap, analyzer, false);
>>>>>>> fec66694

    // Remap the ordering exprs to the tuple materialized by this sort node. The mapping
    // is a composition of the childSmap and the outputSmap_ because the child node may
    // have also remapped its input (e.g., as in a a series of (sort->analytic)* nodes).
    // Parent nodes have have to do the same so set the composition as the outputSmap_.
    outputSmap_ = ExprSubstitutionMap.compose(childSmap, outputSmap_, analyzer);
<<<<<<< HEAD
=======

>>>>>>> fec66694
    info_.substituteOrderingExprs(outputSmap_, analyzer);
    info_.checkConsistency();

    LOG.trace("sort id " + tupleIds_.get(0).toString() + " smap: "
        + outputSmap_.debugString());
    LOG.trace("sort input exprs: " + Expr.debugString(resolvedTupleExprs_));
  }

  @Override
  protected void computeStats(Analyzer analyzer) {
    super.computeStats(analyzer);
    cardinality_ = capAtLimit(getChild(0).cardinality_);
    LOG.debug("stats Sort: cardinality=" + Long.toString(cardinality_));
  }

  @Override
  protected String debugString() {
    List<String> strings = Lists.newArrayList();
    for (Boolean isAsc : info_.getIsAscOrder()) {
      strings.add(isAsc ? "a" : "d");
    }
    return Objects.toStringHelper(this)
        .add("ordering_exprs", Expr.debugString(info_.getOrderingExprs()))
        .add("is_asc", "[" + Joiner.on(" ").join(strings) + "]")
        .add("nulls_first", "[" + Joiner.on(" ").join(info_.getNullsFirst()) + "]")
        .add("offset_", offset_)
        .addValue(super.debugString())
        .toString();
  }

  @Override
  protected void toThrift(TPlanNode msg) {
    msg.node_type = TPlanNodeType.SORT_NODE;
    TSortInfo sort_info = new TSortInfo(Expr.treesToThrift(info_.getOrderingExprs()),
        info_.getIsAscOrder(), info_.getNullsFirst());
    Preconditions.checkState(tupleIds_.size() == 1,
        "Incorrect size for tupleIds_ in SortNode");
    sort_info.sort_tuple_slot_exprs = Expr.treesToThrift(resolvedTupleExprs_);
    TSortNode sort_node = new TSortNode(sort_info, useTopN_);
    sort_node.setOffset(offset_);
    msg.sort_node = sort_node;
  }

  @Override
  protected String getNodeExplainString(String prefix, String detailPrefix,
      TExplainLevel detailLevel) {
    StringBuilder output = new StringBuilder();
    output.append(String.format("%s%s:%s%s\n", prefix, id_.toString(),
        displayName_, getNodeExplainDetail(detailLevel)));
    if (detailLevel.ordinal() >= TExplainLevel.STANDARD.ordinal()) {
      output.append(detailPrefix + "order by: ");
      for (int i = 0; i < info_.getOrderingExprs().size(); ++i) {
        if (i > 0) output.append(", ");
        output.append(info_.getOrderingExprs().get(i).toSql() + " ");
        output.append(info_.getIsAscOrder().get(i) ? "ASC" : "DESC");

        Boolean nullsFirstParam = info_.getNullsFirstParams().get(i);
        if (nullsFirstParam != null) {
          output.append(nullsFirstParam ? " NULLS FIRST" : " NULLS LAST");
        }
      }
      output.append("\n");
    }
    return output.toString();
  }

  private String getNodeExplainDetail(TExplainLevel detailLevel) {
    if (!hasLimit()) return "";
    if (hasOffset()) {
      return String.format(" [LIMIT=%s OFFSET=%s]", limit_, offset_);
    } else {
      return String.format(" [LIMIT=%s]", limit_);
    }
  }

  @Override
  protected String getOffsetExplainString(String prefix) {
    return offset_ != 0 ? prefix + "offset: " + Long.toString(offset_) + "\n" : "";
  }

  @Override
  public void computeCosts(TQueryOptions queryOptions) {
    Preconditions.checkState(hasValidStats());
    if (useTopN_) {
      perHostMemCost_ = (long) Math.ceil((cardinality_ + offset_) * avgRowSize_);
      return;
    }

    // For an external sort, set the memory cost to be what is required for a 2-phase
    // sort. If the input to be sorted would take up N blocks in memory, then the
    // memory required for a 2-phase sort is sqrt(N) blocks. A single run would be of
    // size sqrt(N) blocks, and we could merge sqrt(N) such runs with sqrt(N) blocks
    // of memory.
    double fullInputSize = getChild(0).cardinality_ * avgRowSize_;
    boolean hasVarLenSlots = false;
    for (SlotDescriptor slotDesc: info_.getSortTupleDescriptor().getSlots()) {
      if (slotDesc.isMaterialized() && !slotDesc.getType().isFixedLengthType()) {
        hasVarLenSlots = true;
        break;
      }
    }

    // The block size used by the sorter is the same as the configured I/O read size.
    long blockSize = BackendConfig.INSTANCE.getReadSize();
    // The external sorter writes fixed-len and var-len data in separate sequences of
    // blocks on disk and reads from both sequences when merging. This effectively
    // doubles the block size when there are var-len columns present.
    if (hasVarLenSlots) blockSize *= 2;
    double numInputBlocks = Math.ceil(fullInputSize / blockSize);
    perHostMemCost_ = blockSize * (long) Math.ceil(Math.sqrt(numInputBlocks));
  }

  private static String getDisplayName(boolean isTopN, boolean isMergeOnly) {
    if (isTopN) {
      return "TOP-N";
    } else {
      return "SORT";
    }
  }
}<|MERGE_RESOLUTION|>--- conflicted
+++ resolved
@@ -106,22 +106,15 @@
       outputSmap_.put(slotExprs.get(i), new SlotRef(sortTupleSlots.get(i)));
     }
     ExprSubstitutionMap childSmap = getCombinedChildSmap();
-<<<<<<< HEAD
-    resolvedTupleExprs_ = Expr.substituteList(resolvedTupleExprs_, childSmap, analyzer);
-=======
     resolvedTupleExprs_ =
         Expr.substituteList(resolvedTupleExprs_, childSmap, analyzer, false);
->>>>>>> fec66694
 
     // Remap the ordering exprs to the tuple materialized by this sort node. The mapping
     // is a composition of the childSmap and the outputSmap_ because the child node may
     // have also remapped its input (e.g., as in a a series of (sort->analytic)* nodes).
     // Parent nodes have have to do the same so set the composition as the outputSmap_.
     outputSmap_ = ExprSubstitutionMap.compose(childSmap, outputSmap_, analyzer);
-<<<<<<< HEAD
-=======
-
->>>>>>> fec66694
+
     info_.substituteOrderingExprs(outputSmap_, analyzer);
     info_.checkConsistency();
 
