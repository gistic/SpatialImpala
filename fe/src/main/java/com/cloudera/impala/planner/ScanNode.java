--- conflicted
+++ resolved
@@ -35,15 +35,12 @@
 abstract public class ScanNode extends PlanNode {
   protected final TupleDescriptor desc_;
 
-<<<<<<< HEAD
-=======
   // Total number of rows this node is expected to process
   protected long inputCardinality_ = -1;
 
   // Counter indicating if partitions have missing statistics
   protected int numPartitionsMissingStats_ = 0;
 
->>>>>>> fec66694
   // List of scan-range locations. Populated in init().
   protected List<TScanRangeLocations> scanRanges_;
 
@@ -54,8 +51,6 @@
 
   public TupleDescriptor getTupleDesc() { return desc_; }
 
-<<<<<<< HEAD
-=======
   /**
    * Checks if this scan is supported based on the types of scanned columns and the
    * underlying file formats, in particular, whether complex types are supported.
@@ -81,7 +76,6 @@
     }
   }
 
->>>>>>> fec66694
   /**
    * Returns all scan ranges plus their locations.
    */
@@ -143,9 +137,6 @@
    * or column stats relevant to this scan node.
    */
   public boolean isTableMissingStats() {
-<<<<<<< HEAD
-    if (desc_.getTable().getNumRows() == -1) return true;
-=======
     return isTableMissingColumnStats() || isTableMissingTableStats();
   }
 
@@ -165,7 +156,6 @@
   }
 
   public boolean isTableMissingColumnStats() {
->>>>>>> fec66694
     for (SlotDescriptor slot: desc_.getSlots()) {
       if (!slot.getStats().hasStats()) return true;
     }
@@ -173,15 +163,12 @@
   }
 
   /**
-<<<<<<< HEAD
-=======
    * Returns true, if the scanned table is suspected to have corrupt table stats,
    * in particular, if the scan is non-empty and 'numRows' is 0 or negative (but not -1).
    */
   public boolean hasCorruptTableStats() { return false; }
 
   /**
->>>>>>> fec66694
    * Helper function to parse a "host:port" address string into TNetworkAddress
    * This is called with ipaddress:port when doing scan range assignment.
    */
