// Copyright 2012 Cloudera Inc.
//
// Licensed under the Apache License, Version 2.0 (the "License");
// you may not use this file except in compliance with the License.
// You may obtain a copy of the License at
//
// http://www.apache.org/licenses/LICENSE-2.0
//
// Unless required by applicable law or agreed to in writing, software
// distributed under the License is distributed on an "AS IS" BASIS,
// WITHOUT WARRANTIES OR CONDITIONS OF ANY KIND, either express or implied.
// See the License for the specific language governing permissions and
// limitations under the License.

package com.cloudera.impala.planner;

import java.util.List;

import org.slf4j.Logger;
import org.slf4j.LoggerFactory;

import com.cloudera.impala.analysis.Analyzer;
import com.cloudera.impala.analysis.BinaryPredicate;
import com.cloudera.impala.analysis.Expr;
import com.cloudera.impala.analysis.JoinOperator;
import com.cloudera.impala.analysis.SlotRef;
import com.cloudera.impala.catalog.HdfsFileFormat;
import com.cloudera.impala.catalog.HdfsTable;
import com.cloudera.impala.common.AnalysisException;
import com.cloudera.impala.common.InternalException;
import com.cloudera.impala.common.NotImplementedException;
<<<<<<< HEAD
import com.cloudera.impala.planner.HashJoinNode.DistributionMode;
=======
import com.cloudera.impala.planner.JoinNode.DistributionMode;
>>>>>>> fec66694
import com.cloudera.impala.thrift.TExplainLevel;
import com.cloudera.impala.thrift.TPartitionType;
import com.cloudera.impala.thrift.TPlanFragment;
import com.google.common.base.Preconditions;
import com.google.common.base.Predicates;
import com.google.common.collect.Lists;

/**
 * A PlanFragment is part of a tree of such fragments that together make
 * up a complete execution plan for a single query. Each plan fragment can have
 * one or many instances, each of which in turn is executed by a single node and the
 * output sent to a specific instance of the destination fragment (or, in the case
 * of the root fragment, is materialized in some form).
 *
 * The plan fragment encapsulates the specific tree of execution nodes that
 * are used to produce the output of the plan fragment, as well as output exprs,
 * destination node, etc. If there are no output exprs, the full row that is
 * is produced by the plan root is marked as materialized.
 *
 * A hash-partitioned plan fragment is the result of one or more hash-partitioning data
 * streams being received by plan nodes in this fragment. In the future, a fragment's
 * data partition could also be hash partitioned based on a scan node that is reading
 * from a physically hash-partitioned table.
 *
 * The sequence of calls is:
 * - c'tor
 * - assemble with getters, etc.
 * - finalize()
 * - toThrift()
 */
public class PlanFragment {
  private final static Logger LOG = LoggerFactory.getLogger(PlanFragment.class);

  private final PlanFragmentId fragmentId_;

  // root of plan tree executed by this fragment
  private PlanNode planRoot_;

  // exchange node to which this fragment sends its output
  private ExchangeNode destNode_;

  // if null, outputs the entire row produced by planRoot_
  private List<Expr> outputExprs_;

  // created in finalize() or set in setSink()
  private DataSink sink_;

  // specification of the partition of the input of this fragment;
  // an UNPARTITIONED fragment is executed on only a single node
  // TODO: improve this comment, "input" is a bit misleading
  private DataPartition dataPartition_;

  // specification of how the output of this fragment is partitioned (i.e., how
  // it's sent to its destination);
  // if the output is UNPARTITIONED, it is being broadcast
  private DataPartition outputPartition_;

  /**
   * C'tor for fragment with specific partition; the output is by default broadcast.
   */
  public PlanFragment(PlanFragmentId id, PlanNode root, DataPartition partition) {
    fragmentId_ = id;
    planRoot_ = root;
    dataPartition_ = partition;
    outputPartition_ = DataPartition.UNPARTITIONED;
    setFragmentInPlanTree(planRoot_);
  }

  /**
   * Assigns 'this' as fragment of all PlanNodes in the plan tree rooted at node.
   * Does not traverse the children of ExchangeNodes because those must belong to a
   * different fragment.
   */
  private void setFragmentInPlanTree(PlanNode node) {
    if (node == null) return;
    node.setFragment(this);
    if (!(node instanceof ExchangeNode)) {
      for (PlanNode child : node.getChildren()) {
        setFragmentInPlanTree(child);
      }
    }
  }

  public void setOutputExprs(List<Expr> outputExprs) {
    outputExprs_ = Expr.cloneList(outputExprs);
  }
  public List<Expr> getOutputExprs() { return outputExprs_; }

  /**
   * Finalize plan tree and create stream sink, if needed.
   * If this fragment is hash partitioned, ensures that the corresponding partition
   * exprs of all hash-partitioning senders are cast to identical types.
   * Otherwise, the hashes generated for identical partition values may differ
   * among senders if the partition-expr types are not identical.
   */
  public void finalize(Analyzer analyzer)
      throws InternalException, NotImplementedException {
    if (planRoot_ != null) computeCanAddSlotFilters(planRoot_);

    if (destNode_ != null) {
      Preconditions.checkState(sink_ == null);
      // we're streaming to an exchange node
      DataStreamSink streamSink = new DataStreamSink(destNode_, outputPartition_);
      streamSink.setFragment(this);
      sink_ = streamSink;
    }

    if (!dataPartition_.isHashPartitioned()) return;

    // This fragment is hash partitioned. Gather all exchange nodes and ensure
    // that all hash-partitioning senders hash on exprs-values of the same type.
    List<ExchangeNode> exchNodes = Lists.newArrayList();
    planRoot_.collect(Predicates.instanceOf(ExchangeNode.class), exchNodes);

    // Contains partition-expr lists of all hash-partitioning sender fragments.
    List<List<Expr>> senderPartitionExprs = Lists.newArrayList();
    for (ExchangeNode exchNode: exchNodes) {
      Preconditions.checkState(!exchNode.getChildren().isEmpty());
      PlanFragment senderFragment = exchNode.getChild(0).getFragment();
      Preconditions.checkNotNull(senderFragment);
      if (!senderFragment.getOutputPartition().isHashPartitioned()) continue;
      List<Expr> partExprs = senderFragment.getOutputPartition().getPartitionExprs();
      // All hash-partitioning senders must have compatible partition exprs, otherwise
      // this fragment's data partition must not be hash partitioned.
      Preconditions.checkState(
          partExprs.size() == dataPartition_.getPartitionExprs().size());
      senderPartitionExprs.add(partExprs);
    }

    // Cast all corresponding hash partition exprs of all hash-partitioning senders
    // to their compatible types. Also cast the data partition's exprs for consistency,
    // although not strictly necessary. They should already be type identical to the
    // exprs of one of the senders and they are not directly used for hashing in the BE.
    senderPartitionExprs.add(dataPartition_.getPartitionExprs());
    try {
      analyzer.castToUnionCompatibleTypes(senderPartitionExprs);
    } catch (AnalysisException e) {
      // Should never happen. Analysis should have ensured type compatibility already.
      throw new IllegalStateException(e);
    }
  }

  /**
   * Return the number of nodes on which the plan fragment will execute.
   * invalid: -1
   */
  public int getNumNodes() {
    return dataPartition_ == DataPartition.UNPARTITIONED ? 1 : planRoot_.getNumNodes();
  }

  /**
   * Returns true and sets node.canAddPredicate, if we can add single-slot filters at
   * execution time (i.e. after Prepare() to the plan tree rooted at this node.
   * That is, 'node' can add filters that can be evaluated at nodes below.
   *
   * We compute this by walking the tree bottom up.
   *
   * TODO: move this to PlanNode.init() which is normally responsible for computing
   * internal state of PlanNodes. We cannot do this currently since we need the
   * distrubutionMode() set on HashJoin nodes. Once we call init() properly for
   * repartitioned joins, this logic can move to init().
   */
  private boolean computeCanAddSlotFilters(PlanNode node) {
    if (node instanceof HashJoinNode) {
      HashJoinNode hashJoinNode = (HashJoinNode)node;
      boolean childResult = computeCanAddSlotFilters(node.getChild(0));
      if (!childResult) return false;
      if (hashJoinNode.getJoinOp().equals(JoinOperator.FULL_OUTER_JOIN) ||
          hashJoinNode.getJoinOp().equals(JoinOperator.LEFT_OUTER_JOIN) ||
<<<<<<< HEAD
          hashJoinNode.getJoinOp().equals(JoinOperator.LEFT_ANTI_JOIN)) {
        // It is not correct to push through an outer or anti join on the probe side.
        // We cannot filter those rows out.
        // TODO: Add NULL_AWARE_LEFT_ANTI_JOIN.
=======
          hashJoinNode.getJoinOp().equals(JoinOperator.LEFT_ANTI_JOIN) ||
          hashJoinNode.getJoinOp().equals(JoinOperator.NULL_AWARE_LEFT_ANTI_JOIN)) {
        // It is not correct to push through an outer or anti join on the probe side.
        // We cannot filter those rows out.
>>>>>>> fec66694
        return false;
      }
      // We can't push down predicates for partitioned joins yet.
      // TODO: this can be hugely helpful to avoid network traffic. Implement this.
      if (hashJoinNode.getDistributionMode() == DistributionMode.PARTITIONED) {
        return false;
      }

      List<BinaryPredicate> joinConjuncts = hashJoinNode.getEqJoinConjuncts();
      // We can only add these filters for conjuncts of the form:
      // <probe_slot> = *. If the hash join has any equal join conjuncts in this form,
      // mark the hash join node.
      for (Expr c: joinConjuncts) {
        if (c.getChild(0) instanceof SlotRef) {
          hashJoinNode.setAddProbeFilters(true);
          break;
        }
      }
      // Even if this join cannot add predicates, return true so the parent node can.
      return true;
    } else if (node instanceof HdfsScanNode) {
      // Since currently only the Parquet scanner employs the slot filter optimization,
      // we enable it only if the majority format is Parquet. Otherwise we are adding
      // the overhead of creating the SlotFilters in the build side in queries not on
      // Parquet data.
      // TODO: Modify the other scanners to exploit the slot filter optimization.
      HdfsScanNode scanNode = (HdfsScanNode) node;
      Preconditions.checkNotNull(scanNode.desc_);
      Preconditions.checkNotNull(scanNode.desc_.getTable() instanceof HdfsTable);
      HdfsTable table = (HdfsTable) scanNode.desc_.getTable();
      if (table.getMajorityFormat() == HdfsFileFormat.PARQUET) {
        return true;
      } else {
        return false;
      }
    } else {
      for (PlanNode child : node.getChildren()) {
        computeCanAddSlotFilters(child);
      }
      return false;
    }
  }

  /**
   * Estimates the per-node number of distinct values of exprs based on the data
   * partition of this fragment and its number of nodes. Returns -1 for an invalid
   * estimate, e.g., because getNumDistinctValues() failed on one of the exprs.
   */
  public long getNumDistinctValues(List<Expr> exprs) {
    Preconditions.checkNotNull(dataPartition_);
    long result = 1;
    int numNodes = getNumNodes();
    Preconditions.checkState(numNodes >= 0);
    // The number of nodes is zero for empty tables.
    if (numNodes == 0) return 0;
    for (Expr expr: exprs) {
      long numDistinct = expr.getNumDistinctValues();
      if (numDistinct == -1) {
        result = -1;
        break;
      }
      if (dataPartition_.getPartitionExprs().contains(expr)) {
        numDistinct = (long)Math.max((double) numDistinct / (double) numNodes, 1L);
      }
      result = PlanNode.multiplyCardinalities(result, numDistinct);
    }
    return result;
  }

  public TPlanFragment toThrift() {
    TPlanFragment result = new TPlanFragment();
    result.setDisplay_name(fragmentId_.toString());
    if (planRoot_ != null) result.setPlan(planRoot_.treeToThrift());
    if (outputExprs_ != null) {
      result.setOutput_exprs(Expr.treesToThrift(outputExprs_));
    }
    if (sink_ != null) result.setOutput_sink(sink_.toThrift());
    result.setPartition(dataPartition_.toThrift());
    return result;
  }

  public String getExplainString(TExplainLevel explainLevel) {
    StringBuilder str = new StringBuilder();
    Preconditions.checkState(dataPartition_ != null);
    String rootPrefix = "";
    String prefix = "";
    String detailPrefix = "|  ";
    if (explainLevel == TExplainLevel.VERBOSE) {
      prefix = "  ";
      rootPrefix = "  ";
      detailPrefix = prefix + "|  ";
      str.append(String.format("%s:PLAN FRAGMENT [%s]\n", fragmentId_.toString(),
          dataPartition_.getExplainString()));
      if (sink_ != null && sink_ instanceof DataStreamSink) {
        str.append(sink_.getExplainString(prefix, detailPrefix, explainLevel) + "\n");
      }
    }
    // Always print table sinks.
    if (sink_ != null && sink_ instanceof TableSink) {
      str.append(sink_.getExplainString(prefix, detailPrefix, explainLevel));
      if (explainLevel.ordinal() >= TExplainLevel.STANDARD.ordinal()) {
        str.append(prefix + "|\n");
      }
    }
    if (planRoot_ != null) {
      str.append(planRoot_.getExplainString(rootPrefix, prefix, explainLevel));
    }
    return str.toString();
  }

  /** Returns true if this fragment is partitioned. */
  public boolean isPartitioned() {
    return (dataPartition_.getType() != TPartitionType.UNPARTITIONED);
  }

  public PlanFragmentId getId() { return fragmentId_; }
  public PlanFragment getDestFragment() {
    if (destNode_ == null) return null;
    return destNode_.getFragment();
  }
  public ExchangeNode getDestNode() { return destNode_; }
  public DataPartition getDataPartition() { return dataPartition_; }
  public void setDataPartition(DataPartition dataPartition) {
    this.dataPartition_ = dataPartition;
  }
  public DataPartition getOutputPartition() { return outputPartition_; }
  public void setOutputPartition(DataPartition outputPartition) {
    this.outputPartition_ = outputPartition;
  }
  public PlanNode getPlanRoot() { return planRoot_; }
  public void setPlanRoot(PlanNode root) {
    planRoot_ = root;
    setFragmentInPlanTree(planRoot_);
  }

  public void setDestination(ExchangeNode destNode) { destNode_ = destNode; }
  public boolean hasSink() { return sink_ != null; }
  public DataSink getSink() { return sink_; }
  public void setSink(DataSink sink) {
    Preconditions.checkState(this.sink_ == null);
    Preconditions.checkNotNull(sink);
    sink.setFragment(this);
    this.sink_ = sink;
  }

  /**
   * Adds a node as the new root to the plan tree. Connects the existing
   * root as the child of newRoot.
   */
  public void addPlanRoot(PlanNode newRoot) {
    Preconditions.checkState(newRoot.getChildren().size() == 1);
    newRoot.setChild(0, planRoot_);
    planRoot_ = newRoot;
    planRoot_.setFragment(this);
  }
}<|MERGE_RESOLUTION|>--- conflicted
+++ resolved
@@ -29,11 +29,7 @@
 import com.cloudera.impala.common.AnalysisException;
 import com.cloudera.impala.common.InternalException;
 import com.cloudera.impala.common.NotImplementedException;
-<<<<<<< HEAD
-import com.cloudera.impala.planner.HashJoinNode.DistributionMode;
-=======
 import com.cloudera.impala.planner.JoinNode.DistributionMode;
->>>>>>> fec66694
 import com.cloudera.impala.thrift.TExplainLevel;
 import com.cloudera.impala.thrift.TPartitionType;
 import com.cloudera.impala.thrift.TPlanFragment;
@@ -203,17 +199,10 @@
       if (!childResult) return false;
       if (hashJoinNode.getJoinOp().equals(JoinOperator.FULL_OUTER_JOIN) ||
           hashJoinNode.getJoinOp().equals(JoinOperator.LEFT_OUTER_JOIN) ||
-<<<<<<< HEAD
-          hashJoinNode.getJoinOp().equals(JoinOperator.LEFT_ANTI_JOIN)) {
-        // It is not correct to push through an outer or anti join on the probe side.
-        // We cannot filter those rows out.
-        // TODO: Add NULL_AWARE_LEFT_ANTI_JOIN.
-=======
           hashJoinNode.getJoinOp().equals(JoinOperator.LEFT_ANTI_JOIN) ||
           hashJoinNode.getJoinOp().equals(JoinOperator.NULL_AWARE_LEFT_ANTI_JOIN)) {
         // It is not correct to push through an outer or anti join on the probe side.
         // We cannot filter those rows out.
->>>>>>> fec66694
         return false;
       }
       // We can't push down predicates for partitioned joins yet.
