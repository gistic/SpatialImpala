--- conflicted
+++ resolved
@@ -58,7 +58,7 @@
     offset_ = 0;
   }
 
-  public void addChild(PlanNode node, boolean copyConjuncts, Analyzer analyzer) {
+  public void addChild(PlanNode node, boolean copyConjuncts) {
     // This ExchangeNode 'inherits' several parameters from its children.
     // Ensure that all children agree on them.
     if (!children_.isEmpty()) {
@@ -131,11 +131,7 @@
       output.append(detailPrefix + "offset: ").append(offset_).append("\n");
     }
 
-<<<<<<< HEAD
-    if (mergeInfo_ != null) {
-=======
     if (mergeInfo_ != null && detailLevel.ordinal() > TExplainLevel.MINIMAL.ordinal()) {
->>>>>>> fec66694
       output.append(detailPrefix + "order by: ");
       for (int i = 0; i < mergeInfo_.getOrderingExprs().size(); ++i) {
         if (i > 0) output.append(", ");
