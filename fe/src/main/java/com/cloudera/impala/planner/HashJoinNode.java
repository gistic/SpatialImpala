// Copyright 2012 Cloudera Inc.
//
// Licensed under the Apache License, Version 2.0 (the "License");
// you may not use this file except in compliance with the License.
// You may obtain a copy of the License at
//
// http://www.apache.org/licenses/LICENSE-2.0
//
// Unless required by applicable law or agreed to in writing, software
// distributed under the License is distributed on an "AS IS" BASIS,
// WITHOUT WARRANTIES OR CONDITIONS OF ANY KIND, either express or implied.
// See the License for the specific language governing permissions and
// limitations under the License.

package com.cloudera.impala.planner;

import java.util.List;

import org.slf4j.Logger;
import org.slf4j.LoggerFactory;

import com.cloudera.impala.analysis.Analyzer;
import com.cloudera.impala.analysis.BinaryPredicate;
import com.cloudera.impala.analysis.Expr;
import com.cloudera.impala.analysis.ExprSubstitutionMap;
import com.cloudera.impala.analysis.JoinOperator;
<<<<<<< HEAD
import com.cloudera.impala.analysis.SlotDescriptor;
import com.cloudera.impala.analysis.SlotRef;
import com.cloudera.impala.analysis.TableRef;
import com.cloudera.impala.catalog.ColumnStats;
import com.cloudera.impala.catalog.Table;
import com.cloudera.impala.catalog.Type;
import com.cloudera.impala.common.AnalysisException;
=======
import com.cloudera.impala.catalog.Type;
import com.cloudera.impala.common.AnalysisException;
import com.cloudera.impala.common.ImpalaException;
>>>>>>> fec66694
import com.cloudera.impala.common.InternalException;
import com.cloudera.impala.thrift.TEqJoinCondition;
import com.cloudera.impala.thrift.TExplainLevel;
import com.cloudera.impala.thrift.THashJoinNode;
import com.cloudera.impala.thrift.TPlanNode;
import com.cloudera.impala.thrift.TPlanNodeType;
import com.cloudera.impala.thrift.TQueryOptions;
import com.google.common.base.Objects;
import com.google.common.base.Preconditions;
import com.google.common.collect.Lists;

/**
 * Hash join between left child (outer) and right child (inner). One child must be the
 * plan generated for a table ref. Typically, that is the right child, but due to join
 * inversion (for outer/semi/cross joins) it could also be the left child.
 */
public class HashJoinNode extends JoinNode {
  private final static Logger LOG = LoggerFactory.getLogger(HashJoinNode.class);

<<<<<<< HEAD
  // Default per-host memory requirement used if no valid stats are available.
  // TODO: Come up with a more useful heuristic (e.g., based on scanned partitions).
  private final static long DEFAULT_PER_HOST_MEM = 2L * 1024L * 1024L * 1024L;

  // tableRef corresponding to the left or right child of this join; only used for
  // getting the plan hints of this join, so it's irrelevant which child exactly
  private final TableRef tblRef_;
  private final JoinOperator joinOp_;

  enum DistributionMode {
    NONE("NONE"),
    BROADCAST("BROADCAST"),
    PARTITIONED("PARTITIONED");

    private final String description;

    private DistributionMode(String descr) {
      this.description = descr;
    }

    @Override
    public String toString() { return description; }
  }

  private DistributionMode distrMode_;

  // conjuncts_ of the form "<lhs> = <rhs>"
  private List<BinaryPredicate> eqJoinConjuncts_;

  // join conjuncts_ from the JOIN clause that aren't equi-join predicates
  private List<Expr> otherJoinConjuncts_;
=======
  // If true, this node can add filters for the probe side that can be generated
  // after reading the build side. This can be very helpful if the join is selective and
  // there are few build rows.
  private boolean addProbeFilters_;
>>>>>>> fec66694

  // If true, this node can add filters for the probe side that can be generated
  // after reading the build side. This can be very helpful if the join is selective and
  // there are few build rows.
  private boolean addProbeFilters_;

  public HashJoinNode(
<<<<<<< HEAD
      PlanNode outer, PlanNode inner, TableRef tblRef,
      List<BinaryPredicate> eqJoinConjuncts, List<Expr> otherJoinConjuncts) {
    super("HASH JOIN");
    Preconditions.checkArgument(eqJoinConjuncts != null);
    Preconditions.checkArgument(otherJoinConjuncts != null);
    tupleIds_.addAll(outer.getTupleIds());
    tupleIds_.addAll(inner.getTupleIds());
    tblRefIds_.addAll(outer.getTblRefIds());
    tblRefIds_.addAll(inner.getTblRefIds());
    tblRef_ = tblRef;
    joinOp_ = tblRef.getJoinOp();
    distrMode_ = DistributionMode.NONE;
    eqJoinConjuncts_ = eqJoinConjuncts;
    otherJoinConjuncts_ = otherJoinConjuncts;
    children_.add(outer);
    children_.add(inner);

    // Inherits all the nullable tuple from the children
    // Mark tuples that form the "nullable" side of the outer join as nullable.
    nullableTupleIds_.addAll(inner.getNullableTupleIds());
    nullableTupleIds_.addAll(outer.getNullableTupleIds());
    if (joinOp_.equals(JoinOperator.FULL_OUTER_JOIN)) {
      nullableTupleIds_.addAll(outer.getTupleIds());
      nullableTupleIds_.addAll(inner.getTupleIds());
    } else if (joinOp_.equals(JoinOperator.LEFT_OUTER_JOIN)) {
      nullableTupleIds_.addAll(inner.getTupleIds());
    } else if (joinOp_.equals(JoinOperator.RIGHT_OUTER_JOIN)) {
      nullableTupleIds_.addAll(outer.getTupleIds());
    }
  }

  public List<BinaryPredicate> getEqJoinConjuncts() { return eqJoinConjuncts_; }
  public JoinOperator getJoinOp() { return joinOp_; }
  public TableRef getTableRef() { return tblRef_; }
  public DistributionMode getDistributionMode() { return distrMode_; }
  public void setDistributionMode(DistributionMode distrMode) { distrMode_ = distrMode; }
  public void setAddProbeFilters(boolean b) { addProbeFilters_ = true; }

  @Override
  public void init(Analyzer analyzer) throws InternalException {
    assignConjuncts(analyzer);

    // Set smap to the combined childrens' smaps and apply that to all conjuncts_.
    createDefaultSmap(analyzer);

    computeStats(analyzer);
    assignedConjuncts_ = analyzer.getAssignedConjuncts();

    ExprSubstitutionMap combinedChildSmap = getCombinedChildSmap();
    otherJoinConjuncts_ =
        Expr.substituteList(otherJoinConjuncts_, combinedChildSmap, analyzer);

    List<BinaryPredicate> newEqJoinConjuncts = Lists.newArrayList();
    for (Expr c: eqJoinConjuncts_) {
      BinaryPredicate eqPred = (BinaryPredicate) c.substitute(combinedChildSmap, analyzer);
=======
      PlanNode outer, PlanNode inner, DistributionMode distrMode, JoinOperator joinOp,
      List<BinaryPredicate> eqJoinConjuncts, List<Expr> otherJoinConjuncts) {
    super(outer, inner, distrMode, joinOp, eqJoinConjuncts, otherJoinConjuncts,
        "HASH JOIN");
    Preconditions.checkNotNull(eqJoinConjuncts);
    Preconditions.checkState(joinOp_ != JoinOperator.CROSS_JOIN);
  }

  public List<BinaryPredicate> getEqJoinConjuncts() { return eqJoinConjuncts_; }
  public void setAddProbeFilters(boolean b) { addProbeFilters_ = true; }

  @Override
  public void init(Analyzer analyzer) throws ImpalaException {
    super.init(analyzer);
    List<BinaryPredicate> newEqJoinConjuncts = Lists.newArrayList();
    ExprSubstitutionMap combinedChildSmap = getCombinedChildSmap();
    for (Expr c: eqJoinConjuncts_) {
      BinaryPredicate eqPred =
          (BinaryPredicate) c.substitute(combinedChildSmap, analyzer, false);
>>>>>>> fec66694
      Type t0 = eqPred.getChild(0).getType();
      Type t1 = eqPred.getChild(1).getType();
      if (!t0.matchesType(t1)) {
        // With decimal and char types, the child types do not have to match because
        // the equality builtin handles it. However, they will not hash correctly so
        // insert a cast.
        boolean bothDecimal = t0.isDecimal() && t1.isDecimal();
        boolean bothString = t0.isStringType() && t1.isStringType();
        if (!bothDecimal && !bothString) {
          throw new InternalException("Cannot compare " +
              t0.toSql() + " to " + t1.toSql() + " in join predicate.");
<<<<<<< HEAD
        }
        Type compatibleType = Type.getAssignmentCompatibleType(t0, t1);
        Preconditions.checkState(compatibleType.isDecimal() ||
            compatibleType.isStringType());
        try {
          if (!t0.equals(compatibleType)) {
            eqPred.setChild(0, eqPred.getChild(0).castTo(compatibleType));
          }
          if (!t1.equals(compatibleType)) {
            eqPred.setChild(1, eqPred.getChild(1).castTo(compatibleType));
          }
        } catch (AnalysisException e) {
          throw new InternalException("Should not happen", e);
        }
      }
      Preconditions.checkState(
          eqPred.getChild(0).getType().matchesType(eqPred.getChild(1).getType()));
      newEqJoinConjuncts.add(new BinaryPredicate(eqPred.getOp(),
          eqPred.getChild(0), eqPred.getChild(1)));
    }
    eqJoinConjuncts_ = newEqJoinConjuncts;
  }

  @Override
  public void computeStats(Analyzer analyzer) {
    super.computeStats(analyzer);

    // For a join between child(0) and child(1), we look for join conditions "L.c = R.d"
    // (with L being from child(0) and R from child(1)) and use as the cardinality
    // estimate the maximum of
    //   child(0).cardinality * R.cardinality / # distinct values for R.d
    //     * child(1).cardinality / R.cardinality
    // across all suitable join conditions, which simplifies to
    //   child(0).cardinality * child(1).cardinality / # distinct values for R.d
    // The reasoning is that
    // - each row in child(0) joins with R.cardinality/#DV_R.d rows in R
    // - each row in R is 'present' in child(1).cardinality / R.cardinality rows in
    //   child(1)
    //
    // This handles the very frequent case of a fact table/dimension table join
    // (aka foreign key/primary key join) if the primary key is a single column, with
    // possible additional predicates against the dimension table. An example:
    // FROM FactTbl F JOIN Customers C D ON (F.cust_id = C.id) ... WHERE C.region = 'US'
    // - if there are 5 regions, the selectivity of "C.region = 'US'" would be 0.2
    //   and the output cardinality of the Customers scan would be 0.2 * # rows in
    //   Customers
    // - # rows in Customers == # of distinct values for Customers.id
    // - the output cardinality of the join would be F.cardinality * 0.2

    long maxNumDistinct = 0;
    for (Expr eqJoinPredicate: eqJoinConjuncts_) {
      if (eqJoinPredicate.getChild(0).unwrapSlotRef(false) == null) continue;
      SlotRef rhsSlotRef = eqJoinPredicate.getChild(1).unwrapSlotRef(false);
      if (rhsSlotRef == null) continue;
      SlotDescriptor slotDesc = rhsSlotRef.getDesc();
      if (slotDesc == null) continue;
      ColumnStats stats = slotDesc.getStats();
      if (!stats.hasNumDistinctValues()) continue;
      long numDistinct = stats.getNumDistinctValues();
      Table rhsTbl = slotDesc.getParent().getTable();
      if (rhsTbl != null && rhsTbl.getNumRows() != -1) {
        // we can't have more distinct values than rows in the table, even though
        // the metastore stats may think so
        LOG.debug("#distinct=" + numDistinct + " #rows="
            + Long.toString(rhsTbl.getNumRows()));
        numDistinct = Math.min(numDistinct, rhsTbl.getNumRows());
      }
      if (getChild(1).cardinality_ != -1 && numDistinct != -1) {
        // The number of distinct values of a slot cannot exceed the cardinality_
        // of the plan node the slot is coming from.
        numDistinct = Math.min(numDistinct, getChild(1).cardinality_);
      }
      maxNumDistinct = Math.max(maxNumDistinct, numDistinct);
      LOG.debug("min slotref=" + rhsSlotRef.toSql() + " #distinct="
          + Long.toString(numDistinct));
    }

    if (maxNumDistinct == 0) {
      // if we didn't find any suitable join predicates or don't have stats
      // on the relevant columns, we very optimistically assume we're doing an
      // FK/PK join (which doesn't alter the cardinality of the left-hand side)
      cardinality_ = getChild(0).cardinality_;
    } else if (getChild(0).cardinality_ != -1 && getChild(1).cardinality_ != -1) {
      cardinality_ = multiplyCardinalities(getChild(0).cardinality_,
          getChild(1).cardinality_);
      cardinality_ = Math.round((double)cardinality_ / (double) maxNumDistinct);
    }

    // Impose lower/upper bounds on the cardinality based on the join type.
    long leftCard = getChild(0).cardinality_;
    long rightCard = getChild(1).cardinality_;
    switch (joinOp_) {
      case LEFT_SEMI_JOIN: {
        if (leftCard != -1) {
          cardinality_ = Math.min(leftCard, cardinality_);
        }
        break;
      }
      case RIGHT_SEMI_JOIN: {
        if (rightCard != -1) {
          cardinality_ = Math.min(rightCard, cardinality_);
        }
        break;
      }
      case LEFT_OUTER_JOIN: {
        if (leftCard != -1) {
          cardinality_ = Math.max(leftCard, cardinality_);
        }
        break;
      }
      case RIGHT_OUTER_JOIN: {
        if (rightCard != -1) {
          cardinality_ = Math.max(rightCard, cardinality_);
        }
        break;
      }
      case FULL_OUTER_JOIN: {
        if (leftCard != -1 && rightCard != -1) {
          long cardinalitySum = addCardinalities(leftCard, rightCard);
          cardinality_ = Math.max(cardinalitySum, cardinality_);
        }
        break;
      }
      // Cap cardinality at 1 because a value of 0 triggers pathological edge cases.
      case LEFT_ANTI_JOIN: {
        if (leftCard != -1) {
          cardinality_ = leftCard;
          if (rightCard != -1) {
            cardinality_ = Math.max(1, leftCard - rightCard);
          }
        }
        break;
      }
      case RIGHT_ANTI_JOIN: {
        if (rightCard != -1) {
          cardinality_ = rightCard;
          if (leftCard != -1) {
            cardinality_ = Math.max(1, rightCard - leftCard);
          }
=======
        }
        Type compatibleType = Type.getAssignmentCompatibleType(t0, t1, false);
        Preconditions.checkState(compatibleType.isDecimal() ||
            compatibleType.isStringType());
        try {
          if (!t0.equals(compatibleType)) {
            eqPred.setChild(0, eqPred.getChild(0).castTo(compatibleType));
          }
          if (!t1.equals(compatibleType)) {
            eqPred.setChild(1, eqPred.getChild(1).castTo(compatibleType));
          }
        } catch (AnalysisException e) {
          throw new InternalException("Should not happen", e);
>>>>>>> fec66694
        }
      }
      Preconditions.checkState(
          eqPred.getChild(0).getType().matchesType(eqPred.getChild(1).getType()));
      newEqJoinConjuncts.add(new BinaryPredicate(eqPred.getOp(),
          eqPred.getChild(0), eqPred.getChild(1)));
    }
    eqJoinConjuncts_ = newEqJoinConjuncts;
  }

  @Override
  protected String debugString() {
    return Objects.toStringHelper(this)
        .add("eqJoinConjuncts_", eqJoinConjunctsDebugString())
        .addValue(super.debugString())
        .toString();
  }

  private String eqJoinConjunctsDebugString() {
    Objects.ToStringHelper helper = Objects.toStringHelper(this);
    for (Expr entry: eqJoinConjuncts_) {
      helper.add("lhs" , entry.getChild(0)).add("rhs", entry.getChild(1));
    }
    return helper.toString();
  }

  @Override
  protected void toThrift(TPlanNode msg) {
    msg.node_type = TPlanNodeType.HASH_JOIN_NODE;
    msg.hash_join_node = new THashJoinNode();
    msg.hash_join_node.join_op = joinOp_.toThrift();
    for (Expr entry: eqJoinConjuncts_) {
      TEqJoinCondition eqJoinCondition =
          new TEqJoinCondition(entry.getChild(0).treeToThrift(),
              entry.getChild(1).treeToThrift());
      msg.hash_join_node.addToEq_join_conjuncts(eqJoinCondition);
    }
    for (Expr e: otherJoinConjuncts_) {
      msg.hash_join_node.addToOther_join_conjuncts(e.treeToThrift());
    }
    msg.hash_join_node.setAdd_probe_filters(addProbeFilters_);
<<<<<<< HEAD
  }

  @Override
  protected String getDisplayLabelDetail() {
    StringBuilder output = new StringBuilder(joinOp_.toString());
    if (distrMode_ != DistributionMode.NONE) output.append(", " + distrMode_.toString());
    return output.toString();
=======
>>>>>>> fec66694
  }

  @Override
  protected String getNodeExplainString(String prefix, String detailPrefix,
      TExplainLevel detailLevel) {
    StringBuilder output = new StringBuilder();
    output.append(String.format("%s%s [%s]\n", prefix, getDisplayLabel(),
        getDisplayLabelDetail()));

    if (detailLevel.ordinal() > TExplainLevel.MINIMAL.ordinal()) {
      output.append(detailPrefix + "hash predicates: ");
      for (int i = 0; i < eqJoinConjuncts_.size(); ++i) {
        Expr eqConjunct = eqJoinConjuncts_.get(i);
        output.append(eqConjunct.toSql());
        if (i + 1 != eqJoinConjuncts_.size()) output.append(", ");
      }
      output.append("\n");
      if (!otherJoinConjuncts_.isEmpty()) {
        output.append(detailPrefix + "other join predicates: ")
        .append(getExplainString(otherJoinConjuncts_) + "\n");
      }
      if (!conjuncts_.isEmpty()) {
        output.append(detailPrefix + "other predicates: ")
        .append(getExplainString(conjuncts_) + "\n");
      }
    }
    return output.toString();
  }

  @Override
  public void computeCosts(TQueryOptions queryOptions) {
    if (getChild(1).getCardinality() == -1 || getChild(1).getAvgRowSize() == -1
        || numNodes_ == 0) {
      perHostMemCost_ = DEFAULT_PER_HOST_MEM;
      return;
    }
    perHostMemCost_ =
        (long) Math.ceil(getChild(1).cardinality_ * getChild(1).avgRowSize_
          * PlannerContext.HASH_TBL_SPACE_OVERHEAD);
    if (distrMode_ == DistributionMode.PARTITIONED) perHostMemCost_ /= numNodes_;
  }
}<|MERGE_RESOLUTION|>--- conflicted
+++ resolved
@@ -24,19 +24,9 @@
 import com.cloudera.impala.analysis.Expr;
 import com.cloudera.impala.analysis.ExprSubstitutionMap;
 import com.cloudera.impala.analysis.JoinOperator;
-<<<<<<< HEAD
-import com.cloudera.impala.analysis.SlotDescriptor;
-import com.cloudera.impala.analysis.SlotRef;
-import com.cloudera.impala.analysis.TableRef;
-import com.cloudera.impala.catalog.ColumnStats;
-import com.cloudera.impala.catalog.Table;
-import com.cloudera.impala.catalog.Type;
-import com.cloudera.impala.common.AnalysisException;
-=======
 import com.cloudera.impala.catalog.Type;
 import com.cloudera.impala.common.AnalysisException;
 import com.cloudera.impala.common.ImpalaException;
->>>>>>> fec66694
 import com.cloudera.impala.common.InternalException;
 import com.cloudera.impala.thrift.TEqJoinCondition;
 import com.cloudera.impala.thrift.TExplainLevel;
@@ -56,108 +46,12 @@
 public class HashJoinNode extends JoinNode {
   private final static Logger LOG = LoggerFactory.getLogger(HashJoinNode.class);
 
-<<<<<<< HEAD
-  // Default per-host memory requirement used if no valid stats are available.
-  // TODO: Come up with a more useful heuristic (e.g., based on scanned partitions).
-  private final static long DEFAULT_PER_HOST_MEM = 2L * 1024L * 1024L * 1024L;
-
-  // tableRef corresponding to the left or right child of this join; only used for
-  // getting the plan hints of this join, so it's irrelevant which child exactly
-  private final TableRef tblRef_;
-  private final JoinOperator joinOp_;
-
-  enum DistributionMode {
-    NONE("NONE"),
-    BROADCAST("BROADCAST"),
-    PARTITIONED("PARTITIONED");
-
-    private final String description;
-
-    private DistributionMode(String descr) {
-      this.description = descr;
-    }
-
-    @Override
-    public String toString() { return description; }
-  }
-
-  private DistributionMode distrMode_;
-
-  // conjuncts_ of the form "<lhs> = <rhs>"
-  private List<BinaryPredicate> eqJoinConjuncts_;
-
-  // join conjuncts_ from the JOIN clause that aren't equi-join predicates
-  private List<Expr> otherJoinConjuncts_;
-=======
-  // If true, this node can add filters for the probe side that can be generated
-  // after reading the build side. This can be very helpful if the join is selective and
-  // there are few build rows.
-  private boolean addProbeFilters_;
->>>>>>> fec66694
-
   // If true, this node can add filters for the probe side that can be generated
   // after reading the build side. This can be very helpful if the join is selective and
   // there are few build rows.
   private boolean addProbeFilters_;
 
   public HashJoinNode(
-<<<<<<< HEAD
-      PlanNode outer, PlanNode inner, TableRef tblRef,
-      List<BinaryPredicate> eqJoinConjuncts, List<Expr> otherJoinConjuncts) {
-    super("HASH JOIN");
-    Preconditions.checkArgument(eqJoinConjuncts != null);
-    Preconditions.checkArgument(otherJoinConjuncts != null);
-    tupleIds_.addAll(outer.getTupleIds());
-    tupleIds_.addAll(inner.getTupleIds());
-    tblRefIds_.addAll(outer.getTblRefIds());
-    tblRefIds_.addAll(inner.getTblRefIds());
-    tblRef_ = tblRef;
-    joinOp_ = tblRef.getJoinOp();
-    distrMode_ = DistributionMode.NONE;
-    eqJoinConjuncts_ = eqJoinConjuncts;
-    otherJoinConjuncts_ = otherJoinConjuncts;
-    children_.add(outer);
-    children_.add(inner);
-
-    // Inherits all the nullable tuple from the children
-    // Mark tuples that form the "nullable" side of the outer join as nullable.
-    nullableTupleIds_.addAll(inner.getNullableTupleIds());
-    nullableTupleIds_.addAll(outer.getNullableTupleIds());
-    if (joinOp_.equals(JoinOperator.FULL_OUTER_JOIN)) {
-      nullableTupleIds_.addAll(outer.getTupleIds());
-      nullableTupleIds_.addAll(inner.getTupleIds());
-    } else if (joinOp_.equals(JoinOperator.LEFT_OUTER_JOIN)) {
-      nullableTupleIds_.addAll(inner.getTupleIds());
-    } else if (joinOp_.equals(JoinOperator.RIGHT_OUTER_JOIN)) {
-      nullableTupleIds_.addAll(outer.getTupleIds());
-    }
-  }
-
-  public List<BinaryPredicate> getEqJoinConjuncts() { return eqJoinConjuncts_; }
-  public JoinOperator getJoinOp() { return joinOp_; }
-  public TableRef getTableRef() { return tblRef_; }
-  public DistributionMode getDistributionMode() { return distrMode_; }
-  public void setDistributionMode(DistributionMode distrMode) { distrMode_ = distrMode; }
-  public void setAddProbeFilters(boolean b) { addProbeFilters_ = true; }
-
-  @Override
-  public void init(Analyzer analyzer) throws InternalException {
-    assignConjuncts(analyzer);
-
-    // Set smap to the combined childrens' smaps and apply that to all conjuncts_.
-    createDefaultSmap(analyzer);
-
-    computeStats(analyzer);
-    assignedConjuncts_ = analyzer.getAssignedConjuncts();
-
-    ExprSubstitutionMap combinedChildSmap = getCombinedChildSmap();
-    otherJoinConjuncts_ =
-        Expr.substituteList(otherJoinConjuncts_, combinedChildSmap, analyzer);
-
-    List<BinaryPredicate> newEqJoinConjuncts = Lists.newArrayList();
-    for (Expr c: eqJoinConjuncts_) {
-      BinaryPredicate eqPred = (BinaryPredicate) c.substitute(combinedChildSmap, analyzer);
-=======
       PlanNode outer, PlanNode inner, DistributionMode distrMode, JoinOperator joinOp,
       List<BinaryPredicate> eqJoinConjuncts, List<Expr> otherJoinConjuncts) {
     super(outer, inner, distrMode, joinOp, eqJoinConjuncts, otherJoinConjuncts,
@@ -177,7 +71,6 @@
     for (Expr c: eqJoinConjuncts_) {
       BinaryPredicate eqPred =
           (BinaryPredicate) c.substitute(combinedChildSmap, analyzer, false);
->>>>>>> fec66694
       Type t0 = eqPred.getChild(0).getType();
       Type t1 = eqPred.getChild(1).getType();
       if (!t0.matchesType(t1)) {
@@ -189,147 +82,6 @@
         if (!bothDecimal && !bothString) {
           throw new InternalException("Cannot compare " +
               t0.toSql() + " to " + t1.toSql() + " in join predicate.");
-<<<<<<< HEAD
-        }
-        Type compatibleType = Type.getAssignmentCompatibleType(t0, t1);
-        Preconditions.checkState(compatibleType.isDecimal() ||
-            compatibleType.isStringType());
-        try {
-          if (!t0.equals(compatibleType)) {
-            eqPred.setChild(0, eqPred.getChild(0).castTo(compatibleType));
-          }
-          if (!t1.equals(compatibleType)) {
-            eqPred.setChild(1, eqPred.getChild(1).castTo(compatibleType));
-          }
-        } catch (AnalysisException e) {
-          throw new InternalException("Should not happen", e);
-        }
-      }
-      Preconditions.checkState(
-          eqPred.getChild(0).getType().matchesType(eqPred.getChild(1).getType()));
-      newEqJoinConjuncts.add(new BinaryPredicate(eqPred.getOp(),
-          eqPred.getChild(0), eqPred.getChild(1)));
-    }
-    eqJoinConjuncts_ = newEqJoinConjuncts;
-  }
-
-  @Override
-  public void computeStats(Analyzer analyzer) {
-    super.computeStats(analyzer);
-
-    // For a join between child(0) and child(1), we look for join conditions "L.c = R.d"
-    // (with L being from child(0) and R from child(1)) and use as the cardinality
-    // estimate the maximum of
-    //   child(0).cardinality * R.cardinality / # distinct values for R.d
-    //     * child(1).cardinality / R.cardinality
-    // across all suitable join conditions, which simplifies to
-    //   child(0).cardinality * child(1).cardinality / # distinct values for R.d
-    // The reasoning is that
-    // - each row in child(0) joins with R.cardinality/#DV_R.d rows in R
-    // - each row in R is 'present' in child(1).cardinality / R.cardinality rows in
-    //   child(1)
-    //
-    // This handles the very frequent case of a fact table/dimension table join
-    // (aka foreign key/primary key join) if the primary key is a single column, with
-    // possible additional predicates against the dimension table. An example:
-    // FROM FactTbl F JOIN Customers C D ON (F.cust_id = C.id) ... WHERE C.region = 'US'
-    // - if there are 5 regions, the selectivity of "C.region = 'US'" would be 0.2
-    //   and the output cardinality of the Customers scan would be 0.2 * # rows in
-    //   Customers
-    // - # rows in Customers == # of distinct values for Customers.id
-    // - the output cardinality of the join would be F.cardinality * 0.2
-
-    long maxNumDistinct = 0;
-    for (Expr eqJoinPredicate: eqJoinConjuncts_) {
-      if (eqJoinPredicate.getChild(0).unwrapSlotRef(false) == null) continue;
-      SlotRef rhsSlotRef = eqJoinPredicate.getChild(1).unwrapSlotRef(false);
-      if (rhsSlotRef == null) continue;
-      SlotDescriptor slotDesc = rhsSlotRef.getDesc();
-      if (slotDesc == null) continue;
-      ColumnStats stats = slotDesc.getStats();
-      if (!stats.hasNumDistinctValues()) continue;
-      long numDistinct = stats.getNumDistinctValues();
-      Table rhsTbl = slotDesc.getParent().getTable();
-      if (rhsTbl != null && rhsTbl.getNumRows() != -1) {
-        // we can't have more distinct values than rows in the table, even though
-        // the metastore stats may think so
-        LOG.debug("#distinct=" + numDistinct + " #rows="
-            + Long.toString(rhsTbl.getNumRows()));
-        numDistinct = Math.min(numDistinct, rhsTbl.getNumRows());
-      }
-      if (getChild(1).cardinality_ != -1 && numDistinct != -1) {
-        // The number of distinct values of a slot cannot exceed the cardinality_
-        // of the plan node the slot is coming from.
-        numDistinct = Math.min(numDistinct, getChild(1).cardinality_);
-      }
-      maxNumDistinct = Math.max(maxNumDistinct, numDistinct);
-      LOG.debug("min slotref=" + rhsSlotRef.toSql() + " #distinct="
-          + Long.toString(numDistinct));
-    }
-
-    if (maxNumDistinct == 0) {
-      // if we didn't find any suitable join predicates or don't have stats
-      // on the relevant columns, we very optimistically assume we're doing an
-      // FK/PK join (which doesn't alter the cardinality of the left-hand side)
-      cardinality_ = getChild(0).cardinality_;
-    } else if (getChild(0).cardinality_ != -1 && getChild(1).cardinality_ != -1) {
-      cardinality_ = multiplyCardinalities(getChild(0).cardinality_,
-          getChild(1).cardinality_);
-      cardinality_ = Math.round((double)cardinality_ / (double) maxNumDistinct);
-    }
-
-    // Impose lower/upper bounds on the cardinality based on the join type.
-    long leftCard = getChild(0).cardinality_;
-    long rightCard = getChild(1).cardinality_;
-    switch (joinOp_) {
-      case LEFT_SEMI_JOIN: {
-        if (leftCard != -1) {
-          cardinality_ = Math.min(leftCard, cardinality_);
-        }
-        break;
-      }
-      case RIGHT_SEMI_JOIN: {
-        if (rightCard != -1) {
-          cardinality_ = Math.min(rightCard, cardinality_);
-        }
-        break;
-      }
-      case LEFT_OUTER_JOIN: {
-        if (leftCard != -1) {
-          cardinality_ = Math.max(leftCard, cardinality_);
-        }
-        break;
-      }
-      case RIGHT_OUTER_JOIN: {
-        if (rightCard != -1) {
-          cardinality_ = Math.max(rightCard, cardinality_);
-        }
-        break;
-      }
-      case FULL_OUTER_JOIN: {
-        if (leftCard != -1 && rightCard != -1) {
-          long cardinalitySum = addCardinalities(leftCard, rightCard);
-          cardinality_ = Math.max(cardinalitySum, cardinality_);
-        }
-        break;
-      }
-      // Cap cardinality at 1 because a value of 0 triggers pathological edge cases.
-      case LEFT_ANTI_JOIN: {
-        if (leftCard != -1) {
-          cardinality_ = leftCard;
-          if (rightCard != -1) {
-            cardinality_ = Math.max(1, leftCard - rightCard);
-          }
-        }
-        break;
-      }
-      case RIGHT_ANTI_JOIN: {
-        if (rightCard != -1) {
-          cardinality_ = rightCard;
-          if (leftCard != -1) {
-            cardinality_ = Math.max(1, rightCard - leftCard);
-          }
-=======
         }
         Type compatibleType = Type.getAssignmentCompatibleType(t0, t1, false);
         Preconditions.checkState(compatibleType.isDecimal() ||
@@ -343,7 +95,6 @@
           }
         } catch (AnalysisException e) {
           throw new InternalException("Should not happen", e);
->>>>>>> fec66694
         }
       }
       Preconditions.checkState(
@@ -385,16 +136,6 @@
       msg.hash_join_node.addToOther_join_conjuncts(e.treeToThrift());
     }
     msg.hash_join_node.setAdd_probe_filters(addProbeFilters_);
-<<<<<<< HEAD
-  }
-
-  @Override
-  protected String getDisplayLabelDetail() {
-    StringBuilder output = new StringBuilder(joinOp_.toString());
-    if (distrMode_ != DistributionMode.NONE) output.append(", " + distrMode_.toString());
-    return output.toString();
-=======
->>>>>>> fec66694
   }
 
   @Override
