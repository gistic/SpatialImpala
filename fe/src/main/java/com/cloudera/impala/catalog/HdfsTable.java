--- conflicted
+++ resolved
@@ -67,22 +67,15 @@
 import com.cloudera.impala.thrift.THdfsTable;
 import com.cloudera.impala.thrift.TNetworkAddress;
 import com.cloudera.impala.thrift.TPartitionKeyValue;
-<<<<<<< HEAD
-=======
 import com.cloudera.impala.thrift.TResultRow;
->>>>>>> fec66694
 import com.cloudera.impala.thrift.TResultSet;
 import com.cloudera.impala.thrift.TResultSetMetadata;
 import com.cloudera.impala.thrift.TTable;
 import com.cloudera.impala.thrift.TTableDescriptor;
 import com.cloudera.impala.thrift.TTableType;
-<<<<<<< HEAD
-import com.cloudera.impala.util.AvroSchemaParser;
-=======
 import com.cloudera.impala.util.AvroSchemaConverter;
 import com.cloudera.impala.util.AvroSchemaParser;
 import com.cloudera.impala.util.AvroSchemaUtils;
->>>>>>> fec66694
 import com.cloudera.impala.util.FsPermissionChecker;
 import com.cloudera.impala.util.HdfsCachingUtil;
 import com.cloudera.impala.util.ListMap;
@@ -112,9 +105,6 @@
   private static final String DEFAULT_NULL_COLUMN_VALUE = "\\N";
 
   // Number of times to retry fetching the partitions from the HMS should an error occur.
-<<<<<<< HEAD
-  private final static int NUM_PARTITION_FETCH_RETRIES = 5;;
-=======
   private final static int NUM_PARTITION_FETCH_RETRIES = 5;
 
   // An invalid network address, which will always be treated as remote.
@@ -124,7 +114,6 @@
   // Minimum block size in bytes allowed for synthetic file blocks (other than the last
   // block, which may be shorter).
   private final static long MIN_SYNTHETIC_BLOCK_SIZE = 1024 * 1024;
->>>>>>> fec66694
 
   // string to indicate NULL. set in load() from table properties
   private String nullColumnValue_;
@@ -180,12 +169,9 @@
   // Sum of sizes of all Hdfs files in this table. Set in load().
   private long totalHdfsBytes_;
 
-<<<<<<< HEAD
-=======
   // True iff the table's partitions are located on more than one filesystem.
   private boolean multipleFileSystems_ = false;
 
->>>>>>> fec66694
   // Base Hdfs directory where files of this table are stored.
   // For unpartitioned tables it is simply the path where all files live.
   // For partitioned tables it is the root directory
@@ -282,61 +268,6 @@
 
   public Map<String, List<FileDescriptor>> getFileDescMap() { return fileDescMap_; }
 
-<<<<<<< HEAD
-  /**
-   * Loads the file block metadata for the given collection of FileDescriptors.
-   * The FileDescriptors are passed as a Map of partition location to list of
-   * files that exist under that directory.
-   */
-  private void loadBlockMd(Map<String, List<FileDescriptor>> fileDescriptors)
-      throws RuntimeException {
-    Preconditions.checkNotNull(fileDescriptors);
-    LOG.debug("load block md for " + name_);
-
-    // Store all BlockLocations so they can be reused when loading the disk IDs.
-    List<BlockLocation> blockLocations = Lists.newArrayList();
-
-    // loop over all files and record their block metadata, minus volume ids
-    for (String parentPath: fileDescriptors.keySet()) {
-      for (FileDescriptor fileDescriptor: fileDescriptors.get(parentPath)) {
-        Path p = new Path(parentPath, fileDescriptor.getFileName());
-        BlockLocation[] locations = null;
-        try {
-          FileStatus fileStatus = DFS.getFileStatus(p);
-          // fileDescriptors should not contain directories.
-          Preconditions.checkArgument(!fileStatus.isDirectory());
-          locations = DFS.getFileBlockLocations(fileStatus, 0, fileStatus.getLen());
-          Preconditions.checkNotNull(locations);
-          blockLocations.addAll(Arrays.asList(locations));
-
-          // Loop over all blocks in the file.
-          for (BlockLocation block: locations) {
-            String[] blockHostPorts = block.getNames();
-            try {
-              blockHostPorts = block.getNames();
-            } catch (IOException e) {
-              // this shouldn't happen, getNames() doesn't throw anything
-              String errorMsg = "BlockLocation.getNames() failed:\n" + e.getMessage();
-              LOG.error(errorMsg);
-              throw new IllegalStateException(errorMsg);
-            }
-            // Now enumerate all replicas of the block, adding any unknown hosts
-            // to hostIndex_ and the index for that host to replicaHostIdxs.
-            List<Integer> replicaHostIdxs = new ArrayList<Integer>(blockHostPorts.length);
-            for (int i = 0; i < blockHostPorts.length; ++i) {
-              String[] ip_port = blockHostPorts[i].split(":");
-              Preconditions.checkState(ip_port.length == 2);
-              TNetworkAddress network_address = new TNetworkAddress(ip_port[0],
-                  Integer.parseInt(ip_port[1]));
-              replicaHostIdxs.add(hostIndex_.getIndex(network_address));
-            }
-            fileDescriptor.addFileBlock(
-                new FileBlock(block.getOffset(), block.getLength(), replicaHostIdxs));
-          }
-        } catch (IOException e) {
-          throw new RuntimeException("couldn't determine block locations for path '"
-              + p + "':\n" + e.getMessage(), e);
-=======
   public boolean spansMultipleFileSystems() { return multipleFileSystems_; }
 
   /**
@@ -359,33 +290,12 @@
         }
         if (!partition.isCacheable()) {
           return false;
->>>>>>> fec66694
         }
       }
     }
     return true;
   }
 
-<<<<<<< HEAD
-    if (SUPPORTS_VOLUME_ID) {
-      LOG.trace("loading disk ids for: " + getFullName() +
-          ". nodes: " + getNumNodes());
-      loadDiskIds(blockLocations, fileDescriptors);
-      LOG.trace("completed load of disk ids for: " + getFullName());
-    }
-  }
-
-  /**
-   * Populates disk/volume ID metadata inside FileDescriptors given a list of
-   * BlockLocations. The FileDescriptors are passed as a Map of parent directory
-   * (partition location) to list of files (FileDescriptors) under that directory.
-   */
-  private void loadDiskIds(List<BlockLocation> blockLocations,
-      Map<String, List<FileDescriptor>> fileDescriptors) {
-    // BlockStorageLocations for all the blocks
-    // block described by blockMetadataList[i] is located at locations[i]
-    BlockStorageLocation[] locations = null;
-=======
   /**
    * Queries the filesystem to load the file block metadata (e.g. DFS blocks) for the
    * given file.  Adds the newly created block metadata and block location to the
@@ -403,7 +313,6 @@
       synthesizeBlockMetadata(fs, fd, fileFormat);
       return;
     }
->>>>>>> fec66694
     try {
       BlockLocation[] locations = fs.getFileBlockLocations(file, 0, file.getLen());
       Preconditions.checkNotNull(locations);
@@ -475,28 +384,6 @@
     }
   }
 
-<<<<<<< HEAD
-    int locationsIdx = 0;
-    int unknownDiskIdCount = 0;
-    for (String parentPath: fileDescriptors.keySet()) {
-      for (FileDescriptor fileDescriptor: fileDescriptors.get(parentPath)) {
-        for (THdfsFileBlock blockMd: fileDescriptor.getFileBlocks()) {
-          VolumeId[] volumeIds = locations[locationsIdx++].getVolumeIds();
-          // Convert opaque VolumeId to 0 based ids.
-          // TODO: the diskId should be eventually retrievable from Hdfs when
-          // the community agrees this API is useful.
-          int[] diskIds = new int[volumeIds.length];
-          for (int i = 0; i < volumeIds.length; ++i) {
-            diskIds[i] = getDiskId(volumeIds[i]);
-            if (diskIds[i] < 0) ++unknownDiskIdCount;
-          }
-          FileBlock.setDiskIds(diskIds, blockMd);
-        }
-      }
-      if (unknownDiskIdCount > 0) {
-        LOG.warn("unknown disk id count " + unknownDiskIdCount);
-      }
-=======
   /**
    * Populates disk/volume ID metadata inside the newly created THdfsFileBlocks.
    * perFsFileBlocks maps from each filesystem to a FileBLocksInfo.  The first list
@@ -558,7 +445,6 @@
       if (unknownDiskIdCount > 0) {
         LOG.warn("Unknown disk id count for filesystem " + fs + ":" + unknownDiskIdCount);
       }
->>>>>>> fec66694
     }
   }
 
@@ -753,35 +639,6 @@
   }
 
   /**
-   * Populate the partition metadata of an HdfsTable.
-   */
-  private void populatePartitionMd() {
-    if (hasPartitionMd_) return;
-    for (HdfsPartition partition: partitions_) {
-      updatePartitionMdAndColStats(partition);
-    }
-    hasPartitionMd_ = true;
-  }
-
-  /**
-   * Clear the partition metadata of an HdfsTable including column stats.
-   */
-  private void resetPartitionMd() {
-    partitionIds_.clear();
-    partitionMap_.clear();
-    partitionValuesMap_.clear();
-    nullPartitionIds_.clear();
-    // Initialize partitionValuesMap_ and nullPartitionIds_. Also reset column stats.
-    for (int i = 0; i < numClusteringCols_; ++i) {
-      getColumns().get(i).getStats().setNumNulls(0);
-      getColumns().get(i).getStats().setNumDistinctValues(0);
-      partitionValuesMap_.add(Maps.<LiteralExpr, HashSet<Long>>newTreeMap());
-      nullPartitionIds_.add(Sets.<Long>newHashSet());
-    }
-    hasPartitionMd_ = false;
-  }
-
-  /**
    * Create HdfsPartition objects corresponding to 'partitions'.
    *
    * If there are no partitions in the Hive metadata, a single partition is added with no
@@ -802,27 +659,16 @@
     partitions_.clear();
     hdfsBaseDir_ = msTbl.getSd().getLocation();
 
-<<<<<<< HEAD
-    // Map of parent path to a list of new/modified FileDescriptors. FileDescriptors
-    // in this Map will have their block location information (re)loaded. This is used
-    // to speedup the incremental refresh of a table's metadata by skipping unmodified,
-    // previously loaded FileDescriptors.
-    Map<String, List<FileDescriptor>> fileDescsToLoad = Maps.newHashMap();
-=======
     // Map of filesystem to the file blocks for new/modified FileDescriptors. Blocks in
     // this map will have their disk volume IDs information (re)loaded. This is used to
     // speed up the incremental refresh of a table's metadata by skipping unmodified,
     // previously loaded blocks.
     Map<FsKey, FileBlocksInfo> blocksToLoad = Maps.newHashMap();
->>>>>>> fec66694
 
     // INSERT statements need to refer to this if they try to write to new partitions
     // Scans don't refer to this because by definition all partitions they refer to
     // exist.
     addDefaultPartition(msTbl.getSd());
-    Long cacheDirectiveId =
-        HdfsCachingUtil.getCacheDirIdFromParams(msTbl.getParameters());
-    isMarkedCached_ = cacheDirectiveId != null;
 
     // We silently ignore cache directives that no longer exist in HDFS, and remove
     // non-existing cache directives from the parameters.
@@ -835,11 +681,7 @@
       // partition, so add a single partition with no keys which will get all the
       // files in the table's root directory.
       HdfsPartition part = createPartition(msTbl.getSd(), null, oldFileDescMap,
-<<<<<<< HEAD
-          fileDescsToLoad);
-=======
           blocksToLoad);
->>>>>>> fec66694
       addPartition(part);
       if (isMarkedCached_) part.markCached();
       Path location = new Path(hdfsBaseDir_);
@@ -850,11 +692,7 @@
     } else {
       for (org.apache.hadoop.hive.metastore.api.Partition msPartition: msPartitions) {
         HdfsPartition partition = createPartition(msPartition.getSd(), msPartition,
-<<<<<<< HEAD
-            oldFileDescMap, fileDescsToLoad);
-=======
             oldFileDescMap, blocksToLoad);
->>>>>>> fec66694
         addPartition(partition);
         // If the partition is null, its HDFS path does not exist, and it was not added to
         // this table's partition list. Skip the partition.
@@ -873,11 +711,7 @@
         }
       }
     }
-<<<<<<< HEAD
-    loadBlockMd(fileDescsToLoad);
-=======
     loadDiskIds(blocksToLoad);
->>>>>>> fec66694
   }
 
   /**
@@ -886,28 +720,6 @@
    * path until a existing parent directory is found, and inherit access permissions from
    * that.
    */
-<<<<<<< HEAD
-  private TAccessLevel getAvailableAccessLevel(Path location) throws IOException {
-    FsPermissionChecker permissionChecker = FsPermissionChecker.getInstance();
-    while (location != null) {
-      if (DFS.exists(location)) {
-        FsPermissionChecker.Permissions perms =
-            permissionChecker.getPermissions(DFS, location);
-        if (perms.canReadAndWrite()) {
-          return TAccessLevel.READ_WRITE;
-        } else if (perms.canRead()) {
-          LOG.debug(
-              String.format("Impala does not have WRITE access to '%s' in table: %s",
-              location, getFullName()));
-          return TAccessLevel.READ_ONLY;
-        } else if (perms.canWrite()) {
-          LOG.debug(String.format("Impala does not have READ access to '%s' in table: %s",
-                  location, getFullName()));
-          return TAccessLevel.WRITE_ONLY;
-        }
-        LOG.debug(String.format("Impala does not have READ or WRITE access to " +
-                "'%s' in table: %s", location, getFullName()));
-=======
   private TAccessLevel getAvailableAccessLevel(FileSystem fs, Path location)
       throws IOException {
     FsPermissionChecker permissionChecker = FsPermissionChecker.getInstance();
@@ -922,7 +734,6 @@
         } else if (perms.canWrite()) {
           return TAccessLevel.WRITE_ONLY;
         }
->>>>>>> fec66694
         return TAccessLevel.NONE;
       }
       location = location.getParent();
@@ -930,37 +741,6 @@
     // Should never get here.
     Preconditions.checkNotNull(location, "Error: no path ancestor exists");
     return TAccessLevel.NONE;
-<<<<<<< HEAD
-  }
-
-  /**
-   * Creates a new HdfsPartition object to be added to HdfsTable's partition list.
-   * Partitions may be empty, or may not even exist in the file system (a partition's
-   * location may have been changed to a new path that is about to be created by an
-   * INSERT). Also loads the block metadata for this partition.
-   * Returns new partition if successful or null if none was added.
-   * Separated from addPartition to reduce the number of operations done while holding
-   * the lock on HdfsTable.
-   *
-   *  @throws CatalogException
-   *    if the supplied storage descriptor contains metadata that Impala can't
-   *    understand.
-   */
-  public HdfsPartition createPartition(StorageDescriptor storageDescriptor,
-      org.apache.hadoop.hive.metastore.api.Partition msPartition)
-      throws CatalogException {
-    Map<String, List<FileDescriptor>> fileDescsToLoad = Maps.newHashMap();
-    HdfsPartition hdfsPartition = createPartition(storageDescriptor, msPartition,
-        fileDescMap_, fileDescsToLoad);
-    loadBlockMd(fileDescsToLoad);
-    return hdfsPartition;
-  }
-
-  /**
-   * Creates a new HdfsPartition object to be added to the internal partition list.
-   * Populates with file format information and file locations. Partitions may be empty,
-   * or may not even exist on the file system (a partition's location may have been
-=======
   }
 
   /**
@@ -990,7 +770,6 @@
    * Creates a new HdfsPartition object to be added to the internal partition list.
    * Populates with file format information and file locations. Partitions may be empty,
    * or may not even exist on the filesystem (a partition's location may have been
->>>>>>> fec66694
    * changed to a new path that is about to be created by an INSERT). For unchanged
    * files (indicated by unchanged mtime), reuses the FileDescriptor from the
    * oldFileDescMap. The one exception is if the partition is marked as cached
@@ -1009,11 +788,7 @@
   private HdfsPartition createPartition(StorageDescriptor storageDescriptor,
       org.apache.hadoop.hive.metastore.api.Partition msPartition,
       Map<String, List<FileDescriptor>> oldFileDescMap,
-<<<<<<< HEAD
-      Map<String, List<FileDescriptor>> newFileDescMap)
-=======
       Map<FsKey, FileBlocksInfo> perFsFileBlocks)
->>>>>>> fec66694
       throws CatalogException {
     HdfsStorageDescriptor fileFormatDescriptor =
         HdfsStorageDescriptor.fromStorageDescriptor(this.name_, storageDescriptor);
@@ -1024,12 +799,7 @@
     boolean isMarkedCached = isMarkedCached_;
     List<LiteralExpr> keyValues = Lists.newArrayList();
     if (msPartition != null) {
-<<<<<<< HEAD
-      isMarkedCached =
-          HdfsCachingUtil.getCacheDirIdFromParams(msPartition.getParameters()) != null;
-=======
       isMarkedCached = HdfsCachingUtil.validateCacheParams(msPartition.getParameters());
->>>>>>> fec66694
       // Load key values
       for (String partitionKey: msPartition.getValues()) {
         Type type = getColumns().get(keyValues.size()).getType();
@@ -1054,13 +824,6 @@
       }
     }
     try {
-<<<<<<< HEAD
-      if (DFS.exists(partDirPath)) {
-        // DistributedFilesystem does not have an API that takes in a timestamp and return
-        // a list of files that has been added/changed since. Therefore, we are calling
-        // DFS.listStatus() to list all the files.
-        for (FileStatus fileStatus: DFS.listStatus(partDirPath)) {
-=======
       // Each partition could reside on a different filesystem.
       FileSystem fs = partDirPath.getFileSystem(CONF);
       multipleFileSystems_ = multipleFileSystems_ ||
@@ -1070,7 +833,6 @@
         // of files that has been added/changed since. Therefore, we are calling
         // fs.listStatus() to list all the files.
         for (FileStatus fileStatus: fs.listStatus(partDirPath)) {
->>>>>>> fec66694
           String fileName = fileStatus.getPath().getName().toString();
           if (fileStatus.isDirectory() || FileSystemUtil.isHiddenFile(fileName) ||
               HdfsCompression.fromFileName(fileName) == HdfsCompression.LZO_INDEX) {
@@ -1080,40 +842,6 @@
             // Skip index files, these are read by the LZO scanner directly.
             continue;
           }
-<<<<<<< HEAD
-
-          String partitionDir = fileStatus.getPath().getParent().toString();
-          FileDescriptor fd = null;
-          // Search for a FileDescriptor with the same partition dir and file name. If one
-          // is found, it will be chosen as a candidate to reuse.
-          if (oldFileDescMap != null && oldFileDescMap.get(partitionDir) != null) {
-            for (FileDescriptor oldFileDesc: oldFileDescMap.get(partitionDir)) {
-              if (oldFileDesc.getFileName().equals(fileName)) {
-                fd = oldFileDesc;
-                break;
-              }
-            }
-          }
-
-          // Check if this FileDescriptor has been modified since last loading its block
-          // location information. If it has not been changed, the previously loaded
-          // value can be reused.
-          if (fd == null || isMarkedCached || fd.getFileLength() != fileStatus.getLen()
-              || fd.getModificationTime() != fileStatus.getModificationTime()) {
-            // Create a new file descriptor, the block metadata will be populated by
-            // loadBlockMd.
-            fd = new FileDescriptor(fileName, fileStatus.getLen(),
-                fileStatus.getModificationTime());
-
-            List<FileDescriptor> fds = newFileDescMap.get(partitionDir);
-            if (fds == null) {
-              fds = Lists.newArrayList();
-              newFileDescMap.put(partitionDir, fds);
-            }
-            fds.add(fd);
-          }
-
-=======
 
           String partitionDir = fileStatus.getPath().getParent().toString();
           FileDescriptor fd = null;
@@ -1142,7 +870,6 @@
                 perFsFileBlocks);
           }
 
->>>>>>> fec66694
           List<FileDescriptor> fds = fileDescMap_.get(partitionDir);
           if (fds == null) {
             fds = Lists.newArrayList();
@@ -1156,18 +883,28 @@
         numHdfsFiles_ += fileDescriptors.size();
       }
       HdfsPartition partition = new HdfsPartition(this, msPartition, keyValues,
-<<<<<<< HEAD
-          fileFormatDescriptor, fileDescriptors, getAvailableAccessLevel(partDirPath));
-=======
           fileFormatDescriptor, fileDescriptors,
           getAvailableAccessLevel(fs, partDirPath));
->>>>>>> fec66694
       partition.checkWellFormed();
       return partition;
     } catch (Exception e) {
       throw new CatalogException("Failed to create partition: ", e);
-<<<<<<< HEAD
-    }
+    }
+  }
+
+  /**
+   * Add the given THdfsFileBlocks and BlockLocations to the FileBlockInfo for the
+   * given filesystem.
+   */
+  private void addPerFsFileBlocks(Map<FsKey, FileBlocksInfo> fsToBlocks, FileSystem fs,
+      List<THdfsFileBlock> blocks, List<BlockLocation> locations) {
+    FsKey fsKey = new FsKey(fs);
+    FileBlocksInfo infos = fsToBlocks.get(fsKey);
+    if (infos == null) {
+      infos = new FileBlocksInfo();
+      fsToBlocks.put(fsKey, infos);
+    }
+    infos.addBlocks(blocks, locations);
   }
 
   /**
@@ -1257,114 +994,6 @@
         partitionValuesMap_.get(i).remove(literal);
         stats.setNumDistinctValues(stats.getNumDistinctValues() - 1);
       }
-=======
->>>>>>> fec66694
-    }
-    return partition;
-  }
-
-  /**
-   * Add the given THdfsFileBlocks and BlockLocations to the FileBlockInfo for the
-   * given filesystem.
-   */
-  private void addPerFsFileBlocks(Map<FsKey, FileBlocksInfo> fsToBlocks, FileSystem fs,
-      List<THdfsFileBlock> blocks, List<BlockLocation> locations) {
-    FsKey fsKey = new FsKey(fs);
-    FileBlocksInfo infos = fsToBlocks.get(fsKey);
-    if (infos == null) {
-      infos = new FileBlocksInfo();
-      fsToBlocks.put(fsKey, infos);
-    }
-    infos.addBlocks(blocks, locations);
-  }
-
-  /**
-   * Adds the partition to the HdfsTable.
-   *
-   * Note: This method is not thread safe because it modifies the list of partitions
-   * and the HdfsTable's partition metadata.
-   */
-  public void addPartition(HdfsPartition partition) {
-    if (partitions_.contains(partition)) return;
-    partitions_.add(partition);
-    totalHdfsBytes_ += partition.getSize();
-    updatePartitionMdAndColStats(partition);
-  }
-
-  /**
-   * Updates the HdfsTable's partition metadata, i.e. adds the id to the HdfsTable and
-   * populates structures used for speeding up partition pruning/lookup. Also updates
-   * column stats.
-   */
-  private void updatePartitionMdAndColStats(HdfsPartition partition) {
-    if (partition.getPartitionValues().size() != numClusteringCols_) return;
-
-    partitionIds_.add(partition.getId());
-    partitionMap_.put(partition.getId(), partition);
-    for (int i = 0; i < partition.getPartitionValues().size(); ++i) {
-      ColumnStats stats = getColumns().get(i).getStats();
-      LiteralExpr literal = partition.getPartitionValues().get(i);
-      // Store partitions with null partition values separately
-      if (literal instanceof NullLiteral) {
-        stats.setNumNulls(stats.getNumNulls() + 1);
-        if (nullPartitionIds_.get(i).isEmpty()) {
-          stats.setNumDistinctValues(stats.getNumDistinctValues() + 1);
-        }
-        nullPartitionIds_.get(i).add(partition.getId());
-        continue;
-      }
-      HashSet<Long> partitionIds = partitionValuesMap_.get(i).get(literal);
-      if (partitionIds == null) {
-        partitionIds = Sets.newHashSet();
-        partitionValuesMap_.get(i).put(literal, partitionIds);
-        stats.setNumDistinctValues(stats.getNumDistinctValues() + 1);
-      }
-      partitionIds.add(partition.getId());
-    }
-  }
-
-  /**
-   * Drops the partition having the given partition spec from HdfsTable. Cleans up its
-   * metadata from all the mappings used to speed up partition pruning/lookup.
-   * Also updates partition column statistics. Given partitionSpec must match exactly
-   * one partition.
-   * Returns the HdfsPartition that was dropped. If the partition does not exist, returns
-   * null.
-   *
-   * Note: This method is not thread safe because it modifies the list of partitions
-   * and the HdfsTable's partition metadata.
-   */
-  public HdfsPartition dropPartition(List<TPartitionKeyValue> partitionSpec) {
-    HdfsPartition partition = getPartitionFromThriftPartitionSpec(partitionSpec);
-    // Check if the partition does not exist.
-    if (partition == null || !partitions_.remove(partition)) return null;
-    totalHdfsBytes_ -= partition.getSize();
-    Preconditions.checkArgument(partition.getPartitionValues().size() ==
-        numClusteringCols_);
-    Long partitionId = partition.getId();
-    // Remove the partition id from the list of partition ids and other mappings.
-    partitionIds_.remove(partitionId);
-    partitionMap_.remove(partitionId);
-    for (int i = 0; i < partition.getPartitionValues().size(); ++i) {
-      ColumnStats stats = getColumns().get(i).getStats();
-      LiteralExpr literal = partition.getPartitionValues().get(i);
-      // Check if this is a null literal.
-      if (literal instanceof NullLiteral) {
-        nullPartitionIds_.get(i).remove(partitionId);
-        stats.setNumNulls(stats.getNumNulls() - 1);
-        if (nullPartitionIds_.get(i).isEmpty()) {
-          stats.setNumDistinctValues(stats.getNumDistinctValues() - 1);
-        }
-        continue;
-      }
-      HashSet<Long> partitionIds = partitionValuesMap_.get(i).get(literal);
-      // If there are multiple partition ids corresponding to a literal, remove
-      // only this id. Otherwise, remove the <literal, id> pair.
-      if (partitionIds.size() > 1) partitionIds.remove(partitionId);
-      else {
-        partitionValuesMap_.get(i).remove(literal);
-        stats.setNumDistinctValues(stats.getNumDistinctValues() - 1);
-      }
     }
     return partition;
   }
@@ -1423,10 +1052,6 @@
             getMetaStoreTable().getSd().getSerdeInfo().getParameters());
         schemaSearchLocations.add(getMetaStoreTable().getParameters());
 
-<<<<<<< HEAD
-        avroSchema_ =
-            HdfsTable.getAvroSchema(schemaSearchLocations, getFullName(), true);
-=======
         avroSchema_ = AvroSchemaUtils.getAvroSchema(schemaSearchLocations);
         if (avroSchema_ == null) {
           // No Avro schema was explicitly set in the table metadata, so infer the Avro
@@ -1435,7 +1060,6 @@
               msTbl.getSd().getCols(), getFullName());
           avroSchema_ = inferredSchema.toString();
         }
->>>>>>> fec66694
         String serdeLib = msTbl.getSd().getSerdeInfo().getSerializationLib();
         if (serdeLib == null ||
             serdeLib.equals("org.apache.hadoop.hive.serde2.lazy.LazySimpleSerDe")) {
@@ -1443,31 +1067,6 @@
           // indicates there is an issue with the table metadata since Avro table need a
           // non-native serde. Instead of failing to load the table, fall back to
           // using the fields from the storage descriptor (same as Hive).
-<<<<<<< HEAD
-          tblFields.addAll(msTbl.getSd().getCols());
-        } else {
-          // Load the fields from the Avro schema.
-          // Since Avro does not include meta-data for CHAR or VARCHAR, an Avro type of
-          // "string" is used for CHAR, VARCHAR and STRING. Default back to the storage
-          // descriptor to determine the the type for "string"
-          List<FieldSchema> sdTypes = msTbl.getSd().getCols();
-          int i = 0;
-          List<Column> avroTypeList = AvroSchemaParser.parse(avroSchema_);
-          boolean canFallBack = sdTypes.size() == avroTypeList.size();
-          for (Column parsedCol: avroTypeList) {
-            FieldSchema fs = new FieldSchema();
-            fs.setName(parsedCol.getName());
-            String avroType = parsedCol.getType().toString();
-            if (avroType.toLowerCase().equals("string") && canFallBack) {
-              fs.setType(sdTypes.get(i).getType());
-            } else {
-              fs.setType(avroType);
-            }
-            fs.setComment("from deserializer");
-            tblFields.add(fs);
-            i++;
-          }
-=======
           nonPartFieldSchemas_.addAll(msColDefs);
         } else {
           // Generate new FieldSchemas from the Avro schema. This step reconciles
@@ -1487,7 +1086,6 @@
           }
           AvroSchemaUtils.setFromSerdeComment(reconciledColDefs);
           nonPartFieldSchemas_.addAll(ColumnDef.toFieldSchemas(reconciledColDefs));
->>>>>>> fec66694
         }
       } else {
         nonPartFieldSchemas_.addAll(msColDefs);
@@ -1590,22 +1188,6 @@
       throw new TableLoadingException(
           "Failed to load metadata for table: " + getFullName(), e);
     }
-<<<<<<< HEAD
-
-    if (url == null || url.equals(AvroSerdeUtils.SCHEMA_NONE)) {
-      throw new TableLoadingException(String.format("No Avro schema provided in " +
-          "SERDEPROPERTIES or TBLPROPERTIES for table: %s ", tableName));
-    }
-
-    if (!url.toLowerCase().startsWith("hdfs://") &&
-        !url.toLowerCase().startsWith("http://")) {
-      throw new TableLoadingException("avro.schema.url must be of form " +
-          "\"http://path/to/schema/file\" or " +
-          "\"hdfs://namenode:port/path/to/schema/file\", got " + url);
-    }
-    return downloadSchema ? loadAvroSchemaFromUrl(url) : url;
-=======
->>>>>>> fec66694
   }
 
   @Override
@@ -1625,10 +1207,7 @@
     hdfsBaseDir_ = hdfsTable.getHdfsBaseDir();
     nullColumnValue_ = hdfsTable.nullColumnValue;
     nullPartitionKeyValue_ = hdfsTable.nullPartitionKeyValue;
-<<<<<<< HEAD
-=======
     multipleFileSystems_ = hdfsTable.multiple_filesystems;
->>>>>>> fec66694
     hostIndex_.populate(hdfsTable.getNetwork_addresses());
     resetPartitionMd();
 
@@ -1642,29 +1221,16 @@
       partitions_.add(hdfsPart);
     }
     avroSchema_ = hdfsTable.isSetAvroSchema() ? hdfsTable.getAvroSchema() : null;
-<<<<<<< HEAD
-    isMarkedCached_ = HdfsCachingUtil.getCacheDirIdFromParams(
-=======
     isMarkedCached_ = HdfsCachingUtil.getCacheDirectiveId(
->>>>>>> fec66694
         getMetaStoreTable().getParameters()) != null;
     populatePartitionMd();
   }
 
   @Override
   public TTableDescriptor toThriftDescriptor(Set<Long> referencedPartitions) {
-<<<<<<< HEAD
-    // Create thrift descriptors to send to the BE.  The BE does not
-    // need any information below the THdfsPartition level.
-    TTableDescriptor tableDesc = new TTableDescriptor(id_.asInt(), TTableType.HDFS_TABLE,
-        getColumns().size(), numClusteringCols_, name_, db_.getName());
-    tableDesc.setHdfsTable(getTHdfsTable(false, referencedPartitions));
-    tableDesc.setColNames(getColumnNames());
-=======
     TTableDescriptor tableDesc = new TTableDescriptor(id_.asInt(), TTableType.HDFS_TABLE,
         getTColumnDescriptors(), numClusteringCols_, name_, db_.getName());
     tableDesc.setHdfsTable(getTHdfsTable(false, referencedPartitions));
->>>>>>> fec66694
     return tableDesc;
   }
 
@@ -1697,10 +1263,7 @@
     THdfsTable hdfsTable = new THdfsTable(hdfsBaseDir_, getColumnNames(),
         nullPartitionKeyValue_, nullColumnValue_, idToPartition);
     hdfsTable.setAvroSchema(avroSchema_);
-<<<<<<< HEAD
-=======
     hdfsTable.setMultiple_filesystems(multipleFileSystems_);
->>>>>>> fec66694
     if (includeFileDesc) {
       // Network addresses are used only by THdfsFileBlocks which are inside
       // THdfsFileDesc, so include network addreses only when including THdfsFileDesc.
@@ -1714,12 +1277,6 @@
   public String getHdfsBaseDir() { return hdfsBaseDir_; }
   public boolean isAvroTable() { return avroSchema_ != null; }
 
-<<<<<<< HEAD
-  @Override
-  public int getNumNodes() { return hostIndex_.size(); }
-
-=======
->>>>>>> fec66694
   /**
    * Get the index of hosts that store replicas of blocks of this table.
    */
@@ -1896,28 +1453,18 @@
     for (int i = 0; i < numClusteringCols_; ++i) {
       // Add the partition-key values as strings for simplicity.
       Column partCol = getColumns().get(i);
-<<<<<<< HEAD
-      TColumn colDesc = new TColumn(partCol.getName(), partCol.getType().toThrift());
-      resultSchema.addToColumns(colDesc);
-    }
-=======
       TColumn colDesc = new TColumn(partCol.getName(), Type.STRING.toThrift());
       resultSchema.addToColumns(colDesc);
     }
 
->>>>>>> fec66694
     resultSchema.addToColumns(new TColumn("#Rows", Type.BIGINT.toThrift()));
     resultSchema.addToColumns(new TColumn("#Files", Type.BIGINT.toThrift()));
     resultSchema.addToColumns(new TColumn("Size", Type.STRING.toThrift()));
     resultSchema.addToColumns(new TColumn("Bytes Cached", Type.STRING.toThrift()));
-<<<<<<< HEAD
-    resultSchema.addToColumns(new TColumn("Format", Type.STRING.toThrift()));
-=======
     resultSchema.addToColumns(new TColumn("Cache Replication", Type.STRING.toThrift()));
     resultSchema.addToColumns(new TColumn("Format", Type.STRING.toThrift()));
     resultSchema.addToColumns(new TColumn("Incremental stats", Type.STRING.toThrift()));
     resultSchema.addToColumns(new TColumn("Location", Type.STRING.toThrift()));
->>>>>>> fec66694
 
     // Pretty print partitions and their stats.
     ArrayList<HdfsPartition> orderedPartitions = Lists.newArrayList(partitions_);
@@ -1941,31 +1488,19 @@
         // Helps to differentiate partitions that have 0B cached versus partitions
         // that are not marked as cached.
         rowBuilder.add("NOT CACHED");
-<<<<<<< HEAD
-=======
         rowBuilder.add("NOT CACHED");
->>>>>>> fec66694
       } else {
         // Calculate the number the number of bytes that are cached.
         long cachedBytes = 0L;
         for (FileDescriptor fd: p.getFileDescriptors()) {
           for (THdfsFileBlock fb: fd.getFileBlocks()) {
-<<<<<<< HEAD
-            // There should never be any cached bytes on CDH4.
-            if (false) cachedBytes += fb.getLength();
-=======
             if (fb.getIs_replica_cached().contains(true)) {
               cachedBytes += fb.getLength();
             }
->>>>>>> fec66694
           }
         }
         totalCachedBytes += cachedBytes;
         rowBuilder.addBytes(cachedBytes);
-<<<<<<< HEAD
-      }
-      rowBuilder.add(p.getInputFormatDescriptor().getFileFormat().toString());
-=======
 
         // Extract cache replication factor from the parameters of the table
         // if the table is not partitioned or directly from the partition.
@@ -1979,7 +1514,6 @@
 
       rowBuilder.add(String.valueOf(p.hasIncrementalStats()));
       rowBuilder.add(p.getLocation());
->>>>>>> fec66694
       result.addToRows(rowBuilder.get());
     }
 
@@ -1994,11 +1528,7 @@
 
       // Total num rows, files, and bytes (leave format empty).
       rowBuilder.add(numRows_).add(numHdfsFiles_).addBytes(totalHdfsBytes_)
-<<<<<<< HEAD
-          .addBytes(totalCachedBytes).add("");
-=======
           .addBytes(totalCachedBytes).add("").add("").add("").add("");
->>>>>>> fec66694
       result.addToRows(rowBuilder.get());
     }
     return result;
