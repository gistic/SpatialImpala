// Copyright 2012 Cloudera Inc.
//
// Licensed under the Apache License, Version 2.0 (the "License");
// you may not use this file except in compliance with the License.
// You may obtain a copy of the License at
//
// http://www.apache.org/licenses/LICENSE-2.0
//
// Unless required by applicable law or agreed to in writing, software
// distributed under the License is distributed on an "AS IS" BASIS,
// WITHOUT WARRANTIES OR CONDITIONS OF ANY KIND, either express or implied.
// See the License for the specific language governing permissions and
// limitations under the License.

package com.cloudera.impala.catalog;

import java.util.List;
import java.util.Set;

import org.apache.hadoop.hive.metastore.HiveMetaStoreClient;

import com.cloudera.impala.common.ImpalaException;
import com.cloudera.impala.common.JniUtil;
import com.cloudera.impala.thrift.TCatalogObjectType;
import com.cloudera.impala.thrift.TErrorCode;
import com.cloudera.impala.thrift.TStatus;
import com.cloudera.impala.thrift.TTable;
import com.cloudera.impala.thrift.TTableDescriptor;
import com.google.common.base.Joiner;
import com.google.common.collect.Lists;

/**
 * Represents a table with incomplete metadata. The metadata may be incomplete because
 * it has not yet been loaded or because of errors encountered during the loading
 * process.
 */
public class IncompleteTable extends Table {
  // The cause for the incomplete metadata. If there is no cause given (cause_ = null),
  // then this is assumed to be an uninitialized table (table that does not have
  // its metadata loaded).
  private ImpalaException cause_;

  private IncompleteTable(TableId id, Db db, String name,
      ImpalaException cause) {
    super(id, null, db, name, null);
    cause_ = cause;
  }

  /**
   * Returns the cause (ImpalaException) which led to this table's metadata being
   * incomplete.
   */
  public ImpalaException getCause() { return cause_; }

  /**
   * See comment on cause_.
   */
<<<<<<< HEAD
  @Override
  public boolean isLoaded() { return cause_ != null; }

=======
>>>>>>> fec66694
  @Override
  public boolean isLoaded() { return cause_ != null; }

  @Override
  public TCatalogObjectType getCatalogObjectType() { return TCatalogObjectType.TABLE; }

  @Override
  public TTableDescriptor toThriftDescriptor(Set<Long> referencedPartitions) {
    throw new IllegalStateException(cause_);
  }

  @Override
  public void load(Table oldValue, HiveMetaStoreClient client,
      org.apache.hadoop.hive.metastore.api.Table msTbl) throws TableLoadingException {
    if (cause_ instanceof TableLoadingException) {
      throw (TableLoadingException) cause_;
    } else {
      throw new TableLoadingException("Table metadata incomplete: ", cause_);
    }
  }

  @Override
  public TTable toThrift() {
    TTable table = new TTable(db_.getName(), name_);
    table.setId(id_.asInt());
    if (cause_ != null) {
<<<<<<< HEAD
      table.setLoad_status(new TStatus(TStatusCode.INTERNAL_ERROR,
=======
      table.setLoad_status(new TStatus(TErrorCode.INTERNAL_ERROR,
>>>>>>> fec66694
          Lists.newArrayList(JniUtil.throwableToString(cause_),
                             JniUtil.throwableToStackTrace(cause_))));
    }
    return table;
  }

  @Override
  protected void loadFromThrift(TTable thriftTable) throws TableLoadingException {
    if (thriftTable.isSetLoad_status()) {
      // Since the load status is set, it indicates the table is incomplete due to
      // an error loading the table metadata. The error message in the load status
      // should provide details on why. By convention, the final error message should
      // be the remote (Catalog Server) call stack. This shouldn't be displayed to the
      // user under normal circumstances, but needs to be recorded somewhere so append
      // it to the call stack of the local TableLoadingException created here.
      // TODO: Provide a mechanism (query option?) to optionally allow returning more
      // detailed errors (including the full call stack(s)) to the user.
      List<String> errorMsgs = thriftTable.getLoad_status().getError_msgs();
      String callStackStr = "<None available>";
      if (errorMsgs.size() > 1) callStackStr = errorMsgs.remove(errorMsgs.size() - 1);

      String errorMsg = Joiner.on("\n").join(errorMsgs);
      // The errorMsg will always be prefixed with "ExceptionClassName: ". Since we treat
      // all errors as TableLoadingExceptions, the prefix "TableLoadingException" is
      // redundant and can be stripped out.
      errorMsg = errorMsg.replaceFirst("^TableLoadingException: ", "");
      TableLoadingException loadingException = new TableLoadingException(errorMsg);
      List<StackTraceElement> stackTrace =
          Lists.newArrayList(loadingException.getStackTrace());
      stackTrace.add(new StackTraceElement("========",
          "<Remote stack trace on catalogd>: " + callStackStr, "", -1));
      loadingException.setStackTrace(
          stackTrace.toArray(new StackTraceElement[stackTrace.size()]));
      this.cause_ = loadingException;
    }
  }

  public static IncompleteTable createUninitializedTable(TableId id, Db db,
      String name) {
    return new IncompleteTable(id, db, name, null);
  }

  public static IncompleteTable createFailedMetadataLoadTable(TableId id, Db db,
      String name, ImpalaException e) {
    return new IncompleteTable(id, db, name, e);
  }
}<|MERGE_RESOLUTION|>--- conflicted
+++ resolved
@@ -55,12 +55,6 @@
   /**
    * See comment on cause_.
    */
-<<<<<<< HEAD
-  @Override
-  public boolean isLoaded() { return cause_ != null; }
-
-=======
->>>>>>> fec66694
   @Override
   public boolean isLoaded() { return cause_ != null; }
 
@@ -87,11 +81,7 @@
     TTable table = new TTable(db_.getName(), name_);
     table.setId(id_.asInt());
     if (cause_ != null) {
-<<<<<<< HEAD
-      table.setLoad_status(new TStatus(TStatusCode.INTERNAL_ERROR,
-=======
       table.setLoad_status(new TStatus(TErrorCode.INTERNAL_ERROR,
->>>>>>> fec66694
           Lists.newArrayList(JniUtil.throwableToString(cause_),
                              JniUtil.throwableToStackTrace(cause_))));
     }
