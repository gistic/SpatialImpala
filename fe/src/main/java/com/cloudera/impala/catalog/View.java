// Copyright 2012 Cloudera Inc.
//
// Licensed under the Apache License, Version 2.0 (the "License");
// you may not use this file except in compliance with the License.
// You may obtain a copy of the License at
//
// http://www.apache.org/licenses/LICENSE-2.0
//
// Unless required by applicable law or agreed to in writing, software
// distributed under the License is distributed on an "AS IS" BASIS,
// WITHOUT WARRANTIES OR CONDITIONS OF ANY KIND, either express or implied.
// See the License for the specific language governing permissions and
// limitations under the License.

package com.cloudera.impala.catalog;

import java.io.StringReader;
import java.util.ArrayList;
import java.util.List;
import java.util.Set;

import org.apache.hadoop.hive.metastore.HiveMetaStoreClient;
import org.apache.hadoop.hive.metastore.api.FieldSchema;

import com.cloudera.impala.analysis.ParseNode;
import com.cloudera.impala.analysis.QueryStmt;
import com.cloudera.impala.analysis.SqlParser;
import com.cloudera.impala.analysis.SqlScanner;
import com.cloudera.impala.thrift.TCatalogObjectType;
import com.cloudera.impala.thrift.TTable;
import com.cloudera.impala.thrift.TTableDescriptor;
import com.cloudera.impala.thrift.TTableType;
import com.google.common.collect.Lists;

/**
 * Table metadata representing a catalog view or a local view from a WITH clause.
 * Most methods inherited from Table are not supposed to be called on this class because
 * views are substituted with their underlying definition during analysis of a statement.
 *
 * Refreshing or invalidating a view will reload the view's definition but will not
 * affect the metadata of the underlying tables (if any).
 */
public class View extends Table {

  // The original SQL-string given as view definition. Set during analysis.
  // Corresponds to Hive's viewOriginalText.
  private String originalViewDef_;

  // Query statement (as SQL string) that defines the View for view substitution.
  // It is a transformation of the original view definition, e.g., to enforce the
  // explicit column definitions even if the original view definition has explicit
  // column aliases.
  // If column definitions were given, then this "expanded" view definition
  // wraps the original view definition in a select stmt as follows.
  //
  // SELECT viewName.origCol1 AS colDesc1, viewName.origCol2 AS colDesc2, ...
  // FROM (originalViewDef) AS viewName
  //
  // Corresponds to Hive's viewExpandedText, but is not identical to the SQL
  // Hive would produce in view creation.
  private String inlineViewDef_;

  // View definition created by parsing inlineViewDef_ into a QueryStmt.
  private QueryStmt queryStmt_;

  // Set if this View is from a WITH clause and not persisted in the catalog.
  private final boolean isLocalView_;
<<<<<<< HEAD
=======

  // Set if this View is from a WITH clause with column labels.
  private List<String> colLabels_;
>>>>>>> fec66694

  public View(TableId id, org.apache.hadoop.hive.metastore.api.Table msTable,
      Db db, String name, String owner) {
    super(id, msTable, db, name, owner);
    isLocalView_ = false;
  }

  /**
<<<<<<< HEAD
   * C'tor for WITH-clause views that already have a parsed QueryStmt.
   */
  public View(String alias, QueryStmt queryStmt) {
    super(null, null, null, alias, null);
    isLocalView_ = true;
    queryStmt_ = queryStmt;
=======
   * C'tor for WITH-clause views that already have a parsed QueryStmt and an optional
   * list of column labels.
   */
  public View(String alias, QueryStmt queryStmt, List<String> colLabels) {
    super(null, null, null, alias, null);
    isLocalView_ = true;
    queryStmt_ = queryStmt;
    colLabels_ = colLabels;
>>>>>>> fec66694
  }

  @Override
  public void load(Table oldValue, HiveMetaStoreClient client,
      org.apache.hadoop.hive.metastore.api.Table msTbl) throws TableLoadingException {
    try {
      // Load columns.
      List<FieldSchema> fieldSchemas = client.getFields(db_.getName(), name_);
      for (int i = 0; i < fieldSchemas.size(); ++i) {
        FieldSchema s = fieldSchemas.get(i);
        Type type = parseColumnType(s);
        Column col = new Column(s.getName(), type, s.getComment(), i);
        addColumn(col);
      }
      // These fields are irrelevant for views.
      numClusteringCols_ = 0;
      numRows_ = -1;
      init();
    } catch (TableLoadingException e) {
      throw e;
    } catch (Exception e) {
      throw new TableLoadingException("Failed to load metadata for view: " + name_, e);
    }
  }

  @Override
  protected void loadFromThrift(TTable t) throws TableLoadingException {
    super.loadFromThrift(t);
    init();
  }

  /**
   * Initializes the originalViewDef_, inlineViewDef_, and queryStmt_ members
   * by parsing the expanded view definition SQL-string.
   * Throws a TableLoadingException if there was any error parsing the
   * the SQL or if the view definition did not parse into a QueryStmt.
   */
  private void init() throws TableLoadingException {
    // Set view-definition SQL strings.
    originalViewDef_ = getMetaStoreTable().getViewOriginalText();
    inlineViewDef_ = getMetaStoreTable().getViewExpandedText();
    // Parse the expanded view definition SQL-string into a QueryStmt and
    // populate a view definition.
    SqlScanner input = new SqlScanner(new StringReader(inlineViewDef_));
    SqlParser parser = new SqlParser(input);
    ParseNode node = null;
    try {
      node = (ParseNode) parser.parse().value;
    } catch (Exception e) {
      // Do not pass e as the exception cause because it might reveal the existence
      // of tables that the user triggering this load may not have privileges on.
      throw new TableLoadingException(
          String.format("Failed to parse view-definition statement of view: " +
              "%s.%s", db_.getName(), name_));
    }
    // Make sure the view definition parses to a query statement.
    if (!(node instanceof QueryStmt)) {
      throw new TableLoadingException(String.format("View definition of %s.%s " +
          "is not a query statement", db_.getName(), name_));
    }
    queryStmt_ = (QueryStmt) node;
  }

  @Override
  public TCatalogObjectType getCatalogObjectType() { return TCatalogObjectType.VIEW; }
  public QueryStmt getQueryStmt() { return queryStmt_; }
  public String getOriginalViewDef() { return originalViewDef_; }
  public String getInlineViewDef() { return inlineViewDef_; }
  public boolean isLocalView() { return isLocalView_; }

  /**
   * Returns the column labels the user specified in the WITH-clause.
   */
  public List<String> getOriginalColLabels() { return colLabels_; }

  /**
   * Returns the explicit column labels for this view, or null if they need to be derived
   * entirely from the underlying query statement. The returned list has at least as many
   * elements as the number of column labels in the query stmt.
   */
  public List<String> getColLabels() {
    if (colLabels_ == null) return null;
    if (colLabels_.size() >= queryStmt_.getColLabels().size()) return colLabels_;
    List<String> explicitColLabels = Lists.newArrayList(colLabels_);
    explicitColLabels.addAll(queryStmt_.getColLabels().subList(
        colLabels_.size(), queryStmt_.getColLabels().size()));
    return explicitColLabels;
  }

<<<<<<< HEAD
  @Override
  public boolean isVirtualTable() { return true; }
  public boolean isLocalView() { return isLocalView_; }
=======
  public boolean hasColLabels() { return colLabels_ != null; }
>>>>>>> fec66694

  @Override
  public TTableDescriptor toThriftDescriptor(Set<Long> referencedPartitions) {
    throw new IllegalStateException("Cannot call toThriftDescriptor() on a view.");
  }

  @Override
  public TTable toThrift() {
    TTable view = super.toThrift();
    view.setTable_type(TTableType.VIEW);
    return view;
  }
}<|MERGE_RESOLUTION|>--- conflicted
+++ resolved
@@ -65,12 +65,9 @@
 
   // Set if this View is from a WITH clause and not persisted in the catalog.
   private final boolean isLocalView_;
-<<<<<<< HEAD
-=======
 
   // Set if this View is from a WITH clause with column labels.
   private List<String> colLabels_;
->>>>>>> fec66694
 
   public View(TableId id, org.apache.hadoop.hive.metastore.api.Table msTable,
       Db db, String name, String owner) {
@@ -79,14 +76,6 @@
   }
 
   /**
-<<<<<<< HEAD
-   * C'tor for WITH-clause views that already have a parsed QueryStmt.
-   */
-  public View(String alias, QueryStmt queryStmt) {
-    super(null, null, null, alias, null);
-    isLocalView_ = true;
-    queryStmt_ = queryStmt;
-=======
    * C'tor for WITH-clause views that already have a parsed QueryStmt and an optional
    * list of column labels.
    */
@@ -95,7 +84,6 @@
     isLocalView_ = true;
     queryStmt_ = queryStmt;
     colLabels_ = colLabels;
->>>>>>> fec66694
   }
 
   @Override
@@ -185,13 +173,7 @@
     return explicitColLabels;
   }
 
-<<<<<<< HEAD
-  @Override
-  public boolean isVirtualTable() { return true; }
-  public boolean isLocalView() { return isLocalView_; }
-=======
   public boolean hasColLabels() { return colLabels_ != null; }
->>>>>>> fec66694
 
   @Override
   public TTableDescriptor toThriftDescriptor(Set<Long> referencedPartitions) {
