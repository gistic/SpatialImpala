// Copyright 2012 Cloudera Inc.
//
// Licensed under the Apache License, Version 2.0 (the "License");
// you may not use this file except in compliance with the License.
// You may obtain a copy of the License at
//
// http://www.apache.org/licenses/LICENSE-2.0
//
// Unless required by applicable law or agreed to in writing, software
// distributed under the License is distributed on an "AS IS" BASIS,
// WITHOUT WARRANTIES OR CONDITIONS OF ANY KIND, either express or implied.
// See the License for the specific language governing permissions and
// limitations under the License.

package com.cloudera.impala.catalog;

import java.util.List;
import java.util.Map;

import org.apache.hadoop.hive.metastore.api.SerDeInfo;
import org.apache.hadoop.hive.metastore.api.StorageDescriptor;
import org.apache.hadoop.hive.serde.serdeConstants;
import org.slf4j.Logger;
import org.slf4j.LoggerFactory;

import com.google.common.base.Preconditions;
import com.google.common.collect.ImmutableList;
import com.google.common.collect.Maps;

/**
 * Represents the file format metadata for files stored in a table or partition.
 */
public class HdfsStorageDescriptor {
  public static final char DEFAULT_LINE_DELIM = '\n';
  // hive by default uses ctrl-a as field delim
  public static final char DEFAULT_FIELD_DELIM = '\u0001';
  // hive by default has no escape char
  public static final char DEFAULT_ESCAPE_CHAR = '\u0000';

  // Serde parameters that are recognized by table writers.
  private static final String BLOCK_SIZE = "blocksize";
  private static final String COMPRESSION = "compression";

  // Important: don't change the ordering of these keys - if e.g. FIELD_DELIM is not
  // found, the value of LINE_DELIM is used, so LINE_DELIM must be found first.
  // Package visible for testing.
  final static List<String> DELIMITER_KEYS = ImmutableList.of(
      serdeConstants.LINE_DELIM, serdeConstants.FIELD_DELIM,
      serdeConstants.COLLECTION_DELIM, serdeConstants.MAPKEY_DELIM,
      serdeConstants.ESCAPE_CHAR, serdeConstants.QUOTE_CHAR);

  // The Parquet serde shows up multiple times as the location of the implementation
  // has changed between Impala versions.
  final static List<String> COMPATIBLE_SERDES = ImmutableList.of(
      "org.apache.hadoop.hive.serde2.lazy.LazySimpleSerDe", // (seq / text / parquet)
      "org.apache.hadoop.hive.serde2.avro.AvroSerDe", // (avro)
      "org.apache.hadoop.hive.serde2.columnar.ColumnarSerDe", // (rc)
      "parquet.hive.serde.ParquetHiveSerDe", // (parquet - legacy)
<<<<<<< HEAD
=======
      // TODO: Verify the following Parquet SerDe works with Impala and add
      // support for the new input/output format classes. See CDH-17085.
>>>>>>> fec66694
      "org.apache.hadoop.hive.ql.io.parquet.serde.ParquetHiveSerDe"); // (parquet)

  private final static Logger LOG = LoggerFactory.getLogger(HdfsStorageDescriptor.class);

<<<<<<< HEAD
  private final HdfsFileFormat fileFormat_;
=======
  private HdfsFileFormat fileFormat_;
>>>>>>> fec66694
  private final byte lineDelim_;
  private final byte fieldDelim_;
  private final byte collectionDelim_;
  private final byte mapKeyDelim_;
  private final byte escapeChar_;
  private final byte quoteChar_;
  private final int blockSize_;
<<<<<<< HEAD
=======

  public void setFileFormat(HdfsFileFormat fileFormat) {
    fileFormat_ = fileFormat;
  }
>>>>>>> fec66694

  /**
   * Returns a map from delimiter key to a single delimiter character,
   * filling in defaults if explicit values are not found in the supplied
   * serde descriptor.
   *
   * @throws InvalidStorageDescriptorException - if an invalid delimiter is found
   */
  private static Map<String, Byte> extractDelimiters(SerDeInfo serdeInfo)
      throws InvalidStorageDescriptorException {
    // The metastore may return null for delimiter parameters,
    // which means we need to use a default instead.
    // We tried long and hard to find default values for delimiters in Hive,
    // but could not find them.
    Map<String, Byte> delimMap = Maps.newHashMap();

    for (String delimKey: DELIMITER_KEYS) {
      String delimValue = serdeInfo.getParameters().get(delimKey);
      if (delimValue == null) {
        if (delimKey.equals(serdeConstants.FIELD_DELIM)) {
          delimMap.put(delimKey, (byte) DEFAULT_FIELD_DELIM);
        } else if (delimKey.equals(serdeConstants.ESCAPE_CHAR)) {
          delimMap.put(delimKey, (byte) DEFAULT_ESCAPE_CHAR);
        } else if (delimKey.equals(serdeConstants.LINE_DELIM)) {
          delimMap.put(delimKey, (byte) DEFAULT_LINE_DELIM);
        } else {
          delimMap.put(delimKey, delimMap.get(serdeConstants.FIELD_DELIM));
        }
      } else {
        Byte delimByteValue = parseDelim(delimValue);
        if (delimByteValue == null) {
          throw new InvalidStorageDescriptorException("Invalid delimiter: '" +
              delimValue + "'. Delimiter must be specified as a single character or " +
              "as a decimal value in the range [-128:127]");
        }
        delimMap.put(delimKey, parseDelim(delimValue));
      }
    }
    return delimMap;
  }

  /**
   * Parses a delimiter in a similar way as Hive, with some additional error checking.
   * A delimiter must fit in a single byte and can be specified in the following
   * formats, as far as I can tell (there isn't documentation):
   * - A single ASCII or unicode character (ex. '|')
   * - An escape character in octal format (ex. \001. Stored in the metastore as a
   *   unicode character: \u0001).
   * - A signed decimal integer in the range [-128:127]. Used to support delimiters
   *   for ASCII character values between 128-255 (-2 maps to ASCII 254).
   *
   * The delimiter is first parsed as a decimal number. If the parsing succeeds AND
   * the resulting value fits in a signed byte, the byte value of the parsed int is
   * returned. Otherwise, if the string has a single char, the byte value of this
   * char is returned.
   * If the delimiter is invalid, null will be returned.
   */
  public static Byte parseDelim(String delimVal) {
    Preconditions.checkNotNull(delimVal);
    try {
      // In the future we could support delimiters specified in hex format, but we would
      // need support from the Hive side.
      return Byte.parseByte(delimVal);
    } catch (NumberFormatException e) {
      if (delimVal.length() == 1) return (byte) delimVal.charAt(0);
    }
    return null;
  }

  public HdfsStorageDescriptor(String tblName, HdfsFileFormat fileFormat, byte lineDelim,
      byte fieldDelim, byte collectionDelim, byte mapKeyDelim, byte escapeChar,
      byte quoteChar, int blockSize) {
    this.fileFormat_ = fileFormat;
    this.lineDelim_ = lineDelim;
    this.fieldDelim_ = fieldDelim;
    this.collectionDelim_ = collectionDelim;
    this.mapKeyDelim_ = mapKeyDelim;
    this.quoteChar_ = quoteChar;
    this.blockSize_ = blockSize;

    // You can set the escape character as a tuple or row delim.  Empirically,
    // this is ignored by hive.
    if (escapeChar == fieldDelim ||
        escapeChar == lineDelim ||
        escapeChar == collectionDelim) {
      // TODO: we should output the table name here but it's hard to get to now.
      this.escapeChar_ = DEFAULT_ESCAPE_CHAR;
      LOG.warn("Escape character for table, " + tblName + " is set to "
          + "the same character as one of the delimiters.  Ignoring escape character.");
    } else {
      this.escapeChar_ = escapeChar;
    }
  }

  /**
   * Thrown when constructing an HdfsStorageDescriptor from an invalid/unsupported
   * metastore storage descriptor.
   * TODO: Get rid of this class.
   */
  public static class InvalidStorageDescriptorException extends CatalogException {
    // Mandatory since Exception implements Serialisable
    private static final long serialVersionUID = -555234913768134760L;
    public InvalidStorageDescriptorException(String s) { super(s); }
    public InvalidStorageDescriptorException(Exception ex) {
      super(ex.getMessage(), ex);
    }
    public InvalidStorageDescriptorException(String msg, Throwable cause) {
      super(msg, cause);
    }
  }

  /**
   * Constructs a new HdfsStorageDescriptor from a StorageDescriptor retrieved from the
   * metastore.
   *
   * @throws InvalidStorageDescriptorException - if the storage descriptor has invalid
   * delimiters, an unsupported SerDe, or an unknown file format.
   */
  public static HdfsStorageDescriptor fromStorageDescriptor(String tblName,
      StorageDescriptor sd)
      throws InvalidStorageDescriptorException {
    Map<String, Byte> delimMap = extractDelimiters(sd.getSerdeInfo());
    if (!COMPATIBLE_SERDES.contains(sd.getSerdeInfo().getSerializationLib())) {
      throw new InvalidStorageDescriptorException(String.format("Impala does not " +
          "support tables of this type. REASON: SerDe library '%s' is not " +
          "supported.", sd.getSerdeInfo().getSerializationLib()));
    }
    // Extract the blocksize and compression specification from the SerDe parameters,
    // if present.
    Map<String, String> parameters = sd.getSerdeInfo().getParameters();
    int blockSize = 0;
    String blockValue = parameters.get(BLOCK_SIZE);
    if (blockValue != null) {
      blockSize = Integer.parseInt(blockValue);
    }

    try {
      return new HdfsStorageDescriptor(tblName,
          HdfsFileFormat.fromJavaClassName(sd.getInputFormat()),
          delimMap.get(serdeConstants.LINE_DELIM),
          delimMap.get(serdeConstants.FIELD_DELIM),
          delimMap.get(serdeConstants.COLLECTION_DELIM),
          delimMap.get(serdeConstants.MAPKEY_DELIM),
          delimMap.get(serdeConstants.ESCAPE_CHAR),
          delimMap.get(serdeConstants.QUOTE_CHAR),
          blockSize);
    } catch (IllegalArgumentException ex) {
      // Thrown by fromJavaClassName
      throw new InvalidStorageDescriptorException(ex);
    }
  }

  public byte getLineDelim() { return lineDelim_; }
  public byte getFieldDelim() { return fieldDelim_; }
  public byte getCollectionDelim() { return collectionDelim_; }
  public byte getMapKeyDelim() { return mapKeyDelim_; }
  public byte getEscapeChar() { return escapeChar_; }
  public byte getQuoteChar() { return quoteChar_; }
  public HdfsFileFormat getFileFormat() { return fileFormat_; }
  public int getBlockSize() { return blockSize_; }
}<|MERGE_RESOLUTION|>--- conflicted
+++ resolved
@@ -56,20 +56,13 @@
       "org.apache.hadoop.hive.serde2.avro.AvroSerDe", // (avro)
       "org.apache.hadoop.hive.serde2.columnar.ColumnarSerDe", // (rc)
       "parquet.hive.serde.ParquetHiveSerDe", // (parquet - legacy)
-<<<<<<< HEAD
-=======
       // TODO: Verify the following Parquet SerDe works with Impala and add
       // support for the new input/output format classes. See CDH-17085.
->>>>>>> fec66694
       "org.apache.hadoop.hive.ql.io.parquet.serde.ParquetHiveSerDe"); // (parquet)
 
   private final static Logger LOG = LoggerFactory.getLogger(HdfsStorageDescriptor.class);
 
-<<<<<<< HEAD
-  private final HdfsFileFormat fileFormat_;
-=======
   private HdfsFileFormat fileFormat_;
->>>>>>> fec66694
   private final byte lineDelim_;
   private final byte fieldDelim_;
   private final byte collectionDelim_;
@@ -77,13 +70,10 @@
   private final byte escapeChar_;
   private final byte quoteChar_;
   private final int blockSize_;
-<<<<<<< HEAD
-=======
 
   public void setFileFormat(HdfsFileFormat fileFormat) {
     fileFormat_ = fileFormat;
   }
->>>>>>> fec66694
 
   /**
    * Returns a map from delimiter key to a single delimiter character,
