--- conflicted
+++ resolved
@@ -32,43 +32,6 @@
  * Important note: Always keep consistent with the classes used in Hive.
  */
 public enum HdfsFileFormat {
-<<<<<<< HEAD
-  RC_FILE,
-  TEXT,
-  SEQUENCE_FILE,
-  AVRO,
-  PARQUET;
-
-  // Input format class for RCFile tables read by Hive.
-  private static final String RCFILE_INPUT_FORMAT =
-      "org.apache.hadoop.hive.ql.io.RCFileInputFormat";
-
-  // Input format class for Text tables read by Hive.
-  private static final String TEXT_INPUT_FORMAT =
-      "org.apache.hadoop.mapred.TextInputFormat";
-
-  // Input format class for LZO compressed Text tables read by Hive.
-  public static final String LZO_TEXT_INPUT_FORMAT =
-      "com.hadoop.mapred.DeprecatedLzoTextInputFormat";
-
-  // Output format class for LZO compressed Text tables read by Hive.
-  public static final String LZO_TEXT_OUTPUT_FORMAT =
-      "org.apache.hadoop.hive.ql.io.HiveIgnoreKeyTextOutputFormat";
-
-  // Input format class for Sequence file tables read by Hive.
-  private static final String SEQUENCE_INPUT_FORMAT =
-      "org.apache.hadoop.mapred.SequenceFileInputFormat";
-
-  // Input format class for Parquet tables read by Hive.
-  // The location (i.e. java class path) for the SerDe has
-  // changed during its development. Impala will treat any
-  // of these format classes as Parquet
-  private static final String[] PARQUET_INPUT_FORMATS = {
-      "com.cloudera.impala.hive.serde.ParquetInputFormat",
-      "parquet.hive.DeprecatedParquetInputFormat",
-      "parquet.hive.MapredParquetInputFormat",
-      "org.apache.hadoop.hive.ql.io.parquet.MapredParquetInputFormat",
-=======
   RC_FILE("org.apache.hadoop.hive.ql.io.RCFileInputFormat",
       "org.apache.hadoop.hive.ql.io.RCFileOutputFormat",
       "org.apache.hadoop.hive.serde2.columnar.ColumnarSerDe",
@@ -118,22 +81,10 @@
       "com.cloudera.impala.hive.serde.ParquetInputFormat",
       "parquet.hive.DeprecatedParquetInputFormat",
       "parquet.hive.MapredParquetInputFormat"
->>>>>>> fec66694
   };
 
   private static final Map<String, HdfsFileFormat> VALID_INPUT_FORMATS =
       ImmutableMap.<String, HdfsFileFormat>builder()
-<<<<<<< HEAD
-          .put(RCFILE_INPUT_FORMAT, RC_FILE)
-          .put(TEXT_INPUT_FORMAT, TEXT)
-          .put(LZO_TEXT_INPUT_FORMAT, TEXT)
-          .put(SEQUENCE_INPUT_FORMAT, SEQUENCE_FILE)
-          .put(AVRO_INPUT_FORMAT, AVRO)
-          .put(PARQUET_INPUT_FORMATS[0], PARQUET)
-          .put(PARQUET_INPUT_FORMATS[1], PARQUET)
-          .put(PARQUET_INPUT_FORMATS[2], PARQUET)
-          .put(PARQUET_INPUT_FORMATS[3], PARQUET)
-=======
           .put(RC_FILE.inputFormat(), RC_FILE)
           .put(TEXT.inputFormat(), TEXT)
           .put(LZO_TEXT.inputFormat(), TEXT)
@@ -143,8 +94,8 @@
           .put(PARQUET_LEGACY_INPUT_FORMATS[0], PARQUET)
           .put(PARQUET_LEGACY_INPUT_FORMATS[1], PARQUET)
           .put(PARQUET_LEGACY_INPUT_FORMATS[2], PARQUET)
->>>>>>> fec66694
           .build();
+
   /**
    * Returns true if the string describes an input format class that we support.
    */
@@ -207,12 +158,7 @@
           // It is not currently possible to create a table with LZO compressed text files
           // in Impala, but this is valid in Hive.
           return String.format("INPUTFORMAT '%s' OUTPUTFORMAT '%s'",
-<<<<<<< HEAD
-              LZO_TEXT_INPUT_FORMAT,
-              LZO_TEXT_OUTPUT_FORMAT);
-=======
               LZO_TEXT.inputFormat(), LZO_TEXT.outputFormat());
->>>>>>> fec66694
         }
         return "TEXTFILE";
       case SEQUENCE_FILE: return "SEQUENCEFILE";
@@ -263,8 +209,6 @@
     }
   }
 
-<<<<<<< HEAD
-=======
   /**
    * Returns true if this file format with the given compression format is splittable.
    */
@@ -300,5 +244,4 @@
     }
     return result;
   }
->>>>>>> fec66694
 }