--- conflicted
+++ resolved
@@ -41,15 +41,12 @@
   NESTED_LOOP_JOIN_NODE,
   DATA_SOURCE_NODE,
   ANALYTIC_EVAL_NODE,
-<<<<<<< HEAD
   SPATIAL_HDFS_SCAN_NODE,
   SPATIAL_SELECT_NODE,
   SPATIAL_JOIN_NODE
-=======
   SINGULAR_ROW_SRC_NODE,
   UNNEST_NODE,
   SUBPLAN_NODE,
->>>>>>> fc276fe1
 }
 
 // phases of an execution node
@@ -215,7 +212,6 @@
   4: optional bool add_probe_filters
 }
 
-<<<<<<< HEAD
 struct TSpatialJoinNode {
   1: required TJoinOp join_op
 
@@ -237,8 +233,6 @@
   6: optional bool add_probe_filters
 }
 
-
-=======
 struct TNestedLoopJoinNode {
   1: required TJoinOp join_op
 
@@ -247,7 +241,6 @@
   2: optional list<Exprs.TExpr> join_conjuncts
 }
 
->>>>>>> fc276fe1
 struct TAggregationNode {
   1: optional list<Exprs.TExpr> grouping_exprs
   // aggregate exprs. The root of each expr is the aggregate function. The
@@ -419,17 +412,6 @@
   9: optional THBaseScanNode hbase_scan_node
   10: optional TDataSourceScanNode data_source_node
   11: optional THashJoinNode hash_join_node
-<<<<<<< HEAD
-  12: optional TAggregationNode agg_node
-  13: optional TSortNode sort_node
-  14: optional TUnionNode union_node
-  15: optional TExchangeNode exchange_node
-  20: optional TAnalyticNode analytic_node
-  21: optional TSpatialSelectNode spatial_select_node
-  22: optional TSpatialHdfsScanNode spatial_hdfs_scan_node
-  23: optional TSpatialJoinNode spatial_join_node
-  
-=======
   12: optional TNestedLoopJoinNode nested_loop_join_node
   13: optional TAggregationNode agg_node
   14: optional TSortNode sort_node
@@ -438,7 +420,10 @@
   17: optional TAnalyticNode analytic_node
   21: optional TUnnestNode unnest_node
 
->>>>>>> fc276fe1
+  22: optional TSpatialSelectNode spatial_select_node
+  23: optional TSpatialHdfsScanNode spatial_hdfs_scan_node
+  24: optional TSpatialJoinNode spatial_join_node
+
   // Label that should be used to print this node to the user.
   18: optional string label
 
