# Copyright 2012 Cloudera Inc.
#
# Licensed under the Apache License, Version 2.0 (the "License");
# you may not use this file except in compliance with the License.
# You may obtain a copy of the License at
#
# http://www.apache.org/licenses/LICENSE-2.0
#
# Unless required by applicable law or agreed to in writing, software
# distributed under the License is distributed on an "AS IS" BASIS,
# WITHOUT WARRANTIES OR CONDITIONS OF ANY KIND, either express or implied.
# See the License for the specific language governing permissions and
# limitations under the License.


cmake_minimum_required(VERSION 2.6)

# Helper function to generate build rules.  For each input thrift file, this function will
# generate a rule that maps the input file to the output c++ file.
# Thrift will generate multiple output files for each input (including java files) and
# ideally, we'd specify all of the outputs for dependency tracking.
# Unfortunately, it's not easy to figure out all the output files without parsing the
# thrift input. (TODO: can thrift tells us what the java output files will be?)
# The list of output files is used for build dependency tracking so it's not necessary to
# capture all the output files.
#
# To call this function, pass it the output file list followed by the input thrift files:
#    i.e. THRIFT_GEN(OUTPUT_FILES, ${THRIFT_FILES})
#
# cmake seems to be case sensitive for some keywords. Changing the first IF check to lower
# case makes it not work.  TODO: investigate this
function(THRIFT_GEN VAR)
  IF (NOT ARGN)
    MESSAGE(SEND_ERROR "Error: THRIFT_GEN called without any src files")
    RETURN()
  ENDIF(NOT ARGN)

  set(${VAR})
  foreach(FIL ${ARGN})
    # Get full path
    get_filename_component(ABS_FIL ${FIL} ABSOLUTE)
    # Get basename
    get_filename_component(FIL_WE ${FIL} NAME_WE)

    # All the output files we can determine based on filename.
    #   - Does not include .skeleton.cpp files
    #   - Does not include java output files
    set(OUTPUT_BE_FILE "${BE_OUTPUT_DIR}/gen-cpp/${FIL_WE}_types.cpp")
    set(OUTPUT_BE_FILE ${OUTPUT_BE_FILE} "${BE_OUTPUT_DIR}/gen-cpp/${FIL_WE}_types.h")
    set(OUTPUT_BE_FILE ${OUTPUT_BE_FILE} "${BE_OUTPUT_DIR}/gen-cpp/${FIL_WE}_constants.cpp")
    set(OUTPUT_BE_FILE ${OUTPUT_BE_FILE} "${BE_OUTPUT_DIR}/gen-cpp/${FIL_WE}_constants.h")
    list(APPEND ${VAR} ${OUTPUT_BE_FILE})

    # BeeswaxService thrift generation
    # It depends on hive_meta_store, which in turn depends on fb303.
    # The java dependency is handled by maven.
    # We need to generate C++ src file for the parent dependencies using the "-r" option.
    set(CPP_ARGS ${THRIFT_INCLUDE_DIR_OPTION} --gen cpp -o ${BE_OUTPUT_DIR})
    IF (FIL STREQUAL "beeswax.thrift")
      set(CPP_ARGS -r ${THRIFT_INCLUDE_DIR_OPTION} --gen cpp -o ${BE_OUTPUT_DIR})
    ENDIF(FIL STREQUAL "beeswax.thrift")

    IF (FIL STREQUAL "TCLIService.thrift" OR FIL STREQUAL "parquet.thrift" OR
        FIL STREQUAL "cli_service.thrift")
      # HiveServer2 and Parquet thrift generation
      # Do not generate Java source because we should use the jar from Hive or Parquet
      add_custom_command(
        OUTPUT ${OUTPUT_BE_FILE}
        COMMAND ${THRIFT_COMPILER} ${CPP_ARGS} ${FIL}
        COMMAND ${THRIFT_COMPILER} ${PYTHON_ARGS} ${FIL}
        DEPENDS ${ABS_FIL}
        COMMENT "Running thrift compiler on ${FIL}"
        VERBATIM
      )
    ELSE (FIL STREQUAL "TCLIService.thrift" OR FIL STREQUAL "parquet.thrift" OR
          FIL STREQUAL "cli_service.thrift")
      add_custom_command(
        OUTPUT ${OUTPUT_BE_FILE}
        COMMAND ${THRIFT_COMPILER} ${CPP_ARGS} ${FIL}
        COMMAND ${THRIFT_COMPILER} ${JAVA_FE_ARGS} ${FIL}
        COMMAND ${THRIFT_COMPILER} ${PYTHON_ARGS} ${FIL}
        DEPENDS ${ABS_FIL}
        COMMENT "Running thrift compiler on ${FIL}"
        VERBATIM
    )
    ENDIF(FIL STREQUAL "TCLIService.thrift" OR FIL STREQUAL "parquet.thrift" OR
          FIL STREQUAL "cli_service.thrift")
  endforeach(FIL)

  set(${VAR} ${${VAR}} PARENT_SCOPE)
endfunction(THRIFT_GEN)

function(THRIFT_GEN_DS VAR)
  IF (NOT ARGN)
    MESSAGE(SEND_ERROR "Error: THRIFT_GEN_DS called without any src files")
    RETURN()
  ENDIF(NOT ARGN)

  set(${VAR})
  foreach(FIL ${ARGN})
    get_filename_component(ABS_FIL ${FIL} ABSOLUTE)
    get_filename_component(FIL_WE ${FIL} NAME_WE)

    # This isn't the exact output file that's created, just a unique file
    set(OUTPUT_FILE "${EXT_DS_OUTPUT_DIR}/${FIL_WE}.java")
    list(APPEND ${VAR} ${OUTPUT_FILE})
    add_custom_command(
      OUTPUT ${OUTPUT_FILE}
      COMMAND ${THRIFT_COMPILER} ${JAVA_EXT_DS_ARGS} ${FIL}
      DEPENDS ${ABS_FIL}
      COMMENT "Running thrift compiler for ext-data-source on ${FIL}"
      VERBATIM
    )
  endforeach(FIL)
  set(${VAR} ${${VAR}} PARENT_SCOPE)
endfunction(THRIFT_GEN_DS)

message("Using Thrift compiler: ${THRIFT_COMPILER}")
set(THRIFT_INCLUDE_DIR_OPTION -I ${THRIFT_CONTRIB_DIR} -I $ENV{HIVE_HOME}/src/metastore/if)
set(BE_OUTPUT_DIR ${CMAKE_SOURCE_DIR}/be/generated-sources)
set(FE_OUTPUT_DIR ${CMAKE_SOURCE_DIR}/fe/generated-sources)
# TODO: avoid duplicating generated java classes
set(EXT_DS_OUTPUT_DIR ${CMAKE_SOURCE_DIR}/ext-data-source/api/generated-sources)
set(PYTHON_OUTPUT_DIR ${CMAKE_SOURCE_DIR}/shell/)
MESSAGE("Found output dir: " ${PYTHON_OUTPUT_DIR})
file(MAKE_DIRECTORY ${BE_OUTPUT_DIR})
file(MAKE_DIRECTORY ${FE_OUTPUT_DIR})
file(MAKE_DIRECTORY ${EXT_DS_OUTPUT_DIR})
file(MAKE_DIRECTORY ${PYTHON_OUTPUT_DIR})

# Args passed to thrift for Java gen
set(JAVA_FE_ARGS ${THRIFT_INCLUDE_DIR_OPTION} --gen java:hashcode -o ${FE_OUTPUT_DIR})
set(JAVA_EXT_DS_ARGS ${THRIFT_INCLUDE_DIR_OPTION} --gen java:hashcode -o ${EXT_DS_OUTPUT_DIR})
set(PYTHON_ARGS ${THRIFT_INCLUDE_DIR_OPTION} -r --gen py -o ${PYTHON_OUTPUT_DIR})

set (EXT_DATA_SRC_FILES
<<<<<<< HEAD
=======
  ErrorCodes.thrift
>>>>>>> fec66694
  ExternalDataSource.thrift
  Data.thrift
  Status.thrift
  Types.thrift
)

set (SRC_FILES
  ErrorCodes.thrift
  beeswax.thrift
  CatalogInternalService.thrift
  CatalogObjects.thrift
  CatalogService.thrift
  TCLIService.thrift
  cli_service.thrift # TODO: Remove when thirdparty Hive supports V6
  DataSinks.thrift
  Descriptors.thrift
  ExecStats.thrift
  Frontend.thrift
  Exprs.thrift
  ExternalDataSource.thrift
  ImpalaInternalService.thrift
  ImpalaService.thrift
  JniCatalog.thrift
<<<<<<< HEAD
=======
  LineageGraph.thrift
>>>>>>> fec66694
  Llama.thrift
  Logging.thrift
  NetworkTest.thrift
  MetricDefs.thrift
  Metrics.thrift
  PlanNodes.thrift
  Planner.thrift
  Partitions.thrift
  parquet.thrift
  ResourceBrokerService.thrift
  Results.thrift
  RuntimeProfile.thrift
  StatestoreService.thrift
  ${EXT_DATA_SRC_FILES}
)

<<<<<<< HEAD
=======
SET_SOURCE_FILES_PROPERTIES(Status.thrift PROPERTIES OBJECT_DEPENDS ErrorCodes.thrift)

add_custom_command(OUTPUT ErrorCodes.thrift
  COMMAND python generate_error_codes.py
  DEPENDS generate_error_codes.py)

add_custom_command(OUTPUT MetricDefs.thrift
  COMMAND python generate_metrics.py
  DEPENDS generate_metrics.py metrics.json)
>>>>>>> fec66694

# Create a build command for each of the thrift src files and generate
# a list of files they produce
THRIFT_GEN(THRIFT_ALL_FILES ${SRC_FILES})
THRIFT_GEN_DS(THRIFT_DATA_SRC_FILES ${EXT_DATA_SRC_FILES})
<<<<<<< HEAD

# Add a custom target that generates all the thrift files
add_custom_target(thrift-cpp ALL DEPENDS ${THRIFT_ALL_FILES})
add_custom_target(thrift-ext-data-src ALL DEPENDS ${THRIFT_DATA_SRC_FILES})
=======


add_custom_target(thrift-generated-files-error DEPENDS ErrorCodes.thrift)
add_custom_target(thrift-generated-files-metrics DEPENDS MetricDefs.thrift)

# Add a custom target that generates all the thrift files
add_custom_target(thrift-cpp ALL DEPENDS ${THRIFT_ALL_FILES})
add_dependencies(thrift-cpp thrift-generated-files-metrics thrift-generated-files-error)

add_custom_target(thrift-ext-data-src ALL DEPENDS ${THRIFT_DATA_SRC_FILES})
add_dependencies(thrift-ext-data-src thrift-cpp)

# Combined target for all thrift dependencies
add_custom_target(thrift-deps ALL)
add_dependencies(thrift-deps thrift-ext-data-src)
>>>>>>> fec66694
<|MERGE_RESOLUTION|>--- conflicted
+++ resolved
@@ -134,10 +134,7 @@
 set(PYTHON_ARGS ${THRIFT_INCLUDE_DIR_OPTION} -r --gen py -o ${PYTHON_OUTPUT_DIR})
 
 set (EXT_DATA_SRC_FILES
-<<<<<<< HEAD
-=======
   ErrorCodes.thrift
->>>>>>> fec66694
   ExternalDataSource.thrift
   Data.thrift
   Status.thrift
@@ -161,10 +158,7 @@
   ImpalaInternalService.thrift
   ImpalaService.thrift
   JniCatalog.thrift
-<<<<<<< HEAD
-=======
   LineageGraph.thrift
->>>>>>> fec66694
   Llama.thrift
   Logging.thrift
   NetworkTest.thrift
@@ -181,8 +175,6 @@
   ${EXT_DATA_SRC_FILES}
 )
 
-<<<<<<< HEAD
-=======
 SET_SOURCE_FILES_PROPERTIES(Status.thrift PROPERTIES OBJECT_DEPENDS ErrorCodes.thrift)
 
 add_custom_command(OUTPUT ErrorCodes.thrift
@@ -192,18 +184,11 @@
 add_custom_command(OUTPUT MetricDefs.thrift
   COMMAND python generate_metrics.py
   DEPENDS generate_metrics.py metrics.json)
->>>>>>> fec66694
 
 # Create a build command for each of the thrift src files and generate
 # a list of files they produce
 THRIFT_GEN(THRIFT_ALL_FILES ${SRC_FILES})
 THRIFT_GEN_DS(THRIFT_DATA_SRC_FILES ${EXT_DATA_SRC_FILES})
-<<<<<<< HEAD
-
-# Add a custom target that generates all the thrift files
-add_custom_target(thrift-cpp ALL DEPENDS ${THRIFT_ALL_FILES})
-add_custom_target(thrift-ext-data-src ALL DEPENDS ${THRIFT_DATA_SRC_FILES})
-=======
 
 
 add_custom_target(thrift-generated-files-error DEPENDS ErrorCodes.thrift)
@@ -218,5 +203,4 @@
 
 # Combined target for all thrift dependencies
 add_custom_target(thrift-deps ALL)
-add_dependencies(thrift-deps thrift-ext-data-src)
->>>>>>> fec66694
+add_dependencies(thrift-deps thrift-ext-data-src)