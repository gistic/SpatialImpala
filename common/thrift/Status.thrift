--- conflicted
+++ resolved
@@ -17,20 +17,6 @@
 namespace cpp impala
 namespace java com.cloudera.impala.thrift
 
-<<<<<<< HEAD
-enum TStatusCode {
-  OK,
-  CANCELLED,
-  ANALYSIS_ERROR,
-  NOT_IMPLEMENTED_ERROR,
-  RUNTIME_ERROR,
-  MEM_LIMIT_EXCEEDED,
-  INTERNAL_ERROR,
-  RECOVERABLE_ERROR
-}
-
-=======
->>>>>>> fec66694
 struct TStatus {
   1: required ErrorCodes.TErrorCode status_code
   2: list<string> error_msgs
