// Copyright 2012 Cloudera Inc.
//
// Licensed under the Apache License, Version 2.0 (the "License");
// you may not use this file except in compliance with the License.
// You may obtain a copy of the License at
//
// http://www.apache.org/licenses/LICENSE-2.0
//
// Unless required by applicable law or agreed to in writing, software
// distributed under the License is distributed on an "AS IS" BASIS,
// WITHOUT WARRANTIES OR CONDITIONS OF ANY KIND, either express or implied.
// See the License for the specific language governing permissions and
// limitations under the License.

namespace cpp impala
namespace java com.cloudera.impala.thrift

include "Status.thrift"
include "Types.thrift"

enum StatestoreServiceVersion {
   V1
}

// Structure serialized for the topic AdmissionController::IMPALA_REQUEST_QUEUE_TOPIC.
// Statistics for a single pool. If RM is used, this is a YARN 'queue'. The topic key is
// of the form "<pool_name>!<backend_id>".
struct TPoolStats {
  // The current number of admitted requests that are running. This is an instantaneous
  // value (as opposed to a cumulative sum).
  1: required i64 num_running;

  // The current number of queued requests. This is an instantaneous value.
  2: required i64 num_queued;

  // The current memory used (in bytes) by everything executing in this pool on this
  // backend.
  3: required i64 mem_usage;

  // The sum of the cluster memory estimates from planning (in bytes) by all running
  // requests in this pool.
  4: required i64 mem_estimate;
}

// Structure serialised in the Impala backend topic. Each Impalad
// constructs one TBackendDescriptor, and registers it in the backend
// topic. Impalads subscribe to this topic to learn of the location of
// all other Impalads in the cluster.
struct TBackendDescriptor {
  // Network address of the Impala service on this backend
  1: required Types.TNetworkAddress address;

  // IP address corresponding to address.hostname. Explicitly including this saves the
  // cost of resolution at every Impalad (since IP addresses are needed for scheduling)
  2: required string ip_address;

  // The address of the debug HTTP server
  3: optional Types.TNetworkAddress debug_http_address;

  // True if the debug webserver is secured (for correctly generating links)
  4: optional bool secure_webserver;
}

// Description of a single entry in a topic
struct TTopicItem {
  // Human-readable topic entry identifier
  1: required string key;

  // Byte-string value for this topic entry. May not be null-terminated (in that it may
  // contain null bytes)
  2: required string value;
}

// Set of changes to a single topic, sent from the statestore to a subscriber as well as
// from a subscriber to the statestore.
struct TTopicDelta {
  // Name of the topic this delta applies to
  1: required string topic_name;

  // List of changes to topic entries
  2: required list<TTopicItem> topic_entries;

  // List of topic item keys whose entries have been deleted
  3: required list<string> topic_deletions;

  // True if entries / deletions are to be applied to in-memory state,
  // otherwise topic_entries contains entire topic state.
  4: required bool is_delta;

  // The Topic version range this delta covers. If there have been changes to the topic,
  // the update will include all changes in the range: [from_version, to_version).
  // If there have been no changes in the topic the from_version will match the
  // to_version. The from_version will always be 0 for non-delta updates.
  // If this is an update being sent from a subscriber to the statestore, the from_version
  // is set only when recovering from an inconsistent state, to the last version of the
  // topic the subscriber successfully processed.
  5: optional i64 from_version
  6: optional i64 to_version

  // The minimum topic version of all subscribers to the topic. This can be used to
  // determine when all subscribers have successfully processed a specific update.
  // This is guaranteed because no subscriber will ever be sent a topic containing
  // keys with a version < min_subscriber_topic_version. Only used when sending an update
  // from the statestore to a subscriber.
  7: optional i64 min_subscriber_topic_version
}

// Description of a topic to subscribe to as part of a RegisterSubscriber call
struct TTopicRegistration {
  // Human readable key for this topic
  1: required string topic_name;

  // True if updates to this topic from this subscriber should be removed upon the
  // subscriber's failure or disconnection
  2: required bool is_transient;
}

struct TRegisterSubscriberRequest {
  1: required StatestoreServiceVersion protocol_version =
      StatestoreServiceVersion.V1

  // Unique, human-readable identifier for this subscriber
  2: required string subscriber_id;

  // Location of the StatestoreSubscriberService that this subscriber runs
  3: required Types.TNetworkAddress subscriber_location;

  // List of topics to subscribe to
  4: required list<TTopicRegistration> topic_registrations;
}

struct TRegisterSubscriberResponse {
  // Whether the call was executed correctly at the application level
  1: required Status.TStatus status;

  // Unique identifier for this registration. Changes with every call to
  // RegisterSubscriber().
  2: optional Types.TUniqueId registration_id;
}

service StatestoreService {
  // Register a single subscriber. Note that after a subscriber is registered, no new
  // topics may be added.
  TRegisterSubscriberResponse RegisterSubscriber(1: TRegisterSubscriberRequest params);
}

struct TUpdateStateRequest {
  1: required StatestoreServiceVersion protocol_version =
      StatestoreServiceVersion.V1

  // Map from topic name to a list of changes for that topic.
  2: required map<string, TTopicDelta> topic_deltas;

  // Registration ID for the last known registration from this subscriber.
  3: optional Types.TUniqueId registration_id;
}

struct TUpdateStateResponse {
  // Whether the call was executed correctly at the application level
  1: required Status.TStatus status;

  // List of updates published by the subscriber to be made centrally by the statestore
  2: required list<TTopicDelta> topic_updates;

  // True if this update was skipped by the subscriber. This is distinguished from a
  // non-OK status since the former indicates an error which contributes to the
  // statestore's view of a subscriber's liveness.
  3: optional bool skipped;
<<<<<<< HEAD
=======
}

struct THeartbeatRequest {
  1: optional Types.TUniqueId registration_id;
}

struct THeartbeatResponse {

>>>>>>> fec66694
}

service StatestoreSubscriber {
  // Called when the statestore sends a topic update. The request contains a map of
  // topic names to TTopicDelta updates, sent from the statestore to the subscriber. Each
  // of these delta updates will contain a list of additions to the topic and a list of
  // deletions from the topic.
  // In response, the subscriber returns an aggregated list of updates to topic(s) to
  // the statestore. Each update is a TTopicDelta that contains a list of additions to
  // the topic and a list of deletions from the topic. Additionally, if a subscriber has
  // received an unexpected delta update version range, they can request a new delta
  // update based off a specific version from the statestore. The next statestore
  // delta update will be based off of the version the subscriber requested.
  TUpdateStateResponse UpdateState(1: TUpdateStateRequest params);

  // Called when the statestore sends a heartbeat.
  THeartbeatResponse Heartbeat(1: THeartbeatRequest params);
}<|MERGE_RESOLUTION|>--- conflicted
+++ resolved
@@ -166,8 +166,6 @@
   // non-OK status since the former indicates an error which contributes to the
   // statestore's view of a subscriber's liveness.
   3: optional bool skipped;
-<<<<<<< HEAD
-=======
 }
 
 struct THeartbeatRequest {
@@ -176,7 +174,6 @@
 
 struct THeartbeatResponse {
 
->>>>>>> fec66694
 }
 
 service StatestoreSubscriber {
