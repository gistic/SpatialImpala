--- conflicted
+++ resolved
@@ -116,18 +116,11 @@
   4: required list<string> api_versions
 }
 
-<<<<<<< HEAD
-// Used by DESCRIBE <table> statements to control what information is returned and how to
-// format the output.
-enum TDescribeTableOutputStyle {
-  // The default output style if no options are specified for DESCRIBE <table>.
-=======
 // Used by DESCRIBE DATABASE <db> and DESCRIBE <table> statements to control
 // what information is returned and how to format the output.
 enum TDescribeOutputStyle {
   // The default output style if no options are specified for
   // DESCRIBE DATABASE <db> and DESCRIBE <table>.
->>>>>>> fec66694
   MINIMAL,
 
   // Output additional information on the database or table.
@@ -210,8 +203,6 @@
   2: optional string show_pattern
 }
 
-<<<<<<< HEAD
-=======
 // Parameters for SHOW FILES commands
 struct TShowFilesParams {
   1: required CatalogObjects.TTableName table_name
@@ -221,7 +212,6 @@
   2: optional list<CatalogObjects.TPartitionKeyValue> partition_spec
 }
 
->>>>>>> fec66694
 // Parameters for SHOW [CURRENT] ROLES and SHOW ROLE GRANT GROUP <groupName> commands
 struct TShowRolesParams {
   // The effective user who submitted this request.
@@ -392,12 +382,9 @@
 
   // List of replica hosts.  Used by the host_idx field of TScanRangeLocation.
   12: required list<Types.TNetworkAddress> host_list
-<<<<<<< HEAD
-=======
 
   // Column lineage graph
   13: optional LineageGraph.TLineageGraph lineage_graph
->>>>>>> fec66694
 }
 
 enum TCatalogOpType {
@@ -414,11 +401,8 @@
   SHOW_DATA_SRCS,
   SHOW_ROLES,
   SHOW_GRANT_ROLE,
-<<<<<<< HEAD
-=======
   SHOW_FILES,
   SHOW_CREATE_FUNCTION
->>>>>>> fec66694
 }
 
 // TODO: Combine SHOW requests with a single struct that contains a field
@@ -476,13 +460,6 @@
 
   // Parameters for SHOW_CREATE_FUNCTION
   16: optional TGetFunctionsParams show_create_function_params
-}
-
-// Parameters for the SET query option command
-struct TSetQueryOptionRequest {
-  // Set for "SET key=value", unset for "SET" statement.
-  1: optional string key
-  2: optional string value
 }
 
 // Parameters for the SET query option command
@@ -565,23 +542,16 @@
 
   // List of catalog objects accessed by this request. May be empty in this
   // case that the query did not access any Catalog objects.
-<<<<<<< HEAD
-  8: optional list<TAccessEvent> access_events
-=======
   8: optional set<TAccessEvent> access_events
->>>>>>> fec66694
 
   // List of warnings that were generated during analysis. May be empty.
   9: required list<string> analysis_warnings
 
   // Set iff stmt_type is SET
   10: optional TSetQueryOptionRequest set_query_option_request
-<<<<<<< HEAD
-=======
 
   // Timeline of planner's operation, for profiling
   11: optional RuntimeProfile.TEventSequence timeline
->>>>>>> fec66694
 }
 
 // Parameters to FeSupport.cacheJar().
@@ -743,12 +713,9 @@
 
 struct TGetAllHadoopConfigsResponse {
   1: optional map<string, string> configs;
-<<<<<<< HEAD
-=======
 }
 
 // BE startup options
 struct TStartupOptions {
   1: optional bool compute_lineage
->>>>>>> fec66694
 }