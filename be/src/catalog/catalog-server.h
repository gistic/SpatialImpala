--- conflicted
+++ resolved
@@ -75,26 +75,6 @@
   /// Thrift API implementation which proxies requests onto this CatalogService.
   boost::shared_ptr<CatalogServiceIf> thrift_iface_;
   ThriftSerializer thrift_serializer_;
-<<<<<<< HEAD
-  Metrics* metrics_;
-  boost::scoped_ptr<Catalog> catalog_;
-  boost::scoped_ptr<StatestoreSubscriber> statestore_subscriber_;
-
-  // Metric that tracks the amount of time taken preparing a catalog update.
-  StatsMetric<double>* topic_processing_time_metric_;
-
-  // Thread that polls the catalog for any updates.
-  boost::scoped_ptr<Thread> catalog_update_gathering_thread_;
-
-  // Tracks the set of catalog objects that exist via their topic entry key.
-  // During each IMPALA_CATALOG_TOPIC heartbeat, stores the set of known catalog objects
-  // that exist by their topic entry key. Used to track objects that have been removed
-  // since the last heartbeat.
-  boost::unordered_set<std::string> catalog_topic_entry_keys_;
-
-  // Protects catalog_update_cv_, pending_topic_updates_,
-  // catalog_objects_to/from_version_, and last_sent_catalog_version.
-=======
   MetricGroup* metrics_;
   boost::scoped_ptr<Catalog> catalog_;
   boost::scoped_ptr<StatestoreSubscriber> statestore_subscriber_;
@@ -113,7 +93,6 @@
 
   /// Protects catalog_update_cv_, pending_topic_updates_,
   /// catalog_objects_to/from_version_, and last_sent_catalog_version.
->>>>>>> fec66694
   boost::mutex catalog_lock_;
 
   /// Condition variable used to signal when the catalog_update_gathering_thread_ should
@@ -122,18 +101,6 @@
   /// querying the JniCatalog for catalog objects. Protected by the catalog_lock_.
   boost::condition_variable catalog_update_cv_;
 
-<<<<<<< HEAD
-  // The latest available set of catalog topic updates (additions/modifications, and
-  // deletions). Set by the catalog_update_gathering_thread_ and protected by
-  // catalog_lock_.
-  std::vector<TTopicItem> pending_topic_updates_;
-
-  // Flag used to indicate when new topic updates are ready for processing by the
-  // heartbeat thread. Set to false at the end of each heartbeat, before signaling
-  // the catalog_update_gathering_thread_. Set to true by the
-  // catalog_update_gathering_thread_ when it is done building the latest set of
-  // pending_topic_updates_.
-=======
   /// The latest available set of catalog topic updates (additions/modifications, and
   /// deletions). Set by the catalog_update_gathering_thread_ and protected by
   /// catalog_lock_.
@@ -144,38 +111,12 @@
   /// the catalog_update_gathering_thread_. Set to true by the
   /// catalog_update_gathering_thread_ when it is done building the latest set of
   /// pending_topic_updates_.
->>>>>>> fec66694
   bool topic_updates_ready_;
 
   /// The last version of the catalog that was sent over a statestore heartbeat.
   /// Set in UpdateCatalogTopicCallback() and protected by the catalog_lock_.
   int64_t last_sent_catalog_version_;
 
-<<<<<<< HEAD
-  // The minimum catalog object version in pending_topic_updates_. All items in
-  // pending_topic_updates_ will be greater than this version. Set by the
-  // catalog_update_gathering_thread_ and protected by catalog_lock_.
-  int64_t catalog_objects_min_version_;
-
-  // The max catalog version in pending_topic_updates_. Set by the
-  // catalog_update_gathering_thread_ and protected by catalog_lock_.
-  int64_t catalog_objects_max_version_;
-
-  // Called during each Statestore heartbeat and is responsible for updating the current
-  // set of catalog objects in the IMPALA_CATALOG_TOPIC. Responds to each heartbeat with a
-  // delta update containing the set of changes since the last heartbeat. This function
-  // finds all catalog objects that have a catalog version greater than the last update
-  // sent by calling into the JniCatalog. The topic is updated with any catalog objects
-  // that are new or have been modified since the last heartbeat (by comparing the
-  // catalog version of the object with last_sent_catalog_version_). Also determines any
-  // deletions of catalog objects by looking at the
-  // difference of the last set of topic entry keys that were sent and the current set
-  // of topic entry keys. At the end of execution it notifies the
-  // catalog_update_gathering_thread_ to fetch the next set of updates from the
-  // JniCatalog.
-  // All updates are added to the subscriber_topic_updates list and sent back to the
-  // Statestore.
-=======
   /// The minimum catalog object version in pending_topic_updates_. All items in
   /// pending_topic_updates_ will be greater than this version. Set by the
   /// catalog_update_gathering_thread_ and protected by catalog_lock_.
@@ -199,60 +140,10 @@
   /// JniCatalog.
   /// All updates are added to the subscriber_topic_updates list and sent back to the
   /// Statestore.
->>>>>>> fec66694
   void UpdateCatalogTopicCallback(
       const StatestoreSubscriber::TopicDeltaMap& incoming_topic_deltas,
       std::vector<TTopicDelta>* subscriber_topic_updates);
 
-<<<<<<< HEAD
-  // Executed by the catalog_update_gathering_thread_. Calls into JniCatalog
-  // to get the latest set of catalog objects that exist, along with some metadata on
-  // each object. The results are stored in the shared catalog_objects_ data structure.
-  // Also, explicitly releases free memory back to the OS after each complete iteration.
-  void GatherCatalogUpdatesThread();
-
-  // This function determines what items have been added/removed from the catalog
-  // since the last heartbeat and builds the next topic update to send. To do this, it
-  // enumerates the given catalog objects returned looking for the objects that have a
-  // catalog version that is > the catalog version sent with the last heartbeat. To
-  // determine items that have been deleted, it saves the set of topic entry keys sent
-  // with the last update and looks at the difference between it and the current set of
-  // topic entry keys.
-  // The key for each entry is a string composed of:
-  // "TCatalogObjectType:<unique object name>". So for table foo.bar, the key would be
-  // "TABLE:foo.bar". Encoding the object type information in the key ensures the keys
-  // are unique, as well as helps to determine what object type was removed in a state
-  // store delta update (since the state store only sends key names for deleted items).
-  // Must hold catalog_lock_ when calling this function.
-  void BuildTopicUpdates(const std::vector<TCatalogObject>& catalog_objects);
-
-  // Example output:
-  // "databases": [
-  //         {
-  //             "name": "_impala_builtins",
-  //             "num_tables": 0,
-  //             "tables": []
-  //         },
-  //         {
-  //             "name": "default",
-  //             "num_tables": 1,
-  //             "tables": [
-  //                 {
-  //                     "fqtn": "default.test_table",
-  //                     "name": "test_table"
-  //                 }
-  //             ]
-  //         }
-  //     ]
-  void CatalogUrlCallback(const Webserver::ArgumentMap& args,
-      rapidjson::Document* document);
-
-  // Debug webpage handler that is used to dump the internal state of catalog objects.
-  // The caller specifies a "object_type" and "object_name" parameters and this function
-  // will get the matching TCatalogObject struct, if one exists.
-  // For example, to dump table "bar" in database "foo":
-  // <host>:25020/catalog_objects?object_type=TABLE&object_name=foo.bar
-=======
   /// Executed by the catalog_update_gathering_thread_. Calls into JniCatalog
   /// to get the latest set of catalog objects that exist, along with some metadata on
   /// each object. The results are stored in the shared catalog_objects_ data structure.
@@ -300,7 +191,6 @@
   /// will get the matching TCatalogObject struct, if one exists.
   /// For example, to dump table "bar" in database "foo":
   /// <host>:25020/catalog_objects?object_type=TABLE&object_name=foo.bar
->>>>>>> fec66694
   void CatalogObjectsUrlCallback(const Webserver::ArgumentMap& args,
       rapidjson::Document* document);
 };
