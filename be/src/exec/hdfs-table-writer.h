// Copyright 2012 Cloudera Inc.
//
// Licensed under the Apache License, Version 2.0 (the "License");
// you may not use this file except in compliance with the License.
// You may obtain a copy of the License at
//
// http://www.apache.org/licenses/LICENSE-2.0
//
// Unless required by applicable law or agreed to in writing, software
// distributed under the License is distributed on an "AS IS" BASIS,
// WITHOUT WARRANTIES OR CONDITIONS OF ANY KIND, either express or implied.
// See the License for the specific language governing permissions and
// limitations under the License.


#ifndef IMPALA_EXEC_HDFS_TABLE_WRITER_H
#define IMPALA_EXEC_HDFS_TABLE_WRITER_H

#include <hdfs.h>
#include <boost/scoped_ptr.hpp>
#include <boost/unordered_map.hpp>

#include "runtime/descriptors.h"
#include "exec/hdfs-table-sink.h"
#include "util/hdfs-util.h"

namespace impala {

/// Pure virtual class for writing to hdfs table partition files.
/// Subclasses implement the code needed to write to a specific file type.
/// A subclass needs to implement functions to format and add rows to the file
/// and to do whatever processing is needed prior to closing the file.
class HdfsTableWriter {
 public:
  /// The implementation of a writer may reference the parameters to the constructor
  /// during the lifetime of the object.
  /// output_partition -- Information on the output partition file.
  /// partition -- the descriptor for the partition being written
  /// table_desc -- the descriptor for the table being written.
  /// output_exprs -- expressions which generate the output values.
  HdfsTableWriter(HdfsTableSink* parent,
                  RuntimeState* state, OutputPartition* output_partition,
                  const HdfsPartitionDescriptor* partition_desc,
                  const HdfsTableDescriptor* table_desc,
                  const std::vector<ExprContext*>& output_expr_ctxs);

  virtual ~HdfsTableWriter() { }

  /// The sequence of calls to this object are:
  /// 1. Init()
  /// 2. InitNewFile()
  /// 3. AppendRowBatch() - called repeatedly
  /// 4. Finalize()
  /// For files formats that are splittable (and therefore can be written to an
  /// arbitrarily large file), 1-4 is called once.
  /// For files formats that are not splittable (i.e. columnar formats, compressed
  /// text), 1) is called once and 2-4) is called repeatedly for each file.

  /// Do initialization of writer.
  virtual Status Init() = 0;

  /// Called when a new file is started.
  virtual Status InitNewFile() = 0;

  /// Appends the current batch of rows to the partition.  If there are multiple
  /// partitions then row_group_indices will contain the rows that are for this
  /// partition, otherwise all rows in the batch are appended.
  /// If the current file is full, the writer stops appending and
  /// returns with *new_file == true.  A new file will be opened and
  /// the same row batch will be passed again.  The writer must track how
  /// much of the batch it had already processed asking for a new file.
  /// Otherwise the writer will return with *newfile == false.
  virtual Status AppendRowBatch(RowBatch* batch,
                                const std::vector<int32_t>& row_group_indices,
                                bool* new_file) = 0;

  /// Finalize this partition. The writer needs to finish processing
  /// all data have written out after the return from this call.
  /// This is called once for each call to InitNewFile()
  virtual Status Finalize() = 0;

  /// Called once when this writer should cleanup any resources.
  virtual void Close() = 0;

  /// Returns the stats for this writer.
  TInsertStats& stats() { return stats_; };

<<<<<<< HEAD
  // Default block size to use for this file format.  If the file format doesn't
  // care, it should return 0 and the hdfs config default will be used.
  virtual uint64_t default_block_size() const = 0;

  // Returns the file extension for this writer.
=======
  /// Default block size to use for this file format.  If the file format doesn't
  /// care, it should return 0 and the hdfs config default will be used.
  virtual uint64_t default_block_size() const = 0;

  /// Returns the file extension for this writer.
>>>>>>> fec66694
  virtual std::string file_extension() const = 0;

 protected:
  /// Size to buffer output before calling Write() (which calls hdfsWrite), in bytes
  /// to minimize the overhead of Write()
  static const int HDFS_FLUSH_WRITE_SIZE = 50 * 1024;

  /// Write to the current hdfs file.
  Status Write(const char* data, int32_t len) {
    return Write(reinterpret_cast<const uint8_t*>(data), len);
  }
  Status Write(const uint8_t* data, int32_t len);

  template<typename T>
  Status Write(T v) {
    return Write(reinterpret_cast<uint8_t*>(&v), sizeof(T));
  }

  /// Parent table sink object
  HdfsTableSink* parent_;

  /// Runtime state.
  RuntimeState* state_;

  /// Structure describing partition written to by this writer.
  OutputPartition* output_;

  /// Table descriptor of table to be written.
  const HdfsTableDescriptor* table_desc_;

<<<<<<< HEAD
  // Expressions that materialize output values.
=======
  /// Expressions that materialize output values.
>>>>>>> fec66694
  std::vector<ExprContext*> output_expr_ctxs_;

  /// Subclass should populate any file format specific stats.
  TInsertStats stats_;

};
}
#endif<|MERGE_RESOLUTION|>--- conflicted
+++ resolved
@@ -85,19 +85,11 @@
   /// Returns the stats for this writer.
   TInsertStats& stats() { return stats_; };
 
-<<<<<<< HEAD
-  // Default block size to use for this file format.  If the file format doesn't
-  // care, it should return 0 and the hdfs config default will be used.
-  virtual uint64_t default_block_size() const = 0;
-
-  // Returns the file extension for this writer.
-=======
   /// Default block size to use for this file format.  If the file format doesn't
   /// care, it should return 0 and the hdfs config default will be used.
   virtual uint64_t default_block_size() const = 0;
 
   /// Returns the file extension for this writer.
->>>>>>> fec66694
   virtual std::string file_extension() const = 0;
 
  protected:
@@ -128,11 +120,7 @@
   /// Table descriptor of table to be written.
   const HdfsTableDescriptor* table_desc_;
 
-<<<<<<< HEAD
-  // Expressions that materialize output values.
-=======
   /// Expressions that materialize output values.
->>>>>>> fec66694
   std::vector<ExprContext*> output_expr_ctxs_;
 
   /// Subclass should populate any file format specific stats.
