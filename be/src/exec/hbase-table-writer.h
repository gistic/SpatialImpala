--- conflicted
+++ resolved
@@ -85,17 +85,10 @@
   /// up using close before the table can be discarded.
   boost::scoped_ptr<HBaseTable> table_;
 
-<<<<<<< HEAD
-  // The expressions that are run to create tuples to be written to hbase.
-  const std::vector<ExprContext*> output_expr_ctxs_;
-
-  // output_exprs_byte_sizes_[i] is the byte size of output_expr_ctxs_[i]->root()'s type.
-=======
   /// The expressions that are run to create tuples to be written to hbase.
   const std::vector<ExprContext*> output_expr_ctxs_;
 
   /// output_exprs_byte_sizes_[i] is the byte size of output_expr_ctxs_[i]->root()'s type.
->>>>>>> fec66694
   std::vector<int> output_exprs_byte_sizes_;
 
   /// jni ArrayList<Put>
