// Copyright 2012 Cloudera Inc.
//
// Licensed under the Apache License, Version 2.0 (the "License");
// you may not use this file except in compliance with the License.
// You may obtain a copy of the License at
//
// http://www.apache.org/licenses/LICENSE-2.0
//
// Unless required by applicable law or agreed to in writing, software
// distributed under the License is distributed on an "AS IS" BASIS,
// WITHOUT WARRANTIES OR CONDITIONS OF ANY KIND, either express or implied.
// See the License for the specific language governing permissions and
// limitations under the License.

#include "exec/hdfs-scan-node.h"
#include "exec/base-sequence-scanner.h"
#include "exec/hdfs-text-scanner.h"
#include "exec/hdfs-lzo-text-scanner.h"
#include "exec/hdfs-sequence-scanner.h"
#include "exec/hdfs-rcfile-scanner.h"
#include "exec/hdfs-avro-scanner.h"
#include "exec/hdfs-parquet-scanner.h"

#include <sstream>
#include <avro/errors.h>
#include <avro/schema.h>
#include <boost/algorithm/string.hpp>
#include <boost/foreach.hpp>
#include <boost/filesystem.hpp>
<<<<<<< HEAD
=======
#include <gutil/strings/substitute.h>
>>>>>>> fec66694

#include <hdfs.h>

#include "codegen/llvm-codegen.h"
#include "common/logging.h"
#include "common/object-pool.h"
#include "exprs/expr-context.h"
#include "runtime/descriptors.h"
#include "runtime/hdfs-fs-cache.h"
#include "runtime/runtime-state.h"
#include "runtime/mem-pool.h"
#include "runtime/raw-value.h"
#include "runtime/row-batch.h"
#include "util/bit-util.h"
#include "util/container-util.h"
#include "util/debug-util.h"
#include "util/disk-info.h"
#include "util/error-util.h"
#include "util/hdfs-util.h"
#include "util/impalad-metrics.h"
#include "util/periodic-counter-updater.h"
#include "util/runtime-profile.h"

#include "gen-cpp/PlanNodes_types.h"

#include "common/names.h"

DEFINE_int32(max_row_batches, 0, "the maximum size of materialized_row_batches_");
DECLARE_string(cgroup_hierarchy_path);
DECLARE_bool(enable_rm);

namespace filesystem = boost::filesystem;
using namespace impala;
using namespace llvm;
using namespace strings;

const string HdfsScanNode::HDFS_SPLIT_STATS_DESC =
    "Hdfs split stats (<volume id>:<# splits>/<split lengths>)";

<<<<<<< HEAD

=======
>>>>>>> fec66694
// Amount of memory that we approximate a scanner thread will use not including IoBuffers.
// The memory used does not vary considerably between file formats (just a couple of MBs).
// This value is conservative and taken from running against the tpch lineitem table.
// TODO: revisit how we do this.
const int SCANNER_THREAD_MEM_USAGE = 32 * 1024 * 1024;

// Estimated upper bound on the compression ratio of compressed text files. Used to
// estimate scanner thread memory usage.
const int COMPRESSED_TEXT_COMPRESSION_RATIO = 11;

<<<<<<< HEAD
=======
// Determines how many unexpected remote bytes trigger an error in the runtime state
const int UNEXPECTED_REMOTE_BYTES_WARN_THRESHOLD = 64 * 1024 * 1024;

>>>>>>> fec66694
HdfsScanNode::HdfsScanNode(ObjectPool* pool, const TPlanNode& tnode,
                           const DescriptorTbl& descs)
    : ScanNode(pool, tnode, descs),
      runtime_state_(NULL),
      tuple_id_(tnode.hdfs_scan_node.tuple_id),
<<<<<<< HEAD
      requires_compaction_(tnode.compact_data),
=======
>>>>>>> fec66694
      reader_context_(NULL),
      tuple_desc_(NULL),
      hdfs_table_(NULL),
      unknown_disk_id_warned_(false),
      initial_ranges_issued_(false),
      scanner_thread_bytes_required_(0),
<<<<<<< HEAD
      num_partition_keys_(0),
      disks_accessed_bitmap_(TCounterType::UNIT, 0),
      done_(false),
      all_ranges_started_(false),
      counters_running_(false),
      rm_callback_id_(0) {
=======
      max_compressed_text_file_length_(NULL),
      disks_accessed_bitmap_(TUnit::UNIT, 0),
      bytes_read_local_(NULL),
      bytes_read_short_circuit_(NULL),
      bytes_read_dn_cache_(NULL),
      num_remote_ranges_(NULL),
      unexpected_remote_bytes_(NULL),
      done_(false),
      all_ranges_started_(false),
      counters_running_(false),
      rm_callback_id_(-1) {
>>>>>>> fec66694
  max_materialized_row_batches_ = FLAGS_max_row_batches;
  if (max_materialized_row_batches_ <= 0) {
    // TODO: This parameter has an U-shaped effect on performance: increasing the value
    // would first improve performance, but further increasing would degrade performance.
    // Investigate and tune this.
    max_materialized_row_batches_ =
        10 * (DiskInfo::num_disks() + DiskIoMgr::REMOTE_NUM_DISKS);
  }
  materialized_row_batches_.reset(new RowBatchQueue(max_materialized_row_batches_));
}

HdfsScanNode::~HdfsScanNode() {
}

Status HdfsScanNode::Init(const TPlanNode& tnode) {
  RETURN_IF_ERROR(ExecNode::Init(tnode));

  // Add collection item conjuncts
  const map<TTupleId, vector<TExpr> >& collection_conjuncts =
      tnode.hdfs_scan_node.collection_conjuncts;
  map<TTupleId, vector<TExpr> >::const_iterator iter = collection_conjuncts.begin();
  for (; iter != collection_conjuncts.end(); ++iter) {
    DCHECK(conjuncts_map_[iter->first].empty());
    RETURN_IF_ERROR(
        Expr::CreateExprTrees(pool_, iter->second, &conjuncts_map_[iter->first]));
  }
  // Add row batch conjuncts
  DCHECK(conjuncts_map_[tuple_id_].empty());
  conjuncts_map_[tuple_id_] = conjunct_ctxs_;
  return Status::OK();
}

Status HdfsScanNode::GetNext(RuntimeState* state, RowBatch* row_batch, bool* eos) {
  SCOPED_TIMER(runtime_profile_->total_time_counter());

  if (!initial_ranges_issued_) {
    // We do this in GetNext() to ensure that all execution time predicates have
    // been generated (e.g. probe side bitmap filters).
    // TODO: we could do dynamic partition pruning here as well.
    initial_ranges_issued_ = true;
    // Issue initial ranges for all file types.
    RETURN_IF_ERROR(HdfsTextScanner::IssueInitialRanges(this,
        per_type_files_[THdfsFileFormat::TEXT]));
    RETURN_IF_ERROR(BaseSequenceScanner::IssueInitialRanges(this,
        per_type_files_[THdfsFileFormat::SEQUENCE_FILE]));
    RETURN_IF_ERROR(BaseSequenceScanner::IssueInitialRanges(this,
        per_type_files_[THdfsFileFormat::RC_FILE]));
    RETURN_IF_ERROR(BaseSequenceScanner::IssueInitialRanges(this,
        per_type_files_[THdfsFileFormat::AVRO]));
    RETURN_IF_ERROR(HdfsParquetScanner::IssueInitialRanges(this,
<<<<<<< HEAD
          per_type_files_[THdfsFileFormat::PARQUET]));
=======
        per_type_files_[THdfsFileFormat::PARQUET]));
>>>>>>> fec66694
    if (progress_.done()) SetDone();
  }

  Status status = GetNextInternal(state, row_batch, eos);
  if (status.IsMemLimitExceeded()) state->SetMemLimitExceeded();
  if (!status.ok() || *eos) StopAndFinalizeCounters();
  return status;
}

Status HdfsScanNode::GetNextInternal(
    RuntimeState* state, RowBatch* row_batch, bool* eos) {
  RETURN_IF_ERROR(ExecDebugAction(TExecNodePhase::GETNEXT, state));
  RETURN_IF_CANCELLED(state);
<<<<<<< HEAD
  RETURN_IF_ERROR(state->QueryMaintenance());
=======
  RETURN_IF_ERROR(QueryMaintenance(state));
>>>>>>> fec66694

  if (ReachedLimit()) {
    // LIMIT 0 case.  Other limit values handled below.
    DCHECK_EQ(limit_, 0);
    *eos = true;
    return Status::OK();
  }
  *eos = false;
  RowBatch* materialized_batch = materialized_row_batches_->GetBatch();
  if (materialized_batch != NULL) {
    num_owned_io_buffers_ -= materialized_batch->num_io_buffers();
    row_batch->AcquireState(materialized_batch);
    // Update the number of materialized rows now instead of when they are materialized.
    // This means that scanners might process and queue up more rows than are necessary
    // for the limit case but we want to avoid the synchronized writes to
    // num_rows_returned_.
    num_rows_returned_ += row_batch->num_rows();
    COUNTER_SET(rows_returned_counter_, num_rows_returned_);

    if (ReachedLimit()) {
      int num_rows_over = num_rows_returned_ - limit_;
      row_batch->set_num_rows(row_batch->num_rows() - num_rows_over);
      num_rows_returned_ -= num_rows_over;
      COUNTER_SET(rows_returned_counter_, num_rows_returned_);

      *eos = true;
      SetDone();
    }
    DCHECK_EQ(materialized_batch->num_io_buffers(), 0);
    delete materialized_batch;
    return Status::OK();
  }
  // The RowBatchQueue was shutdown either because all scan ranges are complete or a
  // scanner thread encountered an error.  Check status_ to distinguish those cases.
  *eos = true;
<<<<<<< HEAD
  return Status::OK;
}

DiskIoMgr::ScanRange* HdfsScanNode::AllocateScanRange(const char* file, int64_t len,
    int64_t offset, int64_t partition_id, int disk_id, bool try_cache) {
  DCHECK_GE(disk_id, -1);
  if (disk_id == -1) {
    // disk id is unknown, assign it a random one.
    static int next_disk_id = 0;
    disk_id = next_disk_id++;
  }

  // TODO: we need to parse the config for the number of dirs configured for this
  // data node.
  disk_id %= runtime_state_->io_mgr()->num_disks();

  ScanRangeMetadata* metadata =
      runtime_state_->obj_pool()->Add(new ScanRangeMetadata(partition_id));
  DiskIoMgr::ScanRange* range =
      runtime_state_->obj_pool()->Add(new DiskIoMgr::ScanRange());
  range->Reset(file, len, offset, disk_id, try_cache, metadata);
=======
  unique_lock<mutex> l(lock_);
  return status_;
}

DiskIoMgr::ScanRange* HdfsScanNode::AllocateScanRange(
    hdfsFS fs, const char* file, int64_t len, int64_t offset, int64_t partition_id,
    int disk_id, bool try_cache, bool expected_local, int64_t mtime,
    const DiskIoMgr::ScanRange* original_split) {
  DCHECK_GE(disk_id, -1);
  // Require that the scan range is within [0, file_length). While this cannot be used
  // to guarantee safety (file_length metadata may be stale), it avoids different
  // behavior between Hadoop FileSystems (e.g. s3n hdfsSeek() returns error when seeking
  // beyond the end of the file).
  DCHECK_GE(offset, 0);
  DCHECK_GE(len, 0);
  DCHECK_LE(offset + len, GetFileDesc(file)->file_length)
      << "Scan range beyond end of file (offset=" << offset << ", len=" << len << ")";
  disk_id = runtime_state_->io_mgr()->AssignQueue(file, disk_id, expected_local);

  ScanRangeMetadata* metadata = runtime_state_->obj_pool()->Add(
        new ScanRangeMetadata(partition_id, original_split));
  DiskIoMgr::ScanRange* range =
      runtime_state_->obj_pool()->Add(new DiskIoMgr::ScanRange());
  range->Reset(fs, file, len, offset, disk_id, try_cache, expected_local,
      mtime, metadata);
>>>>>>> fec66694
  return range;
}

HdfsFileDesc* HdfsScanNode::GetFileDesc(const string& filename) {
  DCHECK(file_descs_.find(filename) != file_descs_.end());
  return file_descs_[filename];
}

void HdfsScanNode::SetFileMetadata(const string& filename, void* metadata) {
  unique_lock<mutex> l(metadata_lock_);
  DCHECK(per_file_metadata_.find(filename) == per_file_metadata_.end());
  per_file_metadata_[filename] = metadata;
}

void* HdfsScanNode::GetFileMetadata(const string& filename) {
  unique_lock<mutex> l(metadata_lock_);
  map<string, void*>::iterator it = per_file_metadata_.find(filename);
  if (it == per_file_metadata_.end()) return NULL;
  return it->second;
}

void* HdfsScanNode::GetCodegenFn(THdfsFileFormat::type type) {
  CodegendFnMap::iterator it = codegend_fn_map_.find(type);
  if (it == codegend_fn_map_.end()) return NULL;
  return it->second;
}

HdfsScanner* HdfsScanNode::CreateAndPrepareScanner(HdfsPartitionDescriptor* partition,
    ScannerContext* context, Status* status) {
  DCHECK(context != NULL);
  HdfsScanner* scanner = NULL;
  THdfsCompression::type compression =
      context->GetStream()->file_desc()->file_compression;

  // Create a new scanner for this file format and compression.
  switch (partition->file_format()) {
    case THdfsFileFormat::TEXT:
      // Lzo-compressed text files are scanned by a scanner that it is implemented as a
      // dynamic library, so that Impala does not include GPL code.
      if (compression == THdfsCompression::LZO) {
        scanner = HdfsLzoTextScanner::GetHdfsLzoTextScanner(this, runtime_state_);
      } else {
        scanner = new HdfsTextScanner(this, runtime_state_);
      }
      break;
    case THdfsFileFormat::SEQUENCE_FILE:
      scanner = new HdfsSequenceScanner(this, runtime_state_);
      break;
    case THdfsFileFormat::RC_FILE:
      scanner = new HdfsRCFileScanner(this, runtime_state_);
      break;
    case THdfsFileFormat::AVRO:
      scanner = new HdfsAvroScanner(this, runtime_state_);
      break;
    case THdfsFileFormat::PARQUET:
      scanner = new HdfsParquetScanner(this, runtime_state_);
      break;
    default:
      DCHECK(false) << "Unknown Hdfs file format type:" << partition->file_format();
      return NULL;
  }
  DCHECK(scanner != NULL);
  runtime_state_->obj_pool()->Add(scanner);
  *status = scanner->Prepare(context);
  return scanner;
}

Tuple* HdfsScanNode::InitTemplateTuple(RuntimeState* state,
                                       const vector<ExprContext*>& value_ctxs) {
  if (partition_key_slots_.empty()) return NULL;

  // Look to protect access to partition_key_pool_ and value_ctxs
  // TODO: we can push the lock to the mempool and exprs_values should not
  // use internal memory.
  Tuple* template_tuple = InitEmptyTemplateTuple(*tuple_desc_);

  unique_lock<mutex> l(lock_);
  for (int i = 0; i < partition_key_slots_.size(); ++i) {
    const SlotDescriptor* slot_desc = partition_key_slots_[i];
    // Exprs guaranteed to be literals, so can safely be evaluated without a row context
    void* value = value_ctxs[slot_desc->col_pos()]->GetValue(NULL);
    RawValue::Write(value, template_tuple, slot_desc, NULL);
  }
  return template_tuple;
}

Tuple* HdfsScanNode::InitEmptyTemplateTuple(const TupleDescriptor& tuple_desc) {
  Tuple* template_tuple = NULL;
  {
    unique_lock<mutex> l(lock_);
<<<<<<< HEAD
    template_tuple = Tuple::Create(tuple_desc_->byte_size(), scan_node_pool_.get());
=======
    template_tuple = Tuple::Create(tuple_desc.byte_size(), scan_node_pool_.get());
>>>>>>> fec66694
  }
  memset(template_tuple, 0, tuple_desc.byte_size());
  return template_tuple;
}

void HdfsScanNode::TransferToScanNodePool(MemPool* pool) {
  unique_lock<mutex> l(lock_);
  scan_node_pool_->AcquireData(pool, false);
}

Status HdfsScanNode::Prepare(RuntimeState* state) {
  SCOPED_TIMER(runtime_profile_->total_time_counter());
  runtime_state_ = state;
  RETURN_IF_ERROR(ScanNode::Prepare(state));

  tuple_desc_ = state->desc_tbl().GetTupleDescriptor(tuple_id_);
  DCHECK(tuple_desc_ != NULL);

<<<<<<< HEAD
=======
  // Prepare collection conjuncts
  ConjunctsMap::const_iterator iter = conjuncts_map_.begin();
  for (; iter != conjuncts_map_.end(); ++iter) {
    TupleDescriptor* tuple_desc = state->desc_tbl().GetTupleDescriptor(iter->first);

    // conjuncts_ are already prepared in ExecNode::Prepare(), don't try to prepare again
    if (tuple_desc == tuple_desc_) continue;

    RowDescriptor* collection_row_desc =
        state->obj_pool()->Add(new RowDescriptor(tuple_desc, /* is_nullable */ false));
    RETURN_IF_ERROR(
        Expr::Prepare(iter->second, state, *collection_row_desc, expr_mem_tracker()));
  }

>>>>>>> fec66694
  if (!state->cgroup().empty()) {
    scanner_threads_.SetCgroupsMgr(state->exec_env()->cgroups_mgr());
    scanner_threads_.SetCgroup(state->cgroup());
  }

  // One-time initialisation of state that is constant across scan ranges
  DCHECK(tuple_desc_->table_desc() != NULL);
  hdfs_table_ = static_cast<const HdfsTableDescriptor*>(tuple_desc_->table_desc());
  scan_node_pool_.reset(new MemPool(mem_tracker()));
<<<<<<< HEAD

  // If there are no materialized string cols, we never need to compact data
  // (it is already compact).
  requires_compaction_ &= tuple_desc_->string_slots().size() > 0;
=======
>>>>>>> fec66694

  // Parse Avro table schema if applicable
  const string& avro_schema_str = hdfs_table_->avro_schema();
  if (!avro_schema_str.empty()) {
    avro_schema_t avro_schema;
    int error = avro_schema_from_json_length(
        avro_schema_str.c_str(), avro_schema_str.size(), &avro_schema);
    if (error != 0) {
      return Status(Substitute("Failed to parse table schema: $0", avro_strerror()));
    }
    RETURN_IF_ERROR(AvroSchemaElement::ConvertSchema(avro_schema, avro_schema_.get()));
  }

  // Gather materialized partition-key slots and non-partition slots.
  const vector<SlotDescriptor*>& slots = tuple_desc_->slots();
  for (size_t i = 0; i < slots.size(); ++i) {
    if (!slots[i]->is_materialized()) continue;
    if (hdfs_table_->IsClusteringCol(slots[i])) {
      partition_key_slots_.push_back(slots[i]);
    } else {
      materialized_slots_.push_back(slots[i]);
    }
  }

<<<<<<< HEAD
  // Initialize is_materialized_col_
  is_materialized_col_.resize(column_idx_to_materialized_slot_idx_.size());
  for (int i = 0; i < is_materialized_col_.size(); ++i) {
    is_materialized_col_[i] = column_idx_to_materialized_slot_idx_[i] != SKIP_COLUMN;
  }

  hdfs_connection_ = HdfsFsCache::instance()->GetDefaultConnection();
  if (hdfs_connection_ == NULL) {
    string error_msg = GetStrErrMsg();
    stringstream ss;
    ss << "Failed to connect to HDFS." << "\n" << error_msg;
    return Status(ss.str());
=======
  // Order the materialized slots such that for schemaless file formats (e.g. text) the
  // order corresponds to the physical order in files. For formats where the file schema
  // is independent of the table schema (e.g. Avro, Parquet), this step is not necessary.
  sort(materialized_slots_.begin(), materialized_slots_.end(),
      SlotDescriptor::ColPathLessThan);

  // Populate mapping from slot path to index into materialized_slots_.
  for (int i = 0; i < materialized_slots_.size(); ++i) {
    path_to_materialized_slot_idx_[materialized_slots_[i]->col_path()] = i;
>>>>>>> fec66694
  }

  // Initialize is_materialized_col_
  is_materialized_col_.resize(hdfs_table_->num_cols());
  for (int i = 0; i < hdfs_table_->num_cols(); ++i) {
    is_materialized_col_[i] = GetMaterializedSlotIdx(vector<int>(1, i)) != SKIP_COLUMN;
  }

  HdfsFsCache::HdfsFsMap fs_cache;
  // Convert the TScanRangeParams into per-file DiskIO::ScanRange objects and populate
  // partition_ids_, file_descs_, and per_type_files_.
  DCHECK(scan_range_params_ != NULL)
      << "Must call SetScanRanges() before calling Prepare()";
<<<<<<< HEAD

=======
>>>>>>> fec66694
  int num_ranges_missing_volume_id = 0;
  for (int i = 0; i < scan_range_params_->size(); ++i) {
    DCHECK((*scan_range_params_)[i].scan_range.__isset.hdfs_file_split);
    const THdfsFileSplit& split = (*scan_range_params_)[i].scan_range.hdfs_file_split;
    partition_ids_.insert(split.partition_id);
    HdfsPartitionDescriptor* partition_desc =
        hdfs_table_->GetPartition(split.partition_id);
<<<<<<< HEAD
=======
    if (partition_desc == NULL) {
      // TODO: this should be a DCHECK but we sometimes hit it. It's likely IMPALA-1702.
      LOG(ERROR) << "Bad table descriptor! table_id=" << hdfs_table_->id()
                 << " partition_id=" << split.partition_id
                 << "\n" << PrintThrift(state->fragment_params());
      return Status("Query encountered invalid metadata, likely due to IMPALA-1702."
                    " Try rerunning the query.");
    }
>>>>>>> fec66694
    filesystem::path file_path(partition_desc->location());
    file_path.append(split.file_name, filesystem::path::codecvt());
    const string& native_file_path = file_path.native();

    HdfsFileDesc* file_desc = NULL;
    FileDescMap::iterator file_desc_it = file_descs_.find(native_file_path);
    if (file_desc_it == file_descs_.end()) {
      // Add new file_desc to file_descs_ and per_type_files_
      file_desc = runtime_state_->obj_pool()->Add(new HdfsFileDesc(native_file_path));
      file_descs_[native_file_path] = file_desc;
      file_desc->file_length = split.file_length;
<<<<<<< HEAD
      file_desc->file_compression = split.file_compression;

      if (partition_desc == NULL) {
        stringstream ss;
        ss << "Could not find partition with id: " << split.partition_id;
        return Status(ss.str());
      }
=======
      file_desc->mtime = split.mtime;
      file_desc->file_compression = split.file_compression;
      RETURN_IF_ERROR(HdfsFsCache::instance()->GetConnection(
          native_file_path, &file_desc->fs, &fs_cache));
>>>>>>> fec66694
      ++num_unqueued_files_;
      per_type_files_[partition_desc->file_format()].push_back(file_desc);
    } else {
      // File already processed
      file_desc = file_desc_it->second;
    }

    bool expected_local = (*scan_range_params_)[i].__isset.is_remote &&
        !(*scan_range_params_)[i].is_remote;
    if (expected_local && (*scan_range_params_)[i].volume_id == -1) {
      if (!unknown_disk_id_warned_) {
        AddRuntimeExecOption("Missing Volume Id");
        runtime_state()->LogError(ErrorMsg(TErrorCode::HDFS_SCAN_NODE_UNKNOWN_DISK));
        unknown_disk_id_warned_ = true;
      }
      ++num_ranges_missing_volume_id;
    }

    bool try_cache = (*scan_range_params_)[i].is_cached;
    if (runtime_state_->query_options().disable_cached_reads) {
      DCHECK(!try_cache) << "Params should not have had this set.";
    }
    file_desc->splits.push_back(
<<<<<<< HEAD
        AllocateScanRange(file_desc->filename.c_str(), split.length, split.offset,
                          split.partition_id, (*scan_range_params_)[i].volume_id,
                          try_cache));
=======
        AllocateScanRange(file_desc->fs, file_desc->filename.c_str(), split.length,
            split.offset, split.partition_id, (*scan_range_params_)[i].volume_id,
            try_cache, expected_local, file_desc->mtime));
>>>>>>> fec66694
  }

  // Compute the minimum bytes required to start a new thread. This is based on the
  // file format.
  // The higher the estimate, the less likely it is the query will fail but more likely
  // the query will be throttled when it does not need to be.
  // TODO: how many buffers should we estimate per range. The IoMgr will throttle down to
  // one but if there are already buffers queued before memory pressure was hit, we can't
  // reclaim that memory.
  if (per_type_files_[THdfsFileFormat::PARQUET].size() > 0) {
    // Parquet files require buffers per column
    scanner_thread_bytes_required_ =
        materialized_slots_.size() * 3 * runtime_state_->io_mgr()->max_read_buffer_size();
  } else {
    scanner_thread_bytes_required_ =
        3 * runtime_state_->io_mgr()->max_read_buffer_size();
  }
  // scanner_thread_bytes_required_ now contains the IoBuffer requirement.
  // Next we add in the other memory the scanner thread will use.
  // e.g. decompression buffers, tuple buffers, etc.
  // For compressed text, we estimate this based on the file size (since the whole file
  // will need to be decompressed at once). For all other formats, we use a constant.
  // TODO: can we do something better?
  int64_t scanner_thread_mem_usage = SCANNER_THREAD_MEM_USAGE;
  BOOST_FOREACH(HdfsFileDesc* file, per_type_files_[THdfsFileFormat::TEXT]) {
    if (file->file_compression != THdfsCompression::NONE) {
      int64_t bytes_required = file->file_length * COMPRESSED_TEXT_COMPRESSION_RATIO;
      scanner_thread_mem_usage = ::max(bytes_required, scanner_thread_mem_usage);
    }
  }
  scanner_thread_bytes_required_ += scanner_thread_mem_usage;

  // Prepare all the partitions scanned by the scan node
  BOOST_FOREACH(const int64_t& partition_id, partition_ids_) {
    HdfsPartitionDescriptor* partition_desc = hdfs_table_->GetPartition(partition_id);
    // This is IMPALA-1702, but will have been caught earlier in this method.
    DCHECK(partition_desc != NULL) << "table_id=" << hdfs_table_->id()
                                   << " partition_id=" << partition_id
                                   << "\n" << PrintThrift(state->fragment_params());
    RETURN_IF_ERROR(partition_desc->PrepareExprs(state));
  }

  // Update server wide metrics for number of scan ranges and ranges that have
  // incomplete metadata.
  ImpaladMetrics::NUM_RANGES_PROCESSED->Increment(scan_range_params_->size());
  ImpaladMetrics::NUM_RANGES_MISSING_VOLUME_ID->Increment(num_ranges_missing_volume_id);

  // Add per volume stats to the runtime profile
  PerVolumnStats per_volume_stats;
  stringstream str;
  UpdateHdfsSplitStats(*scan_range_params_, &per_volume_stats);
  PrintHdfsSplitStats(per_volume_stats, &str);
  runtime_profile()->AddInfoString(HDFS_SPLIT_STATS_DESC, str.str());

<<<<<<< HEAD
  // Initialize conjunct exprs
  RETURN_IF_ERROR(Expr::CreateExprTrees(
      runtime_state_->obj_pool(), thrift_plan_node_->conjuncts, &conjunct_ctxs_));
  RETURN_IF_ERROR(Expr::Prepare(conjunct_ctxs_, runtime_state_, row_desc()));
  state->AddExprCtxsToFree(conjunct_ctxs_);

  // Create reusable codegen'd functions for each file type type needed
  for (int format = THdfsFileFormat::TEXT;
       format <= THdfsFileFormat::PARQUET; ++format) {
    if (per_type_files_[static_cast<THdfsFileFormat::type>(format)].empty()) continue;
    Function* fn;
    switch (format) {
      case THdfsFileFormat::TEXT:
        fn = HdfsTextScanner::Codegen(this, conjunct_ctxs_);
        break;
      case THdfsFileFormat::SEQUENCE_FILE:
        fn = HdfsSequenceScanner::Codegen(this, conjunct_ctxs_);
        break;
      case THdfsFileFormat::AVRO:
        fn = HdfsAvroScanner::Codegen(this, conjunct_ctxs_);
        break;
      default:
        // No codegen for this format
        fn = NULL;
    }
    if (fn != NULL) {
      LlvmCodeGen* codegen;
      RETURN_IF_ERROR(runtime_state_->GetCodegen(&codegen));
      codegen->AddFunctionToJit(
          fn, &codegend_fn_map_[static_cast<THdfsFileFormat::type>(format)]);
    }
  }

  return Status::OK;
=======
  // Create codegen'd functions
  for (int format = THdfsFileFormat::TEXT;
       format <= THdfsFileFormat::PARQUET; ++format) {
    vector<HdfsFileDesc*>& file_descs =
        per_type_files_[static_cast<THdfsFileFormat::type>(format)];

    if (file_descs.empty()) continue;

    // Randomize the order this node processes the files. We want to do this to avoid
    // issuing remote reads to the same DN from different impalads. In file formats such
    // as avro/seq/rc (i.e. splittable with a header), every node first reads the header.
    // If every node goes through the files in the same order, all the remote reads are
    // for the same file meaning a few DN serves a lot of remote reads at the same time.
    random_shuffle(file_descs.begin(), file_descs.end());

    // Create reusable codegen'd functions for each file type type needed
    // TODO: do this for conjuncts_map_
    Function* fn;
    switch (format) {
      case THdfsFileFormat::TEXT:
        fn = HdfsTextScanner::Codegen(this, conjunct_ctxs_);
        break;
      case THdfsFileFormat::SEQUENCE_FILE:
        fn = HdfsSequenceScanner::Codegen(this, conjunct_ctxs_);
        break;
      case THdfsFileFormat::AVRO:
        fn = HdfsAvroScanner::Codegen(this, conjunct_ctxs_);
        break;
      default:
        // No codegen for this format
        fn = NULL;
    }
    if (fn != NULL) {
      LlvmCodeGen* codegen;
      RETURN_IF_ERROR(runtime_state_->GetCodegen(&codegen));
      codegen->AddFunctionToJit(
          fn, &codegend_fn_map_[static_cast<THdfsFileFormat::type>(format)]);
    }
  }

  return Status::OK();
>>>>>>> fec66694
}

// This function initiates the connection to hdfs and starts up the initial scanner
// threads. The scanner subclasses are passed the initial splits.  Scanners are expected
// to queue up a non-zero number of those splits to the io mgr (via the ScanNode).
Status HdfsScanNode::Open(RuntimeState* state) {
  RETURN_IF_ERROR(ExecNode::Open(state));
<<<<<<< HEAD
=======

  // Open collection conjuncts
  ConjunctsMap::const_iterator iter = conjuncts_map_.begin();
  for (; iter != conjuncts_map_.end(); ++iter) {
    // conjuncts_ are already opened in ExecNode::Open()
    if (iter->first == tuple_id_) continue;
    RETURN_IF_ERROR(Expr::Open(iter->second, state));
  }
>>>>>>> fec66694

  // We need at least one scanner thread to make progress. We need to make this
  // reservation before any ranges are issued.
  runtime_state_->resource_pool()->ReserveOptionalTokens(1);
  if (runtime_state_->query_options().num_scanner_threads > 0) {
    runtime_state_->resource_pool()->set_max_quota(
        runtime_state_->query_options().num_scanner_threads);
  }

  runtime_state_->resource_pool()->SetThreadAvailableCb(
      bind<void>(mem_fn(&HdfsScanNode::ThreadTokenAvailableCb), this, _1));

  if (runtime_state_->query_resource_mgr() != NULL) {
    rm_callback_id_ = runtime_state_->query_resource_mgr()->AddVcoreAvailableCb(
        bind<void>(mem_fn(&HdfsScanNode::ThreadTokenAvailableCb), this,
            runtime_state_->resource_pool()));
  }

  if (file_descs_.empty()) {
    SetDone();
    return Status::OK();
  }

  // Open all the partition exprs used by the scan node
  BOOST_FOREACH(const int64_t& partition_id, partition_ids_) {
    HdfsPartitionDescriptor* partition_desc = hdfs_table_->GetPartition(partition_id);
    DCHECK(partition_desc != NULL) << "table_id=" << hdfs_table_->id()
                                   << " partition_id=" << partition_id
                                   << "\n" << PrintThrift(state->fragment_params());
    RETURN_IF_ERROR(partition_desc->OpenExprs(state));
  }

<<<<<<< HEAD
  // Open all the partitions scanned by the scan node
  BOOST_FOREACH(const int64_t& partition_id, partition_ids_) {
    HdfsPartitionDescriptor* partition_desc = hdfs_table_->GetPartition(partition_id);
    DCHECK(partition_desc != NULL);
    RETURN_IF_ERROR(partition_desc->OpenExprs(state));
  }

  // Open all conjuncts
  Expr::Open(conjunct_ctxs_, state);

  RETURN_IF_ERROR(runtime_state_->io_mgr()->RegisterContext(
      hdfs_connection_, &reader_context_, mem_tracker()));
=======
  RETURN_IF_ERROR(runtime_state_->io_mgr()->RegisterContext(
      &reader_context_, mem_tracker()));
>>>>>>> fec66694

  // Initialize HdfsScanNode specific counters
  read_timer_ = ADD_TIMER(runtime_profile(), TOTAL_HDFS_READ_TIMER);
  per_read_thread_throughput_counter_ = runtime_profile()->AddDerivedCounter(
      PER_READ_THREAD_THROUGHPUT_COUNTER, TUnit::BYTES_PER_SECOND,
      bind<int64_t>(&RuntimeProfile::UnitsPerSecond, bytes_read_counter_, read_timer_));
  scan_ranges_complete_counter_ =
      ADD_COUNTER(runtime_profile(), SCAN_RANGES_COMPLETE_COUNTER, TUnit::UNIT);
  if (DiskInfo::num_disks() < 64) {
    num_disks_accessed_counter_ =
        ADD_COUNTER(runtime_profile(), NUM_DISKS_ACCESSED_COUNTER, TUnit::UNIT);
  } else {
    num_disks_accessed_counter_ = NULL;
  }
  num_scanner_threads_started_counter_ =
      ADD_COUNTER(runtime_profile(), NUM_SCANNER_THREADS_STARTED, TUnit::UNIT);

  runtime_state_->io_mgr()->set_bytes_read_counter(reader_context_, bytes_read_counter());
  runtime_state_->io_mgr()->set_read_timer(reader_context_, read_timer());
  runtime_state_->io_mgr()->set_active_read_thread_counter(reader_context_,
      &active_hdfs_read_thread_counter_);
  runtime_state_->io_mgr()->set_disks_access_bitmap(reader_context_,
      &disks_accessed_bitmap_);

  average_scanner_thread_concurrency_ = runtime_profile()->AddSamplingCounter(
      AVERAGE_SCANNER_THREAD_CONCURRENCY, &active_scanner_thread_counter_);
  average_hdfs_read_thread_concurrency_ = runtime_profile()->AddSamplingCounter(
      AVERAGE_HDFS_READ_THREAD_CONCURRENCY, &active_hdfs_read_thread_counter_);

  bytes_read_local_ = ADD_COUNTER(runtime_profile(), "BytesReadLocal",
      TUnit::BYTES);
  bytes_read_short_circuit_ = ADD_COUNTER(runtime_profile(), "BytesReadShortCircuit",
<<<<<<< HEAD
      TCounterType::BYTES);
  bytes_read_dn_cache_ = ADD_COUNTER(runtime_profile(), "BytesReadDataNodeCache",
      TCounterType::BYTES);

  max_compressed_text_file_length_ = runtime_profile()->AddHighWaterMarkCounter(
      "MaxCompressedTextFileLength", TCounterType::BYTES);

  // Create num_disks+1 bucket counters
  for (int i = 0; i < state->io_mgr()->num_disks() + 1; ++i) {
=======
      TUnit::BYTES);
  bytes_read_dn_cache_ = ADD_COUNTER(runtime_profile(), "BytesReadDataNodeCache",
      TUnit::BYTES);
  num_remote_ranges_ = ADD_COUNTER(runtime_profile(), "RemoteScanRanges",
      TUnit::UNIT);
  unexpected_remote_bytes_ = ADD_COUNTER(runtime_profile(), "BytesReadRemoteUnexpected",
      TUnit::BYTES);

  max_compressed_text_file_length_ = runtime_profile()->AddHighWaterMarkCounter(
      "MaxCompressedTextFileLength", TUnit::BYTES);

  for (int i = 0; i < state->io_mgr()->num_total_disks() + 1; ++i) {
>>>>>>> fec66694
    hdfs_read_thread_concurrency_bucket_.push_back(
        pool_->Add(new RuntimeProfile::Counter(TUnit::DOUBLE_VALUE, 0)));
  }
  runtime_profile()->RegisterBucketingCounters(&active_hdfs_read_thread_counter_,
      &hdfs_read_thread_concurrency_bucket_);

  counters_running_ = true;

  int total_splits = 0;
  for (FileDescMap::iterator it = file_descs_.begin(); it != file_descs_.end(); ++it) {
    total_splits += it->second->splits.size();
  }

  if (total_splits == 0) {
    SetDone();
    return Status::OK();
  }

  stringstream ss;
  ss << "Splits complete (node=" << id() << "):";
  progress_ = ProgressUpdater(ss.str(), total_splits);

<<<<<<< HEAD
  return Status::OK;
=======
  return Status::OK();
}

Status HdfsScanNode::Reset(RuntimeState* state) {
  DCHECK(false) << "Internal error: Scan nodes should not appear in subplans.";
  return Status("Internal error: Scan nodes should not appear in subplans.");
>>>>>>> fec66694
}

void HdfsScanNode::Close(RuntimeState* state) {
  if (is_closed()) return;
  SetDone();

  state->resource_pool()->SetThreadAvailableCb(NULL);
<<<<<<< HEAD
  if (state->query_resource_mgr() != NULL) {
=======
  if (state->query_resource_mgr() != NULL && rm_callback_id_ != -1) {
>>>>>>> fec66694
    state->query_resource_mgr()->RemoveVcoreAvailableCb(rm_callback_id_);
  }

  scanner_threads_.JoinAll();

  num_owned_io_buffers_ -= materialized_row_batches_->Cleanup();
  DCHECK_EQ(num_owned_io_buffers_, 0) << "ScanNode has leaked io buffers";

  if (reader_context_ != NULL) {
    // There may still be io buffers used by parent nodes so we can't unregister the
    // reader context yet. The runtime state keeps a list of all the reader contexts and
    // they are unregistered when the fragment is closed.
    state->reader_contexts()->push_back(reader_context_);
    // Need to wait for all the active scanner threads to finish to ensure there is no
    // more memory tracked by this scan node's mem tracker.
    state->io_mgr()->CancelContext(reader_context_, true);
  }

  StopAndFinalizeCounters();

  // There should be no active scanner threads and hdfs read threads.
  DCHECK_EQ(active_scanner_thread_counter_.value(), 0);
  DCHECK_EQ(active_hdfs_read_thread_counter_.value(), 0);

  if (scan_node_pool_.get() != NULL) scan_node_pool_->FreeAll();

<<<<<<< HEAD
  // Close all conjuncts
  Expr::Close(conjunct_ctxs_, state);

  // Close all the partitions scanned by the scan node
  BOOST_FOREACH(const int64_t& partition_id, partition_ids_) {
    HdfsPartitionDescriptor* partition_desc = hdfs_table_->GetPartition(partition_id);
    DCHECK(partition_desc != NULL);
    partition_desc->CloseExprs(state);
  }

=======
  // Close all the partitions scanned by the scan node
  BOOST_FOREACH(const int64_t& partition_id, partition_ids_) {
    HdfsPartitionDescriptor* partition_desc = hdfs_table_->GetPartition(partition_id);
    if (partition_desc == NULL) {
      // TODO: Revert when IMPALA-1702 is fixed.
      LOG(ERROR) << "Bad table descriptor! table_id=" << hdfs_table_->id()
                 << " partition_id=" << partition_id
                 << "\n" << PrintThrift(state->fragment_params());
      continue;
    }
    partition_desc->CloseExprs(state);
  }

  // Close collection conjuncts
  ConjunctsMap::const_iterator iter = conjuncts_map_.begin();
  for (; iter != conjuncts_map_.end(); ++iter) {
    // conjuncts_ are already closed in ExecNode::Close()
    if (iter->first == tuple_id_) continue;
    Expr::Close(iter->second, state);
  }

>>>>>>> fec66694
  ScanNode::Close(state);
}

Status HdfsScanNode::AddDiskIoRanges(const vector<DiskIoMgr::ScanRange*>& ranges,
    int num_files_queued) {
  RETURN_IF_ERROR(
      runtime_state_->io_mgr()->AddScanRanges(reader_context_, ranges));
  num_unqueued_files_ -= num_files_queued;
  DCHECK_GE(num_unqueued_files_, 0);
  ThreadTokenAvailableCb(runtime_state_->resource_pool());
  return Status::OK();
}

void HdfsScanNode::AddMaterializedRowBatch(RowBatch* row_batch) {
  InitNullArrayValues(row_batch);
  materialized_row_batches_->AddBatch(row_batch);
}

void HdfsScanNode::InitNullArrayValues(const TupleDescriptor* tuple_desc,
    Tuple* tuple) const {
  BOOST_FOREACH(const SlotDescriptor* slot_desc, tuple_desc->collection_slots()) {
    ArrayValue* slot = reinterpret_cast<ArrayValue*>(
        tuple->GetSlot(slot_desc->tuple_offset()));
    if (tuple->IsNull(slot_desc->null_indicator_offset())) {
      *slot = ArrayValue();
      continue;
    }
    // Recursively traverse collection items.
    const TupleDescriptor* item_desc = slot_desc->collection_item_descriptor();
    if (item_desc->collection_slots().empty()) continue;
    for (int i = 0; i < slot->num_tuples; ++i) {
      int item_offset = i * item_desc->byte_size();
      Tuple* collection_item = reinterpret_cast<Tuple*>(slot->ptr + item_offset);
      InitNullArrayValues(item_desc, collection_item);
    }
  }
}

void HdfsScanNode::InitNullArrayValues(RowBatch* row_batch) const {
  DCHECK_EQ(row_batch->row_desc().tuple_descriptors().size(), 1);
  const TupleDescriptor& tuple_desc =
      *row_batch->row_desc().tuple_descriptors()[tuple_idx()];
  if (tuple_desc.collection_slots().empty()) return;
  for (int i = 0; i < row_batch->num_rows(); ++i) {
    Tuple* tuple = row_batch->GetRow(i)->GetTuple(tuple_idx());
    DCHECK(tuple != NULL);
    InitNullArrayValues(&tuple_desc, tuple);
  }
}

// For controlling the amount of memory used for scanners, we approximate the
// scanner mem usage based on scanner_thread_bytes_required_, rather than the
// consumption in the scan node's mem tracker. The problem with the scan node
// trackers is that it does not account for the memory the scanner will use.
// For example, if there is 110 MB of memory left (based on the mem tracker)
// and we estimate that a scanner will use 100MB, we want to make sure to only
// start up one additional thread. However, after starting the first thread, the
// mem tracker value will not change immediately (it takes some time before the
// scanner is running and starts using memory). Therefore we just use the estimate
// based on the number of running scanner threads.
bool HdfsScanNode::EnoughMemoryForScannerThread(bool new_thread) {
  int64_t committed_scanner_mem =
      active_scanner_thread_counter_.value() * scanner_thread_bytes_required_;
  int64_t tracker_consumption = mem_tracker()->consumption();
  int64_t est_additional_scanner_mem = committed_scanner_mem - tracker_consumption;
  if (est_additional_scanner_mem < 0) {
    // This is the case where our estimate was too low. Expand the estimate based
    // on the usage.
    int64_t avg_consumption =
        tracker_consumption / active_scanner_thread_counter_.value();
    // Take the average and expand it by 50%. Some scanners will not have hit their
    // steady state mem usage yet.
    // TODO: how can we scale down if we've overestimated.
    // TODO: better heuristic?
    scanner_thread_bytes_required_ = static_cast<int64_t>(avg_consumption * 1.5);
    est_additional_scanner_mem = 0;
  }

  // If we are starting a new thread, take that into account now.
  if (new_thread) est_additional_scanner_mem += scanner_thread_bytes_required_;
  return est_additional_scanner_mem < mem_tracker()->SpareCapacity();
}

Status HdfsScanNode::GetConjunctCtxs(vector<ExprContext*>* ctxs) {
  return Expr::Clone(conjunct_ctxs_, runtime_state_, ctxs);
}

// For controlling the amount of memory used for scanners, we approximate the
// scanner mem usage based on scanner_thread_bytes_required_, rather than the
// consumption in the scan node's mem tracker. The problem with the scan node
// trackers is that it does not account for the memory the scanner will use.
// For example, if there is 110 MB of memory left (based on the mem tracker)
// and we estimate that a scanner will use 100MB, we want to make sure to only
// start up one additional thread. However, after starting the first thread, the
// mem tracker value will not change immediately (it takes some time before the
// scanner is running and starts using memory). Therefore we just use the estimate
// based on the number of running scanner threads.
bool HdfsScanNode::EnoughMemoryForScannerThread(bool new_thread) {
  int64_t committed_scanner_mem =
      active_scanner_thread_counter_.value() * scanner_thread_bytes_required_;
  int64_t tracker_consumption = mem_tracker()->consumption();
  int64_t est_additional_scanner_mem = committed_scanner_mem - tracker_consumption;
  if (est_additional_scanner_mem < 0) {
    // This is the case where our estimate was too low. Expand the estimate based
    // on the usage.
    int64_t avg_consumption =
        tracker_consumption / active_scanner_thread_counter_.value();
    // Take the average and expand it by 50%. Some scanners will not have hit their
    // steady state mem usage yet.
    // TODO: how can we scale down if we've overestimated.
    // TODO: better heuristic?
    scanner_thread_bytes_required_ = static_cast<int64_t>(avg_consumption * 1.5);
    est_additional_scanner_mem = 0;
  }

  // If we are starting a new thread, take that into account now.
  if (new_thread) est_additional_scanner_mem += scanner_thread_bytes_required_;
  return est_additional_scanner_mem < mem_tracker()->SpareCapacity();
}

void HdfsScanNode::ThreadTokenAvailableCb(ThreadResourceMgr::ResourcePool* pool) {
  // This is called to start up new scanner threads. It's not a big deal if we
  // spin up more than strictly necessary since they will go through and terminate
  // promptly. However, we want to minimize that by checking a conditions.
  //  1. Don't start up if the ScanNode is done
  //  2. Don't start up if all the ranges have been taken by another thread.
  //  3. Don't start up if the number of ranges left is less than the number of
  //     active scanner threads.
<<<<<<< HEAD
  //  4. Don't start up a ScannerThread if materialized_row_batches_ is full since
  //     we are not scanner bound.
  //  5. Don't start up a thread if there isn't enough memory left to run it.
  //  6. Don't start up if there are no thread tokens.
=======
  //  4. Don't start up if no initial ranges have been issued (see IMPALA-1722).
  //  5. Don't start up a ScannerThread if materialized_row_batches_ is full since
  //     we are not scanner bound.
  //  6. Don't start up a thread if there isn't enough memory left to run it.
  //  7. Don't start up if there are no thread tokens.
  //  8. Don't start up if we are running too many threads for our vcore allocation
  //  (unless the thread is reserved, in which case it has to run).

  // Case 4. We have not issued the initial ranges so don't start a scanner thread.
  // Issuing ranges will call this function and we'll start the scanner threads then.
  // TODO: It would be good to have a test case for that.
  if (!initial_ranges_issued_) return;

>>>>>>> fec66694
  bool started_scanner = false;
  while (true) {
    if (runtime_state_->query_resource_mgr() != NULL &&
        runtime_state_->query_resource_mgr()->IsVcoreOverSubscribed()) {
      break;
    }
    // The lock must be given up between loops in order to give writers to done_,
    // all_ranges_started_ etc. a chance to grab the lock.
    // TODO: This still leans heavily on starvation-free locks, come up with a more
    // correct way to communicate between this method and ScannerThreadHelper
    unique_lock<mutex> lock(lock_);
<<<<<<< HEAD
    // Cases 1, 2, 3
=======
    // Cases 1, 2, 3.
>>>>>>> fec66694
    if (done_ || all_ranges_started_ ||
      active_scanner_thread_counter_.value() >= progress_.remaining()) {
      break;
    }

<<<<<<< HEAD
    // Cases 4 and 5
=======
    // Cases 5 and 6.
>>>>>>> fec66694
    if (active_scanner_thread_counter_.value() > 0 &&
        (materialized_row_batches_->GetSize() >= max_materialized_row_batches_ ||
         !EnoughMemoryForScannerThread(true))) {
      break;
    }

<<<<<<< HEAD
    // Case 6
    if (!pool->TryAcquireThreadToken()) break;
=======
    // Case 7.
    bool is_reserved = false;
    if (!pool->TryAcquireThreadToken(&is_reserved)) break;

    // Case 8.
    if (!is_reserved) {
      if (runtime_state_->query_resource_mgr() != NULL &&
          runtime_state_->query_resource_mgr()->IsVcoreOverSubscribed()) {
        break;
      }
    }
>>>>>>> fec66694

    COUNTER_ADD(&active_scanner_thread_counter_, 1);
    COUNTER_ADD(num_scanner_threads_started_counter_, 1);
    stringstream ss;
    ss << "scanner-thread(" << num_scanner_threads_started_counter_->value() << ")";
    scanner_threads_.AddThread(
        new Thread("hdfs-scan-node", ss.str(), &HdfsScanNode::ScannerThread, this));
    started_scanner = true;

    if (runtime_state_->query_resource_mgr() != NULL) {
      runtime_state_->query_resource_mgr()->NotifyThreadUsageChange(1);
    }
  }
  if (!started_scanner) ++num_skipped_tokens_;
}

void HdfsScanNode::ScannerThread() {
  SCOPED_THREAD_COUNTER_MEASUREMENT(scanner_thread_counters());
  SCOPED_TIMER(runtime_state_->total_cpu_timer());

  while (!done_) {
    {
      // Check if we have enough resources (thread token and memory) to keep using
      // this thread.
      unique_lock<mutex> l(lock_);
      if (active_scanner_thread_counter_.value() > 1) {
        if (runtime_state_->resource_pool()->optional_exceeded() ||
            !EnoughMemoryForScannerThread(false)) {
          // We can't break here. We need to update the counter with the lock held or else
          // all threads might see active_scanner_thread_counter_.value > 1
          COUNTER_ADD(&active_scanner_thread_counter_, -1);
          // Unlock before releasing the thread token to avoid deadlock in
          // ThreadTokenAvailableCb().
          l.unlock();
          if (runtime_state_->query_resource_mgr() != NULL) {
            runtime_state_->query_resource_mgr()->NotifyThreadUsageChange(-1);
          }
          runtime_state_->resource_pool()->ReleaseThreadToken(false);
          return;
        }
      } else {
        // If this is the only scanner thread, it should keep running regardless
        // of resource constraints.
      }
    }

    DiskIoMgr::ScanRange* scan_range;
    // Take a snapshot of num_unqueued_files_ before calling GetNextRange().
    // We don't want num_unqueued_files_ to go to zero between the return from
    // GetNextRange() and the check for when all ranges are complete.
    int num_unqueued_files = num_unqueued_files_;
    AtomicUtil::MemoryBarrier();
    Status status = runtime_state_->io_mgr()->GetNextRange(reader_context_, &scan_range);

    if (status.ok() && scan_range != NULL) {
      // Got a scan range. Create a new scanner object and process the range
      // end to end (in this thread).
      ScanRangeMetadata* metadata =
          reinterpret_cast<ScanRangeMetadata*>(scan_range->meta_data());
      int64_t partition_id = metadata->partition_id;
      HdfsPartitionDescriptor* partition = hdfs_table_->GetPartition(partition_id);
      DCHECK(partition != NULL) << "table_id=" << hdfs_table_->id()
                                << " partition_id=" << partition_id
                                << "\n" << PrintThrift(runtime_state_->fragment_params());
      ScannerContext* context = runtime_state_->obj_pool()->Add(
          new ScannerContext(runtime_state_, this, partition, scan_range));
      Status scanner_status;
      HdfsScanner* scanner = CreateAndPrepareScanner(partition, context, &scanner_status);
<<<<<<< HEAD
      if (!scanner_status.ok() || scanner == NULL) {
=======
      if (VLOG_QUERY_IS_ON && (!scanner_status.ok() || scanner == NULL)) {
>>>>>>> fec66694
        stringstream ss;
        ss << "Error preparing text scanner for scan range " << scan_range->file() <<
            "(" << scan_range->offset() << ":" << scan_range->len() << ").";
        ss << endl << runtime_state_->ErrorLog();
        VLOG_QUERY << ss.str();
      }

      status = scanner->ProcessSplit();
<<<<<<< HEAD
      if (!status.ok()) {
        // This thread hit an error, record it and bail
        // TODO: better way to report errors?  Maybe via the thrift interface?
        if (VLOG_QUERY_IS_ON && !runtime_state_->error_log().empty()) {
          stringstream ss;
          ss << "Scan node (id=" << id() << ") ran into a parse error for scan range "
             << scan_range->file() << "(" << scan_range->offset() << ":"
             << scan_range->len() << ").";
          if (partition->file_format() != THdfsFileFormat::PARQUET) {
            // Parquet doesn't read the range end to end so the current offset
            // isn't useful.
            // TODO: make sure the parquet reader is outputting as much diagnostic
            // information as possible.
            ScannerContext::Stream* stream = context->GetStream();
            ss << "  Processed " << stream->total_bytes_returned() << " bytes.";
          }
          ss << endl << runtime_state_->ErrorLog();
          VLOG_QUERY << ss.str();
=======
      if (VLOG_QUERY_IS_ON && !status.ok() && !runtime_state_->error_log().empty()) {
        // This thread hit an error, record it and bail
        // TODO: better way to report errors?  Maybe via the thrift interface?
        stringstream ss;
        ss << "Scan node (id=" << id() << ") ran into a parse error for scan range "
           << scan_range->file() << "(" << scan_range->offset() << ":"
           << scan_range->len() << ").";
        if (partition->file_format() != THdfsFileFormat::PARQUET) {
          // Parquet doesn't read the range end to end so the current offset isn't useful.
          // TODO: make sure the parquet reader is outputting as much diagnostic
          // information as possible.
          ScannerContext::Stream* stream = context->GetStream();
          ss << " Processed " << stream->total_bytes_returned() << " bytes.";
>>>>>>> fec66694
        }
        ss << endl << runtime_state_->ErrorLog();
        VLOG_QUERY << ss.str();
      }
      scanner->Close();
    }

    if (!status.ok()) {
      {
        unique_lock<mutex> l(lock_);
        // If there was already an error, the main thread will do the cleanup
        if (!status_.ok()) break;

        if (status.IsCancelled()) {
          // Scan node should be the only thing that initiated scanner threads to see
          // cancelled (i.e. limit reached).  No need to do anything here.
          DCHECK(done_);
          break;
        }
        // Set status_ before calling SetDone() (which shuts down the RowBatchQueue),
        // to ensure that GetNextInternal() notices the error status.
        status_ = status;
      }

      if (status.IsMemLimitExceeded()) runtime_state_->SetMemLimitExceeded();
      SetDone();
      break;
    }

    // Done with range and it completed successfully
    if (progress_.done()) {
      // All ranges are finished.  Indicate we are done.
      SetDone();
      break;
    }

    if (scan_range == NULL && num_unqueued_files == 0) {
      // TODO: Based on the usage pattern of all_ranges_started_, it looks like it is not
      // needed to acquire the lock in x86.
      unique_lock<mutex> l(lock_);
      // All ranges have been queued and GetNextRange() returned NULL. This means that
      // every range is either done or being processed by another thread.
      all_ranges_started_ = true;
      break;
    }
  }

  COUNTER_ADD(&active_scanner_thread_counter_, -1);
  if (runtime_state_->query_resource_mgr() != NULL) {
    runtime_state_->query_resource_mgr()->NotifyThreadUsageChange(-1);
  }
  runtime_state_->resource_pool()->ReleaseThreadToken(false);
}

void HdfsScanNode::RangeComplete(const THdfsFileFormat::type& file_type,
    const THdfsCompression::type& compression_type) {
  vector<THdfsCompression::type> types;
  types.push_back(compression_type);
  RangeComplete(file_type, types);
}

void HdfsScanNode::RangeComplete(const THdfsFileFormat::type& file_type,
    const vector<THdfsCompression::type>& compression_types) {
  scan_ranges_complete_counter()->Add(1);
  progress_.Update(1);

  {
<<<<<<< HEAD
    ScopedSpinLock l(&file_type_counts_lock_);
=======
    lock_guard<SpinLock> l(file_type_counts_lock_);
>>>>>>> fec66694
    for (int i = 0; i < compression_types.size(); ++i) {
      ++file_type_counts_[make_pair(file_type, compression_types[i])];
    }
  }
}

void HdfsScanNode::SetDone() {
  {
    unique_lock<mutex> l(lock_);
    if (done_) return;
    done_ = true;
  }
  if (reader_context_ != NULL) {
    runtime_state_->io_mgr()->CancelContext(reader_context_);
  }
  materialized_row_batches_->Shutdown();
}

void HdfsScanNode::ComputeSlotMaterializationOrder(vector<int>* order) const {
  const vector<ExprContext*>& conjuncts = ExecNode::conjunct_ctxs();
  // Initialize all order to be conjuncts.size() (after the last conjunct)
  order->insert(order->begin(), materialized_slots().size(), conjuncts.size());

  const DescriptorTbl& desc_tbl = runtime_state_->desc_tbl();

  vector<SlotId> slot_ids;
  for (int conjunct_idx = 0; conjunct_idx < conjuncts.size(); ++conjunct_idx) {
    slot_ids.clear();
    int num_slots = conjuncts[conjunct_idx]->root()->GetSlotIds(&slot_ids);
    for (int j = 0; j < num_slots; ++j) {
      SlotDescriptor* slot_desc = desc_tbl.GetSlotDescriptor(slot_ids[j]);
      int slot_idx = GetMaterializedSlotIdx(slot_desc->col_path());
      // slot_idx == -1 means this was a partition key slot which is always
      // materialized before any slots.
      if (slot_idx == -1) continue;
      // If this slot hasn't been assigned an order, assign it be materialized
      // before evaluating conjuncts[i]
      if ((*order)[slot_idx] == conjuncts.size()) {
        (*order)[slot_idx] = conjunct_idx;
      }
    }
  }
}

void HdfsScanNode::StopAndFinalizeCounters() {
  unique_lock<mutex> l(lock_);
  if (!counters_running_) return;
  counters_running_ = false;

  PeriodicCounterUpdater::StopTimeSeriesCounter(bytes_read_timeseries_counter_);
  PeriodicCounterUpdater::StopRateCounter(total_throughput_counter());
  PeriodicCounterUpdater::StopSamplingCounter(average_scanner_thread_concurrency_);
  PeriodicCounterUpdater::StopSamplingCounter(average_hdfs_read_thread_concurrency_);
  PeriodicCounterUpdater::StopBucketingCounters(&hdfs_read_thread_concurrency_bucket_,
      true);

  // Output hdfs read thread concurrency into info string
  stringstream ss;
  for (int i = 0; i < hdfs_read_thread_concurrency_bucket_.size(); ++i) {
    ss << i << ":" << setprecision(4)
       << hdfs_read_thread_concurrency_bucket_[i]->double_value() << "% ";
  }
  runtime_profile_->AddInfoString("Hdfs Read Thread Concurrency Bucket", ss.str());

  // Convert disk access bitmap to num of disk accessed
  uint64_t num_disk_bitmap = disks_accessed_bitmap_.value();
  int64_t num_disk_accessed = BitUtil::Popcount(num_disk_bitmap);
  if (num_disks_accessed_counter_ != NULL) {
    num_disks_accessed_counter_->Set(num_disk_accessed);
  }

  // output completed file types and counts to info string
  if (!file_type_counts_.empty()) {
    stringstream ss;
    {
<<<<<<< HEAD
      ScopedSpinLock l2(&file_type_counts_lock_);
=======
      lock_guard<SpinLock> l2(file_type_counts_lock_);
>>>>>>> fec66694
      for (FileTypeCountsMap::const_iterator it = file_type_counts_.begin();
          it != file_type_counts_.end(); ++it) {
        ss << it->first.first << "/" << it->first.second << ":" << it->second << " ";
      }
    }
    runtime_profile_->AddInfoString("File Formats", ss.str());
  }

  // Output fraction of scanners with codegen enabled
  ss.str(std::string());
  ss << "Codegen enabled: " << num_scanners_codegen_enabled_ << " out of "
     << (num_scanners_codegen_enabled_ + num_scanners_codegen_disabled_);
  AddRuntimeExecOption(ss.str());

  if (reader_context_ != NULL) {
    bytes_read_local_->Set(runtime_state_->io_mgr()->bytes_read_local(reader_context_));
    bytes_read_short_circuit_->Set(
        runtime_state_->io_mgr()->bytes_read_short_circuit(reader_context_));
    bytes_read_dn_cache_->Set(
        runtime_state_->io_mgr()->bytes_read_dn_cache(reader_context_));
<<<<<<< HEAD
=======
    num_remote_ranges_->Set(static_cast<int64_t>(
        runtime_state_->io_mgr()->num_remote_ranges(reader_context_)));
    unexpected_remote_bytes_->Set(
        runtime_state_->io_mgr()->unexpected_remote_bytes(reader_context_));

    if (unexpected_remote_bytes_->value() >= UNEXPECTED_REMOTE_BYTES_WARN_THRESHOLD) {
      runtime_state_->LogError(ErrorMsg(TErrorCode::GENERAL, Substitute(
          "Read $0 of data across network that was expected to be local. "
          "Block locality metadata for table '$1.$2' may be stale. Consider running "
          "\"INVALIDATE METADATA `$1`.`$2`\".",
          PrettyPrinter::Print(unexpected_remote_bytes_->value(), TUnit::BYTES),
          hdfs_table_->database(), hdfs_table_->name())));
    }
>>>>>>> fec66694

    ImpaladMetrics::IO_MGR_BYTES_READ->Increment(bytes_read_counter()->value());
    ImpaladMetrics::IO_MGR_LOCAL_BYTES_READ->Increment(
        bytes_read_local_->value());
    ImpaladMetrics::IO_MGR_SHORT_CIRCUIT_BYTES_READ->Increment(
        bytes_read_short_circuit_->value());
<<<<<<< HEAD
=======
    ImpaladMetrics::IO_MGR_CACHED_BYTES_READ->Increment(
        bytes_read_dn_cache_->value());
>>>>>>> fec66694
  }
}

void HdfsScanNode::UpdateHdfsSplitStats(
    const vector<TScanRangeParams>& scan_range_params_list,
    PerVolumnStats* per_volume_stats) {
  pair<int, int64_t> init_value(0, 0);
  BOOST_FOREACH(const TScanRangeParams& scan_range_params, scan_range_params_list) {
    const TScanRange& scan_range = scan_range_params.scan_range;
    if (!scan_range.__isset.hdfs_file_split) continue;
    const THdfsFileSplit& split = scan_range.hdfs_file_split;
    pair<int, int64_t>* stats =
        FindOrInsert(per_volume_stats, scan_range_params.volume_id, init_value);
    ++(stats->first);
    stats->second += split.length;
  }
}

void HdfsScanNode::PrintHdfsSplitStats(const PerVolumnStats& per_volume_stats,
    stringstream* ss) {
  for (PerVolumnStats::const_iterator i = per_volume_stats.begin();
       i != per_volume_stats.end(); ++i) {
     (*ss) << i->first << ":" << i->second.first << "/"
<<<<<<< HEAD
         << PrettyPrinter::Print(i->second.second, TCounterType::BYTES) << " ";
=======
         << PrettyPrinter::Print(i->second.second, TUnit::BYTES) << " ";
>>>>>>> fec66694
  }
}<|MERGE_RESOLUTION|>--- conflicted
+++ resolved
@@ -27,10 +27,7 @@
 #include <boost/algorithm/string.hpp>
 #include <boost/foreach.hpp>
 #include <boost/filesystem.hpp>
-<<<<<<< HEAD
-=======
 #include <gutil/strings/substitute.h>
->>>>>>> fec66694
 
 #include <hdfs.h>
 
@@ -70,10 +67,6 @@
 const string HdfsScanNode::HDFS_SPLIT_STATS_DESC =
     "Hdfs split stats (<volume id>:<# splits>/<split lengths>)";
 
-<<<<<<< HEAD
-
-=======
->>>>>>> fec66694
 // Amount of memory that we approximate a scanner thread will use not including IoBuffers.
 // The memory used does not vary considerably between file formats (just a couple of MBs).
 // This value is conservative and taken from running against the tpch lineitem table.
@@ -84,35 +77,20 @@
 // estimate scanner thread memory usage.
 const int COMPRESSED_TEXT_COMPRESSION_RATIO = 11;
 
-<<<<<<< HEAD
-=======
 // Determines how many unexpected remote bytes trigger an error in the runtime state
 const int UNEXPECTED_REMOTE_BYTES_WARN_THRESHOLD = 64 * 1024 * 1024;
 
->>>>>>> fec66694
 HdfsScanNode::HdfsScanNode(ObjectPool* pool, const TPlanNode& tnode,
                            const DescriptorTbl& descs)
     : ScanNode(pool, tnode, descs),
       runtime_state_(NULL),
       tuple_id_(tnode.hdfs_scan_node.tuple_id),
-<<<<<<< HEAD
-      requires_compaction_(tnode.compact_data),
-=======
->>>>>>> fec66694
       reader_context_(NULL),
       tuple_desc_(NULL),
       hdfs_table_(NULL),
       unknown_disk_id_warned_(false),
       initial_ranges_issued_(false),
       scanner_thread_bytes_required_(0),
-<<<<<<< HEAD
-      num_partition_keys_(0),
-      disks_accessed_bitmap_(TCounterType::UNIT, 0),
-      done_(false),
-      all_ranges_started_(false),
-      counters_running_(false),
-      rm_callback_id_(0) {
-=======
       max_compressed_text_file_length_(NULL),
       disks_accessed_bitmap_(TUnit::UNIT, 0),
       bytes_read_local_(NULL),
@@ -124,7 +102,6 @@
       all_ranges_started_(false),
       counters_running_(false),
       rm_callback_id_(-1) {
->>>>>>> fec66694
   max_materialized_row_batches_ = FLAGS_max_row_batches;
   if (max_materialized_row_batches_ <= 0) {
     // TODO: This parameter has an U-shaped effect on performance: increasing the value
@@ -175,11 +152,7 @@
     RETURN_IF_ERROR(BaseSequenceScanner::IssueInitialRanges(this,
         per_type_files_[THdfsFileFormat::AVRO]));
     RETURN_IF_ERROR(HdfsParquetScanner::IssueInitialRanges(this,
-<<<<<<< HEAD
-          per_type_files_[THdfsFileFormat::PARQUET]));
-=======
         per_type_files_[THdfsFileFormat::PARQUET]));
->>>>>>> fec66694
     if (progress_.done()) SetDone();
   }
 
@@ -193,11 +166,7 @@
     RuntimeState* state, RowBatch* row_batch, bool* eos) {
   RETURN_IF_ERROR(ExecDebugAction(TExecNodePhase::GETNEXT, state));
   RETURN_IF_CANCELLED(state);
-<<<<<<< HEAD
-  RETURN_IF_ERROR(state->QueryMaintenance());
-=======
   RETURN_IF_ERROR(QueryMaintenance(state));
->>>>>>> fec66694
 
   if (ReachedLimit()) {
     // LIMIT 0 case.  Other limit values handled below.
@@ -233,29 +202,6 @@
   // The RowBatchQueue was shutdown either because all scan ranges are complete or a
   // scanner thread encountered an error.  Check status_ to distinguish those cases.
   *eos = true;
-<<<<<<< HEAD
-  return Status::OK;
-}
-
-DiskIoMgr::ScanRange* HdfsScanNode::AllocateScanRange(const char* file, int64_t len,
-    int64_t offset, int64_t partition_id, int disk_id, bool try_cache) {
-  DCHECK_GE(disk_id, -1);
-  if (disk_id == -1) {
-    // disk id is unknown, assign it a random one.
-    static int next_disk_id = 0;
-    disk_id = next_disk_id++;
-  }
-
-  // TODO: we need to parse the config for the number of dirs configured for this
-  // data node.
-  disk_id %= runtime_state_->io_mgr()->num_disks();
-
-  ScanRangeMetadata* metadata =
-      runtime_state_->obj_pool()->Add(new ScanRangeMetadata(partition_id));
-  DiskIoMgr::ScanRange* range =
-      runtime_state_->obj_pool()->Add(new DiskIoMgr::ScanRange());
-  range->Reset(file, len, offset, disk_id, try_cache, metadata);
-=======
   unique_lock<mutex> l(lock_);
   return status_;
 }
@@ -281,7 +227,6 @@
       runtime_state_->obj_pool()->Add(new DiskIoMgr::ScanRange());
   range->Reset(fs, file, len, offset, disk_id, try_cache, expected_local,
       mtime, metadata);
->>>>>>> fec66694
   return range;
 }
 
@@ -372,11 +317,7 @@
   Tuple* template_tuple = NULL;
   {
     unique_lock<mutex> l(lock_);
-<<<<<<< HEAD
-    template_tuple = Tuple::Create(tuple_desc_->byte_size(), scan_node_pool_.get());
-=======
     template_tuple = Tuple::Create(tuple_desc.byte_size(), scan_node_pool_.get());
->>>>>>> fec66694
   }
   memset(template_tuple, 0, tuple_desc.byte_size());
   return template_tuple;
@@ -395,8 +336,6 @@
   tuple_desc_ = state->desc_tbl().GetTupleDescriptor(tuple_id_);
   DCHECK(tuple_desc_ != NULL);
 
-<<<<<<< HEAD
-=======
   // Prepare collection conjuncts
   ConjunctsMap::const_iterator iter = conjuncts_map_.begin();
   for (; iter != conjuncts_map_.end(); ++iter) {
@@ -411,7 +350,6 @@
         Expr::Prepare(iter->second, state, *collection_row_desc, expr_mem_tracker()));
   }
 
->>>>>>> fec66694
   if (!state->cgroup().empty()) {
     scanner_threads_.SetCgroupsMgr(state->exec_env()->cgroups_mgr());
     scanner_threads_.SetCgroup(state->cgroup());
@@ -421,13 +359,6 @@
   DCHECK(tuple_desc_->table_desc() != NULL);
   hdfs_table_ = static_cast<const HdfsTableDescriptor*>(tuple_desc_->table_desc());
   scan_node_pool_.reset(new MemPool(mem_tracker()));
-<<<<<<< HEAD
-
-  // If there are no materialized string cols, we never need to compact data
-  // (it is already compact).
-  requires_compaction_ &= tuple_desc_->string_slots().size() > 0;
-=======
->>>>>>> fec66694
 
   // Parse Avro table schema if applicable
   const string& avro_schema_str = hdfs_table_->avro_schema();
@@ -452,20 +383,6 @@
     }
   }
 
-<<<<<<< HEAD
-  // Initialize is_materialized_col_
-  is_materialized_col_.resize(column_idx_to_materialized_slot_idx_.size());
-  for (int i = 0; i < is_materialized_col_.size(); ++i) {
-    is_materialized_col_[i] = column_idx_to_materialized_slot_idx_[i] != SKIP_COLUMN;
-  }
-
-  hdfs_connection_ = HdfsFsCache::instance()->GetDefaultConnection();
-  if (hdfs_connection_ == NULL) {
-    string error_msg = GetStrErrMsg();
-    stringstream ss;
-    ss << "Failed to connect to HDFS." << "\n" << error_msg;
-    return Status(ss.str());
-=======
   // Order the materialized slots such that for schemaless file formats (e.g. text) the
   // order corresponds to the physical order in files. For formats where the file schema
   // is independent of the table schema (e.g. Avro, Parquet), this step is not necessary.
@@ -475,7 +392,6 @@
   // Populate mapping from slot path to index into materialized_slots_.
   for (int i = 0; i < materialized_slots_.size(); ++i) {
     path_to_materialized_slot_idx_[materialized_slots_[i]->col_path()] = i;
->>>>>>> fec66694
   }
 
   // Initialize is_materialized_col_
@@ -489,10 +405,6 @@
   // partition_ids_, file_descs_, and per_type_files_.
   DCHECK(scan_range_params_ != NULL)
       << "Must call SetScanRanges() before calling Prepare()";
-<<<<<<< HEAD
-
-=======
->>>>>>> fec66694
   int num_ranges_missing_volume_id = 0;
   for (int i = 0; i < scan_range_params_->size(); ++i) {
     DCHECK((*scan_range_params_)[i].scan_range.__isset.hdfs_file_split);
@@ -500,8 +412,6 @@
     partition_ids_.insert(split.partition_id);
     HdfsPartitionDescriptor* partition_desc =
         hdfs_table_->GetPartition(split.partition_id);
-<<<<<<< HEAD
-=======
     if (partition_desc == NULL) {
       // TODO: this should be a DCHECK but we sometimes hit it. It's likely IMPALA-1702.
       LOG(ERROR) << "Bad table descriptor! table_id=" << hdfs_table_->id()
@@ -510,7 +420,6 @@
       return Status("Query encountered invalid metadata, likely due to IMPALA-1702."
                     " Try rerunning the query.");
     }
->>>>>>> fec66694
     filesystem::path file_path(partition_desc->location());
     file_path.append(split.file_name, filesystem::path::codecvt());
     const string& native_file_path = file_path.native();
@@ -522,20 +431,10 @@
       file_desc = runtime_state_->obj_pool()->Add(new HdfsFileDesc(native_file_path));
       file_descs_[native_file_path] = file_desc;
       file_desc->file_length = split.file_length;
-<<<<<<< HEAD
-      file_desc->file_compression = split.file_compression;
-
-      if (partition_desc == NULL) {
-        stringstream ss;
-        ss << "Could not find partition with id: " << split.partition_id;
-        return Status(ss.str());
-      }
-=======
       file_desc->mtime = split.mtime;
       file_desc->file_compression = split.file_compression;
       RETURN_IF_ERROR(HdfsFsCache::instance()->GetConnection(
           native_file_path, &file_desc->fs, &fs_cache));
->>>>>>> fec66694
       ++num_unqueued_files_;
       per_type_files_[partition_desc->file_format()].push_back(file_desc);
     } else {
@@ -559,15 +458,9 @@
       DCHECK(!try_cache) << "Params should not have had this set.";
     }
     file_desc->splits.push_back(
-<<<<<<< HEAD
-        AllocateScanRange(file_desc->filename.c_str(), split.length, split.offset,
-                          split.partition_id, (*scan_range_params_)[i].volume_id,
-                          try_cache));
-=======
         AllocateScanRange(file_desc->fs, file_desc->filename.c_str(), split.length,
             split.offset, split.partition_id, (*scan_range_params_)[i].volume_id,
             try_cache, expected_local, file_desc->mtime));
->>>>>>> fec66694
   }
 
   // Compute the minimum bytes required to start a new thread. This is based on the
@@ -622,42 +515,6 @@
   PrintHdfsSplitStats(per_volume_stats, &str);
   runtime_profile()->AddInfoString(HDFS_SPLIT_STATS_DESC, str.str());
 
-<<<<<<< HEAD
-  // Initialize conjunct exprs
-  RETURN_IF_ERROR(Expr::CreateExprTrees(
-      runtime_state_->obj_pool(), thrift_plan_node_->conjuncts, &conjunct_ctxs_));
-  RETURN_IF_ERROR(Expr::Prepare(conjunct_ctxs_, runtime_state_, row_desc()));
-  state->AddExprCtxsToFree(conjunct_ctxs_);
-
-  // Create reusable codegen'd functions for each file type type needed
-  for (int format = THdfsFileFormat::TEXT;
-       format <= THdfsFileFormat::PARQUET; ++format) {
-    if (per_type_files_[static_cast<THdfsFileFormat::type>(format)].empty()) continue;
-    Function* fn;
-    switch (format) {
-      case THdfsFileFormat::TEXT:
-        fn = HdfsTextScanner::Codegen(this, conjunct_ctxs_);
-        break;
-      case THdfsFileFormat::SEQUENCE_FILE:
-        fn = HdfsSequenceScanner::Codegen(this, conjunct_ctxs_);
-        break;
-      case THdfsFileFormat::AVRO:
-        fn = HdfsAvroScanner::Codegen(this, conjunct_ctxs_);
-        break;
-      default:
-        // No codegen for this format
-        fn = NULL;
-    }
-    if (fn != NULL) {
-      LlvmCodeGen* codegen;
-      RETURN_IF_ERROR(runtime_state_->GetCodegen(&codegen));
-      codegen->AddFunctionToJit(
-          fn, &codegend_fn_map_[static_cast<THdfsFileFormat::type>(format)]);
-    }
-  }
-
-  return Status::OK;
-=======
   // Create codegen'd functions
   for (int format = THdfsFileFormat::TEXT;
        format <= THdfsFileFormat::PARQUET; ++format) {
@@ -699,7 +556,6 @@
   }
 
   return Status::OK();
->>>>>>> fec66694
 }
 
 // This function initiates the connection to hdfs and starts up the initial scanner
@@ -707,8 +563,6 @@
 // to queue up a non-zero number of those splits to the io mgr (via the ScanNode).
 Status HdfsScanNode::Open(RuntimeState* state) {
   RETURN_IF_ERROR(ExecNode::Open(state));
-<<<<<<< HEAD
-=======
 
   // Open collection conjuncts
   ConjunctsMap::const_iterator iter = conjuncts_map_.begin();
@@ -717,7 +571,6 @@
     if (iter->first == tuple_id_) continue;
     RETURN_IF_ERROR(Expr::Open(iter->second, state));
   }
->>>>>>> fec66694
 
   // We need at least one scanner thread to make progress. We need to make this
   // reservation before any ranges are issued.
@@ -750,23 +603,8 @@
     RETURN_IF_ERROR(partition_desc->OpenExprs(state));
   }
 
-<<<<<<< HEAD
-  // Open all the partitions scanned by the scan node
-  BOOST_FOREACH(const int64_t& partition_id, partition_ids_) {
-    HdfsPartitionDescriptor* partition_desc = hdfs_table_->GetPartition(partition_id);
-    DCHECK(partition_desc != NULL);
-    RETURN_IF_ERROR(partition_desc->OpenExprs(state));
-  }
-
-  // Open all conjuncts
-  Expr::Open(conjunct_ctxs_, state);
-
-  RETURN_IF_ERROR(runtime_state_->io_mgr()->RegisterContext(
-      hdfs_connection_, &reader_context_, mem_tracker()));
-=======
   RETURN_IF_ERROR(runtime_state_->io_mgr()->RegisterContext(
       &reader_context_, mem_tracker()));
->>>>>>> fec66694
 
   // Initialize HdfsScanNode specific counters
   read_timer_ = ADD_TIMER(runtime_profile(), TOTAL_HDFS_READ_TIMER);
@@ -799,17 +637,6 @@
   bytes_read_local_ = ADD_COUNTER(runtime_profile(), "BytesReadLocal",
       TUnit::BYTES);
   bytes_read_short_circuit_ = ADD_COUNTER(runtime_profile(), "BytesReadShortCircuit",
-<<<<<<< HEAD
-      TCounterType::BYTES);
-  bytes_read_dn_cache_ = ADD_COUNTER(runtime_profile(), "BytesReadDataNodeCache",
-      TCounterType::BYTES);
-
-  max_compressed_text_file_length_ = runtime_profile()->AddHighWaterMarkCounter(
-      "MaxCompressedTextFileLength", TCounterType::BYTES);
-
-  // Create num_disks+1 bucket counters
-  for (int i = 0; i < state->io_mgr()->num_disks() + 1; ++i) {
-=======
       TUnit::BYTES);
   bytes_read_dn_cache_ = ADD_COUNTER(runtime_profile(), "BytesReadDataNodeCache",
       TUnit::BYTES);
@@ -822,7 +649,6 @@
       "MaxCompressedTextFileLength", TUnit::BYTES);
 
   for (int i = 0; i < state->io_mgr()->num_total_disks() + 1; ++i) {
->>>>>>> fec66694
     hdfs_read_thread_concurrency_bucket_.push_back(
         pool_->Add(new RuntimeProfile::Counter(TUnit::DOUBLE_VALUE, 0)));
   }
@@ -845,16 +671,12 @@
   ss << "Splits complete (node=" << id() << "):";
   progress_ = ProgressUpdater(ss.str(), total_splits);
 
-<<<<<<< HEAD
-  return Status::OK;
-=======
   return Status::OK();
 }
 
 Status HdfsScanNode::Reset(RuntimeState* state) {
   DCHECK(false) << "Internal error: Scan nodes should not appear in subplans.";
   return Status("Internal error: Scan nodes should not appear in subplans.");
->>>>>>> fec66694
 }
 
 void HdfsScanNode::Close(RuntimeState* state) {
@@ -862,11 +684,7 @@
   SetDone();
 
   state->resource_pool()->SetThreadAvailableCb(NULL);
-<<<<<<< HEAD
-  if (state->query_resource_mgr() != NULL) {
-=======
   if (state->query_resource_mgr() != NULL && rm_callback_id_ != -1) {
->>>>>>> fec66694
     state->query_resource_mgr()->RemoveVcoreAvailableCb(rm_callback_id_);
   }
 
@@ -893,18 +711,6 @@
 
   if (scan_node_pool_.get() != NULL) scan_node_pool_->FreeAll();
 
-<<<<<<< HEAD
-  // Close all conjuncts
-  Expr::Close(conjunct_ctxs_, state);
-
-  // Close all the partitions scanned by the scan node
-  BOOST_FOREACH(const int64_t& partition_id, partition_ids_) {
-    HdfsPartitionDescriptor* partition_desc = hdfs_table_->GetPartition(partition_id);
-    DCHECK(partition_desc != NULL);
-    partition_desc->CloseExprs(state);
-  }
-
-=======
   // Close all the partitions scanned by the scan node
   BOOST_FOREACH(const int64_t& partition_id, partition_ids_) {
     HdfsPartitionDescriptor* partition_desc = hdfs_table_->GetPartition(partition_id);
@@ -926,7 +732,6 @@
     Expr::Close(iter->second, state);
   }
 
->>>>>>> fec66694
   ScanNode::Close(state);
 }
 
@@ -1010,43 +815,6 @@
   return est_additional_scanner_mem < mem_tracker()->SpareCapacity();
 }
 
-Status HdfsScanNode::GetConjunctCtxs(vector<ExprContext*>* ctxs) {
-  return Expr::Clone(conjunct_ctxs_, runtime_state_, ctxs);
-}
-
-// For controlling the amount of memory used for scanners, we approximate the
-// scanner mem usage based on scanner_thread_bytes_required_, rather than the
-// consumption in the scan node's mem tracker. The problem with the scan node
-// trackers is that it does not account for the memory the scanner will use.
-// For example, if there is 110 MB of memory left (based on the mem tracker)
-// and we estimate that a scanner will use 100MB, we want to make sure to only
-// start up one additional thread. However, after starting the first thread, the
-// mem tracker value will not change immediately (it takes some time before the
-// scanner is running and starts using memory). Therefore we just use the estimate
-// based on the number of running scanner threads.
-bool HdfsScanNode::EnoughMemoryForScannerThread(bool new_thread) {
-  int64_t committed_scanner_mem =
-      active_scanner_thread_counter_.value() * scanner_thread_bytes_required_;
-  int64_t tracker_consumption = mem_tracker()->consumption();
-  int64_t est_additional_scanner_mem = committed_scanner_mem - tracker_consumption;
-  if (est_additional_scanner_mem < 0) {
-    // This is the case where our estimate was too low. Expand the estimate based
-    // on the usage.
-    int64_t avg_consumption =
-        tracker_consumption / active_scanner_thread_counter_.value();
-    // Take the average and expand it by 50%. Some scanners will not have hit their
-    // steady state mem usage yet.
-    // TODO: how can we scale down if we've overestimated.
-    // TODO: better heuristic?
-    scanner_thread_bytes_required_ = static_cast<int64_t>(avg_consumption * 1.5);
-    est_additional_scanner_mem = 0;
-  }
-
-  // If we are starting a new thread, take that into account now.
-  if (new_thread) est_additional_scanner_mem += scanner_thread_bytes_required_;
-  return est_additional_scanner_mem < mem_tracker()->SpareCapacity();
-}
-
 void HdfsScanNode::ThreadTokenAvailableCb(ThreadResourceMgr::ResourcePool* pool) {
   // This is called to start up new scanner threads. It's not a big deal if we
   // spin up more than strictly necessary since they will go through and terminate
@@ -1055,12 +823,6 @@
   //  2. Don't start up if all the ranges have been taken by another thread.
   //  3. Don't start up if the number of ranges left is less than the number of
   //     active scanner threads.
-<<<<<<< HEAD
-  //  4. Don't start up a ScannerThread if materialized_row_batches_ is full since
-  //     we are not scanner bound.
-  //  5. Don't start up a thread if there isn't enough memory left to run it.
-  //  6. Don't start up if there are no thread tokens.
-=======
   //  4. Don't start up if no initial ranges have been issued (see IMPALA-1722).
   //  5. Don't start up a ScannerThread if materialized_row_batches_ is full since
   //     we are not scanner bound.
@@ -1074,43 +836,26 @@
   // TODO: It would be good to have a test case for that.
   if (!initial_ranges_issued_) return;
 
->>>>>>> fec66694
   bool started_scanner = false;
   while (true) {
-    if (runtime_state_->query_resource_mgr() != NULL &&
-        runtime_state_->query_resource_mgr()->IsVcoreOverSubscribed()) {
-      break;
-    }
     // The lock must be given up between loops in order to give writers to done_,
     // all_ranges_started_ etc. a chance to grab the lock.
     // TODO: This still leans heavily on starvation-free locks, come up with a more
     // correct way to communicate between this method and ScannerThreadHelper
     unique_lock<mutex> lock(lock_);
-<<<<<<< HEAD
-    // Cases 1, 2, 3
-=======
     // Cases 1, 2, 3.
->>>>>>> fec66694
     if (done_ || all_ranges_started_ ||
       active_scanner_thread_counter_.value() >= progress_.remaining()) {
       break;
     }
 
-<<<<<<< HEAD
-    // Cases 4 and 5
-=======
     // Cases 5 and 6.
->>>>>>> fec66694
     if (active_scanner_thread_counter_.value() > 0 &&
         (materialized_row_batches_->GetSize() >= max_materialized_row_batches_ ||
          !EnoughMemoryForScannerThread(true))) {
       break;
     }
 
-<<<<<<< HEAD
-    // Case 6
-    if (!pool->TryAcquireThreadToken()) break;
-=======
     // Case 7.
     bool is_reserved = false;
     if (!pool->TryAcquireThreadToken(&is_reserved)) break;
@@ -1122,7 +867,6 @@
         break;
       }
     }
->>>>>>> fec66694
 
     COUNTER_ADD(&active_scanner_thread_counter_, 1);
     COUNTER_ADD(num_scanner_threads_started_counter_, 1);
@@ -1191,11 +935,7 @@
           new ScannerContext(runtime_state_, this, partition, scan_range));
       Status scanner_status;
       HdfsScanner* scanner = CreateAndPrepareScanner(partition, context, &scanner_status);
-<<<<<<< HEAD
-      if (!scanner_status.ok() || scanner == NULL) {
-=======
       if (VLOG_QUERY_IS_ON && (!scanner_status.ok() || scanner == NULL)) {
->>>>>>> fec66694
         stringstream ss;
         ss << "Error preparing text scanner for scan range " << scan_range->file() <<
             "(" << scan_range->offset() << ":" << scan_range->len() << ").";
@@ -1204,26 +944,6 @@
       }
 
       status = scanner->ProcessSplit();
-<<<<<<< HEAD
-      if (!status.ok()) {
-        // This thread hit an error, record it and bail
-        // TODO: better way to report errors?  Maybe via the thrift interface?
-        if (VLOG_QUERY_IS_ON && !runtime_state_->error_log().empty()) {
-          stringstream ss;
-          ss << "Scan node (id=" << id() << ") ran into a parse error for scan range "
-             << scan_range->file() << "(" << scan_range->offset() << ":"
-             << scan_range->len() << ").";
-          if (partition->file_format() != THdfsFileFormat::PARQUET) {
-            // Parquet doesn't read the range end to end so the current offset
-            // isn't useful.
-            // TODO: make sure the parquet reader is outputting as much diagnostic
-            // information as possible.
-            ScannerContext::Stream* stream = context->GetStream();
-            ss << "  Processed " << stream->total_bytes_returned() << " bytes.";
-          }
-          ss << endl << runtime_state_->ErrorLog();
-          VLOG_QUERY << ss.str();
-=======
       if (VLOG_QUERY_IS_ON && !status.ok() && !runtime_state_->error_log().empty()) {
         // This thread hit an error, record it and bail
         // TODO: better way to report errors?  Maybe via the thrift interface?
@@ -1237,7 +957,6 @@
           // information as possible.
           ScannerContext::Stream* stream = context->GetStream();
           ss << " Processed " << stream->total_bytes_returned() << " bytes.";
->>>>>>> fec66694
         }
         ss << endl << runtime_state_->ErrorLog();
         VLOG_QUERY << ss.str();
@@ -1305,11 +1024,7 @@
   progress_.Update(1);
 
   {
-<<<<<<< HEAD
-    ScopedSpinLock l(&file_type_counts_lock_);
-=======
     lock_guard<SpinLock> l(file_type_counts_lock_);
->>>>>>> fec66694
     for (int i = 0; i < compression_types.size(); ++i) {
       ++file_type_counts_[make_pair(file_type, compression_types[i])];
     }
@@ -1385,11 +1100,7 @@
   if (!file_type_counts_.empty()) {
     stringstream ss;
     {
-<<<<<<< HEAD
-      ScopedSpinLock l2(&file_type_counts_lock_);
-=======
       lock_guard<SpinLock> l2(file_type_counts_lock_);
->>>>>>> fec66694
       for (FileTypeCountsMap::const_iterator it = file_type_counts_.begin();
           it != file_type_counts_.end(); ++it) {
         ss << it->first.first << "/" << it->first.second << ":" << it->second << " ";
@@ -1410,8 +1121,6 @@
         runtime_state_->io_mgr()->bytes_read_short_circuit(reader_context_));
     bytes_read_dn_cache_->Set(
         runtime_state_->io_mgr()->bytes_read_dn_cache(reader_context_));
-<<<<<<< HEAD
-=======
     num_remote_ranges_->Set(static_cast<int64_t>(
         runtime_state_->io_mgr()->num_remote_ranges(reader_context_)));
     unexpected_remote_bytes_->Set(
@@ -1425,18 +1134,14 @@
           PrettyPrinter::Print(unexpected_remote_bytes_->value(), TUnit::BYTES),
           hdfs_table_->database(), hdfs_table_->name())));
     }
->>>>>>> fec66694
 
     ImpaladMetrics::IO_MGR_BYTES_READ->Increment(bytes_read_counter()->value());
     ImpaladMetrics::IO_MGR_LOCAL_BYTES_READ->Increment(
         bytes_read_local_->value());
     ImpaladMetrics::IO_MGR_SHORT_CIRCUIT_BYTES_READ->Increment(
         bytes_read_short_circuit_->value());
-<<<<<<< HEAD
-=======
     ImpaladMetrics::IO_MGR_CACHED_BYTES_READ->Increment(
         bytes_read_dn_cache_->value());
->>>>>>> fec66694
   }
 }
 
@@ -1460,10 +1165,6 @@
   for (PerVolumnStats::const_iterator i = per_volume_stats.begin();
        i != per_volume_stats.end(); ++i) {
      (*ss) << i->first << ":" << i->second.first << "/"
-<<<<<<< HEAD
-         << PrettyPrinter::Print(i->second.second, TCounterType::BYTES) << " ";
-=======
          << PrettyPrinter::Print(i->second.second, TUnit::BYTES) << " ";
->>>>>>> fec66694
   }
 }