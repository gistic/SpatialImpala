// Copyright 2012 Cloudera Inc.
//
// Licensed under the Apache License, Version 2.0 (the "License");
// you may not use this file except in compliance with the License.
// You may obtain a copy of the License at
//
// http://www.apache.org/licenses/LICENSE-2.0
//
// Unless required by applicable law or agreed to in writing, software
// distributed under the License is distributed on an "AS IS" BASIS,
// WITHOUT WARRANTIES OR CONDITIONS OF ANY KIND, either express or implied.
// See the License for the specific language governing permissions and
// limitations under the License.


#ifndef IMPALA_EXEC_PARQUET_COMMON_H
#define IMPALA_EXEC_PARQUET_COMMON_H

#include "gen-cpp/Descriptors_types.h"
#include "gen-cpp/parquet_types.h"
#include "runtime/decimal-value.h"
#include "runtime/string-value.h"
#include "util/bit-util.h"

<<<<<<< HEAD
#include "exec/rectangle.h"
#include "exec/point.h"
#include "exec/line.h"
#include "exec/polygon.h"
#include "exec/line-string.h"


using namespace spatialimpala;


// This file contains common elements between the parquet Writer and Scanner.
=======
/// This file contains common elements between the parquet Writer and Scanner.
>>>>>>> fc276fe1
namespace impala {

class TimestampValue;

const uint8_t PARQUET_VERSION_NUMBER[4] = {'P', 'A', 'R', '1'};
const uint32_t PARQUET_CURRENT_VERSION = 1;

/// Mapping of impala types to parquet storage types.  This is indexed by
/// PrimitiveType enum
const parquet::Type::type IMPALA_TO_PARQUET_TYPES[] = {
  parquet::Type::BOOLEAN,     // Invalid
  parquet::Type::BOOLEAN,     // NULL type
  parquet::Type::BOOLEAN,
  parquet::Type::INT32,
  parquet::Type::INT32,
  parquet::Type::INT32,
  parquet::Type::INT64,
  parquet::Type::FLOAT,
  parquet::Type::DOUBLE,
  parquet::Type::INT96,       // Timestamp
  parquet::Type::BYTE_ARRAY,  // String
  parquet::Type::BYTE_ARRAY,  // Date, NYI
  parquet::Type::BYTE_ARRAY,  // DateTime, NYI
  parquet::Type::BYTE_ARRAY,  // Binary NYI
  parquet::Type::FIXED_LEN_BYTE_ARRAY, // Decimal
  parquet::Type::BYTE_ARRAY,  // VARCHAR(N)
  parquet::Type::BYTE_ARRAY,  // CHAR(N)
  parquet::Type::BYTE_ARRAY,  // Rectangle
  parquet::Type::BYTE_ARRAY,  // Point
  parquet::Type::BYTE_ARRAY,  // Line
  parquet::Type::BYTE_ARRAY,  // Polygon
  parquet::Type::BYTE_ARRAY,  // Linestring
};

/// Mapping of Parquet codec enums to Impala enums
const THdfsCompression::type PARQUET_TO_IMPALA_CODEC[] = {
  THdfsCompression::NONE,
  THdfsCompression::SNAPPY,
  THdfsCompression::GZIP,
  THdfsCompression::LZO
};

/// Mapping of Impala codec enums to Parquet enums
const parquet::CompressionCodec::type IMPALA_TO_PARQUET_CODEC[] = {
  parquet::CompressionCodec::UNCOMPRESSED,
  parquet::CompressionCodec::SNAPPY,  // DEFAULT
  parquet::CompressionCodec::GZIP,    // GZIP
  parquet::CompressionCodec::GZIP,    // DEFLATE
  parquet::CompressionCodec::SNAPPY,
  parquet::CompressionCodec::SNAPPY,  // SNAPPY_BLOCKED
  parquet::CompressionCodec::LZO,
};

/// The plain encoding does not maintain any state so all these functions
/// are static helpers.
/// TODO: we are using templates to provide a generic interface (over the
/// types) to avoid performance penalties. This makes the code more complex
/// and should be removed when we have codegen support to inline virtual
/// calls.
class ParquetPlainEncoder {
 public:
  /// Returns the byte size of 'v'.
  template<typename T>
  static int ByteSize(const T& v) { return sizeof(T); }

  /// Returns the encoded size of values of type t. Returns -1 if it is variable
  /// length. This can be different than the slot size of the types.
  static int ByteSize(const ColumnType& t) {
    switch (t.type) {
      case TYPE_STRING:
      case TYPE_VARCHAR:
      case TYPE_CHAR:
        // CHAR is varlen here because we don't write the padding to the file
        return -1;
      case TYPE_TINYINT:
      case TYPE_SMALLINT:
      case TYPE_INT:
      case TYPE_FLOAT:
        return 4;
      case TYPE_BIGINT:
      case TYPE_DOUBLE:
        return 8;
      case TYPE_TIMESTAMP:
        return 12;
      case TYPE_DECIMAL:
        return DecimalSize(t);
      case TYPE_POINT:
        return 16;
      case TYPE_RECTANGLE:
      case TYPE_LINE:
        return 32;
      case TYPE_POLYGON:
        return -1;
      case TYPE_LINESTRING:
        return -1;
      case TYPE_NULL:
      case TYPE_BOOLEAN: // These types are not plain encoded.
      default:
        DCHECK(false);
        return -1;
    }
  }

  /// The minimum byte size to store decimals of with precision t.precision.
  static int DecimalSize(const ColumnType& t) {
    DCHECK(t.type == TYPE_DECIMAL);
    // Numbers in the comment is the max positive value that can be represented
    // with those number of bits (max negative is -(X + 1)).
    // TODO: use closed form for this?
    switch (t.precision) {
      case 1: case 2:
        return 1; // 127
      case 3: case 4:
        return 2; // 32,767
      case 5: case 6:
        return 3; // 8,388,607
      case 7: case 8: case 9:
        return 4; // 2,147,483,427
      case 10: case 11:
        return 5; // 549,755,813,887
      case 12: case 13: case 14:
        return 6; // 140,737,488,355,327
      case 15: case 16:
        return 7; // 36,028,797,018,963,967
      case 17: case 18:
        return 8; // 9,223,372,036,854,775,807
      case 19: case 20: case 21:
        return 9; // 2,361,183,241,434,822,606,847
      case 22: case 23:
        return 10; // 604,462,909,807,314,587,353,087
      case 24: case 25: case 26:
        return 11; // 154,742,504,910,672,534,362,390,527
      case 27: case 28:
        return 12; // 39,614,081,257,132,168,796,771,975,167
      case 29: case 30: case 31:
        return 13; // 10,141,204,801,825,835,211,973,625,643,007
      case 32: case 33:
        return 14; // 2,596,148,429,267,413,814,265,248,164,610,047
      case 34: case 35:
        return 15; // 664,613,997,892,457,936,451,903,530,140,172,287
      case 36: case 37: case 38:
        return 16; // 170,141,183,460,469,231,731,687,303,715,884,105,727
      default:
        DCHECK(false);
        break;
    }
    return -1;
  }

  /// Encodes t into buffer. Returns the number of bytes added.  buffer must
  /// be preallocated and big enough.  Buffer need not be aligned.
  /// 'fixed_len_size' is only applicable for data encoded using FIXED_LEN_BYTE_ARRAY and
  /// is the number of bytes the plain encoder should use.
  template<typename T>
  static int Encode(uint8_t* buffer, int fixed_len_size, const T& t) {
    memcpy(buffer, &t, ByteSize(t));
    return ByteSize(t);
  }

  /// Decodes t from buffer. Returns the number of bytes read.  Buffer need
  /// not be aligned.
  /// For types that are stored as FIXED_LEN_BYTE_ARRAY, fixed_len_size is the size
  /// of the object. Otherwise, it is unused.
  template<typename T>
  static int Decode(uint8_t* buffer, int fixed_len_size, T* v) {
    memcpy(v, buffer, ByteSize(*v));
    return ByteSize(*v);
  }

  /// Encode 't', which must be in the machine endian, to FIXED_LEN_BYTE_ARRAY
  /// of 'fixed_len_size'. The result is encoded as big endian.
  template <typename T>
  static int EncodeToFixedLenByteArray(uint8_t* buffer, int fixed_len_size, const T& t);

  /// Decodes into v assuming buffer is encoded using FIXED_LEN_BYTE_ARRAY of
  /// 'fixed_len_size'. The bytes in buffer must be big endian and the result stored in
  /// v is the machine endian format.
  template<typename T>
  static int DecodeFromFixedLenByteArray(uint8_t* buffer, int fixed_len_size, T* v);
};

/// Disable for bools. Plain encoding is not used for booleans.
template<> int ParquetPlainEncoder::ByteSize(const bool& b);
template<> int ParquetPlainEncoder::Encode(uint8_t*, int fixed_len_size, const bool&);
template<> int ParquetPlainEncoder::Decode(uint8_t*, int fixed_len_size, bool* v);

/// Not used for decimals since the plain encoding encodes them using
/// FIXED_LEN_BYTE_ARRAY.
template<> inline int ParquetPlainEncoder::ByteSize(const Decimal4Value&) {
  DCHECK(false);
  return -1;
}
template<> inline int ParquetPlainEncoder::ByteSize(const Decimal8Value&) {
  DCHECK(false);
  return -1;
}
template<> inline int ParquetPlainEncoder::ByteSize(const Decimal16Value&) {
  DCHECK(false);
  return -1;
}

/// Parquet doesn't have 8-bit or 16-bit ints. They are converted to 32-bit.
template<>
inline int ParquetPlainEncoder::ByteSize(const int8_t& v) { return sizeof(int32_t); }
template<>
inline int ParquetPlainEncoder::ByteSize(const int16_t& v) { return sizeof(int32_t); }

template<>
inline int ParquetPlainEncoder::ByteSize(const StringValue& v) {
  return sizeof(int32_t) + v.len;
}

template<>
inline int ParquetPlainEncoder::ByteSize(const TimestampValue& v) {
  return 12;
}

template<>
inline int ParquetPlainEncoder::ByteSize(const Rectangle& v) {
  return 32;
}

template<>
inline int ParquetPlainEncoder::ByteSize(const Point& v) {
  return 16;
}

template<>
inline int ParquetPlainEncoder::ByteSize(const Line& v) {
  return 32;
}

template<>
inline int ParquetPlainEncoder::ByteSize(const Polygon& v) {
  return v.len_ + sizeof(int32_t);
}

template<>
inline int ParquetPlainEncoder::ByteSize(const LineString& v) {
  return v.len_ + sizeof(int32_t);
}


template<>
inline int ParquetPlainEncoder::Decode(uint8_t* buffer, int fixed_len_size, int8_t* v) {
  *v = *buffer;
  return ByteSize(*v);
}
template<>
inline int ParquetPlainEncoder::Decode(uint8_t* buffer, int fixed_len_size, int16_t* v) {
  memcpy(v, buffer, sizeof(int16_t));
  return ByteSize(*v);
}

template<>
inline int ParquetPlainEncoder::Encode(
    uint8_t* buffer, int fixed_len_size, const int8_t& v) {
  int32_t val = v;
  memcpy(buffer, &val, sizeof(int32_t));
  return ByteSize(v);
}

template<>
inline int ParquetPlainEncoder::Encode(
    uint8_t* buffer, int fixed_len_size, const int16_t& v) {
  int32_t val = v;
  memcpy(buffer, &val, sizeof(int32_t));
  return ByteSize(v);
}

template<>
inline int ParquetPlainEncoder::Encode(
    uint8_t* buffer, int fixed_len_size, const StringValue& v) {
  memcpy(buffer, &v.len, sizeof(int32_t));
  memcpy(buffer + sizeof(int32_t), v.ptr, v.len);
  return ByteSize(v);
}

template<>
inline int ParquetPlainEncoder::Encode(
    uint8_t* buffer, int fixed_len_size, const Rectangle& v) {

  memcpy(buffer, &v.x1_, 8);
  memcpy(buffer + 8, &v.y1_, 8);
  memcpy(buffer + 16, &v.x2_, 8);
  memcpy(buffer + 24, &v.y2_, 8);
  int bytesize = ByteSize(v);
  return bytesize;
}

template<>
inline int ParquetPlainEncoder::Decode(
    uint8_t* buffer, int fixed_len_size, Rectangle* v) {
  
  memcpy(&v->x1_, buffer, 8);
  memcpy(&v->y1_, buffer + 8, 8);
  memcpy(&v->x2_, buffer + 16, 8);
  memcpy(&v->y2_, buffer + 24, 8);
  int bytesize = ByteSize(*v);
  return bytesize;
}

template<>
inline int ParquetPlainEncoder::Encode(
    uint8_t* buffer, int fixed_len_size, const Line& v) {

  memcpy(buffer, &v.x1_, 8);
  memcpy(buffer + 8, &v.y1_, 8);
  memcpy(buffer + 16, &v.x2_, 8);
  memcpy(buffer + 24, &v.y2_, 8);
  int bytesize = ByteSize(v);
  return bytesize;
}

template<>
inline int ParquetPlainEncoder::Decode(
    uint8_t* buffer, int fixed_len_size, Line* v) {
  
  memcpy(&v->x1_, buffer, 8);
  memcpy(&v->y1_, buffer + 8, 8);
  memcpy(&v->x2_, buffer + 16, 8);
  memcpy(&v->y2_, buffer + 24, 8);
  int bytesize = ByteSize(*v);
  return bytesize;
}

template<>
inline int ParquetPlainEncoder::Encode(
    uint8_t* buffer, int fixed_len_size, const Point& v) {

  memcpy(buffer, &v.x_, 8);
  memcpy(buffer + 8, &v.y_, 8);
  int bytesize = ByteSize(v);
  return bytesize;
}

template<>
inline int ParquetPlainEncoder::Decode(
    uint8_t* buffer, int fixed_len_size, Point* v) {
  
  memcpy(&v->x_, buffer, 8);
  memcpy(&v->y_, buffer + 8, 8);
  int bytesize = ByteSize(*v);
  return bytesize;
}


template<>
inline int ParquetPlainEncoder::Encode(
    uint8_t* buffer, int fixed_len_size, const Polygon& v) {
  memcpy(buffer, &v.len_, sizeof(int32_t));
  memcpy(buffer + sizeof(int32_t), v.serializedData_, v.len_);
  int bytesize = ByteSize(v);
  return bytesize;
}

template<>
inline int ParquetPlainEncoder::Decode(
    uint8_t* buffer, int fixed_len_size, Polygon* v) {
  memcpy(&v->len_, buffer, sizeof(int32_t));
  v->serializedData_ = new char[v->len_];
  memcpy(v->serializedData_, buffer + sizeof(int32_t), v->len_);
  int bytesize = ByteSize(*v);
  return bytesize;
}

template<>
inline int ParquetPlainEncoder::Encode(
    uint8_t* buffer, int fixed_len_size, const LineString& v) {
  memcpy(buffer, &v.len_, sizeof(int32_t));
  memcpy(buffer + sizeof(int32_t), v.serializedData_, v.len_);
  int bytesize = ByteSize(v);
  return bytesize;
}

template<>
inline int ParquetPlainEncoder::Decode(
    uint8_t* buffer, int fixed_len_size, LineString* v) {
  memcpy(&v->len_, buffer, sizeof(int32_t));
  v->serializedData_ = new char[v->len_];
  memcpy(v->serializedData_, buffer + sizeof(int32_t), v->len_);
  int bytesize = ByteSize(*v);
  return bytesize;
}


template<>
inline int ParquetPlainEncoder::Decode(
    uint8_t* buffer, int fixed_len_size, StringValue* v) {
  memcpy(&v->len, buffer, sizeof(int32_t));
  v->ptr = reinterpret_cast<char*>(buffer) + sizeof(int32_t);
  int bytesize = ByteSize(*v);
  if (fixed_len_size > 0) v->len = std::min(v->len, fixed_len_size);
  // we still read bytesize bytes, even if we truncate
  return bytesize;
}

/// Write decimals as big endian (byte comparable) to benefit from common prefixes.
/// fixed_len_size can be less than sizeof(Decimal*Value) for space savings. This means
/// that the value in the in-memory format has leading zeros or negative 1's.
/// For example, precision 2 fits in 1 byte. All decimals stored as Decimal4Value
/// will have 3 bytes of leading zeros, we will only store the interesting byte.
template<>
inline int ParquetPlainEncoder::Encode(
    uint8_t* buffer, int fixed_len_size, const Decimal4Value& v) {
  DecimalUtil::EncodeToFixedLenByteArray(buffer, fixed_len_size, v);
  return fixed_len_size;
}

template<>
inline int ParquetPlainEncoder::Encode(
    uint8_t* buffer, int fixed_len_size, const Decimal8Value& v) {
  DecimalUtil::EncodeToFixedLenByteArray(buffer, fixed_len_size, v);
  return fixed_len_size;
}

template<>
inline int ParquetPlainEncoder::Encode(
    uint8_t* buffer, int fixed_len_size, const Decimal16Value& v) {
  DecimalUtil::EncodeToFixedLenByteArray(buffer, fixed_len_size, v);
  return fixed_len_size;
}

template<>
inline int ParquetPlainEncoder::Decode(
    uint8_t* buffer, int fixed_len_size, Decimal4Value* v) {
  DecimalUtil::DecodeFromFixedLenByteArray(buffer, fixed_len_size, v);
  return fixed_len_size;
}

template<>
inline int ParquetPlainEncoder::Decode(
    uint8_t* buffer, int fixed_len_size, Decimal8Value* v) {
  DecimalUtil::DecodeFromFixedLenByteArray(buffer, fixed_len_size, v);
  return fixed_len_size;
}

template<>
inline int ParquetPlainEncoder::Decode(
    uint8_t* buffer, int fixed_len_size, Decimal16Value* v) {
  DecimalUtil::DecodeFromFixedLenByteArray(buffer, fixed_len_size, v);
  return fixed_len_size;
}

}

#endif<|MERGE_RESOLUTION|>--- conflicted
+++ resolved
@@ -22,7 +22,6 @@
 #include "runtime/string-value.h"
 #include "util/bit-util.h"
 
-<<<<<<< HEAD
 #include "exec/rectangle.h"
 #include "exec/point.h"
 #include "exec/line.h"
@@ -32,11 +31,7 @@
 
 using namespace spatialimpala;
 
-
-// This file contains common elements between the parquet Writer and Scanner.
-=======
 /// This file contains common elements between the parquet Writer and Scanner.
->>>>>>> fc276fe1
 namespace impala {
 
 class TimestampValue;
