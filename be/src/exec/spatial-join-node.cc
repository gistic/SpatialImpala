// Copyright 2015 GISTIC.

#include "exec/spatial-join-node.h"

#include <sstream>

#include "exprs/expr.h"
#include "exprs/expr-context.h"
#include "runtime/row-batch.h"
#include "runtime/runtime-state.h"
#include "util/runtime-profile.h"

#include "gen-cpp/PlanNodes_types.h"

using namespace boost;
using namespace impala;
using namespace llvm;
using namespace std;
using namespace spatialimpala;

DEFINE_bool(enable_spatial_probe_side_filtering, true,
    "Enables pushing build side filters to probe side");

const char* SpatialJoinNode::LLVM_CLASS_NAME = "class.impala::SpatialJoinNode";

SpatialJoinNode::SpatialJoinNode(
    ObjectPool* pool, const TPlanNode& tnode, const DescriptorTbl& descs)
    : BlockingJoinNode("SpatialJoinNode", tnode.spatial_join_node.join_op, pool, tnode,
    descs) {

  // The spatial join node does not support cross or anti joins
  DCHECK_NE(join_op_, TJoinOp::CROSS_JOIN);
  DCHECK_NE(join_op_, TJoinOp::LEFT_ANTI_JOIN);
  DCHECK_NE(join_op_, TJoinOp::RIGHT_SEMI_JOIN);
  DCHECK_NE(join_op_, TJoinOp::RIGHT_ANTI_JOIN);

  build_batch_pos_ = 0;
  last_ii_ = -1;
  last_jj_ = -1;
  can_add_probe_filters_ = tnode.spatial_join_node.add_probe_filters;
  can_add_probe_filters_ &= FLAGS_enable_spatial_probe_side_filtering;
}

Status SpatialJoinNode::Init(const TPlanNode& tnode) {
  RETURN_IF_ERROR(BlockingJoinNode::Init(tnode));
  DCHECK(tnode.__isset.spatial_join_node);

<<<<<<< HEAD
  RETURN_IF_ERROR(
      Expr::CreateExprTree(pool_, tnode.spatial_join_node.spatial_join_expr,
                            &spatial_join_conjunct_ctx_));
  RETURN_IF_ERROR(
      Expr::CreateExprTree(pool_, tnode.spatial_join_node.probe_expr, &probe_expr_ctx_));
  RETURN_IF_ERROR(
      Expr::CreateExprTree(pool_, tnode.spatial_join_node.build_expr, &build_expr_ctx_));
  RETURN_IF_ERROR(
      Expr::CreateExprTrees(pool_, tnode.spatial_join_node.other_join_conjuncts,
                            &other_join_conjunct_ctxs_));
  return Status::OK();
=======
  RETURN_IF_ERROR(Expr::CreateExprTree(pool_, tnode.spatial_join_node.spatial_join_expr,
      &spatial_join_conjunct_ctx_));
  RETURN_IF_ERROR(Expr::CreateExprTree(pool_, tnode.spatial_join_node.probe_expr,
      &probe_expr_ctx_));
  RETURN_IF_ERROR(Expr::CreateExprTree(pool_, tnode.spatial_join_node.build_expr,
      &build_expr_ctx_));
  RETURN_IF_ERROR(Expr::CreateExprTrees(pool_,
      tnode.spatial_join_node.other_join_conjuncts, &other_join_conjunct_ctxs_));
  return Status::OK;
>>>>>>> 2c98a50b
}

Status SpatialJoinNode::Prepare(RuntimeState* state) {
  SCOPED_TIMER(runtime_profile_->total_time_counter());
  RETURN_IF_ERROR(BlockingJoinNode::Prepare(state));

  // build and probe exprs are evaluated in the context of the rows produced by our
  // right and left children, respectively
  RETURN_IF_ERROR(build_expr_ctx_->Prepare(state, child(1)->row_desc(), expr_mem_tracker()));
  RETURN_IF_ERROR(probe_expr_ctx_->Prepare(state, child(0)->row_desc(), expr_mem_tracker()));

<<<<<<< HEAD
  // TODO: Use Spatial Join Conjuncts to apply the joining instead of the default OverlapJoin.
  // spatial_join_conjunct_ctx_ are evaluated in the context of the rows produced by this
  // node
  RETURN_IF_ERROR(spatial_join_conjunct_ctx_->Prepare(state, row_descriptor_, expr_mem_tracker()));

  // other_join_conjunct_ctxs_ are evaluated in the context of the rows produced by this
  // node
  RETURN_IF_ERROR(Expr::Prepare(other_join_conjunct_ctxs_, state, row_descriptor_, expr_mem_tracker()));
=======
  // TODO: Use Spatial Join Conjuncts to apply the joining
  // instead of the default OverlapJoin.
  // spatial_join_conjunct_ctx_ are evaluated in the context 
  // of the rows produced by this node.
  RETURN_IF_ERROR(spatial_join_conjunct_ctx_->Prepare(state, row_descriptor_));

  // other_join_conjunct_ctxs_ are evaluated in the context 
  // of the rows produced by this node.
  RETURN_IF_ERROR(Expr::Prepare(other_join_conjunct_ctxs_, state, row_descriptor_));
>>>>>>> 2c98a50b

  return Status::OK();
}

Status SpatialJoinNode::Open(RuntimeState* state) {
  Status status = BlockingJoinNode::Open(state);
  // Initializing Probing position.
  probe_batch_pos_ = 0;
  return status;
}

void SpatialJoinNode::Close(RuntimeState* state) {
  if (is_closed()) return;
  build_batches.Reset();
  build_batch_pool.reset();
  build_expr_ctx_->Close(state);
  probe_expr_ctx_->Close(state);
  spatial_join_conjunct_ctx_->Close(state);
  Expr::Close(other_join_conjunct_ctxs_, state);
  BlockingJoinNode::Close(state);
}

Status SpatialJoinNode::ConstructBuildSide(RuntimeState* state) {
  RETURN_IF_ERROR(build_expr_ctx_->Open(state));
  RETURN_IF_ERROR(probe_expr_ctx_->Open(state));
  RETURN_IF_ERROR(spatial_join_conjunct_ctx_->Open(state));
  RETURN_IF_ERROR(Expr::Open(other_join_conjunct_ctxs_, state));

  // Do a full scan of child(1) and store everything in hash_tbl_
  // The hash join node needs to keep in memory all build tuples, including the tuple
  // row ptrs.  The row ptrs are copied into the hash table's internal structure so they
  // don't need to be stored in the build_pool_.
  build_batch_pool.reset(new ObjectPool());
  while (true) {
    RowBatch* batch = build_batch_pool->Add(
        new RowBatch(child(1)->row_desc(), state->batch_size(), mem_tracker()));
    RETURN_IF_CANCELLED(state);
    RETURN_IF_ERROR(QueryMaintenance(state));
    bool eos;
    RETURN_IF_ERROR(child(1)->GetNext(state, batch, &eos));
    SCOPED_TIMER(build_timer_);
    build_batches.AddRowBatch(batch);
    COUNTER_SET(build_row_counter_,
        static_cast<int64_t>(build_batches.total_num_rows()));
    if (eos) break;
  }

  ProcessBuildBatch(&build_batches);
  return Status::OK();
}

Status SpatialJoinNode::InitGetNext(TupleRow* first_probe_row) {
  // TODO: Handle the initialization of RTree state.
  matched_probe_ = false;
  return Status::OK();
}

Status SpatialJoinNode::GetNext(RuntimeState* state, RowBatch* out_batch, bool* eos) {
  SCOPED_TIMER(runtime_profile_->total_time_counter());
  RETURN_IF_ERROR(ExecDebugAction(TExecNodePhase::GETNEXT, state));
  RETURN_IF_CANCELLED(state);
  RETURN_IF_ERROR(QueryMaintenance(state));
  
  if (ReachedLimit()) {
    *eos = true;
    return Status::OK();
  }

  ScopedTimer<MonotonicStopWatch> probe_timer(probe_timer_);
  while (!eos_) {
    // Compute max rows that should be added to out_batch
    int64_t max_added_rows = out_batch->capacity() - out_batch->num_rows();
    if (limit() != -1) max_added_rows = min(max_added_rows, limit() - rows_returned());

    // Continue processing this row batch
    num_rows_returned_ +=
        ProcessProbeBatch(out_batch, probe_batch_.get(), max_added_rows);

    COUNTER_SET(rows_returned_counter_, num_rows_returned_);

    if (ReachedLimit() || out_batch->AtCapacity()) {
      *eos = ReachedLimit();
      break;
    }

    // Check to see if we're done processing the current probe batch
    if (probe_batch_pos_ == probe_batch_->num_rows()) {
      probe_batch_->TransferResourceOwnership(out_batch);
      probe_batch_pos_ = 0;
      if (out_batch->AtCapacity()) break;
      if (probe_side_eos_) {
        *eos = eos_ = true;
        break;
      } else {
        probe_timer.Stop();
        RETURN_IF_ERROR(child(0)->GetNext(state, probe_batch_.get(), &probe_side_eos_));
        probe_timer.Start();
        LOG(INFO) <<"Processing a new probe batch with rows = " <<probe_batch_->num_rows();
        COUNTER_ADD(probe_row_counter_, probe_batch_->num_rows());
      }
    }
  }

  if (eos_) {
    *eos = true;
  }

  return Status::OK();
}

void SpatialJoinNode::AddToDebugString(int indentation_level, stringstream* out) const {
  *out << " Spatial Join=";
  *out << string(indentation_level * 2, ' ');
  *out << "("
       << " spatial_exprs=" << spatial_join_conjunct_ctx_->root()->DebugString()
       << " other_exprs=" << Expr::DebugString(other_join_conjunct_ctxs_);
  *out << ")";
}<|MERGE_RESOLUTION|>--- conflicted
+++ resolved
@@ -45,19 +45,6 @@
   RETURN_IF_ERROR(BlockingJoinNode::Init(tnode));
   DCHECK(tnode.__isset.spatial_join_node);
 
-<<<<<<< HEAD
-  RETURN_IF_ERROR(
-      Expr::CreateExprTree(pool_, tnode.spatial_join_node.spatial_join_expr,
-                            &spatial_join_conjunct_ctx_));
-  RETURN_IF_ERROR(
-      Expr::CreateExprTree(pool_, tnode.spatial_join_node.probe_expr, &probe_expr_ctx_));
-  RETURN_IF_ERROR(
-      Expr::CreateExprTree(pool_, tnode.spatial_join_node.build_expr, &build_expr_ctx_));
-  RETURN_IF_ERROR(
-      Expr::CreateExprTrees(pool_, tnode.spatial_join_node.other_join_conjuncts,
-                            &other_join_conjunct_ctxs_));
-  return Status::OK();
-=======
   RETURN_IF_ERROR(Expr::CreateExprTree(pool_, tnode.spatial_join_node.spatial_join_expr,
       &spatial_join_conjunct_ctx_));
   RETURN_IF_ERROR(Expr::CreateExprTree(pool_, tnode.spatial_join_node.probe_expr,
@@ -66,8 +53,7 @@
       &build_expr_ctx_));
   RETURN_IF_ERROR(Expr::CreateExprTrees(pool_,
       tnode.spatial_join_node.other_join_conjuncts, &other_join_conjunct_ctxs_));
-  return Status::OK;
->>>>>>> 2c98a50b
+  return Status::OK();
 }
 
 Status SpatialJoinNode::Prepare(RuntimeState* state) {
@@ -79,27 +65,16 @@
   RETURN_IF_ERROR(build_expr_ctx_->Prepare(state, child(1)->row_desc(), expr_mem_tracker()));
   RETURN_IF_ERROR(probe_expr_ctx_->Prepare(state, child(0)->row_desc(), expr_mem_tracker()));
 
-<<<<<<< HEAD
   // TODO: Use Spatial Join Conjuncts to apply the joining instead of the default OverlapJoin.
   // spatial_join_conjunct_ctx_ are evaluated in the context of the rows produced by this
   // node
-  RETURN_IF_ERROR(spatial_join_conjunct_ctx_->Prepare(state, row_descriptor_, expr_mem_tracker()));
+  RETURN_IF_ERROR(spatial_join_conjunct_ctx_->Prepare(state, row_descriptor_,
+      expr_mem_tracker()));
 
   // other_join_conjunct_ctxs_ are evaluated in the context of the rows produced by this
   // node
-  RETURN_IF_ERROR(Expr::Prepare(other_join_conjunct_ctxs_, state, row_descriptor_, expr_mem_tracker()));
-=======
-  // TODO: Use Spatial Join Conjuncts to apply the joining
-  // instead of the default OverlapJoin.
-  // spatial_join_conjunct_ctx_ are evaluated in the context 
-  // of the rows produced by this node.
-  RETURN_IF_ERROR(spatial_join_conjunct_ctx_->Prepare(state, row_descriptor_));
-
-  // other_join_conjunct_ctxs_ are evaluated in the context 
-  // of the rows produced by this node.
-  RETURN_IF_ERROR(Expr::Prepare(other_join_conjunct_ctxs_, state, row_descriptor_));
->>>>>>> 2c98a50b
-
+  RETURN_IF_ERROR(Expr::Prepare(other_join_conjunct_ctxs_, state, row_descriptor_,
+      expr_mem_tracker()));
   return Status::OK();
 }
 
