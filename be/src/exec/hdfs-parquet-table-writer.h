// Copyright 2012 Cloudera Inc.
//
// Licensed under the Apache License, Version 2.0 (the "License");
// you may not use this file except in compliance with the License.
// You may obtain a copy of the License at
//
// http://www.apache.org/licenses/LICENSE-2.0
//
// Unless required by applicable law or agreed to in writing, software
// distributed under the License is distributed on an "AS IS" BASIS,
// WITHOUT WARRANTIES OR CONDITIONS OF ANY KIND, either express or implied.
// See the License for the specific language governing permissions and
// limitations under the License.


#ifndef IMPALA_EXEC_HDFS_PARQUET_TABLE_WRITER_H
#define IMPALA_EXEC_HDFS_PARQUET_TABLE_WRITER_H

#include "exec/data-sink.h"

#include <hdfs.h>
#include <map>
#include <boost/scoped_ptr.hpp>

#include "util/compress.h"
#include "runtime/descriptors.h"
#include "exec/hdfs-table-writer.h"
#include "exec/parquet-common.h"

namespace impala {

class Expr;
struct OutputPartition;
class RuntimeState;
class ThriftSerializer;
class TupleRow;

/// The writer consumes all rows passed to it and writes the evaluated output_exprs
/// as a parquet file in hdfs.
/// TODO: (parts of the format that are not implemented)
/// - group var encoding
/// - compression
/// - multiple row groups per file
/// TODO: we need a mechanism to pass the equivalent of serde params to this class
/// from the FE.  This includes:
/// - compression & codec
/// - type of encoding to use for each type

class HdfsParquetTableWriter : public HdfsTableWriter {
 public:
  HdfsParquetTableWriter(HdfsTableSink* parent,
                         RuntimeState* state, OutputPartition* output_partition,
                         const HdfsPartitionDescriptor* part_desc,
                         const HdfsTableDescriptor* table_desc,
                         const std::vector<ExprContext*>& output_expr_ctxs);

  ~HdfsParquetTableWriter();

  /// Initialize column information.
  virtual Status Init();

  /// Initializes a new file.  This resets the file metadata object and writes
  /// the file header to the output file.
  virtual Status InitNewFile();

  /// Appends parquet representation of rows in the batch to the current file.
  virtual Status AppendRowBatch(RowBatch* batch,
                                const std::vector<int32_t>& row_group_indices,
                                bool* new_file);

  /// Write out all the data.
  virtual Status Finalize();

  virtual void Close();

<<<<<<< HEAD
  // Returns the target HDFS block size to use.
=======
  /// Returns the target HDFS block size to use.
>>>>>>> fec66694
  virtual uint64_t default_block_size() const;

  virtual std::string file_extension() const { return "parq"; }

 private:
  /// Default data page size. In bytes.
  static const int DEFAULT_DATA_PAGE_SIZE = 64 * 1024;

  /// Max data page size. In bytes.
  /// TODO: May need to be increased after addressing IMPALA-1619.
  static const int64_t MAX_DATA_PAGE_SIZE = 1024 * 1024 * 1024;

<<<<<<< HEAD
  // Default hdfs block size. In bytes.
=======
  /// Default hdfs block size. In bytes.
>>>>>>> fec66694
  static const int HDFS_BLOCK_SIZE = 256 * 1024 * 1024;

  /// Align block sizes to this constant. In bytes.
  static const int HDFS_BLOCK_ALIGNMENT = 1024 * 1024;

  /// Default row group size.  In bytes.
  static const int ROW_GROUP_SIZE = HDFS_BLOCK_SIZE;

  /// Minimum file size.  If the configured size is less, fail.
  static const int HDFS_MIN_FILE_SIZE = 8 * 1024 * 1024;

  /// Per-column information state.  This contains some metadata as well as the
  /// data buffers.
  class BaseColumnWriter;
  friend class BaseColumnWriter;

  template<typename T> class ColumnWriter;
  template<typename T> friend class ColumnWriter;
  class BoolColumnWriter;
  friend class BoolColumnWriter;

<<<<<<< HEAD
  // Minimum allowable block size in bytes. This is a function of the number of columns.
  int64_t MinBlockSize() const;

  // Fills in the schema portion of the file metadata, converting the schema in
  // table_desc_ into the format in the file metadata
=======
  /// Minimum allowable block size in bytes. This is a function of the number of columns.
  int64_t MinBlockSize() const;

  /// Fills in the schema portion of the file metadata, converting the schema in
  /// table_desc_ into the format in the file metadata
>>>>>>> fec66694
  Status CreateSchema();

  /// Write the file header information to the output file.
  Status WriteFileHeader();

  /// Write the file metadata and footer.
  Status WriteFileFooter();

  /// Flushes the current row group to file.  This will compute the final
  /// offsets of column chunks, updating the file metadata.
  Status FlushCurrentRowGroup();

  /// Adds a row group to the metadata and updates current_row_group_ to the
  /// new row group.  current_row_group_ will be flushed.
  Status AddRowGroup();

  /// Thrift serializer utility object.  Reusing this object allows for
  /// fewer memory allocations.
  boost::scoped_ptr<ThriftSerializer> thrift_serializer_;

  /// File metdata thrift description.
  parquet::FileMetaData file_metadata_;

  /// The current row group being written to.
  parquet::RowGroup* current_row_group_;

  /// array of pointers to column information.
  std::vector<BaseColumnWriter*> columns_;

  /// Number of rows in current file
  int64_t row_count_;

<<<<<<< HEAD
  // Current estimate of the total size of the file.  The file size estimate includes
  // the running size of the (uncompressed) dictionary, the size of all finalized
  // (compressed) data pages and their page headers.
  // If this size exceeds file_size_limit_, the current data is written and a new file
  // is started.
=======
  /// Current estimate of the total size of the file.  The file size estimate includes
  /// the running size of the (uncompressed) dictionary, the size of all finalized
  /// (compressed) data pages and their page headers.
  /// If this size exceeds file_size_limit_, the current data is written and a new file
  /// is started.
>>>>>>> fec66694
  int64_t file_size_estimate_;

  /// Limit on the total size of the file.
  int64_t file_size_limit_;

  /// The file location in the current output file.  This is the number of bytes
  /// that have been written to the file so far.  The metadata uses file offsets
  /// in a few places.
  int64_t file_pos_;

  /// Memory for column/block buffers that are reused for the duration of the
  /// writer (i.e. reused across files).
  boost::scoped_ptr<MemPool> reusable_col_mem_pool_;

  /// Memory for column/block buffers that is allocated per file.  We need to
  /// reset this pool after flushing a file.
  boost::scoped_ptr<MemPool> per_file_mem_pool_;

  /// Current position in the batch being written.  This must be persistent across
  /// calls since the writer may stop in the middle of a row batch and ask for a new
  /// file.
  int row_idx_;

  /// Staging buffer to use to compress data.  This is used only if compression is
  /// enabled and is reused between all data pages.
  std::vector<uint8_t> compression_staging_buffer_;

  /// For each column, the on disk size written.
  TParquetInsertStats parquet_stats_;
};

}
#endif<|MERGE_RESOLUTION|>--- conflicted
+++ resolved
@@ -73,11 +73,7 @@
 
   virtual void Close();
 
-<<<<<<< HEAD
-  // Returns the target HDFS block size to use.
-=======
   /// Returns the target HDFS block size to use.
->>>>>>> fec66694
   virtual uint64_t default_block_size() const;
 
   virtual std::string file_extension() const { return "parq"; }
@@ -90,11 +86,7 @@
   /// TODO: May need to be increased after addressing IMPALA-1619.
   static const int64_t MAX_DATA_PAGE_SIZE = 1024 * 1024 * 1024;
 
-<<<<<<< HEAD
-  // Default hdfs block size. In bytes.
-=======
   /// Default hdfs block size. In bytes.
->>>>>>> fec66694
   static const int HDFS_BLOCK_SIZE = 256 * 1024 * 1024;
 
   /// Align block sizes to this constant. In bytes.
@@ -116,19 +108,11 @@
   class BoolColumnWriter;
   friend class BoolColumnWriter;
 
-<<<<<<< HEAD
-  // Minimum allowable block size in bytes. This is a function of the number of columns.
-  int64_t MinBlockSize() const;
-
-  // Fills in the schema portion of the file metadata, converting the schema in
-  // table_desc_ into the format in the file metadata
-=======
   /// Minimum allowable block size in bytes. This is a function of the number of columns.
   int64_t MinBlockSize() const;
 
   /// Fills in the schema portion of the file metadata, converting the schema in
   /// table_desc_ into the format in the file metadata
->>>>>>> fec66694
   Status CreateSchema();
 
   /// Write the file header information to the output file.
@@ -161,19 +145,11 @@
   /// Number of rows in current file
   int64_t row_count_;
 
-<<<<<<< HEAD
-  // Current estimate of the total size of the file.  The file size estimate includes
-  // the running size of the (uncompressed) dictionary, the size of all finalized
-  // (compressed) data pages and their page headers.
-  // If this size exceeds file_size_limit_, the current data is written and a new file
-  // is started.
-=======
   /// Current estimate of the total size of the file.  The file size estimate includes
   /// the running size of the (uncompressed) dictionary, the size of all finalized
   /// (compressed) data pages and their page headers.
   /// If this size exceeds file_size_limit_, the current data is written and a new file
   /// is started.
->>>>>>> fec66694
   int64_t file_size_estimate_;
 
   /// Limit on the total size of the file.
