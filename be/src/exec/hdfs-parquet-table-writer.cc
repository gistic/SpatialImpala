// Copyright 2012 Cloudera Inc.
//
// Licensed under the Apache License, Version 2.0 (the "License");
// you may not use this file except in compliance with the License.
// You may obtain a copy of the License at
//
// http://www.apache.org/licenses/LICENSE-2.0
//
// Unless required by applicable law or agreed to in writing, software
// distributed under the License is distributed on an "AS IS" BASIS,
// WITHOUT WARRANTIES OR CONDITIONS OF ANY KIND, either express or implied.
// See the License for the specific language governing permissions and
// limitations under the License.

#include "exec/hdfs-parquet-table-writer.h"

#include "common/version.h"
#include "exprs/expr.h"
#include "exprs/expr-context.h"
#include "runtime/decimal-value.h"
#include "runtime/raw-value.h"
#include "runtime/row-batch.h"
#include "runtime/runtime-state.h"
#include "runtime/string-value.inline.h"
#include "util/bit-stream-utils.h"
#include "util/bit-util.h"
#include "util/buffer-builder.h"
#include "util/compress.h"
#include "util/debug-util.h"
#include "util/dict-encoding.h"
#include "util/hdfs-util.h"
#include "util/rle-encoding.h"
#include "rpc/thrift-util.h"

#include <sstream>

#include "gen-cpp/ImpalaService_types.h"

#include "common/names.h"
using namespace impala;
using namespace parquet;
using namespace apache::thrift;

// Managing file sizes: We need to estimate how big the files being buffered
// are in order to split them correctly in HDFS. Having a file that is too big
// will cause remote reads (parquet files are non-splittable).
// It's too expensive to compute the exact file sizes as the rows are buffered
// since the values in the current pages are only encoded/compressed when the page
// is full. Once the page is full, we encode and compress it, at which point we know
// the exact on file size.
// The current buffered pages (one for each column) can have a very poor estimate.
// To adjust for this, we aim for a slightly smaller file size than the ideal.

// The maximum entries in the dictionary before giving up and switching to
// plain encoding.
// TODO: more complicated heuristic?
static const int MAX_DICTIONARY_ENTRIES = (1 << 16) - 1;

// Class that encapsulates all the state for writing a single column.  This contains
// all the buffered pages as well as the metadata (e.g. byte sizes, num values, etc).
// This is intended to be created once per writer per column and reused across
// row groups.
// We currently accumulate all the data pages for an entire row group per column
// before flushing them.  This can be pretty large (hundreds of MB) but we can't
// fix this without collocated files in HDFS.  With collocated files, the minimum
// we'd need to buffer is 1 page per column so on the order of 1MB (although we might
// decide to buffer a few pages for better HDFS write performance).
// Pages are reused between flushes.  They are created on demand as necessary and
// recycled after a flush.
// As rows come in, we accumulate the encoded values into the values_ and def_levels_
// buffers. When we've accumulated a page worth's of data, we combine values_ and
// def_levels_ into a single buffer that would be the exact bytes (with no gaps) in
// the file. The combined buffer is compressed if compression is enabled and we
// keep the combined/compressed buffer until we need to flush the file. The
// values_ and def_levels_ are then reused for the next page.
//
// TODO: For codegen, we would codegen the AppendRow() function for each column.
// This codegen is specific to the column expr (and type) and encoding.  The
// parent writer object would combine all the generated AppendRow from all
// the columns and run that function over row batches.
// TODO: we need to pass in the compression from the FE/metadata

namespace impala {

// Base class for column writers. This contains most of the logic except for
// the type specific functions which are implemented in the subclasses.
class HdfsParquetTableWriter::BaseColumnWriter {
 public:
  // expr - the expression to generate output values for this column.
  BaseColumnWriter(HdfsParquetTableWriter* parent, ExprContext* expr_ctx,
      const THdfsCompression::type& codec)
<<<<<<< HEAD
    : parent_(parent), expr_ctx_(expr_ctx),
      codec_(codec), current_page_(NULL), num_values_(0),
=======
    : parent_(parent), expr_ctx_(expr_ctx), codec_(codec),
      page_size_(DEFAULT_DATA_PAGE_SIZE), current_page_(NULL), num_values_(0),
>>>>>>> fec66694
      total_compressed_byte_size_(0),
      total_uncompressed_byte_size_(0),
      dict_encoder_base_(NULL),
      def_levels_(NULL),
      values_buffer_len_(DEFAULT_DATA_PAGE_SIZE) {
    Codec::CreateCompressor(NULL, false, codec, &compressor_);

    def_levels_ = parent_->state_->obj_pool()->Add(
        new RleEncoder(parent_->reusable_col_mem_pool_->Allocate(DEFAULT_DATA_PAGE_SIZE),
                       DEFAULT_DATA_PAGE_SIZE, 1));
    values_buffer_ = parent_->reusable_col_mem_pool_->Allocate(values_buffer_len_);
  }

  virtual ~BaseColumnWriter() {}

  // Appends the row to this column.  This buffers the value into a data page.  Returns
  // error if the space needed for the encoded value is larger than the data page size.
  // TODO: this needs to be batch based, instead of row based for better performance.
  // This is a bit trickier to handle the case where only a partial row batch can be
  // output to the current file because it reaches the max file size.  Enabling codegen
  // would also solve this problem.
  Status AppendRow(TupleRow* row);

  // Flushes all buffered data pages to the file.
  // *file_pos is an output parameter and will be incremented by
  // the number of bytes needed to write all the data pages for this column.
  // first_data_page and first_dictionary_page are also out parameters and
  // will contain the byte offset for the data page and dictionary page.  They
  // will be set to -1 if the column does not contain that type of page.
  Status Flush(int64_t* file_pos, int64_t* first_data_page,
      int64_t* first_dictionary_page);

  // Resets all the data accumulated for this column.  Memory can now be reused for
  // the next row group
  // Any data for previous row groups must be reset (e.g. dictionaries).
  // Subclasses must call this if they override this function.
  virtual void Reset() {
    num_data_pages_ = 0;
    current_page_ = NULL;
    num_values_ = 0;
    total_compressed_byte_size_ = 0;
    current_encoding_ = Encoding::PLAIN;
  }

  // Close this writer. This is only called after Flush() and no more rows will
  // be added.
  void Close() {
    if (compressor_.get() != NULL) compressor_->Close();
    if (dict_encoder_base_ != NULL) dict_encoder_base_->ClearIndices();
  }

  const ColumnType& type() const { return expr_ctx_->root()->type(); }
  uint64_t num_values() const { return num_values_; }
  uint64_t total_compressed_size() const { return total_compressed_byte_size_; }
  uint64_t total_uncompressed_size() const { return total_uncompressed_byte_size_; }
  parquet::CompressionCodec::type codec() const {
    return IMPALA_TO_PARQUET_CODEC[codec_];
  }

 protected:
  friend class HdfsParquetTableWriter;

  // Encode value into the current page output buffer. Returns true if the value fits
  // on the current page. If this function returned false, the caller should create a
  // new page and try again with the same value.
  // *bytes_needed will contain the (estimated) number of bytes needed to successfully
  // encode the value in the page.
  // Implemented in the subclass.
  virtual bool EncodeValue(void* value, int64_t* bytes_needed) = 0;

  // Encodes out all data for the current page and updates the metadata.
  virtual void FinalizeCurrentPage();

  // Update current_page_ to a new page, reusing pages allocated if possible.
  void NewPage();

  // Writes out the dictionary encoded data buffered in dict_encoder_.
  void WriteDictDataPage();

  struct DataPage {
    // Page header.  This is a union of all page types.
    PageHeader header;

    // Number of bytes needed to store definition levels.
    int num_def_bytes;

    // This is the payload for the data page.  This includes the definition/repetition
    // levels data and the encoded values.  If compression is enabled, this is the
    // compressed data.
    uint8_t* data;

    // If true, this data page has been finalized.  All sizes are computed, header is
    // fully populated and any compression is done.
    bool finalized;

    // Number of non-null values
    int num_non_null;
  };

  HdfsParquetTableWriter* parent_;
  ExprContext* expr_ctx_;

  THdfsCompression::type codec_;

  // Compression codec for this column.  If NULL, this column is will not be compressed.
  scoped_ptr<Codec> compressor_;

  vector<DataPage> pages_;

  // Number of pages in 'pages_' that are used.  'pages_' is reused between flushes
  // so this number can be less than pages_.size()
  int num_data_pages_;

  // Size of newly created pages. Defaults to DEFAULT_DATA_PAGE_SIZE and is increased
  // when pages are not big enough. This only happens when there are enough unique values
  // such that we switch from PLAIN_DICTIONARY to PLAIN encoding and then have very
  // large values (i.e. greater than DEFAULT_DATA_PAGE_SIZE).
  // TODO: Consider removing and only creating a single large page as necessary.
  int64_t page_size_;

  DataPage* current_page_;
  int64_t num_values_; // Total number of values across all pages, including NULLs.
  int64_t total_compressed_byte_size_;
  int64_t total_uncompressed_byte_size_;
  Encoding::type current_encoding_;

  // Created and set by the base class.
  DictEncoderBase* dict_encoder_base_;

  // Rle encoder object for storing definition levels. For non-nested schemas,
  // this always uses 1 bit per row.
  // This is reused across pages since the underlying buffer is copied out when
  // the page is finalized.
  RleEncoder* def_levels_;

  // Data for buffered values. This is reused across pages.
  uint8_t* values_buffer_;
  // The size of values_buffer_.
  int values_buffer_len_;
};

// Per type column writer.
template<typename T>
class HdfsParquetTableWriter::ColumnWriter :
    public HdfsParquetTableWriter::BaseColumnWriter {
 public:
  ColumnWriter(HdfsParquetTableWriter* parent, ExprContext* ctx,
      const THdfsCompression::type& codec) : BaseColumnWriter(parent, ctx, codec),
      num_values_since_dict_size_check_(0) {
    DCHECK_NE(ctx->root()->type().type, TYPE_BOOLEAN);
    encoded_value_size_ = ParquetPlainEncoder::ByteSize(ctx->root()->type());
  }

  virtual void Reset() {
    BaseColumnWriter::Reset();
    // Default to dictionary encoding.  If the cardinality ends up being too high,
    // it will fall back to plain.
    current_encoding_ = Encoding::PLAIN_DICTIONARY;
    dict_encoder_.reset(
        new DictEncoder<T>(parent_->per_file_mem_pool_.get(), encoded_value_size_));
    dict_encoder_base_ = dict_encoder_.get();
  }

 protected:
  virtual bool EncodeValue(void* value, int64_t* bytes_needed) {
    if (current_encoding_ == Encoding::PLAIN_DICTIONARY) {
<<<<<<< HEAD
      *bytes_needed = dict_encoder_->Put(*CastValue(value));
      parent_->file_size_estimate_ += *bytes_needed;

      // If the dictionary contains the maximum number of values, switch to plain
      // encoding.  The current dictionary encoded page is written out.
      if (dict_encoder_->num_entries() == MAX_DICTIONARY_ENTRIES) {
=======
      if (UNLIKELY(num_values_since_dict_size_check_ >=
                   DICTIONARY_DATA_PAGE_SIZE_CHECK_PERIOD)) {
        num_values_since_dict_size_check_ = 0;
        if (dict_encoder_->EstimatedDataEncodedSize() >= page_size_) return false;
      }
      ++num_values_since_dict_size_check_;
      *bytes_needed = dict_encoder_->Put(*CastValue(value));
      // If the dictionary contains the maximum number of values, switch to plain
      // encoding.  The current dictionary encoded page is written out.
      if (UNLIKELY(*bytes_needed < 0)) {
>>>>>>> fec66694
        FinalizeCurrentPage();
        current_encoding_ = Encoding::PLAIN;
        return false;
      }
      parent_->file_size_estimate_ += *bytes_needed;
    } else if (current_encoding_ == Encoding::PLAIN) {
      T* v = CastValue(value);
      *bytes_needed = encoded_value_size_ < 0 ?
          ParquetPlainEncoder::ByteSize<T>(*v) : encoded_value_size_;
<<<<<<< HEAD
      if (current_page_->header.uncompressed_page_size + *bytes_needed > DATA_PAGE_SIZE) {
=======
      if (current_page_->header.uncompressed_page_size + *bytes_needed > page_size_) {
>>>>>>> fec66694
        return false;
      }
      uint8_t* dst_ptr = values_buffer_ + current_page_->header.uncompressed_page_size;
      int64_t written_len =
          ParquetPlainEncoder::Encode(dst_ptr, encoded_value_size_, *v);
      DCHECK_EQ(*bytes_needed, written_len);
      current_page_->header.uncompressed_page_size += written_len;
    } else {
      // TODO: support other encodings here
      DCHECK(false);
    }
    return true;
  }

 private:
  // The period, in # of rows, to check the estimated dictionary page size against
  // the data page size. We want to start a new data page when the estimated size
  // is at least that big. The estimated size computation is not very cheap and
  // we can tolerate going over the data page size by some amount.
  // The expected byte size per dictionary value is < 1B and at most 2 bytes so the
  // error is pretty low.
  // TODO: is there a better way?
  static const int DICTIONARY_DATA_PAGE_SIZE_CHECK_PERIOD = 100;

  // Encoder for dictionary encoding for different columns. Only one is set.
  scoped_ptr<DictEncoder<T> > dict_encoder_;

  // The number of values added since we last checked the dictionary.
  int num_values_since_dict_size_check_;

  // Size of each encoded value. -1 if the size is type is variable-length.
  int64_t encoded_value_size_;

  // Temporary string value to hold CHAR(N)
  StringValue temp_;

  // Converts a slot pointer to a raw value suitable for encoding
  inline T* CastValue(void* value) {
    return reinterpret_cast<T*>(value);
  }
};

template<>
inline StringValue* HdfsParquetTableWriter::ColumnWriter<StringValue>::CastValue(
    void* value) {
  if (type().type == TYPE_CHAR) {
    temp_.ptr = StringValue::CharSlotToPtr(value, type());
    temp_.len = StringValue::UnpaddedCharLength(temp_.ptr, type().len);
    return &temp_;
  }
  return reinterpret_cast<StringValue*>(value);
}

// Bools are encoded a bit differently so subclass it explicitly.
class HdfsParquetTableWriter::BoolColumnWriter :
    public HdfsParquetTableWriter::BaseColumnWriter {
 public:
  BoolColumnWriter(HdfsParquetTableWriter* parent, ExprContext* ctx,
      const THdfsCompression::type& codec) : BaseColumnWriter(parent, ctx, codec) {
    DCHECK_EQ(ctx->root()->type().type, TYPE_BOOLEAN);
    bool_values_ = parent_->state_->obj_pool()->Add(
        new BitWriter(values_buffer_, values_buffer_len_));
    // Dictionary encoding doesn't make sense for bools and is not allowed by
    // the format.
    current_encoding_ = Encoding::PLAIN;
    dict_encoder_base_ = NULL;
  }

 protected:
  virtual bool EncodeValue(void* value, int64_t* bytes_needed) {
    return bool_values_->PutValue(*reinterpret_cast<bool*>(value), 1);
  }

  virtual void FinalizeCurrentPage() {
    DCHECK(current_page_ != NULL);
    if (current_page_->finalized) return;
    bool_values_->Flush();
    int num_bytes = bool_values_->bytes_written();
    current_page_->header.uncompressed_page_size += num_bytes;
    // Call into superclass to handle the rest.
    BaseColumnWriter::FinalizeCurrentPage();
    bool_values_->Clear();
  }

 private:
  // Used to encode bools as single bit values. This is reused across pages.
  BitWriter* bool_values_;
};

}

inline Status HdfsParquetTableWriter::BaseColumnWriter::AppendRow(TupleRow* row) {
  ++num_values_;
  void* value = expr_ctx_->GetValue(row);
  if (current_page_ == NULL) NewPage();

  // We might need to try again if this current page is not big enough
  while (true) {
    if (!def_levels_->Put(value != NULL)) {
      FinalizeCurrentPage();
      NewPage();
      bool ret = def_levels_->Put(value != NULL);
      DCHECK(ret);
    }

    // Nulls don't get encoded.
    if (value == NULL) break;
    ++current_page_->num_non_null;

    int64_t bytes_needed = 0;
    if (EncodeValue(value, &bytes_needed)) break;

<<<<<<< HEAD
    // Check how much space it is needed to write this value. If that is larger than the
    // page size then throw error instead of using/allocating a new page.
    // TODO: Add a test case with a very large value.
    if (UNLIKELY(bytes_needed > DATA_PAGE_SIZE)) {
      stringstream ss;
      ss << "Cannot write value that needs " << bytes_needed << " bytes to a Parquet "
         << "data page of size " << DATA_PAGE_SIZE << ".";
      return Status(ss.str());
    }
    // Value didn't fit on page, try again on a new page.
    FinalizeCurrentPage();
    NewPage();
  }
  ++current_page_->header.data_page_header.num_values;
  return Status::OK;
=======
    // Value didn't fit on page, try again on a new page.
    FinalizeCurrentPage();

    // Check how much space it is needed to write this value. If that is larger than the
    // page size then increase page size and try again.
    if (UNLIKELY(bytes_needed > page_size_)) {
      page_size_ = bytes_needed;
      if (page_size_ > MAX_DATA_PAGE_SIZE) {
        stringstream ss;
        ss << "Cannot write value of size "
           << PrettyPrinter::Print(bytes_needed, TUnit::BYTES) << " bytes to a Parquet "
           << "data page that exceeds the max page limit "
           << PrettyPrinter::Print(MAX_DATA_PAGE_SIZE , TUnit::BYTES) << ".";
        return Status(ss.str());
      }
      values_buffer_len_ = page_size_;
      values_buffer_ = parent_->reusable_col_mem_pool_->Allocate(values_buffer_len_);
    }
    NewPage();
  }
  ++current_page_->header.data_page_header.num_values;
  return Status::OK();
>>>>>>> fec66694
}

inline void HdfsParquetTableWriter::BaseColumnWriter::WriteDictDataPage() {
  DCHECK(dict_encoder_base_ != NULL);
  DCHECK_EQ(current_page_->header.uncompressed_page_size, 0);
  if (current_page_->num_non_null == 0) return;
  int len = dict_encoder_base_->WriteData(values_buffer_, values_buffer_len_);
  while (UNLIKELY(len < 0)) {
    // len < 0 indicates the data doesn't fit into a data page. Allocate a larger data
    // page.
    values_buffer_len_ *= 2;
    values_buffer_ = parent_->reusable_col_mem_pool_->Allocate(values_buffer_len_);
    len = dict_encoder_base_->WriteData(values_buffer_, values_buffer_len_);
  }
  dict_encoder_base_->ClearIndices();
  current_page_->header.uncompressed_page_size = len;
}

Status HdfsParquetTableWriter::BaseColumnWriter::Flush(int64_t* file_pos,
   int64_t* first_data_page, int64_t* first_dictionary_page) {
  if (current_page_ == NULL) {
    // This column/file is empty
    *first_data_page = *file_pos;
    *first_dictionary_page = -1;
    return Status::OK();
  }

  FinalizeCurrentPage();

  *first_dictionary_page = -1;
  // First write the dictionary page before any of the data pages.
  if (dict_encoder_base_ != NULL) {
    *first_dictionary_page = *file_pos;
    // Write dictionary page header
    DictionaryPageHeader dict_header;
    dict_header.num_values = dict_encoder_base_->num_entries();
    dict_header.encoding = Encoding::PLAIN_DICTIONARY;

    PageHeader header;
    header.type = PageType::DICTIONARY_PAGE;
    header.uncompressed_page_size = dict_encoder_base_->dict_encoded_size();
    header.__set_dictionary_page_header(dict_header);

    // Write the dictionary page data, compressing it if necessary.
    uint8_t* dict_buffer = parent_->per_file_mem_pool_->Allocate(
        header.uncompressed_page_size);
    dict_encoder_base_->WriteDict(dict_buffer);
    if (compressor_.get() != NULL) {
      SCOPED_TIMER(parent_->parent_->compress_timer());
      int64_t max_compressed_size =
          compressor_->MaxOutputLen(header.uncompressed_page_size);
      DCHECK_GT(max_compressed_size, 0);
      uint8_t* compressed_data =
          parent_->per_file_mem_pool_->Allocate(max_compressed_size);
      header.compressed_page_size = max_compressed_size;
      compressor_->ProcessBlock32(true, header.uncompressed_page_size, dict_buffer,
          &header.compressed_page_size, &compressed_data);
      dict_buffer = compressed_data;
      // We allocated the output based on the guessed size, return the extra allocated
      // bytes back to the mem pool.
      parent_->per_file_mem_pool_->ReturnPartialAllocation(
          max_compressed_size - header.compressed_page_size);
    } else {
      header.compressed_page_size = header.uncompressed_page_size;
    }

    uint8_t* header_buffer;
    uint32_t header_len;
    RETURN_IF_ERROR(parent_->thrift_serializer_->Serialize(
        &header, &header_len, &header_buffer));
    RETURN_IF_ERROR(parent_->Write(header_buffer, header_len));
    *file_pos += header_len;
    total_compressed_byte_size_ += header_len;
    total_uncompressed_byte_size_ += header_len;

    RETURN_IF_ERROR(parent_->Write(dict_buffer, header.compressed_page_size));
    *file_pos += header.compressed_page_size;
    total_compressed_byte_size_ += header.compressed_page_size;
    total_uncompressed_byte_size_ += header.uncompressed_page_size;
  }

  *first_data_page = *file_pos;
  // Write data pages
  for (int i = 0; i < num_data_pages_; ++i) {
    DataPage& page = pages_[i];

    // Last page might be empty
    if (page.header.data_page_header.num_values == 0) {
      DCHECK_EQ(page.header.compressed_page_size, 0);
      DCHECK_EQ(i, num_data_pages_ - 1);
      continue;
    }

    // Write data page header
    uint8_t* buffer = NULL;
    uint32_t len = 0;
    RETURN_IF_ERROR(
        parent_->thrift_serializer_->Serialize(&page.header, &len, &buffer));
    RETURN_IF_ERROR(parent_->Write(buffer, len));
    *file_pos += len;

    // Write the page data
    RETURN_IF_ERROR(parent_->Write(page.data, page.header.compressed_page_size));
    *file_pos += page.header.compressed_page_size;
  }
  return Status::OK();
}

void HdfsParquetTableWriter::BaseColumnWriter::FinalizeCurrentPage() {
  DCHECK(current_page_ != NULL);
  if (current_page_->finalized) return;
<<<<<<< HEAD

  // If the entire page was NULL, encode it as PLAIN since there is no
  // data anyway. We don't output a useless dictionary page and it works
  // around a parquet MR bug (see IMPALA-759 for more details).
  if (current_page_->num_non_null == 0) current_encoding_ = Encoding::PLAIN;

  if (current_encoding_ == Encoding::PLAIN_DICTIONARY) {
    WriteDictDataPage();
  }
=======

  // If the entire page was NULL, encode it as PLAIN since there is no
  // data anyway. We don't output a useless dictionary page and it works
  // around a parquet MR bug (see IMPALA-759 for more details).
  if (current_page_->num_non_null == 0) current_encoding_ = Encoding::PLAIN;

  if (current_encoding_ == Encoding::PLAIN_DICTIONARY) WriteDictDataPage();
>>>>>>> fec66694

  PageHeader& header = current_page_->header;
  header.data_page_header.encoding = current_encoding_;

  // Compute size of definition bits
  def_levels_->Flush();
  current_page_->num_def_bytes = sizeof(int32_t) + def_levels_->len();
  header.uncompressed_page_size += current_page_->num_def_bytes;

  // At this point we know all the data for the data page.  Combine them into one buffer.
  uint8_t* uncompressed_data = NULL;
  if (compressor_.get() == NULL) {
    uncompressed_data =
        parent_->per_file_mem_pool_->Allocate(header.uncompressed_page_size);
  } else {
    // We have compression.  Combine into the staging buffer.
    parent_->compression_staging_buffer_.resize(
        header.uncompressed_page_size);
    uncompressed_data = &parent_->compression_staging_buffer_[0];
  }

  BufferBuilder buffer(uncompressed_data, header.uncompressed_page_size);

  // Copy the definition (null) data
  int num_def_level_bytes = def_levels_->len();

  buffer.Append(num_def_level_bytes);
  buffer.Append(def_levels_->buffer(), num_def_level_bytes);
  // TODO: copy repetition data when we support nested types.
  buffer.Append(values_buffer_, buffer.capacity() - buffer.size());

  // Apply compression if necessary
  if (compressor_.get() == NULL) {
    current_page_->data = reinterpret_cast<uint8_t*>(uncompressed_data);
    header.compressed_page_size = header.uncompressed_page_size;
  } else {
    SCOPED_TIMER(parent_->parent_->compress_timer());
    int64_t max_compressed_size =
        compressor_->MaxOutputLen(header.uncompressed_page_size);
    DCHECK_GT(max_compressed_size, 0);
    uint8_t* compressed_data = parent_->per_file_mem_pool_->Allocate(max_compressed_size);
    header.compressed_page_size = max_compressed_size;
    compressor_->ProcessBlock32(true, header.uncompressed_page_size, uncompressed_data,
        &header.compressed_page_size, &compressed_data);
    current_page_->data = compressed_data;

    // We allocated the output based on the guessed size, return the extra allocated
    // bytes back to the mem pool.
    parent_->per_file_mem_pool_->ReturnPartialAllocation(
        max_compressed_size - header.compressed_page_size);
  }

  // Add the size of the data page header
  uint8_t* header_buffer;
  uint32_t header_len = 0;
  parent_->thrift_serializer_->Serialize(
      &current_page_->header, &header_len, &header_buffer);

  current_page_->finalized = true;
  total_compressed_byte_size_ += header_len + header.compressed_page_size;
  total_uncompressed_byte_size_ += header_len + header.uncompressed_page_size;
  parent_->file_size_estimate_ += header_len + header.compressed_page_size;
  def_levels_->Clear();
}

void HdfsParquetTableWriter::BaseColumnWriter::NewPage() {
  if (num_data_pages_ < pages_.size()) {
    // Reuse an existing page
    current_page_ = &pages_[num_data_pages_++];
    current_page_->header.data_page_header.num_values = 0;
    current_page_->header.compressed_page_size = 0;
    current_page_->header.uncompressed_page_size = 0;
  } else {
    pages_.push_back(DataPage());
    current_page_ = &pages_[num_data_pages_++];

    DataPageHeader header;
    header.num_values = 0;
    header.definition_level_encoding = Encoding::RLE;
    header.repetition_level_encoding = Encoding::BIT_PACKED;
    current_page_->header.__set_data_page_header(header);
  }
  current_page_->finalized = false;
  current_page_->num_non_null = 0;
}

HdfsParquetTableWriter::HdfsParquetTableWriter(HdfsTableSink* parent, RuntimeState* state,
    OutputPartition* output, const HdfsPartitionDescriptor* part_desc,
    const HdfsTableDescriptor* table_desc, const vector<ExprContext*>& output_expr_ctxs)
    : HdfsTableWriter(
        parent, state, output, part_desc, table_desc, output_expr_ctxs),
      thrift_serializer_(new ThriftSerializer(true)),
      current_row_group_(NULL),
      row_count_(0),
      file_size_limit_(0),
      reusable_col_mem_pool_(new MemPool(parent_->mem_tracker())),
      per_file_mem_pool_(new MemPool(parent_->mem_tracker())),
      row_idx_(0) {
}

HdfsParquetTableWriter::~HdfsParquetTableWriter() {
}

Status HdfsParquetTableWriter::Init() {
  // Initialize file metadata
  file_metadata_.version = PARQUET_CURRENT_VERSION;

  stringstream created_by;
  created_by << "impala version " << IMPALA_BUILD_VERSION
             << " (build " << IMPALA_BUILD_HASH << ")";
  file_metadata_.__set_created_by(created_by.str());

  // Default to snappy compressed
  THdfsCompression::type codec = THdfsCompression::SNAPPY;

  const TQueryOptions& query_options = state_->query_options();
  if (query_options.__isset.compression_codec) {
    codec = query_options.compression_codec;
<<<<<<< HEAD
  }
  if (!(codec == THdfsCompression::NONE ||
        codec == THdfsCompression::GZIP ||
        codec == THdfsCompression::SNAPPY)) {
    stringstream ss;
    ss << "Invalid parquet compression codec " << Codec::GetCodecName(codec);
    return Status(ss.str());
  }
=======
  }
  if (!(codec == THdfsCompression::NONE ||
        codec == THdfsCompression::GZIP ||
        codec == THdfsCompression::SNAPPY)) {
    stringstream ss;
    ss << "Invalid parquet compression codec " << Codec::GetCodecName(codec);
    return Status(ss.str());
  }
>>>>>>> fec66694

  VLOG_FILE << "Using compression codec: " << codec;

  columns_.resize(table_desc_->num_cols() - table_desc_->num_clustering_cols());
  // Initialize each column structure.
  for (int i = 0; i < columns_.size(); ++i) {
    BaseColumnWriter* writer = NULL;
    const ColumnType& type = output_expr_ctxs_[i]->root()->type();
    switch (type.type) {
      case TYPE_BOOLEAN:
        writer = new BoolColumnWriter(
            this, output_expr_ctxs_[i], codec);
        break;
      case TYPE_TINYINT:
        writer = new ColumnWriter<int8_t>(
            this, output_expr_ctxs_[i], codec);
        break;
      case TYPE_SMALLINT:
        writer = new ColumnWriter<int16_t>(
            this, output_expr_ctxs_[i], codec);
        break;
      case TYPE_INT:
        writer = new ColumnWriter<int32_t>(
            this, output_expr_ctxs_[i], codec);
        break;
      case TYPE_BIGINT:
        writer = new ColumnWriter<int64_t>(
            this, output_expr_ctxs_[i], codec);
        break;
      case TYPE_FLOAT:
        writer = new ColumnWriter<float>(
            this, output_expr_ctxs_[i], codec);
        break;
      case TYPE_DOUBLE:
        writer = new ColumnWriter<double>(
            this, output_expr_ctxs_[i], codec);
        break;
      case TYPE_TIMESTAMP:
        writer = new ColumnWriter<TimestampValue>(
            this, output_expr_ctxs_[i], codec);
        break;
      case TYPE_VARCHAR:
      case TYPE_STRING:
      case TYPE_CHAR:
        writer = new ColumnWriter<StringValue>(
            this, output_expr_ctxs_[i], codec);
        break;
      case TYPE_DECIMAL:
        switch (output_expr_ctxs_[i]->root()->type().GetByteSize()) {
          case 4:
            writer = new ColumnWriter<Decimal4Value>(
                this, output_expr_ctxs_[i], codec);
            break;
          case 8:
            writer = new ColumnWriter<Decimal8Value>(
                this, output_expr_ctxs_[i], codec);
            break;
          case 16:
            writer = new ColumnWriter<Decimal16Value>(
                this, output_expr_ctxs_[i], codec);
            break;
          default:
            DCHECK(false);
        }
        break;
      default:
        DCHECK(false);
    }
    columns_[i] = state_->obj_pool()->Add(writer);
    columns_[i]->Reset();
  }
  RETURN_IF_ERROR(CreateSchema());
  return Status::OK();
}

Status HdfsParquetTableWriter::CreateSchema() {
  int num_clustering_cols = table_desc_->num_clustering_cols();

  // Create flattened tree with a single root.
  file_metadata_.schema.resize(columns_.size() + 1);
  file_metadata_.schema[0].__set_num_children(columns_.size());
  file_metadata_.schema[0].name = "schema";

  for (int i = 0; i < columns_.size(); ++i) {
    parquet::SchemaElement& node = file_metadata_.schema[i + 1];
<<<<<<< HEAD
    node.name = table_desc_->col_names()[i + num_clustering_cols];
    node.__set_type(IMPALA_TO_PARQUET_TYPES[output_expr_ctxs_[i]->root()->type().type]);
    node.__set_repetition_type(FieldRepetitionType::OPTIONAL);
    if (output_expr_ctxs_[i]->root()->type().type == TYPE_DECIMAL) {
=======
    node.name = table_desc_->col_descs()[i + num_clustering_cols].name();
    node.__set_type(IMPALA_TO_PARQUET_TYPES[output_expr_ctxs_[i]->root()->type().type]);
    node.__set_repetition_type(FieldRepetitionType::OPTIONAL);
    const ColumnType& type = output_expr_ctxs_[i]->root()->type();
    if (type.type == TYPE_DECIMAL) {
>>>>>>> fec66694
      // This column is type decimal. Update the file metadata to include the
      // additional fields:
      //  1) converted_type: indicate this is really a decimal column.
      //  2) type_length: the number of bytes used per decimal value in the data
      //  3) precision/scale
      node.__set_converted_type(ConvertedType::DECIMAL);
      node.__set_type_length(
          ParquetPlainEncoder::DecimalSize(output_expr_ctxs_[i]->root()->type()));
      node.__set_scale(output_expr_ctxs_[i]->root()->type().scale);
      node.__set_precision(output_expr_ctxs_[i]->root()->type().precision);
<<<<<<< HEAD
=======
    } else if (type.type == TYPE_VARCHAR || type.type == TYPE_CHAR) {
      node.__set_converted_type(ConvertedType::UTF8);
>>>>>>> fec66694
    }
  }

  return Status::OK();
}

Status HdfsParquetTableWriter::AddRowGroup() {
  if (current_row_group_ != NULL) RETURN_IF_ERROR(FlushCurrentRowGroup());
  file_metadata_.row_groups.push_back(RowGroup());
  current_row_group_ = &file_metadata_.row_groups[file_metadata_.row_groups.size() - 1];

  // Initialize new row group metadata.
  int num_clustering_cols = table_desc_->num_clustering_cols();
  current_row_group_->columns.resize(columns_.size());
  for (int i = 0; i < columns_.size(); ++i) {
    ColumnMetaData metadata;
    metadata.type = IMPALA_TO_PARQUET_TYPES[columns_[i]->expr_ctx_->root()->type().type];
    // Add all encodings that were used in this file.  Currently we use PLAIN and
    // PLAIN_DICTIONARY for data values and RLE for the definition levels.
    metadata.encodings.push_back(Encoding::RLE);
    // Columns are initially dictionary encoded
    // TODO: we might not have PLAIN encoding in this case
    metadata.encodings.push_back(Encoding::PLAIN_DICTIONARY);
    metadata.encodings.push_back(Encoding::PLAIN);
    metadata.path_in_schema.push_back(
        table_desc_->col_descs()[i + num_clustering_cols].name());
    metadata.codec = columns_[i]->codec();
    current_row_group_->columns[i].__set_meta_data(metadata);
  }

  return Status::OK();
}

int64_t HdfsParquetTableWriter::MinBlockSize() const {
  // See file_size_limit_ calculation in InitNewFile().
  return 3 * DEFAULT_DATA_PAGE_SIZE * columns_.size();
}

<<<<<<< HEAD
int64_t HdfsParquetTableWriter::MinBlockSize() const {
  // See file_size_limit_ calculation in InitNewFile().
  return 3 * DATA_PAGE_SIZE * columns_.size();
}

=======
>>>>>>> fec66694
uint64_t HdfsParquetTableWriter::default_block_size() const {
  int64_t block_size;
  if (state_->query_options().__isset.parquet_file_size &&
      state_->query_options().parquet_file_size > 0) {
    // If the user specified a value explicitly, use it. InitNewFile() will verify that
    // the actual file's block size is sufficient.
    block_size = state_->query_options().parquet_file_size;
  } else {
    block_size = HDFS_BLOCK_SIZE;
    // Blocks are usually HDFS_BLOCK_SIZE bytes, unless there are many columns, in
    // which case a per-column minimum kicks in.
    block_size = max(block_size, MinBlockSize());
  }
  // HDFS does not like block sizes that are not aligned
  return BitUtil::RoundUp(block_size, HDFS_BLOCK_ALIGNMENT);
}

Status HdfsParquetTableWriter::InitNewFile() {
  DCHECK(current_row_group_ == NULL);

  per_file_mem_pool_->Clear();

  // Get the file limit
  RETURN_IF_ERROR(HdfsTableSink::GetFileBlockSize(output_, &file_size_limit_));
  if (file_size_limit_ < HDFS_MIN_FILE_SIZE) {
    stringstream ss;
    ss << "Hdfs file size (" << file_size_limit_ << ") is too small.";
    return Status(ss.str());
  }

  // We want to output HDFS files that are no more than file_size_limit_.  If we
  // go over the limit, HDFS will split the file into multiple blocks which
  // is undesirable.  We are under the limit, we potentially end up with more
  // files than necessary.  Either way, it is not going to generate a invalid
  // file.
  // With arbitrary encoding schemes, it is  not possible to know if appending
  // a new row will push us over the limit until after encoding it.  Rolling back
  // a row can be tricky as well so instead we will stop the file when it is
  // 2 * DEFAULT_DATA_PAGE_SIZE * num_cols short of the limit. e.g. 50 cols with 8K data
  // pages, means we stop 800KB shy of the limit.
  // Data pages calculate their size precisely when they are complete so having
  // a two page buffer guarantees we will never go over (unless there are huge values
  // that require increasing the page size).
  // TODO: this should be made dynamic based on the size of rows seen so far.
  // This would for example, let us account for very long string columns.
  if (file_size_limit_ < MinBlockSize()) {
    stringstream ss;
    ss << "Parquet file size " << file_size_limit_ << " bytes is too small for "
       << "a table with " << columns_.size() << " columns. Set query option "
       << "PARQUET_FILE_SIZE to at least " << MinBlockSize() << ".";
    return Status(ss.str());
  }
<<<<<<< HEAD
  file_size_limit_ -= 2 * DATA_PAGE_SIZE * columns_.size();
  DCHECK_GE(file_size_limit_, DATA_PAGE_SIZE * columns_.size());
=======
  file_size_limit_ -= 2 * DEFAULT_DATA_PAGE_SIZE * columns_.size();
  DCHECK_GE(file_size_limit_, DEFAULT_DATA_PAGE_SIZE * columns_.size());
>>>>>>> fec66694
  file_pos_ = 0;
  row_count_ = 0;
  file_size_estimate_ = 0;

  file_metadata_.row_groups.clear();
  RETURN_IF_ERROR(AddRowGroup());
  RETURN_IF_ERROR(WriteFileHeader());

  return Status::OK();
}

Status HdfsParquetTableWriter::AppendRowBatch(RowBatch* batch,
    const vector<int32_t>& row_group_indices, bool* new_file) {
  SCOPED_TIMER(parent_->encode_timer());
  *new_file = false;
  int limit;
  if (row_group_indices.empty()) {
    limit = batch->num_rows();
  } else {
    limit = row_group_indices.size();
  }

  bool all_rows = row_group_indices.empty();
  for (; row_idx_ < limit;) {
    TupleRow* current_row = all_rows ?
        batch->GetRow(row_idx_) : batch->GetRow(row_group_indices[row_idx_]);
    for (int j = 0; j < columns_.size(); ++j) {
      RETURN_IF_ERROR(columns_[j]->AppendRow(current_row));
    }
    ++row_idx_;
    ++row_count_;
    ++output_->num_rows;

    if (file_size_estimate_ > file_size_limit_) {
      // This file is full.  We need a new file.
      *new_file = true;
      return Status::OK();
    }
  }

  // Reset the row_idx_ when we exhaust the batch.  We can exit before exhausting
  // the batch if we run out of file space and will continue from the last index.
  row_idx_ = 0;
  return Status::OK();
}

Status HdfsParquetTableWriter::Finalize() {
  SCOPED_TIMER(parent_->hdfs_write_timer());

  // At this point we write out the rest of the file.  We first update the file
  // metadata, now that all the values have been seen.
  file_metadata_.num_rows = row_count_;
  RETURN_IF_ERROR(FlushCurrentRowGroup());
  RETURN_IF_ERROR(WriteFileFooter());
  stats_.__set_parquet_stats(parquet_stats_);
  COUNTER_ADD(parent_->rows_inserted_counter(), row_count_);
<<<<<<< HEAD
  return Status::OK;
=======
  return Status::OK();
>>>>>>> fec66694
}

void HdfsParquetTableWriter::Close() {
  // Release all accumulated memory
  for (int i = 0; i < columns_.size(); ++i) {
    columns_[i]->Close();
  }
  reusable_col_mem_pool_->FreeAll();
  per_file_mem_pool_->FreeAll();
  compression_staging_buffer_.clear();
}

Status HdfsParquetTableWriter::WriteFileHeader() {
  DCHECK_EQ(file_pos_, 0);
  RETURN_IF_ERROR(Write(PARQUET_VERSION_NUMBER, sizeof(PARQUET_VERSION_NUMBER)));
  file_pos_ += sizeof(PARQUET_VERSION_NUMBER);
  file_size_estimate_ += sizeof(PARQUET_VERSION_NUMBER);
  return Status::OK();
}

Status HdfsParquetTableWriter::FlushCurrentRowGroup() {
  if (current_row_group_ == NULL) return Status::OK();

  int num_clustering_cols = table_desc_->num_clustering_cols();
  for (int i = 0; i < columns_.size(); ++i) {
    int64_t data_page_offset, dict_page_offset;
    // Flush this column.  This updates the final metadata sizes for this column.
    RETURN_IF_ERROR(columns_[i]->Flush(&file_pos_, &data_page_offset, &dict_page_offset));
    DCHECK_GT(data_page_offset, 0);

    current_row_group_->columns[i].meta_data.data_page_offset = data_page_offset;
    if (dict_page_offset >= 0) {
      current_row_group_->columns[i].meta_data.__set_dictionary_page_offset(
          dict_page_offset);
    }

    current_row_group_->columns[i].meta_data.num_values = columns_[i]->num_values();
    current_row_group_->columns[i].meta_data.total_uncompressed_size =
        columns_[i]->total_uncompressed_size();
    current_row_group_->columns[i].meta_data.total_compressed_size =
        columns_[i]->total_compressed_size();
    current_row_group_->total_byte_size += columns_[i]->total_compressed_size();
    current_row_group_->num_rows = columns_[i]->num_values();
    current_row_group_->columns[i].file_offset = file_pos_;
    const string& col_name = table_desc_->col_descs()[i + num_clustering_cols].name();
    parquet_stats_.per_column_size[col_name] += columns_[i]->total_compressed_size();

    // Since we don't supported complex schemas, all columns should have the same
    // number of values.
    DCHECK_EQ(current_row_group_->columns[0].meta_data.num_values,
        columns_[i]->num_values());

    // Metadata for this column is complete, write it out to file.  The column metadata
    // goes at the end so that when we have collocated files, the column data can be
    // written without buffering.
    uint8_t* buffer = NULL;
    uint32_t len = 0;
    RETURN_IF_ERROR(
        thrift_serializer_->Serialize(&current_row_group_->columns[i], &len, &buffer));
    RETURN_IF_ERROR(Write(buffer, len));
    file_pos_ += len;

    columns_[i]->Reset();
  }

  current_row_group_ = NULL;
  return Status::OK();
}

Status HdfsParquetTableWriter::WriteFileFooter() {
  // Write file_meta_data
  uint32_t file_metadata_len = 0;
  uint8_t* buffer = NULL;
  RETURN_IF_ERROR(
      thrift_serializer_->Serialize(&file_metadata_, &file_metadata_len, &buffer));
  RETURN_IF_ERROR(Write(buffer, file_metadata_len));

  // Write footer
  RETURN_IF_ERROR(Write<uint32_t>(file_metadata_len));
  RETURN_IF_ERROR(Write(PARQUET_VERSION_NUMBER, sizeof(PARQUET_VERSION_NUMBER)));
  return Status::OK();
}
<|MERGE_RESOLUTION|>--- conflicted
+++ resolved
@@ -89,13 +89,8 @@
   // expr - the expression to generate output values for this column.
   BaseColumnWriter(HdfsParquetTableWriter* parent, ExprContext* expr_ctx,
       const THdfsCompression::type& codec)
-<<<<<<< HEAD
-    : parent_(parent), expr_ctx_(expr_ctx),
-      codec_(codec), current_page_(NULL), num_values_(0),
-=======
     : parent_(parent), expr_ctx_(expr_ctx), codec_(codec),
       page_size_(DEFAULT_DATA_PAGE_SIZE), current_page_(NULL), num_values_(0),
->>>>>>> fec66694
       total_compressed_byte_size_(0),
       total_uncompressed_byte_size_(0),
       dict_encoder_base_(NULL),
@@ -262,14 +257,6 @@
  protected:
   virtual bool EncodeValue(void* value, int64_t* bytes_needed) {
     if (current_encoding_ == Encoding::PLAIN_DICTIONARY) {
-<<<<<<< HEAD
-      *bytes_needed = dict_encoder_->Put(*CastValue(value));
-      parent_->file_size_estimate_ += *bytes_needed;
-
-      // If the dictionary contains the maximum number of values, switch to plain
-      // encoding.  The current dictionary encoded page is written out.
-      if (dict_encoder_->num_entries() == MAX_DICTIONARY_ENTRIES) {
-=======
       if (UNLIKELY(num_values_since_dict_size_check_ >=
                    DICTIONARY_DATA_PAGE_SIZE_CHECK_PERIOD)) {
         num_values_since_dict_size_check_ = 0;
@@ -280,7 +267,6 @@
       // If the dictionary contains the maximum number of values, switch to plain
       // encoding.  The current dictionary encoded page is written out.
       if (UNLIKELY(*bytes_needed < 0)) {
->>>>>>> fec66694
         FinalizeCurrentPage();
         current_encoding_ = Encoding::PLAIN;
         return false;
@@ -290,11 +276,7 @@
       T* v = CastValue(value);
       *bytes_needed = encoded_value_size_ < 0 ?
           ParquetPlainEncoder::ByteSize<T>(*v) : encoded_value_size_;
-<<<<<<< HEAD
-      if (current_page_->header.uncompressed_page_size + *bytes_needed > DATA_PAGE_SIZE) {
-=======
       if (current_page_->header.uncompressed_page_size + *bytes_needed > page_size_) {
->>>>>>> fec66694
         return false;
       }
       uint8_t* dst_ptr = values_buffer_ + current_page_->header.uncompressed_page_size;
@@ -407,23 +389,6 @@
     int64_t bytes_needed = 0;
     if (EncodeValue(value, &bytes_needed)) break;
 
-<<<<<<< HEAD
-    // Check how much space it is needed to write this value. If that is larger than the
-    // page size then throw error instead of using/allocating a new page.
-    // TODO: Add a test case with a very large value.
-    if (UNLIKELY(bytes_needed > DATA_PAGE_SIZE)) {
-      stringstream ss;
-      ss << "Cannot write value that needs " << bytes_needed << " bytes to a Parquet "
-         << "data page of size " << DATA_PAGE_SIZE << ".";
-      return Status(ss.str());
-    }
-    // Value didn't fit on page, try again on a new page.
-    FinalizeCurrentPage();
-    NewPage();
-  }
-  ++current_page_->header.data_page_header.num_values;
-  return Status::OK;
-=======
     // Value didn't fit on page, try again on a new page.
     FinalizeCurrentPage();
 
@@ -446,7 +411,6 @@
   }
   ++current_page_->header.data_page_header.num_values;
   return Status::OK();
->>>>>>> fec66694
 }
 
 inline void HdfsParquetTableWriter::BaseColumnWriter::WriteDictDataPage() {
@@ -558,25 +522,13 @@
 void HdfsParquetTableWriter::BaseColumnWriter::FinalizeCurrentPage() {
   DCHECK(current_page_ != NULL);
   if (current_page_->finalized) return;
-<<<<<<< HEAD
 
   // If the entire page was NULL, encode it as PLAIN since there is no
   // data anyway. We don't output a useless dictionary page and it works
   // around a parquet MR bug (see IMPALA-759 for more details).
   if (current_page_->num_non_null == 0) current_encoding_ = Encoding::PLAIN;
 
-  if (current_encoding_ == Encoding::PLAIN_DICTIONARY) {
-    WriteDictDataPage();
-  }
-=======
-
-  // If the entire page was NULL, encode it as PLAIN since there is no
-  // data anyway. We don't output a useless dictionary page and it works
-  // around a parquet MR bug (see IMPALA-759 for more details).
-  if (current_page_->num_non_null == 0) current_encoding_ = Encoding::PLAIN;
-
   if (current_encoding_ == Encoding::PLAIN_DICTIONARY) WriteDictDataPage();
->>>>>>> fec66694
 
   PageHeader& header = current_page_->header;
   header.data_page_header.encoding = current_encoding_;
@@ -695,7 +647,6 @@
   const TQueryOptions& query_options = state_->query_options();
   if (query_options.__isset.compression_codec) {
     codec = query_options.compression_codec;
-<<<<<<< HEAD
   }
   if (!(codec == THdfsCompression::NONE ||
         codec == THdfsCompression::GZIP ||
@@ -704,16 +655,6 @@
     ss << "Invalid parquet compression codec " << Codec::GetCodecName(codec);
     return Status(ss.str());
   }
-=======
-  }
-  if (!(codec == THdfsCompression::NONE ||
-        codec == THdfsCompression::GZIP ||
-        codec == THdfsCompression::SNAPPY)) {
-    stringstream ss;
-    ss << "Invalid parquet compression codec " << Codec::GetCodecName(codec);
-    return Status(ss.str());
-  }
->>>>>>> fec66694
 
   VLOG_FILE << "Using compression codec: " << codec;
 
@@ -799,18 +740,11 @@
 
   for (int i = 0; i < columns_.size(); ++i) {
     parquet::SchemaElement& node = file_metadata_.schema[i + 1];
-<<<<<<< HEAD
-    node.name = table_desc_->col_names()[i + num_clustering_cols];
-    node.__set_type(IMPALA_TO_PARQUET_TYPES[output_expr_ctxs_[i]->root()->type().type]);
-    node.__set_repetition_type(FieldRepetitionType::OPTIONAL);
-    if (output_expr_ctxs_[i]->root()->type().type == TYPE_DECIMAL) {
-=======
     node.name = table_desc_->col_descs()[i + num_clustering_cols].name();
     node.__set_type(IMPALA_TO_PARQUET_TYPES[output_expr_ctxs_[i]->root()->type().type]);
     node.__set_repetition_type(FieldRepetitionType::OPTIONAL);
     const ColumnType& type = output_expr_ctxs_[i]->root()->type();
     if (type.type == TYPE_DECIMAL) {
->>>>>>> fec66694
       // This column is type decimal. Update the file metadata to include the
       // additional fields:
       //  1) converted_type: indicate this is really a decimal column.
@@ -821,11 +755,8 @@
           ParquetPlainEncoder::DecimalSize(output_expr_ctxs_[i]->root()->type()));
       node.__set_scale(output_expr_ctxs_[i]->root()->type().scale);
       node.__set_precision(output_expr_ctxs_[i]->root()->type().precision);
-<<<<<<< HEAD
-=======
     } else if (type.type == TYPE_VARCHAR || type.type == TYPE_CHAR) {
       node.__set_converted_type(ConvertedType::UTF8);
->>>>>>> fec66694
     }
   }
 
@@ -864,14 +795,6 @@
   return 3 * DEFAULT_DATA_PAGE_SIZE * columns_.size();
 }
 
-<<<<<<< HEAD
-int64_t HdfsParquetTableWriter::MinBlockSize() const {
-  // See file_size_limit_ calculation in InitNewFile().
-  return 3 * DATA_PAGE_SIZE * columns_.size();
-}
-
-=======
->>>>>>> fec66694
 uint64_t HdfsParquetTableWriter::default_block_size() const {
   int64_t block_size;
   if (state_->query_options().__isset.parquet_file_size &&
@@ -924,13 +847,8 @@
        << "PARQUET_FILE_SIZE to at least " << MinBlockSize() << ".";
     return Status(ss.str());
   }
-<<<<<<< HEAD
-  file_size_limit_ -= 2 * DATA_PAGE_SIZE * columns_.size();
-  DCHECK_GE(file_size_limit_, DATA_PAGE_SIZE * columns_.size());
-=======
   file_size_limit_ -= 2 * DEFAULT_DATA_PAGE_SIZE * columns_.size();
   DCHECK_GE(file_size_limit_, DEFAULT_DATA_PAGE_SIZE * columns_.size());
->>>>>>> fec66694
   file_pos_ = 0;
   row_count_ = 0;
   file_size_estimate_ = 0;
@@ -987,11 +905,7 @@
   RETURN_IF_ERROR(WriteFileFooter());
   stats_.__set_parquet_stats(parquet_stats_);
   COUNTER_ADD(parent_->rows_inserted_counter(), row_count_);
-<<<<<<< HEAD
-  return Status::OK;
-=======
-  return Status::OK();
->>>>>>> fec66694
+  return Status::OK();
 }
 
 void HdfsParquetTableWriter::Close() {
