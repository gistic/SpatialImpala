--- conflicted
+++ resolved
@@ -39,16 +39,11 @@
   virtual Status Reset(RuntimeState* state);
   virtual void Close(RuntimeState* state);
 
-<<<<<<< HEAD
  protected:
-  // current row batch of child
-=======
- private:
   /////////////////////////////////////////
   /// BEGIN: Members that must be Reset()
 
   /// current row batch of child
->>>>>>> fc276fe1
   boost::scoped_ptr<RowBatch> child_row_batch_;
 
   /// index of current row in child_row_batch_
@@ -57,20 +52,13 @@
   /// true if last GetNext() call on child signalled eos
   bool child_eos_;
 
-<<<<<<< HEAD
-  // Copy rows from child_row_batch_ for which conjuncts_ evaluate to true to
-  // output_batch, up to limit_.
-  // Return true if limit was hit or output_batch should be returned, otherwise false.
-  virtual bool CopyRows(RowBatch* output_batch);
-=======
   /// END: Members that must be Reset()
   /////////////////////////////////////////
 
   /// Copy rows from child_row_batch_ for which conjuncts_ evaluate to true to
   /// output_batch, up to limit_.
   /// Return true if limit was hit or output_batch should be returned, otherwise false.
-  bool CopyRows(RowBatch* output_batch);
->>>>>>> fc276fe1
+  virtual bool CopyRows(RowBatch* output_batch);
 };
 
 }
