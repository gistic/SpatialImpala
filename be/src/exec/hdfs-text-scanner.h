// Copyright 2012 Cloudera Inc.
//
// Licensed under the Apache License, Version 2.0 (the "License");
// you may not use this file except in compliance with the License.
// You may obtain a copy of the License at
//
// http://www.apache.org/licenses/LICENSE-2.0
//
// Unless required by applicable law or agreed to in writing, software
// distributed under the License is distributed on an "AS IS" BASIS,
// WITHOUT WARRANTIES OR CONDITIONS OF ANY KIND, either express or implied.
// See the License for the specific language governing permissions and
// limitations under the License.


#ifndef IMPALA_EXEC_HDFS_TEXT_SCANNER_H
#define IMPALA_EXEC_HDFS_TEXT_SCANNER_H

#include "exec/hdfs-scanner.h"
#include "runtime/string-buffer.h"

namespace impala {

class DelimitedTextParser;
class ScannerContext;
struct HdfsFileDesc;

<<<<<<< HEAD
// HdfsScanner implementation that understands text-formatted records.
// Uses SSE instructions, if available, for performance.
=======
/// HdfsScanner implementation that understands text-formatted records.
/// Uses SSE instructions, if available, for performance.
>>>>>>> fec66694
class HdfsTextScanner : public HdfsScanner {
 public:
  HdfsTextScanner(HdfsScanNode* scan_node, RuntimeState* state);
  virtual ~HdfsTextScanner();

  /// Implementation of HdfsScanner interface.
  virtual Status Prepare(ScannerContext* context);
  virtual Status ProcessSplit();
  virtual void Close();

<<<<<<< HEAD
  // Issue io manager byte ranges for 'files'.
  static Status IssueInitialRanges(HdfsScanNode* scan_node,
                                   const std::vector<HdfsFileDesc*>& files);

  // Codegen writing tuples and evaluating predicates.
  static llvm::Function* Codegen(HdfsScanNode*,
                                 const std::vector<ExprContext*>& conjunct_ctxs);

  // Suffix for lzo index files.
=======
  /// Issue io manager byte ranges for 'files'.
  static Status IssueInitialRanges(HdfsScanNode* scan_node,
                                   const std::vector<HdfsFileDesc*>& files);

  /// Codegen writing tuples and evaluating predicates.
  static llvm::Function* Codegen(HdfsScanNode*,
                                 const std::vector<ExprContext*>& conjunct_ctxs);

  /// Suffix for lzo index files.
>>>>>>> fec66694
  const static std::string LZO_INDEX_SUFFIX;

  static const char* LLVM_CLASS_NAME;

 protected:
<<<<<<< HEAD
  // Reset the scanner.  This clears any partial state that needs to
  // be cleared when starting or when restarting after an error.
  Status ResetScanner();

  // Current position in byte buffer.
=======
  /// Reset the scanner.  This clears any partial state that needs to
  /// be cleared when starting or when restarting after an error.
  Status ResetScanner();

  /// Current position in byte buffer.
>>>>>>> fec66694
  char* byte_buffer_ptr_;

  /// Ending position of HDFS buffer.
  char* byte_buffer_end_;

<<<<<<< HEAD
  // Actual bytes received from last file read.
  int64_t byte_buffer_read_size_;
=======
  /// Actual bytes received from last file read.
  int64_t byte_buffer_read_size_;

  /// True if we are parsing the header for this scanner.
  bool only_parsing_header_;
>>>>>>> fec66694

 private:
  const static int NEXT_BLOCK_READ_SIZE = 1024; //bytes

<<<<<<< HEAD
  // Initializes this scanner for this context.  The context maps to a single
  // scan range.
=======
  /// Initializes this scanner for this context.  The context maps to a single
  /// scan range.
>>>>>>> fec66694
  virtual Status InitNewRange();

  /// Finds the start of the first tuple in this scan range and initializes
  /// byte_buffer_ptr to be the next character (the start of the first tuple).  If
  /// there are no tuples starts in the entire range, *tuple_found is set to false
  /// and no more processing neesd to be done in this range (i.e. there are really large
  /// columns)
  Status FindFirstTuple(bool* tuple_found);

  /// Process the entire scan range, reading bytes from context and appending
  /// materialized row batches to the scan node.  *num_tuples returns the
  /// number of tuples parsed.  past_scan_range is true if this is processing
  /// beyond the end of the scan range and this function should stop after
  /// finding one tuple.
  Status ProcessRange(int* num_tuples, bool past_scan_range);

  /// Reads past the end of the scan range for the next tuple end.
  Status FinishScanRange();

<<<<<<< HEAD
  // Fills the next byte buffer from the context.  This will block if there are no bytes
  // ready.  Updates byte_buffer_ptr_, byte_buffer_end_ and byte_buffer_read_size_.
  // If num_bytes is 0, the scanner will read whatever is the io mgr buffer size,
  // otherwise it will just read num_bytes.
  // If the file is compressed, then it will attempt to read the file, decompress it and
  // set the byte_buffer_ptr_ to pointing to the decompressed buffer.
=======
  /// Fills the next byte buffer from the context.  This will block if there are no bytes
  /// ready.  Updates byte_buffer_ptr_, byte_buffer_end_ and byte_buffer_read_size_.
  /// If num_bytes is 0, the scanner will read whatever is the io mgr buffer size,
  /// otherwise it will just read num_bytes.
>>>>>>> fec66694
  virtual Status FillByteBuffer(bool* eosr, int num_bytes = 0);

  /// Fills the next byte buffer from the compressed data in stream_ by reading the entire
  /// file, decompressing it, and setting the byte_buffer_ptr_ to the decompressed buffer.
  Status FillByteBufferCompressedFile(bool* eosr);

  /// Fills the next byte buffer from the gzip compressed data in stream_. Unlike
  /// FillByteBufferCompressedFile(), the entire file does not need to be read at once.
  /// Buffers from stream_ are decompressed as they are read and byte_buffer_ptr_ is set
  /// to available decompressed data.
  Status FillByteBufferGzip(bool* eosr);

  /// Prepends field data that was from the previous file buffer (This field straddled two
  /// file buffers).  'data' already contains the pointer/len from the current file buffer,
  /// boundary_column_ contains the beginning of the data from the previous file
  /// buffer. This function will allocate a new string from the tuple pool, concatenate the
  /// two pieces and update 'data' to contain the new pointer/len.
  void CopyBoundaryField(FieldLocation* data, MemPool* pool);

  /// Writes the intermediate parsed data into slots, outputting
  /// tuples to row_batch as they complete.
  /// Input Parameters:
  ///  mempool: MemPool to allocate from for field data
  ///  num_fields: Total number of fields contained in parsed_data_
  ///  num_tuples: Number of tuples in parsed_data_. This includes the potential
  ///    partial tuple at the beginning of 'field_locations_'.
  /// Returns the number of tuples added to the row batch.
  int WriteFields(MemPool*, TupleRow* tuple_row_mem, int num_fields, int num_tuples);

  /// Utility function to write out 'num_fields' to 'tuple_'.  This is used to parse
  /// partial tuples.  Returns bytes processed.  If copy_strings is true, strings
  /// from fields will be copied into the boundary pool.
  int WritePartialTuple(FieldLocation*, int num_fields, bool copy_strings);

  /// Appends the current file and line to the RuntimeState's error log.
  /// row_idx is 0-based (in current batch) where the parse error occured.
  virtual void LogRowParseError(int row_idx, std::stringstream*);

  /// Mem pool for boundary_row_ and boundary_column_.
  boost::scoped_ptr<MemPool> boundary_pool_;

  /// Helper string for dealing with input rows that span file blocks.
  /// We keep track of a whole line that spans file blocks to be able to report
  /// the line as erroneous in case of parsing errors.
  StringBuffer boundary_row_;

  /// Helper string for dealing with columns that span file blocks.
  StringBuffer boundary_column_;

  /// Index into materialized_slots_ for the next slot to output for the current tuple.
  int slot_idx_;

  /// Helper class for picking fields and rows from delimited text.
  boost::scoped_ptr<DelimitedTextParser> delimited_text_parser_;

  /// Return field locations from the Delimited Text Parser.
  std::vector<FieldLocation> field_locations_;

  /// Pointers into 'byte_buffer_' for the end ptr locations for each row
  /// processed in the current batch.  Used to report row errors.
  std::vector<char*> row_end_locations_;

  /// Pointer into byte_buffer that is the start of the current batch being
  /// processed.
  char* batch_start_ptr_;

  /// Whether or not there was a parse error in the current row. Used for counting the
  /// number of errors per file.  Once the error log is full, error_in_row will still be
  /// set, in order to be able to record the errors per file, even if the details are not
  /// logged.
  bool error_in_row_;

  /// Memory to store partial tuples split across buffers.  Memory comes from
  /// boundary_pool_.  There is only one tuple allocated for this object and reused
  /// for boundary tuples.
  Tuple* partial_tuple_;

  /// If false, there is a tuple that is partially materialized (i.e. partial_tuple_
  /// contains data)
  bool partial_tuple_empty_;

  /// Time parsing text files
  RuntimeProfile::Counter* parse_delimiter_timer_;
};

}

#endif<|MERGE_RESOLUTION|>--- conflicted
+++ resolved
@@ -25,13 +25,8 @@
 class ScannerContext;
 struct HdfsFileDesc;
 
-<<<<<<< HEAD
-// HdfsScanner implementation that understands text-formatted records.
-// Uses SSE instructions, if available, for performance.
-=======
 /// HdfsScanner implementation that understands text-formatted records.
 /// Uses SSE instructions, if available, for performance.
->>>>>>> fec66694
 class HdfsTextScanner : public HdfsScanner {
  public:
   HdfsTextScanner(HdfsScanNode* scan_node, RuntimeState* state);
@@ -42,17 +37,6 @@
   virtual Status ProcessSplit();
   virtual void Close();
 
-<<<<<<< HEAD
-  // Issue io manager byte ranges for 'files'.
-  static Status IssueInitialRanges(HdfsScanNode* scan_node,
-                                   const std::vector<HdfsFileDesc*>& files);
-
-  // Codegen writing tuples and evaluating predicates.
-  static llvm::Function* Codegen(HdfsScanNode*,
-                                 const std::vector<ExprContext*>& conjunct_ctxs);
-
-  // Suffix for lzo index files.
-=======
   /// Issue io manager byte ranges for 'files'.
   static Status IssueInitialRanges(HdfsScanNode* scan_node,
                                    const std::vector<HdfsFileDesc*>& files);
@@ -62,51 +46,32 @@
                                  const std::vector<ExprContext*>& conjunct_ctxs);
 
   /// Suffix for lzo index files.
->>>>>>> fec66694
   const static std::string LZO_INDEX_SUFFIX;
 
   static const char* LLVM_CLASS_NAME;
 
  protected:
-<<<<<<< HEAD
-  // Reset the scanner.  This clears any partial state that needs to
-  // be cleared when starting or when restarting after an error.
-  Status ResetScanner();
-
-  // Current position in byte buffer.
-=======
   /// Reset the scanner.  This clears any partial state that needs to
   /// be cleared when starting or when restarting after an error.
   Status ResetScanner();
 
   /// Current position in byte buffer.
->>>>>>> fec66694
   char* byte_buffer_ptr_;
 
   /// Ending position of HDFS buffer.
   char* byte_buffer_end_;
 
-<<<<<<< HEAD
-  // Actual bytes received from last file read.
-  int64_t byte_buffer_read_size_;
-=======
   /// Actual bytes received from last file read.
   int64_t byte_buffer_read_size_;
 
   /// True if we are parsing the header for this scanner.
   bool only_parsing_header_;
->>>>>>> fec66694
 
  private:
   const static int NEXT_BLOCK_READ_SIZE = 1024; //bytes
 
-<<<<<<< HEAD
-  // Initializes this scanner for this context.  The context maps to a single
-  // scan range.
-=======
   /// Initializes this scanner for this context.  The context maps to a single
   /// scan range.
->>>>>>> fec66694
   virtual Status InitNewRange();
 
   /// Finds the start of the first tuple in this scan range and initializes
@@ -126,19 +91,10 @@
   /// Reads past the end of the scan range for the next tuple end.
   Status FinishScanRange();
 
-<<<<<<< HEAD
-  // Fills the next byte buffer from the context.  This will block if there are no bytes
-  // ready.  Updates byte_buffer_ptr_, byte_buffer_end_ and byte_buffer_read_size_.
-  // If num_bytes is 0, the scanner will read whatever is the io mgr buffer size,
-  // otherwise it will just read num_bytes.
-  // If the file is compressed, then it will attempt to read the file, decompress it and
-  // set the byte_buffer_ptr_ to pointing to the decompressed buffer.
-=======
   /// Fills the next byte buffer from the context.  This will block if there are no bytes
   /// ready.  Updates byte_buffer_ptr_, byte_buffer_end_ and byte_buffer_read_size_.
   /// If num_bytes is 0, the scanner will read whatever is the io mgr buffer size,
   /// otherwise it will just read num_bytes.
->>>>>>> fec66694
   virtual Status FillByteBuffer(bool* eosr, int num_bytes = 0);
 
   /// Fills the next byte buffer from the compressed data in stream_ by reading the entire
