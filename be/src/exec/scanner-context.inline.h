// Copyright 2012 Cloudera Inc.
//
// Licensed under the Apache License, Version 2.0 (the "License");
// you may not use this file except in compliance with the License.
// You may obtain a copy of the License at
//
// http://www.apache.org/licenses/LICENSE-2.0
//
// Unless required by applicable law or agreed to in writing, software
// distributed under the License is distributed on an "AS IS" BASIS,
// WITHOUT WARRANTIES OR CONDITIONS OF ANY KIND, either express or implied.
// See the License for the specific language governing permissions and
// limitations under the License.


#ifndef IMPALA_EXEC_SCANNER_CONTEXT_INLINE_H
#define IMPALA_EXEC_SCANNER_CONTEXT_INLINE_H

#include "exec/scanner-context.h"
#include "exec/read-write-util.h"
#include "runtime/string-buffer.h"

using namespace impala;

/// Macro to return false if condition is false. Only defined for this file.
#define RETURN_IF_FALSE(x) if (UNLIKELY(!(x))) return false

<<<<<<< HEAD
// Handle the fast common path where all the bytes are in the first buffer.  This
// is the path used by sequence/rc/parquet file formats to read a very small number
// (i.e. single int) of bytes.
=======
/// Handle the fast common path where all the bytes are in the first buffer.  This
/// is the path used by sequence/rc/parquet file formats to read a very small number
/// (i.e. single int) of bytes.
>>>>>>> fec66694
inline bool ScannerContext::Stream::GetBytes(int64_t requested_len, uint8_t** buffer,
    int64_t* out_len, Status* status, bool peek) {
  if (UNLIKELY(requested_len < 0)) {
    *status = ReportInvalidRead(requested_len);
    return false;
  }
  if (UNLIKELY(requested_len == 0)) {
    *out_len = 0;
    return true;
  }
  if (LIKELY(requested_len <= *output_buffer_bytes_left_)) {
    *out_len = requested_len;
    *buffer = *output_buffer_pos_;
    if (LIKELY(!peek)) {
      total_bytes_returned_ += *out_len;
      *output_buffer_pos_ += *out_len;
      *output_buffer_bytes_left_ -= *out_len;
    }
    return true;
  }
  DCHECK_GT(requested_len, 0);
  *status = GetBytesInternal(requested_len, buffer, peek, out_len);
  return status->ok();
}

inline bool ScannerContext::Stream::ReadBytes(int64_t length, uint8_t** buf,
    Status* status, bool peek) {
  int64_t bytes_read;
  RETURN_IF_FALSE(GetBytes(length, buf, &bytes_read, status, peek));
  if (UNLIKELY(length != bytes_read)) {
    DCHECK_LT(bytes_read, length);
    *status = ReportIncompleteRead(length, bytes_read);
    return false;
  }
  return true;
}

<<<<<<< HEAD
// TODO: consider implementing a Skip in the context/stream object that's more
// efficient than GetBytes.
=======
/// TODO: consider implementing a Skip in the context/stream object that's more
/// efficient than GetBytes.
>>>>>>> fec66694
inline bool ScannerContext::Stream::SkipBytes(int64_t length, Status* status) {
  uint8_t* dummy_buf;
  int64_t bytes_read;
  RETURN_IF_FALSE(GetBytes(length, &dummy_buf, &bytes_read, status));
  if (UNLIKELY(length != bytes_read)) {
    DCHECK_LT(bytes_read, length);
    *status = ReportIncompleteRead(length, bytes_read);
    return false;
  }
  return true;
}

inline bool ScannerContext::Stream::SkipText(Status* status) {
  uint8_t* dummy_buffer;
  int64_t bytes_read;
  return ReadText(&dummy_buffer, &bytes_read, status);
}

inline bool ScannerContext::Stream::ReadText(uint8_t** buf, int64_t* len,
    Status* status) {
  RETURN_IF_FALSE(ReadVLong(len, status));
  RETURN_IF_FALSE(ReadBytes(*len, buf, status));
  return true;
}

inline bool ScannerContext::Stream::ReadBoolean(bool* b, Status* status) {
  uint8_t* val;
  RETURN_IF_FALSE(ReadBytes(1, &val, status));
  *b = (*val != 0);
  return true;
}

inline bool ScannerContext::Stream::ReadInt(int32_t* val, Status* status, bool peek) {
  uint8_t* bytes;
  RETURN_IF_FALSE(ReadBytes(sizeof(uint32_t), &bytes, status, peek));
  *val = ReadWriteUtil::GetInt<uint32_t>(bytes);
  return true;
}

inline bool ScannerContext::Stream::ReadVInt(int32_t* value, Status* status) {
  int64_t vlong;
  RETURN_IF_FALSE(ReadVLong(&vlong, status));
  *value = static_cast<int32_t>(vlong);
  return true;
}

inline bool ScannerContext::Stream::ReadVLong(int64_t* value, Status* status) {
  int8_t* firstbyte;
  uint8_t* bytes;

  RETURN_IF_FALSE(ReadBytes(1, reinterpret_cast<uint8_t**>(&firstbyte), status));

  int len = ReadWriteUtil::DecodeVIntSize(*firstbyte);
  if (len > ReadWriteUtil::MAX_VINT_LEN) {
    *status = Status("ReadVLong: size is too big");
    return false;
  }

  if (len == 1) {
    *value = static_cast<int64_t>(*firstbyte);
    return true;
  }
  --len;

  RETURN_IF_FALSE(ReadBytes(len, &bytes, status));

  *value = 0;

  for (int i = 0; i < len; i++) {
    *value = (*value << 8) | (bytes[i] & 0xFF);
  }

  if (ReadWriteUtil::IsNegativeVInt(*firstbyte)) {
    *value = *value ^ (static_cast<int64_t>(-1));
  }
  return true;
}

inline bool ScannerContext::Stream::ReadZLong(int64_t* value, Status* status) {
  uint64_t zlong = 0;
  int shift = 0;
  uint8_t* byte;
  do {
    DCHECK_LE(shift, 64);
    RETURN_IF_FALSE(ReadBytes(1, &byte, status));
    zlong |= static_cast<uint64_t>(*byte & 0x7f) << shift;
    shift += 7;
  } while (*byte & 0x80);
  *value = (zlong >> 1) ^ -(zlong & 1);
  return true;
}

#undef RETURN_IF_FALSE

#endif<|MERGE_RESOLUTION|>--- conflicted
+++ resolved
@@ -25,15 +25,9 @@
 /// Macro to return false if condition is false. Only defined for this file.
 #define RETURN_IF_FALSE(x) if (UNLIKELY(!(x))) return false
 
-<<<<<<< HEAD
-// Handle the fast common path where all the bytes are in the first buffer.  This
-// is the path used by sequence/rc/parquet file formats to read a very small number
-// (i.e. single int) of bytes.
-=======
 /// Handle the fast common path where all the bytes are in the first buffer.  This
 /// is the path used by sequence/rc/parquet file formats to read a very small number
 /// (i.e. single int) of bytes.
->>>>>>> fec66694
 inline bool ScannerContext::Stream::GetBytes(int64_t requested_len, uint8_t** buffer,
     int64_t* out_len, Status* status, bool peek) {
   if (UNLIKELY(requested_len < 0)) {
@@ -71,13 +65,8 @@
   return true;
 }
 
-<<<<<<< HEAD
-// TODO: consider implementing a Skip in the context/stream object that's more
-// efficient than GetBytes.
-=======
 /// TODO: consider implementing a Skip in the context/stream object that's more
 /// efficient than GetBytes.
->>>>>>> fec66694
 inline bool ScannerContext::Stream::SkipBytes(int64_t length, Status* status) {
   uint8_t* dummy_buf;
   int64_t bytes_read;
