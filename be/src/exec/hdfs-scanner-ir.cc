--- conflicted
+++ resolved
@@ -76,13 +76,8 @@
   return tuples_returned;
 }
 
-<<<<<<< HEAD
-ExprContext* HdfsScanner::GetConjunctCtx (int idx) const {
-  return conjunct_ctxs_[idx];
-=======
 ExprContext* HdfsScanner::GetConjunctCtx(int idx) const {
   return (*scanner_conjunct_ctxs_)[idx];
->>>>>>> fec66694
 }
 
 // Define the string parsing functions for llvm.  Stamp out the templated functions
