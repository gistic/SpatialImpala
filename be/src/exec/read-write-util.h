// Copyright 2012 Cloudera Inc.
//
// Licensed under the Apache License, Version 2.0 (the "License");
// you may not use this file except in compliance with the License.
// You may obtain a copy of the License at
//
// http://www.apache.org/licenses/LICENSE-2.0
//
// Unless required by applicable law or agreed to in writing, software
// distributed under the License is distributed on an "AS IS" BASIS,
// WITHOUT WARRANTIES OR CONDITIONS OF ANY KIND, either express or implied.
// See the License for the specific language governing permissions and
// limitations under the License.


#ifndef IMPALA_EXEC_READ_WRITE_UTIL_H
#define IMPALA_EXEC_READ_WRITE_UTIL_H

#include <boost/cstdint.hpp>
#include <sstream>
#include "common/logging.h"
#include "common/status.h"
#include "util/bit-util.h"

namespace impala {

#define RETURN_IF_FALSE(x) if (UNLIKELY(!(x))) return false

/// Class for reading and writing various data types.
/// Note: be very careful using *signed* ints.  Casting from a signed int to
/// an unsigned is not a problem.  However, bit shifts will do sign extension
/// on unsigned ints, which is rarely the right thing to do for byte level
/// operations.
class ReadWriteUtil {
 public:
  /// Maximum length for Writeable VInt
  static const int MAX_VINT_LEN = 9;

  /// Maximum lengths for Zigzag encodings.
  const static int MAX_ZINT_LEN = 5;
  const static int MAX_ZLONG_LEN = 10;

  /// Put a zigzag encoded integer into a buffer and return its length.
  static int PutZInt(int32_t integer, uint8_t* buf);

  /// Put a zigzag encoded long integer into a buffer and return its length.
  static int PutZLong(int64_t longint, uint8_t* buf);

  /// Get a big endian integer from a buffer.  The buffer does not have to be word aligned.
  template<typename T>
  static T GetInt(const uint8_t* buffer);

  /// Get a variable-length Long or int value from a byte buffer.
  /// Returns the length of the long/int
  /// If the size byte is corrupted then return -1;
  static int GetVLong(uint8_t* buf, int64_t* vlong);
  static int GetVInt(uint8_t* buf, int32_t* vint);

<<<<<<< HEAD
  // Writes a variable-length Long or int value to a byte buffer.
  // Returns the number of bytes written
  static int64_t PutVLong(int64_t val, uint8_t* buf);
  static int64_t PutVInt(int32_t val, uint8_t* buf);

  // returns size of the encoded long value, not including the 1 byte for length
  static int VLongRequiredBytes(int64_t val);

  // Read a variable-length Long value from a byte buffer starting at the specified
  // byte offset.
  static int GetVLong(uint8_t* buf, int64_t offset, int64_t* vlong);

  // Put an Integer into a buffer in big endian order.  The buffer must be big
  // enough.
=======
  /// Writes a variable-length Long or int value to a byte buffer.
  /// Returns the number of bytes written
  static int64_t PutVLong(int64_t val, uint8_t* buf);
  static int64_t PutVInt(int32_t val, uint8_t* buf);

  /// returns size of the encoded long value, not including the 1 byte for length
  static int VLongRequiredBytes(int64_t val);

  /// Read a variable-length Long value from a byte buffer starting at the specified
  /// byte offset.
  static int GetVLong(uint8_t* buf, int64_t offset, int64_t* vlong);

  /// Put an Integer into a buffer in big endian order.  The buffer must be big
  /// enough.
>>>>>>> fec66694
  static void PutInt(uint8_t* buf, uint16_t integer);
  static void PutInt(uint8_t* buf, uint32_t integer);
  static void PutInt(uint8_t* buf, uint64_t integer);

  /// Dump the first length bytes of buf to a Hex string.
  static std::string HexDump(const uint8_t* buf, int64_t length);
  static std::string HexDump(const char* buf, int64_t length);

  /// Determines the sign of a VInt/VLong from the first byte.
  static bool IsNegativeVInt(int8_t byte);

  /// Determines the total length in bytes of a Writable VInt/VLong from the first byte.
  static int DecodeVIntSize(int8_t byte);

  /// Read a zig-zag encoded long. This is the integer encoding defined by google.com
  /// protocol-buffers: https://developers.google.com/protocol-buffers/docs/encoding
  /// *buf is incremented past the encoded long.
  static int64_t ReadZLong(uint8_t** buf);

  /// Read a zig-zag encoded int.
  static int32_t ReadZInt(uint8_t** buf);

  /// The following methods read data from a buffer without assuming the buffer is long
  /// enough. If the buffer isn't long enough or another error occurs, they return false
  /// and update the status with the error. Otherwise they return true. buffer is advanced
  /// past the data read and buf_len is decremented appropriately.

  /// Read a native type T (e.g. bool, float) directly into output (i.e. input is cast
  /// directly to T and incremented by sizeof(T)).
  template <class T>
  static bool Read(uint8_t** buf, int* buf_len, T* val, Status* status);

  /// Skip the next num_bytes bytes.
  static bool SkipBytes(uint8_t** buf, int* buf_len, int num_bytes, Status* status);
};

template<>
inline uint16_t ReadWriteUtil::GetInt(const uint8_t* buf) {
  return (buf[0] << 8) | buf[1];
}

template<>
inline uint32_t ReadWriteUtil::GetInt(const uint8_t* buf) {
  return (buf[0] << 24) | (buf[1] << 16) | (buf[2] << 8) | buf[3];
}

template<>
inline uint64_t ReadWriteUtil::GetInt(const uint8_t* buf) {
  uint64_t upper_half = GetInt<uint32_t>(buf);
  uint64_t lower_half = GetInt<uint32_t>(buf + 4);
  return lower_half | upper_half << 32;
}

inline void ReadWriteUtil::PutInt(uint8_t* buf, uint16_t integer) {
  buf[0] = integer >> 8;
  buf[1] = integer;
}

inline void ReadWriteUtil::PutInt(uint8_t* buf, uint32_t integer) {
  uint32_t big_endian = BitUtil::ByteSwap(integer);
  memcpy(buf, &big_endian, sizeof(uint32_t));
}

inline void ReadWriteUtil::PutInt(uint8_t* buf, uint64_t integer) {
  uint64_t big_endian = BitUtil::ByteSwap(integer);
  memcpy(buf, &big_endian, sizeof(uint64_t));
}

inline int ReadWriteUtil::GetVInt(uint8_t* buf, int32_t* vint) {
  int64_t vlong = 0;
  int len = GetVLong(buf, &vlong);
  *vint = static_cast<int32_t>(vlong);
  return len;
}

inline int ReadWriteUtil::GetVLong(uint8_t* buf, int64_t* vlong) {
  return GetVLong(buf, 0, vlong);
}

inline int ReadWriteUtil::GetVLong(uint8_t* buf, int64_t offset, int64_t* vlong) {
  int8_t firstbyte = (int8_t) buf[0 + offset];

  int len = DecodeVIntSize(firstbyte);
  if (len > MAX_VINT_LEN) return -1;
  if (len == 1) {
    *vlong = static_cast<int64_t>(firstbyte);
    return len;
  }

  *vlong &= ~*vlong;

  for (int i = 1; i < len; i++) {
    *vlong = (*vlong << 8) | buf[i+offset];
  }

  if (IsNegativeVInt(firstbyte)) {
    *vlong = *vlong ^ ((int64_t) - 1);
  }

  return len;
}

inline int ReadWriteUtil::VLongRequiredBytes(int64_t val) {
  // returns size of the encoded long value, not including the 1 byte for length
  if (val & 0xFF00000000000000llu) return 8;
  if (val & 0x00FF000000000000llu) return 7;
  if (val & 0x0000FF0000000000llu) return 6;
  if (val & 0x000000FF00000000llu) return 5;
  if (val & 0x00000000FF000000llu) return 4;
  if (val & 0x0000000000FF0000llu) return 3;
  if (val & 0x000000000000FF00llu) return 2;
  // Values between -112 and 127 are stored using 1 byte,
  // values between -127 and -112 are stored using 2 bytes
  // See ReadWriteUtil::DecodeVIntSize for this case
  if (val < -112) return 2;
  return 1;
}

inline int64_t ReadWriteUtil::PutVLong(int64_t val, uint8_t* buf) {
  int64_t num_bytes = VLongRequiredBytes(val);

  if (num_bytes == 1) {
    // store the value itself instead of the length
    buf[0] = static_cast<int8_t>(val);
    return 1;
  }

  // This is how we encode the length for a length less than or equal to 8
  buf[0] = -119 + num_bytes;

  // write to buffer in reversed endianness
  for (int i = 0; i < num_bytes; ++i) {
    buf[i+1] = (val >> (8 * (num_bytes - i - 1))) & 0xFF;
  }

  // +1 for the length byte
  return num_bytes + 1;
}

inline int64_t ReadWriteUtil::PutVInt(int32_t val, uint8_t* buf) {
  return PutVLong(val, buf);
}

inline int32_t ReadWriteUtil::ReadZInt(uint8_t** buf) {
  int64_t zlong = ReadZLong(buf);
  return static_cast<int32_t>(zlong);
}

template <class T>
inline bool ReadWriteUtil::Read(uint8_t** buf, int* buf_len, T* val, Status* status) {
  int val_len = sizeof(T);
  if (UNLIKELY(val_len > *buf_len)) {
    std::stringstream ss;
    ss << "Cannot read " << val_len << " bytes, buffer length is " << *buf_len;
    *status = Status(ss.str());
    return false;
  }
  *val = *reinterpret_cast<T*>(*buf);
  *buf += val_len;
  *buf_len -= val_len;
  return true;
}

inline bool ReadWriteUtil::SkipBytes(uint8_t** buf, int* buf_len, int num_bytes,
                                     Status* status) {
  DCHECK_GE(*buf_len, 0);
  if (UNLIKELY(num_bytes > *buf_len)) {
    std::stringstream ss;
    ss << "Cannot skip " << num_bytes << " bytes, buffer length is " << *buf_len;
    *status = Status(ss.str());
    return false;
  }
  *buf += num_bytes;
  *buf_len -= num_bytes;
  return true;
}

inline bool ReadWriteUtil::IsNegativeVInt(int8_t byte) {
  return byte < -120 || (byte >= -112 && byte < 0);
}

inline int ReadWriteUtil::DecodeVIntSize(int8_t byte) {
  if (byte >= -112) {
    return 1;
  } else if (byte < -120) {
    return -119 - byte;
  }
  return -111 - byte;
}

}
#endif<|MERGE_RESOLUTION|>--- conflicted
+++ resolved
@@ -56,22 +56,6 @@
   static int GetVLong(uint8_t* buf, int64_t* vlong);
   static int GetVInt(uint8_t* buf, int32_t* vint);
 
-<<<<<<< HEAD
-  // Writes a variable-length Long or int value to a byte buffer.
-  // Returns the number of bytes written
-  static int64_t PutVLong(int64_t val, uint8_t* buf);
-  static int64_t PutVInt(int32_t val, uint8_t* buf);
-
-  // returns size of the encoded long value, not including the 1 byte for length
-  static int VLongRequiredBytes(int64_t val);
-
-  // Read a variable-length Long value from a byte buffer starting at the specified
-  // byte offset.
-  static int GetVLong(uint8_t* buf, int64_t offset, int64_t* vlong);
-
-  // Put an Integer into a buffer in big endian order.  The buffer must be big
-  // enough.
-=======
   /// Writes a variable-length Long or int value to a byte buffer.
   /// Returns the number of bytes written
   static int64_t PutVLong(int64_t val, uint8_t* buf);
@@ -86,7 +70,6 @@
 
   /// Put an Integer into a buffer in big endian order.  The buffer must be big
   /// enough.
->>>>>>> fec66694
   static void PutInt(uint8_t* buf, uint16_t integer);
   static void PutInt(uint8_t* buf, uint32_t integer);
   static void PutInt(uint8_t* buf, uint64_t integer);
