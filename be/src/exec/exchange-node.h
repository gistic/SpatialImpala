--- conflicted
+++ resolved
@@ -25,19 +25,6 @@
 class RowBatch;
 class DataStreamRecvr;
 
-<<<<<<< HEAD
-// Receiver node for data streams. The data stream receiver is created in Prepare()
-// and closed in Close().
-// is_merging is set to indicate that rows from different senders must be merged
-// according to the sort parameters in sort_exec_exprs_. (It is assumed that the rows
-// received from the senders themselves are sorted.)
-// If is_merging_ is true, the exchange node creates a DataStreamRecvr with the
-// is_merging_ flag and retrieves retrieves rows from the receiver via calls to
-// DataStreamRecvr::GetNext(). It also prepares, opens and closes the ordering exprs in
-// its SortExecExprs member that are used to compare rows.
-// If is_merging_ is false, the exchange node directly retrieves batches from the row
-// batch queue of the DataStreamRecvr via calls to DataStreamRecvr::GetBatch().
-=======
 /// Receiver node for data streams. The data stream receiver is created in Prepare()
 /// and closed in Close().
 /// is_merging is set to indicate that rows from different senders must be merged
@@ -49,18 +36,13 @@
 /// its SortExecExprs member that are used to compare rows.
 /// If is_merging_ is false, the exchange node directly retrieves batches from the row
 /// batch queue of the DataStreamRecvr via calls to DataStreamRecvr::GetBatch().
->>>>>>> fec66694
 class ExchangeNode : public ExecNode {
  public:
   ExchangeNode(ObjectPool* pool, const TPlanNode& tnode, const DescriptorTbl& descs);
 
   virtual Status Init(const TPlanNode& tnode);
   virtual Status Prepare(RuntimeState* state);
-<<<<<<< HEAD
-  // Blocks until the first batch is available for consumption via GetNext().
-=======
   /// Blocks until the first batch is available for consumption via GetNext().
->>>>>>> fec66694
   virtual Status Open(RuntimeState* state);
   virtual Status GetNext(RuntimeState* state, RowBatch* row_batch, bool* eos);
   virtual Status Reset(RuntimeState* state);
@@ -74,49 +56,24 @@
   virtual void DebugString(int indentation_level, std::stringstream* out) const;
 
  private:
-<<<<<<< HEAD
-  // Implements GetNext() for the case where is_merging_ is true. Delegates the GetNext()
-  // call to the underlying DataStreamRecvr.
-  Status GetNextMerging(RuntimeState* state, RowBatch* output_batch, bool* eos);
-
-  // Resets input_batch_ to the next batch from the from stream_recvr_'s queue.
-  // Only used when is_merging_ is false.
-=======
   /// Implements GetNext() for the case where is_merging_ is true. Delegates the GetNext()
   /// call to the underlying DataStreamRecvr.
   Status GetNextMerging(RuntimeState* state, RowBatch* output_batch, bool* eos);
 
   /// Resets input_batch_ to the next batch from the from stream_recvr_'s queue.
   /// Only used when is_merging_ is false.
->>>>>>> fec66694
   Status FillInputRowBatch(RuntimeState* state);
 
   int num_senders_;  // needed for stream_recvr_ construction
 
-<<<<<<< HEAD
-  // The underlying DataStreamRecvr instance. Ownership is shared between this
-  // exchange node instance and the DataStreamMgr used to create the receiver.
-  // stream_recvr_->Close() must be called before this instance is destroyed.
-=======
   /// The underlying DataStreamRecvr instance. Ownership is shared between this
   /// exchange node instance and the DataStreamMgr used to create the receiver.
   /// stream_recvr_->Close() must be called before this instance is destroyed.
->>>>>>> fec66694
   boost::shared_ptr<DataStreamRecvr> stream_recvr_;
 
   /// our input rows are a prefix of the rows we produce
   RowDescriptor input_row_desc_;
 
-<<<<<<< HEAD
-  // Current batch of rows from the receiver queue being processed by this node.
-  // Only valid if is_merging_ is false. (If is_merging_ is true, GetNext() is
-  // delegated to the receiver). Owned by the stream receiver.
-  RowBatch* input_batch_;
-
-  // Next row to copy from input_batch_. For non-merging exchanges, input_batch_
-  // is retrieved directly from the sender queue in the stream recvr, and rows from
-  // input_batch_ must be copied to the output batch in GetNext().
-=======
   /// Current batch of rows from the receiver queue being processed by this node.
   /// Only valid if is_merging_ is false. (If is_merging_ is true, GetNext() is
   /// delegated to the receiver). Owned by the stream receiver.
@@ -125,40 +82,24 @@
   /// Next row to copy from input_batch_. For non-merging exchanges, input_batch_
   /// is retrieved directly from the sender queue in the stream recvr, and rows from
   /// input_batch_ must be copied to the output batch in GetNext().
->>>>>>> fec66694
   int next_row_idx_;
 
   /// time spent reconstructing received rows
   RuntimeProfile::Counter* convert_row_batch_timer_;
 
-<<<<<<< HEAD
-  // True if this is a merging exchange node. If true, GetNext() is delegated to the
-  // underlying stream_recvr_, and input_batch_ is not used/valid.
-  bool is_merging_;
-
-  // Sort expressions and parameters passed to the merging receiver..
-=======
   /// True if this is a merging exchange node. If true, GetNext() is delegated to the
   /// underlying stream_recvr_, and input_batch_ is not used/valid.
   bool is_merging_;
 
   /// Sort expressions and parameters passed to the merging receiver..
->>>>>>> fec66694
   SortExecExprs sort_exec_exprs_;
   std::vector<bool> is_asc_order_;
   std::vector<bool> nulls_first_;
 
-<<<<<<< HEAD
-  // Offset specifying number of rows to skip.
-  int64_t offset_;
-
-  // Number of rows skipped so far.
-=======
   /// Offset specifying number of rows to skip.
   int64_t offset_;
 
   /// Number of rows skipped so far.
->>>>>>> fec66694
   int64_t num_rows_skipped_;
 };
 
