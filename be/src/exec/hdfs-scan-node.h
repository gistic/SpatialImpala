// Copyright 2012 Cloudera Inc.
//
// Licensed under the Apache License, Version 2.0 (the "License");
// you may not use this file except in compliance with the License.
// You may obtain a copy of the License at
//
// http://www.apache.org/licenses/LICENSE-2.0
//
// Unless required by applicable law or agreed to in writing, software
// distributed under the License is distributed on an "AS IS" BASIS,
// WITHOUT WARRANTIES OR CONDITIONS OF ANY KIND, either express or implied.
// See the License for the specific language governing permissions and
// limitations under the License.


#ifndef IMPALA_EXEC_HDFS_SCAN_NODE_H_
#define IMPALA_EXEC_HDFS_SCAN_NODE_H_

#include <vector>
#include <memory>
#include <stdint.h>

#include <boost/unordered_map.hpp>
#include <boost/unordered_set.hpp>
#include <boost/scoped_ptr.hpp>
#include <boost/thread/condition_variable.hpp>
#include <boost/thread/mutex.hpp>
#include <boost/thread/thread.hpp>

#include "exec/scan-node.h"
#include "exec/scanner-context.h"
#include "runtime/descriptors.h"
#include "runtime/disk-io-mgr.h"
#include "runtime/string-buffer.h"
#include "util/avro-util.h"
#include "util/progress-updater.h"
#include "util/spinlock.h"
#include "util/thread.h"

#include "gen-cpp/PlanNodes_types.h"

namespace impala {

class DescriptorTbl;
class HdfsScanner;
class RowBatch;
class Status;
class Tuple;
class TPlanNode;
class TScanRange;

<<<<<<< HEAD
// Maintains per file information for files assigned to this scan node.  This includes
// all the splits for the file. Note that it is not thread-safe.
struct HdfsFileDesc {
  std::string filename;

  // Length of the file. This is not related to which parts of the file have been
  // assigned to this node.
  int64_t file_length;

  THdfsCompression::type file_compression;

  // Splits (i.e. raw byte ranges) for this file, assigned to this scan node.
  std::vector<DiskIoMgr::ScanRange*> splits;
  HdfsFileDesc(const std::string& filename)
    : filename(filename), file_length(0), file_compression(THdfsCompression::NONE) {
=======
/// Maintains per file information for files assigned to this scan node.  This includes
/// all the splits for the file. Note that it is not thread-safe.
struct HdfsFileDesc {
  /// Connection to the filesystem containing the file.
  hdfsFS fs;

  /// File name including the path.
  std::string filename;

  /// Length of the file. This is not related to which parts of the file have been
  /// assigned to this node.
  int64_t file_length;

  /// Last modified time
  int64_t mtime;

  THdfsCompression::type file_compression;

  /// Splits (i.e. raw byte ranges) for this file, assigned to this scan node.
  std::vector<DiskIoMgr::ScanRange*> splits;
  HdfsFileDesc(const std::string& filename)
    : filename(filename), file_length(0), mtime(0),
      file_compression(THdfsCompression::NONE) {
>>>>>>> fec66694
  }
};

/// Struct for additional metadata for scan ranges. This contains the partition id
/// that this scan range is for.
struct ScanRangeMetadata {
  /// The partition id that this range is part of.
  int64_t partition_id;

  /// For parquet scan ranges we initially create a request for the file footer for each
  /// split; we store a pointer to the actual split so that we can recover its information
  /// for the scanner to process.
  const DiskIoMgr::ScanRange* original_split;

  ScanRangeMetadata(int64_t partition_id, const DiskIoMgr::ScanRange* original_split)
      : partition_id(partition_id), original_split(original_split) { }
};

/// A ScanNode implementation that is used for all tables read directly from
/// HDFS-serialised data.
/// A HdfsScanNode spawns multiple scanner threads to process the bytes in
/// parallel.  There is a handshake between the scan node and the scanners
/// to get all the splits queued and bytes processed.
/// 1. The scan node initially calls the Scanner with a list of files and splits
///    for that scanner/file format.
/// 2. The scanner issues the initial byte ranges for each of those files.  For text
///    this is simply the entire range but for rc files, this would just be the header
///    byte range.  The scan node doesn't care either way.
/// 3. The scan node spins up a number of scanner threads. Each of those threads
///    pulls the next scan range to work on from the IoMgr and then processes the
///    range end to end.
/// 4. The scanner processes the buffers, issuing more scan ranges if necessary.
/// 5. The scanner finishes the scan range and informs the scan node so it can track
///    end of stream.
/// TODO: this class allocates a bunch of small utility objects that should be
/// recycled.
class HdfsScanNode : public ScanNode {
 public:
  HdfsScanNode(ObjectPool* pool, const TPlanNode& tnode, const DescriptorTbl& descs);

  ~HdfsScanNode();

  /// ExecNode methods
  virtual Status Init(const TPlanNode& tnode);
  virtual Status Prepare(RuntimeState* state);
  virtual Status Open(RuntimeState* state);
  virtual Status GetNext(RuntimeState* state, RowBatch* row_batch, bool* eos);
  virtual Status Reset(RuntimeState* state);
  virtual void Close(RuntimeState* state);

  int limit() const { return limit_; }

<<<<<<< HEAD
  bool requires_compaction() const { return requires_compaction_; }

=======
>>>>>>> fec66694
  const std::vector<SlotDescriptor*>& materialized_slots()
      const { return materialized_slots_; }

  /// Returns the tuple idx into the row for this scan node to output to.
  /// Currently this is always 0.
  int tuple_idx() const { return 0; }

  /// Returns number of partition keys in the table, including non-materialized slots
  int num_partition_keys() const { return hdfs_table_->num_clustering_cols(); }

  /// Returns number of materialized partition key slots
  int num_materialized_partition_keys() const { return partition_key_slots_.size(); }

<<<<<<< HEAD
  // Number of columns, including partition keys
  int num_cols() const { return column_idx_to_materialized_slot_idx_.size(); }

=======
>>>>>>> fec66694
  const TupleDescriptor* tuple_desc() { return tuple_desc_; }

  const HdfsTableDescriptor* hdfs_table() { return hdfs_table_; }

  const AvroSchemaElement& avro_schema() { return *avro_schema_.get(); }

  RuntimeState* runtime_state() { return runtime_state_; }

  DiskIoMgr::RequestContext* reader_context() { return reader_context_; }
<<<<<<< HEAD

  RuntimeProfile::HighWaterMarkCounter* max_compressed_text_file_length() {
    return max_compressed_text_file_length_;
  }
=======
>>>>>>> fec66694

  typedef std::map<TupleId, std::vector<ExprContext*> > ConjunctsMap;
  const ConjunctsMap& conjuncts_map() const { return conjuncts_map_; }

<<<<<<< HEAD
  // Creates a clone of conjunct_ctxs_. 'ctxs' should be non-NULL and empty.
  // The returned contexts must be closed by the caller.
  Status GetConjunctCtxs(std::vector<ExprContext*>* ctxs);

  // Returns index into materialized_slots with 'col_idx'.  Returns SKIP_COLUMN if
  // that column is not materialized.
  int GetMaterializedSlotIdx(int col_idx) const {
    return column_idx_to_materialized_slot_idx_[col_idx];
  }

  // The result array is of length num_cols(). The i-th element is true iff column i
  // should be materialized.
=======
  RuntimeProfile::HighWaterMarkCounter* max_compressed_text_file_length() {
    return max_compressed_text_file_length_;
  }

  const static int SKIP_COLUMN = -1;

  /// Returns index into materialized_slots with 'path'.  Returns SKIP_COLUMN if
  /// that path is not materialized.
  int GetMaterializedSlotIdx(const std::vector<int>& path) const {
    PathToSlotIdxMap::const_iterator result = path_to_materialized_slot_idx_.find(path);
    if (result == path_to_materialized_slot_idx_.end()) return SKIP_COLUMN;
    return result->second;
  }

  /// The result array is of length num_cols(). The i-th element is true iff column i
  /// should be materialized.
>>>>>>> fec66694
  const bool* is_materialized_col() {
    return reinterpret_cast<const bool*>(&is_materialized_col_[0]);
  }

<<<<<<< HEAD
  // Returns the per format codegen'd function.  Scanners call this to get the
  // codegen'd function to use.  Returns NULL if codegen should not be used.
=======
  /// Returns the per format codegen'd function.  Scanners call this to get the
  /// codegen'd function to use.  Returns NULL if codegen should not be used.
>>>>>>> fec66694
  void* GetCodegenFn(THdfsFileFormat::type);

  inline void IncNumScannersCodegenEnabled() {
    ++num_scanners_codegen_enabled_;
  }

  inline void IncNumScannersCodegenDisabled() {
    ++num_scanners_codegen_disabled_;
  }

  /// Adds a materialized row batch for the scan node.  This is called from scanner
  /// threads.
  /// This function will block if materialized_row_batches_ is full.
  void AddMaterializedRowBatch(RowBatch* row_batch);

<<<<<<< HEAD
  // Allocate a new scan range object, stored in the runtime state's object pool.
  // For scan ranges that correspond to the original hdfs splits, the partition id
  // must be set to the range's partition id. For other ranges (e.g. columns in parquet,
  // read past buffers), the partition_id is unused.
  // This is thread safe.
  DiskIoMgr::ScanRange* AllocateScanRange(const char* file, int64_t len, int64_t offset,
      int64_t partition_id, int disk_id, bool try_cache);

  // Adds ranges to the io mgr queue and starts up new scanner threads if possible.
  Status AddDiskIoRanges(const std::vector<DiskIoMgr::ScanRange*>& ranges);

  // Adds all splits for file_desc to the io mgr queue.
  Status AddDiskIoRanges(const HdfsFileDesc* file_desc);

  // Indicates that this file_desc's scan ranges have all been issued to the IoMgr.
  // For each file, the scanner must call MarkFileDescIssued() or AddDiskIoRanges().
  // Issuing ranges happens asynchronously. For many of the file formats we synchronously
  // issue the file header/footer in Open() but the rest of the splits for the file are
  // issued asynchronously.
  void MarkFileDescIssued(const HdfsFileDesc* file_desc);

  // Allocates and initialises template_tuple_ with any values from
  // the partition columns for the current scan range
  // Returns NULL if there are no materialized partition keys.
  // TODO: cache the tuple template in the partition object.
=======
  /// Allocate a new scan range object, stored in the runtime state's object pool. For
  /// scan ranges that correspond to the original hdfs splits, the partition id must be
  /// set to the range's partition id. For other ranges (e.g. columns in parquet, read
  /// past buffers), the partition_id is unused. expected_local should be true if this
  /// scan range is not expected to require a remote read. The range must fall within
  /// the file bounds. That is, the offset must be >= 0, and offset + len <= file_length.
  /// If not NULL, the 'original_split' pointer is stored for reference in the scan range
  /// metadata of the scan range that is to be allocated.
  /// This is thread safe.
  DiskIoMgr::ScanRange* AllocateScanRange(
      hdfsFS fs, const char* file, int64_t len, int64_t offset, int64_t partition_id,
      int disk_id, bool try_cache, bool expected_local, int64_t mtime,
      const DiskIoMgr::ScanRange* original_split = NULL);

  /// Adds ranges to the io mgr queue and starts up new scanner threads if possible.
  /// 'num_files_queued' indicates how many file's scan ranges have been added
  /// completely.  A file's scan ranges are added completely if no new scanner threads
  /// will be needed to process that file besides the additional threads needed to
  /// process those in 'ranges'.
  Status AddDiskIoRanges(const std::vector<DiskIoMgr::ScanRange*>& ranges,
      int num_files_queued);

  /// Adds all splits for file_desc to the io mgr queue and indicates one file has
  /// been added completely.
  inline Status AddDiskIoRanges(const HdfsFileDesc* file_desc) {
    return AddDiskIoRanges(file_desc->splits, 1);
  }

  /// Allocates and initialises template_tuple_ with any values from
  /// the partition columns for the current scan range
  /// Returns NULL if there are no materialized partition keys.
  /// TODO: cache the tuple template in the partition object.
>>>>>>> fec66694
  Tuple* InitTemplateTuple(RuntimeState* state,
                           const std::vector<ExprContext*>& value_ctxs);

  /// Allocates and return an empty template tuple (i.e. with no values filled in).
  /// Scanners can use this method to initialize a template tuple even if there are no
  /// materialized partition keys (e.g. to hold Avro default values).
  Tuple* InitEmptyTemplateTuple(const TupleDescriptor& tuple_desc);

  /// Acquires all allocations from pool into scan_node_pool_. Thread-safe.
  void TransferToScanNodePool(MemPool* pool);

  /// Returns the file desc for 'filename'.  Returns NULL if filename is invalid.
  HdfsFileDesc* GetFileDesc(const std::string& filename);

  /// Gets scanner specific metadata for 'filename'.  Scanners can use this to store
  /// file header information.
  /// Returns NULL if there is no metadata.
  /// This is thread safe.
  void* GetFileMetadata(const std::string& filename);

  /// Sets the scanner specific metadata for 'filename'.
  /// This is thread safe.
  void SetFileMetadata(const std::string& filename, void* metadata);

  /// Called by the scanner when a range is complete.  Used to trigger done_ and
  /// to log progress.  This *must* only be called after the scanner has completely
  /// finished the scan range (i.e. context->Flush()).
  void RangeComplete(const THdfsFileFormat::type& file_type,
      const THdfsCompression::type& compression_type);
  /// Same as above except for when multiple compression codecs were used
  /// in the file. The metrics are incremented for each compression_type.
  void RangeComplete(const THdfsFileFormat::type& file_type,
      const std::vector<THdfsCompression::type>& compression_type);

  /// Utility function to compute the order in which to materialize slots to allow  for
  /// computing conjuncts as slots get materialized (on partial tuples).
  /// 'order' will contain for each slot, the first conjunct it is associated with.
  /// e.g. order[2] = 1 indicates materialized_slots[2] must be materialized before
  /// evaluating conjuncts[1].  Slots that are not referenced by any conjuncts will have
  /// order set to conjuncts.size()
  void ComputeSlotMaterializationOrder(std::vector<int>* order) const;

  /// Returns true if there are no materialized slots, such as a count(*) over the table.
  inline bool IsZeroSlotTableScan() {
    return materialized_slots().empty() && tuple_desc()->tuple_path().empty();
  }

  /// map from volume id to <number of split, per volume split lengths>
  typedef boost::unordered_map<int32_t, std::pair<int, int64_t> > PerVolumnStats;

  /// Update the per volume stats with the given scan range params list
  static void UpdateHdfsSplitStats(
      const std::vector<TScanRangeParams>& scan_range_params_list,
      PerVolumnStats* per_volume_stats);

<<<<<<< HEAD
  // Output the per_volume_stats to stringstream. The output format is a list of:
  // <volume id>:<# splits>/<per volume split lengths>
=======
  /// Output the per_volume_stats to stringstream. The output format is a list of:
  /// <volume id>:<# splits>/<per volume split lengths>
>>>>>>> fec66694
  static void PrintHdfsSplitStats(const PerVolumnStats& per_volume_stats,
      std::stringstream* ss);

  /// Description string for the per volume stats output.
  static const std::string HDFS_SPLIT_STATS_DESC;

 private:
  friend class ScannerContext;

  RuntimeState* runtime_state_;

  /// Tuple id resolved in Prepare() to set tuple_desc_
  const int tuple_id_;

<<<<<<< HEAD
  // If true, scanners need to compact the resulting tuples. This is only true if
  // the planner marked this node as producing compact row batches and there are
  // materialized string slots.
  bool requires_compaction_;

  // RequestContext object to use with the disk-io-mgr for reads.
  DiskIoMgr::RequestContext* reader_context_;

  // Descriptor for tuples this scan node constructs
=======
  /// RequestContext object to use with the disk-io-mgr for reads.
  DiskIoMgr::RequestContext* reader_context_;

  /// Descriptor for tuples this scan node constructs
>>>>>>> fec66694
  const TupleDescriptor* tuple_desc_;

  /// Descriptor for the hdfs table, including partition and format metadata.
  /// Set in Prepare, owned by RuntimeState
  const HdfsTableDescriptor* hdfs_table_;

  /// The root of the table's Avro schema, if we're scanning an Avro table.
  ScopedAvroSchemaElement avro_schema_;

  /// If true, the warning that some disk ids are unknown was logged.  Only log this once
  /// per scan node since it can be noisy.
  bool unknown_disk_id_warned_;

<<<<<<< HEAD
  // Partitions scanned by this scan node.
  boost::unordered_set<int64_t> partition_ids_;

  // File path => file descriptor (which includes the file's splits)
=======
  /// Partitions scanned by this scan node.
  boost::unordered_set<int64_t> partition_ids_;

  /// File path => file descriptor (which includes the file's splits)
>>>>>>> fec66694
  typedef std::map<std::string, HdfsFileDesc*> FileDescMap;
  FileDescMap file_descs_;

  /// File format => file descriptors.
  typedef std::map<THdfsFileFormat::type, std::vector<HdfsFileDesc*> > FileFormatsMap;
  FileFormatsMap per_type_files_;

<<<<<<< HEAD
  // Set to true when the initial scan ranges are issued to the IoMgr. This happens
  // on the first call to GetNext().
  bool initial_ranges_issued_;

  // The estimated memory required to start up a new scanner thread. If the memory
  // left (due to limits) is less than this value, we won't start up optional
  // scanner threads.
  int64_t scanner_thread_bytes_required_;

  // Number of files that have not been issued from the scanners.
  AtomicInt<int> num_unqueued_files_;
=======
  /// Conjuncts for each materialized tuple (top-level row batch tuples and collection
  /// item tuples). Includes a copy of ExecNode.conjuncts_.
  ConjunctsMap conjuncts_map_;

  /// Set to true when the initial scan ranges are issued to the IoMgr. This happens on
  /// the first call to GetNext(). The token manager, in a different thread, will read
  /// this variable.
  bool initial_ranges_issued_;
>>>>>>> fec66694

  /// The estimated memory required to start up a new scanner thread. If the memory
  /// left (due to limits) is less than this value, we won't start up optional
  /// scanner threads.
  int64_t scanner_thread_bytes_required_;

  /// Number of files that have not been issued from the scanners.
  AtomicInt<int> num_unqueued_files_;

  /// Map of HdfsScanner objects to file types.  Only one scanner object will be
  /// created for each file type.  Objects stored in runtime_state's pool.
  typedef std::map<THdfsFileFormat::type, HdfsScanner*> ScannerMap;
  ScannerMap scanner_map_;

<<<<<<< HEAD
  // Per scanner type codegen'd fn.
  typedef std::map<THdfsFileFormat::type, void*> CodegendFnMap;
  CodegendFnMap codegend_fn_map_;

  // Contexts for each conjunct. These are cloned by the scanners so conjuncts can be
  // safely evaluated in parallel.
  std::vector<ExprContext*> conjunct_ctxs_;

  // Total number of partition slot descriptors, including non-materialized ones.
  int num_partition_keys_;
=======
  /// Per scanner type codegen'd fn.
  typedef std::map<THdfsFileFormat::type, void*> CodegendFnMap;
  CodegendFnMap codegend_fn_map_;

  /// Maps from a slot's path to its index into materialized_slots_.
  typedef boost::unordered_map<std::vector<int>, int> PathToSlotIdxMap;
  PathToSlotIdxMap path_to_materialized_slot_idx_;
>>>>>>> fec66694

  /// is_materialized_col_[i] = <true i-th column should be materialized, false otherwise>
  /// for 0 <= i < total # columns
  //
  /// This should be a vector<bool>, but bool vectors are special-cased and not stored
  /// internally as arrays, so instead we store as chars and cast to bools as needed
  std::vector<char> is_materialized_col_;

<<<<<<< HEAD
  // is_materialized_col_[i] = <true i-th column should be materialized, false otherwise>
  // for 0 <= i < total # columns
  //
  // This should be a vector<bool>, but bool vectors are special-cased and not stored
  // internally as arrays, so instead we store as chars and cast to bools as needed
  std::vector<char> is_materialized_col_;

  // Vector containing slot descriptors for all materialized non-partition key
  // slots.  These descriptors are sorted in order of increasing col_pos
  // TODO: Put this (with associated fields and logic) on ScanNode or ExecNode
=======
  /// Vector containing slot descriptors for all materialized non-partition key
  /// slots.  These descriptors are sorted in order of increasing col_pos
  /// TODO: Put this (with associated fields and logic) on ScanNode or ExecNode
>>>>>>> fec66694
  std::vector<SlotDescriptor*> materialized_slots_;

  /// Vector containing slot descriptors for all materialized partition key slots
  /// These descriptors are sorted in order of increasing col_pos
  std::vector<SlotDescriptor*> partition_key_slots_;

  /// Keeps track of total splits and the number finished.
  ProgressUpdater progress_;

  /// Scanner specific per file metadata (e.g. header information) and associated lock.
  /// This lock cannot be taken together with any other locks except lock_.
  boost::mutex metadata_lock_;
  std::map<std::string, void*> per_file_metadata_;

  /// Thread group for all scanner worker threads
  ThreadGroup scanner_threads_;

  /// Outgoing row batches queue. Row batches are produced asynchronously by the scanner
  /// threads and consumed by the main thread.
  boost::scoped_ptr<RowBatchQueue> materialized_row_batches_;

  /// Maximum size of materialized_row_batches_.
  int max_materialized_row_batches_;

  /// This is the number of io buffers that are owned by the scan node and the scanners.
  /// This is used just to help debug leaked io buffers to determine if the leak is
  /// happening in the scanners vs other parts of the execution.
  AtomicInt<int> num_owned_io_buffers_;

  /// The number of times a token was offered but no scanner threads started.
  /// This is used for diagnostics only.
  AtomicInt<int> num_skipped_tokens_;

  /// Counters which track the number of scanners that have codegen enabled for the
  /// materialize and conjuncts evaluation code paths.
  AtomicInt<int> num_scanners_codegen_enabled_;
  AtomicInt<int> num_scanners_codegen_disabled_;

<<<<<<< HEAD
  // The size of the largest compressed text file to be scanned. This is used to estimate
  // scanner thread memory usage.
  RuntimeProfile::HighWaterMarkCounter* max_compressed_text_file_length_;

  // Disk accessed bitmap
=======
  /// The size of the largest compressed text file to be scanned. This is used to
  /// estimate scanner thread memory usage.
  RuntimeProfile::HighWaterMarkCounter* max_compressed_text_file_length_;

  /// Disk accessed bitmap
>>>>>>> fec66694
  RuntimeProfile::Counter disks_accessed_bitmap_;

  /// Total number of bytes read locally
  RuntimeProfile::Counter* bytes_read_local_;

  /// Total number of bytes read via short circuit read
  RuntimeProfile::Counter* bytes_read_short_circuit_;

<<<<<<< HEAD
  // Total number of bytes read from data node cache
  RuntimeProfile::Counter* bytes_read_dn_cache_;

  // Lock protects access between scanner thread and main query thread (the one calling
  // GetNext()) for all fields below.  If this lock and any other locks needs to be taken
  // together, this lock must be taken first.
=======
  /// Total number of bytes read from data node cache
  RuntimeProfile::Counter* bytes_read_dn_cache_;

  /// Total number of remote scan ranges
  RuntimeProfile::Counter* num_remote_ranges_;

  /// Total number of bytes read remotely that were expected to be local
  RuntimeProfile::Counter* unexpected_remote_bytes_;

  /// Lock protects access between scanner thread and main query thread (the one calling
  /// GetNext()) for all fields below.  If this lock and any other locks needs to be taken
  /// together, this lock must be taken first.
>>>>>>> fec66694
  boost::mutex lock_;

  /// Flag signaling that all scanner threads are done.  This could be because they
  /// are finished, an error/cancellation occurred, or the limit was reached.
  /// Setting this to true triggers the scanner threads to clean up.
  /// This should not be explicitly set. Instead, call SetDone().
  bool done_;

  /// Set to true if all ranges have started. Some of the ranges may still be in flight
  /// being processed by scanner threads, but no new ScannerThreads should be started.
  bool all_ranges_started_;

  /// Pool for allocating some amounts of memory that is shared between scanners.
  /// e.g. partition key tuple and their string buffers
  boost::scoped_ptr<MemPool> scan_node_pool_;

  /// Status of failed operations.  This is set in the ScannerThreads
  /// Returned in GetNext() if an error occurred.  An non-ok status triggers cleanup
  /// scanner threads.
  Status status_;

<<<<<<< HEAD
  // Mapping of file formats (file type, compression type) to the number of
  // splits of that type and the lock protecting it.
  // This lock cannot be taken together with any other locks except lock_.
=======
  /// Mapping of file formats (file type, compression type) to the number of
  /// splits of that type and the lock protecting it.
  /// This lock cannot be taken together with any other lock except lock_.
>>>>>>> fec66694
  SpinLock file_type_counts_lock_;
  typedef std::map<
      std::pair<THdfsFileFormat::type, THdfsCompression::type>, int> FileTypeCountsMap;
  FileTypeCountsMap file_type_counts_;

  /// If true, counters are actively running and need to be reported in the runtime
  /// profile.
  bool counters_running_;

<<<<<<< HEAD
  // The id of the callback added to the query resource manager when RM is enabled. Used
  // to remove the callback before this scan node is destroyed.
  int32_t rm_callback_id_;

  // Called when scanner threads are available for this scan node. This will
  // try to spin up as many scanner threads as the quota allows.
  // This is also called whenever a new range is added to the IoMgr to 'pull'
  // thread tokens if they are available.
  void ThreadTokenAvailableCb(ThreadResourceMgr::ResourcePool* pool);

  // Create and prepare new scanner for this partition type.
  // If the scanner cannot be created, return NULL.
=======
  /// The id of the callback added to the query resource manager when RM is enabled. Used
  /// to remove the callback before this scan node is destroyed.
  int32_t rm_callback_id_;

  /// Called when scanner threads are available for this scan node. This will
  /// try to spin up as many scanner threads as the quota allows.
  /// This is also called whenever a new range is added to the IoMgr to 'pull'
  /// thread tokens if they are available.
  void ThreadTokenAvailableCb(ThreadResourceMgr::ResourcePool* pool);

  /// Create and prepare new scanner for this partition type.
  /// If the scanner cannot be created, return NULL.
>>>>>>> fec66694
  HdfsScanner* CreateAndPrepareScanner(HdfsPartitionDescriptor* partition_desc,
      ScannerContext* context, Status* status);

  /// Main function for scanner thread. This thread pulls the next range to be
  /// processed from the IoMgr and then processes the entire range end to end.
  /// This thread terminates when all scan ranges are complete or an error occurred.
  void ScannerThread();
<<<<<<< HEAD

  // Returns true if there is enough memory (against the mem tracker limits) to
  // have a scanner thread.
  // If new_thread is true, the calculation is for starting a new scanner thread.
  // If false, it determines whether there's adequate memory for the existing
  // set of scanner threads.
  // lock_ must be taken before calling this.
  bool EnoughMemoryForScannerThread(bool new_thread);
=======
>>>>>>> fec66694

  /// Returns true if there is enough memory (against the mem tracker limits) to
  /// have a scanner thread.
  /// If new_thread is true, the calculation is for starting a new scanner thread.
  /// If false, it determines whether there's adequate memory for the existing
  /// set of scanner threads.
  /// lock_ must be taken before calling this.
  bool EnoughMemoryForScannerThread(bool new_thread);

  /// Checks for eos conditions and returns batches from materialized_row_batches_.
  Status GetNextInternal(RuntimeState* state, RowBatch* row_batch, bool* eos);

  /// sets done_ to true and triggers threads to cleanup. Cannot be calld with
  /// any locks taken. Calling it repeatedly ignores subsequent calls.
  void SetDone();

  /// Stops periodic counters and aggregates counter values for the entire scan node.
  /// This should be called as soon as the scan node is complete to get the most accurate
  /// counter values.
  /// This can be called multiple times, subsequent calls will be ignored.
  /// This must be called on Close() to unregister counters.
  void StopAndFinalizeCounters();

  /// Recursively initializes all NULL collection slots to an empty ArrayValue in
  /// addition to maintaining the null bit. Hack to allow UnnestNode to project out
  /// collection slots. Assumes that the null bit has already been un/set.
  /// TODO: remove this function once the TODOs in UnnestNode regarding projection
  /// have been addressed.
  void InitNullArrayValues(const TupleDescriptor* tuple_desc, Tuple* tuple) const;

  /// Helper to call InitNullArrayValues() on all tuples produced by this scan
  /// in 'row_batch'.
  void InitNullArrayValues(RowBatch* row_batch) const;
};

}

#endif<|MERGE_RESOLUTION|>--- conflicted
+++ resolved
@@ -49,23 +49,6 @@
 class TPlanNode;
 class TScanRange;
 
-<<<<<<< HEAD
-// Maintains per file information for files assigned to this scan node.  This includes
-// all the splits for the file. Note that it is not thread-safe.
-struct HdfsFileDesc {
-  std::string filename;
-
-  // Length of the file. This is not related to which parts of the file have been
-  // assigned to this node.
-  int64_t file_length;
-
-  THdfsCompression::type file_compression;
-
-  // Splits (i.e. raw byte ranges) for this file, assigned to this scan node.
-  std::vector<DiskIoMgr::ScanRange*> splits;
-  HdfsFileDesc(const std::string& filename)
-    : filename(filename), file_length(0), file_compression(THdfsCompression::NONE) {
-=======
 /// Maintains per file information for files assigned to this scan node.  This includes
 /// all the splits for the file. Note that it is not thread-safe.
 struct HdfsFileDesc {
@@ -89,7 +72,6 @@
   HdfsFileDesc(const std::string& filename)
     : filename(filename), file_length(0), mtime(0),
       file_compression(THdfsCompression::NONE) {
->>>>>>> fec66694
   }
 };
 
@@ -142,11 +124,6 @@
 
   int limit() const { return limit_; }
 
-<<<<<<< HEAD
-  bool requires_compaction() const { return requires_compaction_; }
-
-=======
->>>>>>> fec66694
   const std::vector<SlotDescriptor*>& materialized_slots()
       const { return materialized_slots_; }
 
@@ -160,12 +137,6 @@
   /// Returns number of materialized partition key slots
   int num_materialized_partition_keys() const { return partition_key_slots_.size(); }
 
-<<<<<<< HEAD
-  // Number of columns, including partition keys
-  int num_cols() const { return column_idx_to_materialized_slot_idx_.size(); }
-
-=======
->>>>>>> fec66694
   const TupleDescriptor* tuple_desc() { return tuple_desc_; }
 
   const HdfsTableDescriptor* hdfs_table() { return hdfs_table_; }
@@ -175,31 +146,10 @@
   RuntimeState* runtime_state() { return runtime_state_; }
 
   DiskIoMgr::RequestContext* reader_context() { return reader_context_; }
-<<<<<<< HEAD
-
-  RuntimeProfile::HighWaterMarkCounter* max_compressed_text_file_length() {
-    return max_compressed_text_file_length_;
-  }
-=======
->>>>>>> fec66694
 
   typedef std::map<TupleId, std::vector<ExprContext*> > ConjunctsMap;
   const ConjunctsMap& conjuncts_map() const { return conjuncts_map_; }
 
-<<<<<<< HEAD
-  // Creates a clone of conjunct_ctxs_. 'ctxs' should be non-NULL and empty.
-  // The returned contexts must be closed by the caller.
-  Status GetConjunctCtxs(std::vector<ExprContext*>* ctxs);
-
-  // Returns index into materialized_slots with 'col_idx'.  Returns SKIP_COLUMN if
-  // that column is not materialized.
-  int GetMaterializedSlotIdx(int col_idx) const {
-    return column_idx_to_materialized_slot_idx_[col_idx];
-  }
-
-  // The result array is of length num_cols(). The i-th element is true iff column i
-  // should be materialized.
-=======
   RuntimeProfile::HighWaterMarkCounter* max_compressed_text_file_length() {
     return max_compressed_text_file_length_;
   }
@@ -216,18 +166,12 @@
 
   /// The result array is of length num_cols(). The i-th element is true iff column i
   /// should be materialized.
->>>>>>> fec66694
   const bool* is_materialized_col() {
     return reinterpret_cast<const bool*>(&is_materialized_col_[0]);
   }
 
-<<<<<<< HEAD
-  // Returns the per format codegen'd function.  Scanners call this to get the
-  // codegen'd function to use.  Returns NULL if codegen should not be used.
-=======
   /// Returns the per format codegen'd function.  Scanners call this to get the
   /// codegen'd function to use.  Returns NULL if codegen should not be used.
->>>>>>> fec66694
   void* GetCodegenFn(THdfsFileFormat::type);
 
   inline void IncNumScannersCodegenEnabled() {
@@ -243,33 +187,6 @@
   /// This function will block if materialized_row_batches_ is full.
   void AddMaterializedRowBatch(RowBatch* row_batch);
 
-<<<<<<< HEAD
-  // Allocate a new scan range object, stored in the runtime state's object pool.
-  // For scan ranges that correspond to the original hdfs splits, the partition id
-  // must be set to the range's partition id. For other ranges (e.g. columns in parquet,
-  // read past buffers), the partition_id is unused.
-  // This is thread safe.
-  DiskIoMgr::ScanRange* AllocateScanRange(const char* file, int64_t len, int64_t offset,
-      int64_t partition_id, int disk_id, bool try_cache);
-
-  // Adds ranges to the io mgr queue and starts up new scanner threads if possible.
-  Status AddDiskIoRanges(const std::vector<DiskIoMgr::ScanRange*>& ranges);
-
-  // Adds all splits for file_desc to the io mgr queue.
-  Status AddDiskIoRanges(const HdfsFileDesc* file_desc);
-
-  // Indicates that this file_desc's scan ranges have all been issued to the IoMgr.
-  // For each file, the scanner must call MarkFileDescIssued() or AddDiskIoRanges().
-  // Issuing ranges happens asynchronously. For many of the file formats we synchronously
-  // issue the file header/footer in Open() but the rest of the splits for the file are
-  // issued asynchronously.
-  void MarkFileDescIssued(const HdfsFileDesc* file_desc);
-
-  // Allocates and initialises template_tuple_ with any values from
-  // the partition columns for the current scan range
-  // Returns NULL if there are no materialized partition keys.
-  // TODO: cache the tuple template in the partition object.
-=======
   /// Allocate a new scan range object, stored in the runtime state's object pool. For
   /// scan ranges that correspond to the original hdfs splits, the partition id must be
   /// set to the range's partition id. For other ranges (e.g. columns in parquet, read
@@ -302,7 +219,6 @@
   /// the partition columns for the current scan range
   /// Returns NULL if there are no materialized partition keys.
   /// TODO: cache the tuple template in the partition object.
->>>>>>> fec66694
   Tuple* InitTemplateTuple(RuntimeState* state,
                            const std::vector<ExprContext*>& value_ctxs);
 
@@ -358,13 +274,8 @@
       const std::vector<TScanRangeParams>& scan_range_params_list,
       PerVolumnStats* per_volume_stats);
 
-<<<<<<< HEAD
-  // Output the per_volume_stats to stringstream. The output format is a list of:
-  // <volume id>:<# splits>/<per volume split lengths>
-=======
   /// Output the per_volume_stats to stringstream. The output format is a list of:
   /// <volume id>:<# splits>/<per volume split lengths>
->>>>>>> fec66694
   static void PrintHdfsSplitStats(const PerVolumnStats& per_volume_stats,
       std::stringstream* ss);
 
@@ -379,22 +290,10 @@
   /// Tuple id resolved in Prepare() to set tuple_desc_
   const int tuple_id_;
 
-<<<<<<< HEAD
-  // If true, scanners need to compact the resulting tuples. This is only true if
-  // the planner marked this node as producing compact row batches and there are
-  // materialized string slots.
-  bool requires_compaction_;
-
-  // RequestContext object to use with the disk-io-mgr for reads.
-  DiskIoMgr::RequestContext* reader_context_;
-
-  // Descriptor for tuples this scan node constructs
-=======
   /// RequestContext object to use with the disk-io-mgr for reads.
   DiskIoMgr::RequestContext* reader_context_;
 
   /// Descriptor for tuples this scan node constructs
->>>>>>> fec66694
   const TupleDescriptor* tuple_desc_;
 
   /// Descriptor for the hdfs table, including partition and format metadata.
@@ -408,17 +307,10 @@
   /// per scan node since it can be noisy.
   bool unknown_disk_id_warned_;
 
-<<<<<<< HEAD
-  // Partitions scanned by this scan node.
-  boost::unordered_set<int64_t> partition_ids_;
-
-  // File path => file descriptor (which includes the file's splits)
-=======
   /// Partitions scanned by this scan node.
   boost::unordered_set<int64_t> partition_ids_;
 
   /// File path => file descriptor (which includes the file's splits)
->>>>>>> fec66694
   typedef std::map<std::string, HdfsFileDesc*> FileDescMap;
   FileDescMap file_descs_;
 
@@ -426,19 +318,6 @@
   typedef std::map<THdfsFileFormat::type, std::vector<HdfsFileDesc*> > FileFormatsMap;
   FileFormatsMap per_type_files_;
 
-<<<<<<< HEAD
-  // Set to true when the initial scan ranges are issued to the IoMgr. This happens
-  // on the first call to GetNext().
-  bool initial_ranges_issued_;
-
-  // The estimated memory required to start up a new scanner thread. If the memory
-  // left (due to limits) is less than this value, we won't start up optional
-  // scanner threads.
-  int64_t scanner_thread_bytes_required_;
-
-  // Number of files that have not been issued from the scanners.
-  AtomicInt<int> num_unqueued_files_;
-=======
   /// Conjuncts for each materialized tuple (top-level row batch tuples and collection
   /// item tuples). Includes a copy of ExecNode.conjuncts_.
   ConjunctsMap conjuncts_map_;
@@ -447,7 +326,6 @@
   /// the first call to GetNext(). The token manager, in a different thread, will read
   /// this variable.
   bool initial_ranges_issued_;
->>>>>>> fec66694
 
   /// The estimated memory required to start up a new scanner thread. If the memory
   /// left (due to limits) is less than this value, we won't start up optional
@@ -462,18 +340,6 @@
   typedef std::map<THdfsFileFormat::type, HdfsScanner*> ScannerMap;
   ScannerMap scanner_map_;
 
-<<<<<<< HEAD
-  // Per scanner type codegen'd fn.
-  typedef std::map<THdfsFileFormat::type, void*> CodegendFnMap;
-  CodegendFnMap codegend_fn_map_;
-
-  // Contexts for each conjunct. These are cloned by the scanners so conjuncts can be
-  // safely evaluated in parallel.
-  std::vector<ExprContext*> conjunct_ctxs_;
-
-  // Total number of partition slot descriptors, including non-materialized ones.
-  int num_partition_keys_;
-=======
   /// Per scanner type codegen'd fn.
   typedef std::map<THdfsFileFormat::type, void*> CodegendFnMap;
   CodegendFnMap codegend_fn_map_;
@@ -481,7 +347,6 @@
   /// Maps from a slot's path to its index into materialized_slots_.
   typedef boost::unordered_map<std::vector<int>, int> PathToSlotIdxMap;
   PathToSlotIdxMap path_to_materialized_slot_idx_;
->>>>>>> fec66694
 
   /// is_materialized_col_[i] = <true i-th column should be materialized, false otherwise>
   /// for 0 <= i < total # columns
@@ -490,22 +355,9 @@
   /// internally as arrays, so instead we store as chars and cast to bools as needed
   std::vector<char> is_materialized_col_;
 
-<<<<<<< HEAD
-  // is_materialized_col_[i] = <true i-th column should be materialized, false otherwise>
-  // for 0 <= i < total # columns
-  //
-  // This should be a vector<bool>, but bool vectors are special-cased and not stored
-  // internally as arrays, so instead we store as chars and cast to bools as needed
-  std::vector<char> is_materialized_col_;
-
-  // Vector containing slot descriptors for all materialized non-partition key
-  // slots.  These descriptors are sorted in order of increasing col_pos
-  // TODO: Put this (with associated fields and logic) on ScanNode or ExecNode
-=======
   /// Vector containing slot descriptors for all materialized non-partition key
   /// slots.  These descriptors are sorted in order of increasing col_pos
   /// TODO: Put this (with associated fields and logic) on ScanNode or ExecNode
->>>>>>> fec66694
   std::vector<SlotDescriptor*> materialized_slots_;
 
   /// Vector containing slot descriptors for all materialized partition key slots
@@ -544,19 +396,11 @@
   AtomicInt<int> num_scanners_codegen_enabled_;
   AtomicInt<int> num_scanners_codegen_disabled_;
 
-<<<<<<< HEAD
-  // The size of the largest compressed text file to be scanned. This is used to estimate
-  // scanner thread memory usage.
-  RuntimeProfile::HighWaterMarkCounter* max_compressed_text_file_length_;
-
-  // Disk accessed bitmap
-=======
   /// The size of the largest compressed text file to be scanned. This is used to
   /// estimate scanner thread memory usage.
   RuntimeProfile::HighWaterMarkCounter* max_compressed_text_file_length_;
 
   /// Disk accessed bitmap
->>>>>>> fec66694
   RuntimeProfile::Counter disks_accessed_bitmap_;
 
   /// Total number of bytes read locally
@@ -565,14 +409,6 @@
   /// Total number of bytes read via short circuit read
   RuntimeProfile::Counter* bytes_read_short_circuit_;
 
-<<<<<<< HEAD
-  // Total number of bytes read from data node cache
-  RuntimeProfile::Counter* bytes_read_dn_cache_;
-
-  // Lock protects access between scanner thread and main query thread (the one calling
-  // GetNext()) for all fields below.  If this lock and any other locks needs to be taken
-  // together, this lock must be taken first.
-=======
   /// Total number of bytes read from data node cache
   RuntimeProfile::Counter* bytes_read_dn_cache_;
 
@@ -585,7 +421,6 @@
   /// Lock protects access between scanner thread and main query thread (the one calling
   /// GetNext()) for all fields below.  If this lock and any other locks needs to be taken
   /// together, this lock must be taken first.
->>>>>>> fec66694
   boost::mutex lock_;
 
   /// Flag signaling that all scanner threads are done.  This could be because they
@@ -607,15 +442,9 @@
   /// scanner threads.
   Status status_;
 
-<<<<<<< HEAD
-  // Mapping of file formats (file type, compression type) to the number of
-  // splits of that type and the lock protecting it.
-  // This lock cannot be taken together with any other locks except lock_.
-=======
   /// Mapping of file formats (file type, compression type) to the number of
   /// splits of that type and the lock protecting it.
   /// This lock cannot be taken together with any other lock except lock_.
->>>>>>> fec66694
   SpinLock file_type_counts_lock_;
   typedef std::map<
       std::pair<THdfsFileFormat::type, THdfsCompression::type>, int> FileTypeCountsMap;
@@ -625,20 +454,6 @@
   /// profile.
   bool counters_running_;
 
-<<<<<<< HEAD
-  // The id of the callback added to the query resource manager when RM is enabled. Used
-  // to remove the callback before this scan node is destroyed.
-  int32_t rm_callback_id_;
-
-  // Called when scanner threads are available for this scan node. This will
-  // try to spin up as many scanner threads as the quota allows.
-  // This is also called whenever a new range is added to the IoMgr to 'pull'
-  // thread tokens if they are available.
-  void ThreadTokenAvailableCb(ThreadResourceMgr::ResourcePool* pool);
-
-  // Create and prepare new scanner for this partition type.
-  // If the scanner cannot be created, return NULL.
-=======
   /// The id of the callback added to the query resource manager when RM is enabled. Used
   /// to remove the callback before this scan node is destroyed.
   int32_t rm_callback_id_;
@@ -651,7 +466,6 @@
 
   /// Create and prepare new scanner for this partition type.
   /// If the scanner cannot be created, return NULL.
->>>>>>> fec66694
   HdfsScanner* CreateAndPrepareScanner(HdfsPartitionDescriptor* partition_desc,
       ScannerContext* context, Status* status);
 
@@ -659,17 +473,6 @@
   /// processed from the IoMgr and then processes the entire range end to end.
   /// This thread terminates when all scan ranges are complete or an error occurred.
   void ScannerThread();
-<<<<<<< HEAD
-
-  // Returns true if there is enough memory (against the mem tracker limits) to
-  // have a scanner thread.
-  // If new_thread is true, the calculation is for starting a new scanner thread.
-  // If false, it determines whether there's adequate memory for the existing
-  // set of scanner threads.
-  // lock_ must be taken before calling this.
-  bool EnoughMemoryForScannerThread(bool new_thread);
-=======
->>>>>>> fec66694
 
   /// Returns true if there is enough memory (against the mem tracker limits) to
   /// have a scanner thread.
