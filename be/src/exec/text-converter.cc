// Copyright 2012 Cloudera Inc.
//
// Licensed under the Apache License, Version 2.0 (the "License");
// you may not use this file except in compliance with the License.
// You may obtain a copy of the License at
//
// http://www.apache.org/licenses/LICENSE-2.0
//
// Unless required by applicable law or agreed to in writing, software
// distributed under the License is distributed on an "AS IS" BASIS,
// WITHOUT WARRANTIES OR CONDITIONS OF ANY KIND, either express or implied.
// See the License for the specific language governing permissions and
// limitations under the License.

#include <boost/algorithm/string.hpp>

#include "codegen/llvm-codegen.h"
#include "runtime/descriptors.h"
#include "runtime/mem-pool.h"
#include "runtime/runtime-state.h"
#include "runtime/string-value.h"
#include "runtime/timestamp-value.h"
#include "runtime/tuple.h"
#include "text-converter.h"
#include "util/string-parser.h"

#include "common/names.h"

using namespace impala;
using namespace llvm;

TextConverter::TextConverter(char escape_char, const string& null_col_val,
    bool check_null)
  : escape_char_(escape_char),
    null_col_val_(null_col_val),
    check_null_(check_null) {
}

void TextConverter::UnescapeString(StringValue* value, MemPool* pool) {
  char* new_data = reinterpret_cast<char*>(pool->Allocate(value->len));
  UnescapeString(value->ptr, new_data, &value->len);
  value->ptr = new_data;
}

void TextConverter::UnescapeString(const char* src, char* dest, int* len,
    int64_t maxlen) {
  const char* src_end = src + *len;
  char* dest_end = dest + *len;
  if (maxlen > 0) dest_end = dest + maxlen;
  char* dest_ptr = dest;
  bool escape_next_char = false;

  while ((src < src_end) && (dest_ptr < dest_end)) {
    if (*src == escape_char_) {
      escape_next_char = !escape_next_char;
    } else {
      escape_next_char = false;
    }
    if (escape_next_char) {
      ++src;
    } else {
      *dest_ptr++ = *src++;
    }
  }
  char* dest_start = reinterpret_cast<char*>(dest);
  *len = dest_ptr - dest_start;
}

// Codegen for a function to parse one slot.  The IR for a int slot looks like:
// define i1 @WriteSlot({ i8, i32 }* %tuple_arg, i8* %data, i32 %len) {
// entry:
//   %parse_result = alloca i32
//   %0 = call i1 @IsNullString(i8* %data, i32 %len)
//   br i1 %0, label %set_null, label %check_zero
//
// set_null:                                         ; preds = %check_zero, %entry
//   call void @SetNull({ i8, i32 }* %tuple_arg)
//   ret i1 true
//
// parse_slot:                                       ; preds = %check_zero
//   %slot = getelementptr inbounds { i8, i32 }* %tuple_arg, i32 0, i32 1
//   %1 = call i32 @IrStringToInt32(i8* %data, i32 %len, i32* %parse_result)
//   %parse_result1 = load i32* %parse_result
//   %failed = icmp eq i32 %parse_result1, 1
//   br i1 %failed, label %parse_fail, label %parse_success
//
// check_zero:                                       ; preds = %entry
//   %2 = icmp eq i32 %len, 0
//   br i1 %2, label %set_null, label %parse_slot
//
// parse_success:                                    ; preds = %parse_slot
//   store i32 %1, i32* %slot
//   ret i1 true
//
// parse_fail:                                       ; preds = %parse_slot
//   call void @SetNull({ i8, i32 }* %tuple_arg)
//   ret i1 false
// }
Function* TextConverter::CodegenWriteSlot(LlvmCodeGen* codegen,
    TupleDescriptor* tuple_desc, SlotDescriptor* slot_desc,
    const char* null_col_val, int len, bool check_null) {
  if (slot_desc->type().type == TYPE_CHAR) {
    LOG(INFO) << "Char isn't supported for CodegenWriteSlot";
    return NULL;
  }
  SCOPED_TIMER(codegen->codegen_timer());

  // Codegen is_null_string
  bool is_default_null = (len == 2 && null_col_val[0] == '\\' && null_col_val[1] == 'N');
  Function* is_null_string_fn;
  if (is_default_null) {
    is_null_string_fn = codegen->GetFunction(IRFunction::IS_NULL_STRING);
  } else {
    is_null_string_fn = codegen->GetFunction(IRFunction::GENERIC_IS_NULL_STRING);
  }
  if (is_null_string_fn == NULL) return NULL;

  StructType* tuple_type = tuple_desc->GenerateLlvmStruct(codegen);
  if (tuple_type == NULL) return NULL;
  PointerType* tuple_ptr_type = PointerType::get(tuple_type, 0);

  Function* set_null_fn = slot_desc->CodegenUpdateNull(codegen, tuple_type, true);
  if (set_null_fn == NULL) {
    LOG(ERROR) << "Could not codegen WriteSlot because slot update codegen failed.";
    return NULL;
  }

  LlvmCodeGen::FnPrototype prototype(
      codegen, "WriteSlot", codegen->GetType(TYPE_BOOLEAN));
  prototype.AddArgument(LlvmCodeGen::NamedVariable("tuple_arg", tuple_ptr_type));
  prototype.AddArgument(LlvmCodeGen::NamedVariable("data", codegen->ptr_type()));
  prototype.AddArgument(LlvmCodeGen::NamedVariable("len", codegen->GetType(TYPE_INT)));

  LlvmCodeGen::LlvmBuilder builder(codegen->context());
  Value* args[3];
  Function* fn = prototype.GeneratePrototype(&builder, &args[0]);

  BasicBlock* set_null_block, *parse_slot_block, *check_zero_block = NULL;
  codegen->CreateIfElseBlocks(fn, "set_null", "parse_slot",
      &set_null_block, &parse_slot_block);

<<<<<<< HEAD
  if (!slot_desc->type().IsVarLen()) {
=======
  if (!slot_desc->type().IsVarLenStringType()) {
>>>>>>> fec66694
    check_zero_block = BasicBlock::Create(codegen->context(), "check_zero", fn);
  }

  // Check if the data matches the configured NULL string.
  Value* is_null;
  if (check_null) {
    if (is_default_null) {
      is_null = builder.CreateCall2(is_null_string_fn, args[1], args[2]);
    } else {
      is_null = builder.CreateCall4(is_null_string_fn, args[1], args[2],
          codegen->CastPtrToLlvmPtr(codegen->ptr_type(),
              const_cast<char*>(null_col_val)),
          codegen->GetIntConstant(TYPE_INT, len));
    }
  } else {
    // Constant FALSE as branch condition. We rely on later optimization passes
    // to remove the branch and THEN block.
    is_null = codegen->false_value();
  }
  builder.CreateCondBr(is_null, set_null_block,
<<<<<<< HEAD
      (slot_desc->type().IsVarLen()) ? parse_slot_block : check_zero_block);

  if (!slot_desc->type().IsVarLen()) {
=======
      (slot_desc->type().IsVarLenStringType()) ? parse_slot_block : check_zero_block);

  if (!slot_desc->type().IsVarLenStringType()) {
>>>>>>> fec66694
    builder.SetInsertPoint(check_zero_block);
    // If len <= 0 and it is not a string col, set slot to NULL
    // The len can be less than 0 if the field contained an escape character which
    // is only valid for string cols.
    Value* null_len = builder.CreateICmpSLE(
        args[2], codegen->GetIntConstant(TYPE_INT, 0));
    builder.CreateCondBr(null_len, set_null_block, parse_slot_block);
  }

  // Codegen parse slot block
  builder.SetInsertPoint(parse_slot_block);
  Value* slot = builder.CreateStructGEP(args[0], slot_desc->field_idx(), "slot");

<<<<<<< HEAD
  if (slot_desc->type().IsVarLen()) {
=======
  if (slot_desc->type().IsVarLenStringType()) {
>>>>>>> fec66694
    Value* ptr = builder.CreateStructGEP(slot, 0, "string_ptr");
    Value* len = builder.CreateStructGEP(slot, 1, "string_len");

    builder.CreateStore(args[1], ptr);
    // TODO codegen memory allocation for CHAR
    DCHECK(slot_desc->type().type != TYPE_CHAR);
    if (slot_desc->type().type == TYPE_VARCHAR) {
      // determine if we need to truncate the string
      Value* maxlen = codegen->GetIntConstant(TYPE_INT, slot_desc->type().len);
      Value* len_lt_maxlen = builder.CreateICmpSLT(args[2], maxlen, "len_lt_maxlen");
      Value* minlen = builder.CreateSelect(len_lt_maxlen, args[2], maxlen,
                                           "select_min_len");
      builder.CreateStore(minlen, len);
    } else {
      builder.CreateStore(args[2], len);
    }
    builder.CreateRet(codegen->true_value());
  } else {
    IRFunction::Type parse_fn_enum;
    Function* parse_fn = NULL;
    switch (slot_desc->type().type) {
      case TYPE_BOOLEAN:
        parse_fn_enum = IRFunction::STRING_TO_BOOL;
        break;
      case TYPE_TINYINT:
        parse_fn_enum = IRFunction::STRING_TO_INT8;
        break;
      case TYPE_SMALLINT:
        parse_fn_enum = IRFunction::STRING_TO_INT16;
        break;
      case TYPE_INT:
        parse_fn_enum = IRFunction::STRING_TO_INT32;
        break;
      case TYPE_BIGINT:
        parse_fn_enum = IRFunction::STRING_TO_INT64;
        break;
      case TYPE_FLOAT:
        parse_fn_enum = IRFunction::STRING_TO_FLOAT;
        break;
      case TYPE_DOUBLE:
        parse_fn_enum = IRFunction::STRING_TO_DOUBLE;
        break;
      default:
        DCHECK(false);
        return NULL;
    }
    parse_fn = codegen->GetFunction(parse_fn_enum);
    DCHECK(parse_fn != NULL);

    // Set up trying to parse the string to the slot type
    BasicBlock* parse_success_block, *parse_failed_block;
    codegen->CreateIfElseBlocks(fn, "parse_success", "parse_fail",
        &parse_success_block, &parse_failed_block);
    LlvmCodeGen::NamedVariable parse_result("parse_result", codegen->GetType(TYPE_INT));
    Value* parse_result_ptr = codegen->CreateEntryBlockAlloca(fn, parse_result);
    Value* failed_value = codegen->GetIntConstant(TYPE_INT, StringParser::PARSE_FAILURE);

    // Call Impala's StringTo* function
    Value* result = builder.CreateCall3(parse_fn, args[1], args[2], parse_result_ptr);
    Value* parse_result_val = builder.CreateLoad(parse_result_ptr, "parse_result");

    // Check for parse error.  TODO: handle overflow
    Value* parse_failed = builder.CreateICmpEQ(parse_result_val, failed_value, "failed");
    builder.CreateCondBr(parse_failed, parse_failed_block, parse_success_block);

    // Parse succeeded
    builder.SetInsertPoint(parse_success_block);
    builder.CreateStore(result, slot);
    builder.CreateRet(codegen->true_value());

    // Parse failed, set slot to null and return false
    builder.SetInsertPoint(parse_failed_block);
    builder.CreateCall(set_null_fn, args[0]);
    builder.CreateRet(codegen->false_value());
  }

  // Case where data is \N or len == 0 and it is not a string col
  builder.SetInsertPoint(set_null_block);
  builder.CreateCall(set_null_fn, args[0]);
  builder.CreateRet(codegen->true_value());

  return codegen->FinalizeFunction(fn);
}<|MERGE_RESOLUTION|>--- conflicted
+++ resolved
@@ -139,11 +139,7 @@
   codegen->CreateIfElseBlocks(fn, "set_null", "parse_slot",
       &set_null_block, &parse_slot_block);
 
-<<<<<<< HEAD
-  if (!slot_desc->type().IsVarLen()) {
-=======
   if (!slot_desc->type().IsVarLenStringType()) {
->>>>>>> fec66694
     check_zero_block = BasicBlock::Create(codegen->context(), "check_zero", fn);
   }
 
@@ -164,15 +160,9 @@
     is_null = codegen->false_value();
   }
   builder.CreateCondBr(is_null, set_null_block,
-<<<<<<< HEAD
-      (slot_desc->type().IsVarLen()) ? parse_slot_block : check_zero_block);
-
-  if (!slot_desc->type().IsVarLen()) {
-=======
       (slot_desc->type().IsVarLenStringType()) ? parse_slot_block : check_zero_block);
 
   if (!slot_desc->type().IsVarLenStringType()) {
->>>>>>> fec66694
     builder.SetInsertPoint(check_zero_block);
     // If len <= 0 and it is not a string col, set slot to NULL
     // The len can be less than 0 if the field contained an escape character which
@@ -186,11 +176,7 @@
   builder.SetInsertPoint(parse_slot_block);
   Value* slot = builder.CreateStructGEP(args[0], slot_desc->field_idx(), "slot");
 
-<<<<<<< HEAD
-  if (slot_desc->type().IsVarLen()) {
-=======
   if (slot_desc->type().IsVarLenStringType()) {
->>>>>>> fec66694
     Value* ptr = builder.CreateStructGEP(slot, 0, "string_ptr");
     Value* len = builder.CreateStructGEP(slot, 1, "string_len");
 
