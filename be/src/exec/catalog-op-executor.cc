--- conflicted
+++ resolved
@@ -16,10 +16,7 @@
 
 #include <sstream>
 
-<<<<<<< HEAD
-=======
 #include "exec/incr-stats-util.h"
->>>>>>> fec66694
 #include "common/status.h"
 #include "runtime/lib-cache.h"
 #include "service/impala-server.h"
@@ -33,21 +30,11 @@
 #include <thrift/Thrift.h>
 #include <gutil/strings/substitute.h>
 
-<<<<<<< HEAD
-#include <thrift/protocol/TDebugProtocol.h>
-#include <thrift/Thrift.h>
-
-using namespace std;
-using namespace impala;
-using namespace apache::hive::service::cli::thrift;
-using namespace apache::thrift;
-=======
 #include "common/names.h"
 using namespace impala;
 using namespace apache::hive::service::cli::thrift;
 using namespace apache::thrift;
 using strings::Substitute;
->>>>>>> fec66694
 
 DECLARE_int32(catalog_service_port);
 DECLARE_string(catalog_service_host);
@@ -67,17 +54,8 @@
       DCHECK(request.ddl_params.ddl_type != TDdlType::COMPUTE_STATS);
 
       exec_response_.reset(new TDdlExecResponse());
-<<<<<<< HEAD
-      try {
-        client->ExecDdl(*exec_response_.get(), request.ddl_params);
-      } catch (const TException& e) {
-        RETURN_IF_ERROR(client.Reopen());
-        client->ExecDdl(*exec_response_.get(), request.ddl_params);
-      }
-=======
       RETURN_IF_ERROR(client.DoRpc(&CatalogServiceClient::ExecDdl, request.ddl_params,
           exec_response_.get()));
->>>>>>> fec66694
       catalog_update_result_.reset(
           new TCatalogUpdateResult(exec_response_.get()->result));
       Status status(exec_response_->result.status);
@@ -92,17 +70,8 @@
     }
     case TCatalogOpType::RESET_METADATA: {
       TResetMetadataResponse response;
-<<<<<<< HEAD
-      try {
-        client->ResetMetadata(response, request.reset_metadata_params);
-      } catch (const TException& e) {
-        RETURN_IF_ERROR(client.Reopen());
-        client->ResetMetadata(response, request.reset_metadata_params);
-      }
-=======
       RETURN_IF_ERROR(client.DoRpc(&CatalogServiceClient::ResetMetadata,
           request.reset_metadata_params, &response));
->>>>>>> fec66694
       catalog_update_result_.reset(new TCatalogUpdateResult(response.result));
       return Status(response.result.status);
     }
@@ -136,12 +105,6 @@
   update_stats_params.__set_is_incremental(compute_stats_params.is_incremental);
 
   // Fill the alteration request based on the child-query results.
-<<<<<<< HEAD
-  SetTableStats(tbl_stats_schema, tbl_stats_data, &update_stats_params);
-  // col_stats_schema and col_stats_data will be empty if there was no column stats query.
-  if (!col_stats_schema.columns.empty()) {
-    SetColumnStats(col_stats_schema, col_stats_data, &update_stats_params);
-=======
   SetTableStats(tbl_stats_schema, tbl_stats_data,
       compute_stats_params.existing_part_stats, &update_stats_params);
   // col_stats_schema and col_stats_data will be empty if there was no column stats query.
@@ -157,72 +120,11 @@
     } else {
       SetColumnStats(col_stats_schema, col_stats_data, &update_stats_params);
     }
->>>>>>> fec66694
   }
 
   // Execute the 'alter table update stats' request.
   RETURN_IF_ERROR(Exec(catalog_op_req));
   return Status::OK();
-}
-
-void CatalogOpExecutor::HandleDropFunction(const TDropFunctionParams& request) {
-  DCHECK(fe_ != NULL) << "FE tests should not be calling this";
-  // Can only be called after successfully processing a catalog update.
-  DCHECK(catalog_update_result_ != NULL);
-
-  // Lookup in the local catalog the metadata for the function.
-  TCatalogObject obj;
-  obj.type = TCatalogObjectType::FUNCTION;
-  obj.fn.name = request.fn_name;
-  obj.fn.arg_types = request.arg_types;
-  obj.fn.signature = request.signature;
-  obj.__isset.fn = true;
-  obj.fn.__isset.signature = true;
-
-  TCatalogObject fn;
-  Status status = fe_->GetCatalogObject(obj, &fn);
-  if (!status.ok()) {
-    // This can happen if the function was dropped by another impalad.
-    VLOG_QUERY << "Could not lookup function catalog object: "
-               << apache::thrift::ThriftDebugString(request);
-    return;
-  }
-  // This function may have been dropped and re-created. To avoid removing the re-created
-  // function's entry from the cache verify the existing function has a catalog
-  // version <= the dropped version. This may happen if the update from the statestore
-  // gets applied *before* the result of a direct-DDL drop function command.
-  if (fn.catalog_version <= catalog_update_result_->version) {
-    LibCache::instance()->RemoveEntry(fn.fn.hdfs_location);
-  }
-}
-
-void CatalogOpExecutor::HandleDropDataSource(const TDropDataSourceParams& request) {
-  DCHECK(fe_ != NULL) << "FE tests should not be calling this";
-  // Can only be called after successfully processing a catalog update.
-  DCHECK(catalog_update_result_ != NULL);
-
-  // Lookup in the local catalog the metadata for the data source.
-  TCatalogObject obj;
-  obj.type = TCatalogObjectType::DATA_SOURCE;
-  obj.data_source.name = request.data_source;
-  obj.__isset.data_source = true;
-
-  TCatalogObject ds;
-  Status status = fe_->GetCatalogObject(obj, &ds);
-  if (!status.ok()) {
-    // This can happen if the data source was dropped by another impalad.
-    VLOG_QUERY << "Could not lookup data source catalog object: "
-               << apache::thrift::ThriftDebugString(request);
-    return;
-  }
-  // This data source may have been dropped and re-created. To avoid removing the
-  // re-created data source's entry from the cache verify the existing data source has a
-  // catalog version <= the dropped version. This may happen if the update from the
-  // statestore gets applied *before* the result of a direct-DDL drop data source
-  // command.
-  if (ds.catalog_version <= catalog_update_result_->version) {
-    LibCache::instance()->RemoveEntry(ds.data_source.hdfs_location);
-  }
 }
 
 void CatalogOpExecutor::HandleDropFunction(const TDropFunctionParams& request) {
@@ -352,21 +254,10 @@
   request.__set_object_desc(object_desc);
 
   TGetCatalogObjectResponse response;
-<<<<<<< HEAD
-  try {
-    client->GetCatalogObject(response, request);
-  } catch (const TException& e) {
-    RETURN_IF_ERROR(client.Reopen());
-    client->GetCatalogObject(response, request);
-  }
-  *result = response.catalog_object;
-  return Status::OK;
-=======
   RETURN_IF_ERROR(
       client.DoRpc(&CatalogServiceClient::GetCatalogObject, request, &response));
   *result = response.catalog_object;
   return Status::OK();
->>>>>>> fec66694
 }
 
 Status CatalogOpExecutor::PrioritizeLoad(const TPrioritizeLoadRequest& req,
@@ -376,18 +267,8 @@
   Status status;
   CatalogServiceConnection client(env_->catalogd_client_cache(), address, &status);
   RETURN_IF_ERROR(status);
-<<<<<<< HEAD
-  try {
-    client->PrioritizeLoad(*result, req);
-  } catch (const TException& e) {
-    RETURN_IF_ERROR(client.Reopen());
-    client->PrioritizeLoad(*result, req);
-  }
-  return Status::OK;
-=======
   RETURN_IF_ERROR(client.DoRpc(&CatalogServiceClient::PrioritizeLoad, req, result));
   return Status::OK();
->>>>>>> fec66694
 }
 
 Status CatalogOpExecutor::SentryAdminCheck(const TSentryAdminCheckRequest& req) {
@@ -397,15 +278,6 @@
   CatalogServiceConnection client(env_->catalogd_client_cache(), address, &cnxn_status);
   RETURN_IF_ERROR(cnxn_status);
   TSentryAdminCheckResponse resp;
-<<<<<<< HEAD
-  try {
-    client->SentryAdminCheck(resp, req);
-  } catch (const TException& e) {
-    RETURN_IF_ERROR(client.Reopen());
-    client->SentryAdminCheck(resp, req);
-  }
-=======
   RETURN_IF_ERROR(client.DoRpc(&CatalogServiceClient::SentryAdminCheck, req, &resp));
->>>>>>> fec66694
   return Status(resp.status);
 }