// Copyright 2012 Cloudera Inc.
//
// Licensed under the Apache License, Version 2.0 (the "License");
// you may not use this file except in compliance with the License.
// You may obtain a copy of the License at
//
// http://www.apache.org/licenses/LICENSE-2.0
//
// Unless required by applicable law or agreed to in writing, software
// distributed under the License is distributed on an "AS IS" BASIS,
// WITHOUT WARRANTIES OR CONDITIONS OF ANY KIND, either express or implied.
// See the License for the specific language governing permissions and
// limitations under the License.

#include "exec/hdfs-avro-scanner.h"

#include <avro/errors.h>
#include <avro/legacy.h>
<<<<<<< HEAD
#include <avro/schema.h>
=======
>>>>>>> fec66694
#include <boost/foreach.hpp>
#include <gutil/strings/substitute.h>

#include "codegen/llvm-codegen.h"
#include "exec/hdfs-scan-node.h"
#include "exec/read-write-util.h"
#include "exec/scanner-context.inline.h"
#include "runtime/raw-value.h"
#include "runtime/runtime-state.h"
#include "util/codec.h"
#include "util/decompress.h"
#include "util/runtime-profile.h"

#include "common/names.h"

// Note: the Avro C++ library uses exceptions for error handling. Any Avro
// function that may throw an exception must be placed in a try/catch block.
using namespace impala;
using namespace llvm;
using namespace strings;

const char* HdfsAvroScanner::LLVM_CLASS_NAME = "class.impala::HdfsAvroScanner";

const uint8_t HdfsAvroScanner::AVRO_VERSION_HEADER[4] = {'O', 'b', 'j', 1};

const string HdfsAvroScanner::AVRO_SCHEMA_KEY("avro.schema");
const string HdfsAvroScanner::AVRO_CODEC_KEY("avro.codec");
const string HdfsAvroScanner::AVRO_NULL_CODEC("null");
const string HdfsAvroScanner::AVRO_SNAPPY_CODEC("snappy");
const string HdfsAvroScanner::AVRO_DEFLATE_CODEC("deflate");

#define RETURN_IF_FALSE(x) if (UNLIKELY(!(x))) return parse_status_

<<<<<<< HEAD
HdfsAvroScanner::ScopedAvroSchemaT::ScopedAvroSchemaT(const ScopedAvroSchemaT& other) {
  schema = other.schema;
  avro_schema_incref(schema);
}

HdfsAvroScanner::ScopedAvroSchemaT::~ScopedAvroSchemaT() {
  // avro_schema_decref can handle NULL
  avro_schema_decref(schema);
}

HdfsAvroScanner::ScopedAvroSchemaT& HdfsAvroScanner::ScopedAvroSchemaT::operator=(
    const avro_schema_t& s) {
  if (LIKELY(s != schema)) {
    avro_schema_decref(schema);
    schema = s;
  }
  return *this;
}

HdfsAvroScanner::ScopedAvroSchemaT& HdfsAvroScanner::ScopedAvroSchemaT::operator=(
    const ScopedAvroSchemaT& other) {
  if (this == &other) return *this;
  avro_schema_decref(schema);
  schema = other.schema;
  avro_schema_incref(schema);
  return *this;
}
=======
>>>>>>> fec66694
HdfsAvroScanner::HdfsAvroScanner(HdfsScanNode* scan_node, RuntimeState* state)
  : BaseSequenceScanner(scan_node, state),
    avro_header_(NULL),
    codegend_decode_avro_data_(NULL) {
}

Function* HdfsAvroScanner::Codegen(HdfsScanNode* node,
                                   const vector<ExprContext*>& conjunct_ctxs) {
  if (!node->runtime_state()->codegen_enabled()) return NULL;
  LlvmCodeGen* codegen;
  if (!node->runtime_state()->GetCodegen(&codegen).ok()) return NULL;
  Function* materialize_tuple_fn = CodegenMaterializeTuple(node, codegen);
  if (materialize_tuple_fn == NULL) return NULL;
  return CodegenDecodeAvroData(node->runtime_state(), materialize_tuple_fn, conjunct_ctxs);
}

BaseSequenceScanner::FileHeader* HdfsAvroScanner::AllocateFileHeader() {
  AvroFileHeader* header = new AvroFileHeader();
  header->template_tuple = template_tuple_;
  return header;
}

Status HdfsAvroScanner::ReadFileHeader() {
  avro_header_ = reinterpret_cast<AvroFileHeader*>(header_);

  // Check version header
  uint8_t* header;
  RETURN_IF_FALSE(stream_->ReadBytes(
      sizeof(AVRO_VERSION_HEADER), &header, &parse_status_));
  if (memcmp(header, AVRO_VERSION_HEADER, sizeof(AVRO_VERSION_HEADER))) {
    return Status(TErrorCode::AVRO_BAD_VERSION_HEADER,
        stream_->filename(), ReadWriteUtil::HexDump(header, sizeof(AVRO_VERSION_HEADER)));
  }

  // Decode relevant metadata (encoded as Avro map)
  RETURN_IF_ERROR(ParseMetadata());

  // Read file sync marker
  uint8_t* sync;
  RETURN_IF_FALSE(stream_->ReadBytes(SYNC_HASH_SIZE, &sync, &parse_status_));
  memcpy(header_->sync, sync, SYNC_HASH_SIZE);

  header_->header_size = stream_->total_bytes_returned() - SYNC_HASH_SIZE;
  return Status::OK();
}

Status HdfsAvroScanner::ParseMetadata() {
  header_->is_compressed = false;
  header_->compression_type = THdfsCompression::NONE;

  int64_t num_entries;
  RETURN_IF_FALSE(stream_->ReadZLong(&num_entries, &parse_status_));
  if (num_entries < 1) return Status("File header metadata has no data");

  while (num_entries != 0) {
    DCHECK_GT(num_entries, 0);
    for (int i = 0; i < num_entries; ++i) {
      // Decode Avro string-type key
      string key;
      uint8_t* key_buf;
      int64_t key_len;
      RETURN_IF_FALSE(stream_->ReadZLong(&key_len, &parse_status_));
      DCHECK_GE(key_len, 0);
      RETURN_IF_FALSE(stream_->ReadBytes(key_len, &key_buf, &parse_status_));
      key = string(reinterpret_cast<char*>(key_buf), key_len);

      // Decode Avro bytes-type value
      uint8_t* value;
      int64_t value_len;
      RETURN_IF_FALSE(stream_->ReadZLong(&value_len, &parse_status_));
      DCHECK_GE(value_len, 0);
      RETURN_IF_FALSE(stream_->ReadBytes(value_len, &value, &parse_status_));

      if (key == AVRO_SCHEMA_KEY) {
        avro_schema_t raw_file_schema;
        int error = avro_schema_from_json_length(
            reinterpret_cast<char*>(value), value_len, &raw_file_schema);
<<<<<<< HEAD
        ScopedAvroSchemaT file_schema(raw_file_schema);
=======
>>>>>>> fec66694
        if (error != 0) {
          stringstream ss;
          ss << "Failed to parse file schema: " << avro_strerror();
          return Status(ss.str());
        }
        AvroSchemaElement* file_schema = avro_header_->schema.get();
        RETURN_IF_ERROR(AvroSchemaElement::ConvertSchema(raw_file_schema, file_schema));

<<<<<<< HEAD
        const string& table_schema_str = scan_node_->hdfs_table()->avro_schema();
        DCHECK_GT(table_schema_str.size(), 0);
        avro_schema_t raw_table_schema;
        error = avro_schema_from_json_length(
            table_schema_str.c_str(), table_schema_str.size(), &raw_table_schema);
        ScopedAvroSchemaT table_schema(raw_table_schema);
        if (error != 0) {
          stringstream ss;
          ss << "Failed to parse table schema: " << avro_strerror();
          return Status(ss.str());
        }
        RETURN_IF_ERROR(ResolveSchemas(table_schema.get(), file_schema.get()));
=======
        RETURN_IF_ERROR(ResolveSchemas(scan_node_->avro_schema(), file_schema));
>>>>>>> fec66694

        // We currently codegen a function only for the table schema. If this file's
        // schema is different from the table schema, don't use the codegen'd function and
        // use the interpreted path instead.
<<<<<<< HEAD
        avro_header_->use_codegend_decode_avro_data =
            avro_schema_equal(table_schema.get(), file_schema.get());
=======
        avro_header_->use_codegend_decode_avro_data = avro_schema_equal(
            scan_node_->avro_schema().schema, file_schema->schema);
>>>>>>> fec66694

      } else if (key == AVRO_CODEC_KEY) {
        string avro_codec(reinterpret_cast<char*>(value), value_len);
        if (avro_codec != AVRO_NULL_CODEC) {
          header_->is_compressed = true;
          // This scanner doesn't use header_->codec (Avro doesn't use the
          // Hadoop codec strings), but fill it in for logging
          header_->codec = avro_codec;
          if (avro_codec == AVRO_SNAPPY_CODEC) {
            header_->compression_type = THdfsCompression::SNAPPY;
          } else if (avro_codec == AVRO_DEFLATE_CODEC) {
            header_->compression_type = THdfsCompression::DEFLATE;
          } else {
            return Status("Unknown Avro compression codec: " + avro_codec);
          }
        }
      } else {
        VLOG_ROW << "Skipping metadata entry: " << key;
      }
    }
    RETURN_IF_FALSE(stream_->ReadZLong(&num_entries, &parse_status_));
  }

  VLOG_FILE << stream_->filename() << ": "
            << (header_->is_compressed ?  "compressed" : "not compressed");
  if (header_->is_compressed) VLOG_FILE << header_->codec;
  if (avro_header_->schema->children.empty()) {
    return Status("Schema not found in file header metadata");
  }
  return Status::OK();
}

// Schema resolution is performed per materialized slot (meaning we don't perform schema
// resolution for non-materialized columns). For each slot, we traverse the table schema
// using the column path (i.e., the traversal is by ordinal). We simultaneously traverse
// the file schema using the table schema's field names. The final field should exist in
// both schemas and be promotable to the slot type. If the file schema is missing a field,
// we check for a default value in the table schema and use that instead.
// TODO: test unresolvable schemas
// TODO: improve error messages
Status HdfsAvroScanner::ResolveSchemas(const AvroSchemaElement& table_root,
                                       AvroSchemaElement* file_root) {
  if (table_root.schema->type != AVRO_RECORD) return Status("Table schema is not a record");
  if (file_root->schema->type != AVRO_RECORD) return Status("File schema is not a record");

  // Associate each slot descriptor with a field in the file schema, or fill in the
  // template tuple with a default value from the table schema.
  BOOST_FOREACH(SlotDescriptor* slot_desc, scan_node_->materialized_slots()) {
    // Traverse the column path, simultaneously traversing the table schema by ordinal and
    // the file schema by field name from the table schema.
    const SchemaPath& path = slot_desc->col_path();
    const AvroSchemaElement* table_record = &table_root;
    AvroSchemaElement* file_record = file_root;

    for (int i = 0; i < path.size(); ++i) {
      int table_field_idx = i > 0 ? path[i] : path[i] - scan_node_->num_partition_keys();
      int num_fields = table_record->children.size();
      if (table_field_idx >= num_fields) {
        // TODO: add path to error message (and elsewhere)
        return Status(TErrorCode::AVRO_MISSING_FIELD, table_field_idx, num_fields);
      }

      const char* field_name =
          avro_schema_record_field_name(table_record->schema, table_field_idx);
      int file_field_idx =
          avro_schema_record_field_get_index(file_record->schema, field_name);

      if (file_field_idx < 0) {
        // This field doesn't exist in the file schema. Check if there is a default value.
        avro_datum_t default_value =
            avro_schema_record_field_default(table_record->schema, table_field_idx);
        if (default_value == NULL) {
          return Status(TErrorCode::AVRO_MISSING_DEFAULT, field_name);
        }
        RETURN_IF_ERROR(WriteDefaultValue(slot_desc, default_value, field_name));
        DCHECK_EQ(i, path.size() - 1) <<
            "WriteDefaultValue() doesn't support default records yet, should have failed";
        continue;
      }

      const AvroSchemaElement& table_field = table_record->children[table_field_idx];
      AvroSchemaElement& file_field = file_record->children[file_field_idx];
      RETURN_IF_ERROR(VerifyTypesMatch(table_field, file_field, field_name));

<<<<<<< HEAD
  // Maps table field index -> if a matching file field was found
  bool file_field_found[num_table_fields];
  memset(&file_field_found, 0, num_table_fields);

  int num_file_fields = avro_schema_record_size(file_schema);
  DCHECK_GT(num_file_fields, 0);
  for (int i = 0; i < num_file_fields; ++i) {
    avro_datum_t file_field = avro_schema_record_field_get_by_index(file_schema, i);
    SchemaElement element = ConvertSchema(file_field);
    if (is_avro_complex_type(element.schema.get())) {
      stringstream ss;
      ss << "Complex Avro data types (records, enums, arrays, maps, unions, and fixed) "
         << "are not supported. Got type: " << avro_type_name(element.schema->type);
      return Status(ss.str());
=======
      if (i != path.size() - 1) {
        // All but the last index in 'path' should be a record field
        if (table_record->schema->type != AVRO_RECORD) {
          return Status(TErrorCode::AVRO_NOT_A_RECORD, field_name);
        } else {
          DCHECK_EQ(file_record->schema->type, AVRO_RECORD);
        }
        table_record = &table_field;
        file_record = &file_field;
      } else {
        // This should be the field corresponding to 'slot_desc'. Check that slot_desc can
        // be resolved to the table's Avro schema.
        RETURN_IF_ERROR(VerifyTypesMatch(slot_desc, table_field.schema));
        file_field.slot_desc = slot_desc;
      }
>>>>>>> fec66694
    }
  }
  return Status::OK();
}

Status HdfsAvroScanner::WriteDefaultValue(
    SlotDescriptor* slot_desc, avro_datum_t default_value, const char* field_name) {
  if (avro_header_->template_tuple == NULL) {
    avro_header_->template_tuple = template_tuple_ != NULL ?
        template_tuple_ : scan_node_->InitEmptyTemplateTuple(*scan_node_->tuple_desc());
  }
  switch (default_value->type) {
    case AVRO_BOOLEAN: {
      // We don't call VerifyTypesMatch() above the switch statement so we don't want to
      // call it in the default case (since we VerifyTypesMatch() can't handle every type
      // either, and we want to return the correct error message).
      RETURN_IF_ERROR(VerifyTypesMatch(slot_desc, default_value));
      int8_t v;
      if (avro_boolean_get(default_value, &v)) DCHECK(false);
      RawValue::Write(&v, avro_header_->template_tuple, slot_desc, NULL);
      break;
    }
<<<<<<< HEAD
    file_field_found[table_field_idx] = true;

    // The table schema's fields define the table column ordering, and the table schema
    // can have more fields than the table has columns. Treat extra fields as
    // unmaterialized columns.
    int slot_idx = table_field_idx < num_cols ?
                       scan_node_->GetMaterializedSlotIdx(
                           table_field_idx + scan_node_->num_partition_keys())
                       : HdfsScanNode::SKIP_COLUMN;

    if (slot_idx != HdfsScanNode::SKIP_COLUMN) {
      SlotDescriptor* slot_desc = scan_node_->materialized_slots()[slot_idx];
      element.slot_desc = slot_desc;

      // Use element.type (rather than file_field->type) so that e.g. "[int, null]" is
      // treated as an int and not a union
      RETURN_IF_ERROR(VerifyTypesMatch(slot_desc, element.schema.get()));

      // Check that the corresponding table field type matches the declared column
      // type. This check is not strictly necessary since we won't use its default value
      // (i.e., if the check doesn't pass, we can still process the file normally), but
      // allowing the table schema to differ from the table columns could lead to
      // confusing situations. Note that this check is only performed for materialized
      // columns.
      // TODO: get rid of separate table schema and table column concepts (i.e. get rid of
      // table schema and store default values somewhere else)
      avro_schema_t table_field =
          avro_schema_record_field_get_by_index(table_schema, table_field_idx);
      SchemaElement table_element = ConvertSchema(table_field);
      RETURN_IF_ERROR(VerifyTypesMatch(slot_desc, table_element.schema.get()));
    } else {
      element.slot_desc = NULL;
=======
    case AVRO_INT32: {
      RETURN_IF_ERROR(VerifyTypesMatch(slot_desc, default_value));
      int32_t v;
      if (avro_int32_get(default_value, &v)) DCHECK(false);
      RawValue::Write(&v, avro_header_->template_tuple, slot_desc, NULL);
      break;
    }
    case AVRO_INT64: {
      RETURN_IF_ERROR(VerifyTypesMatch(slot_desc, default_value));
      int64_t v;
      if (avro_int64_get(default_value, &v)) DCHECK(false);
      RawValue::Write(&v, avro_header_->template_tuple, slot_desc, NULL);
      break;
    }
    case AVRO_FLOAT: {
      RETURN_IF_ERROR(VerifyTypesMatch(slot_desc, default_value));
      float v;
      if (avro_float_get(default_value, &v)) DCHECK(false);
      RawValue::Write(&v, avro_header_->template_tuple, slot_desc, NULL);
      break;
    }
    case AVRO_DOUBLE: {
      RETURN_IF_ERROR(VerifyTypesMatch(slot_desc, default_value));
      double v;
      if (avro_double_get(default_value, &v)) DCHECK(false);
      RawValue::Write(&v, avro_header_->template_tuple, slot_desc, NULL);
      break;
    }
    case AVRO_STRING:
    case AVRO_BYTES: {
      RETURN_IF_ERROR(VerifyTypesMatch(slot_desc, default_value));
      // Mempools aren't thread safe so make a local one and transfer it
      // to the scan node pool.
      MemPool pool(scan_node_->mem_tracker());
      char* v;
      if (avro_string_get(default_value, &v)) DCHECK(false);
      StringValue sv(v);
      RawValue::Write(&sv, avro_header_->template_tuple, slot_desc, &pool);
      scan_node_->TransferToScanNodePool(&pool);
      break;
>>>>>>> fec66694
    }
    case AVRO_NULL:
      RETURN_IF_ERROR(VerifyTypesMatch(slot_desc, default_value));
      avro_header_->template_tuple->SetNull(slot_desc->null_indicator_offset());
      break;
    default:
      return Status(TErrorCode::AVRO_UNSUPPORTED_DEFAULT_VALUE, field_name,
          avro_type_name(default_value->type));
  }
  return Status::OK();
}

<<<<<<< HEAD
  // Check that all materialized fields either appear in the file schema or have a default
  // value in the table schema
  BOOST_FOREACH(SlotDescriptor* slot_desc, scan_node_->materialized_slots()) {
    int col_idx = slot_desc->col_pos() - scan_node_->num_partition_keys();
    if (file_field_found[col_idx]) continue;

    avro_datum_t default_value = avro_schema_record_field_default(table_schema, col_idx);
    if (default_value == NULL) {
      stringstream ss;
      ss << "Field " << avro_schema_record_field_name(table_schema, col_idx)
         << " is missing from file and does not have a default value";
      return Status(ss.str());
    }
    RETURN_IF_ERROR(VerifyTypesMatch(slot_desc, default_value));
=======
Status HdfsAvroScanner::VerifyTypesMatch(const AvroSchemaElement& table_schema,
    const AvroSchemaElement& file_schema, const string& field_name) {
  if (!table_schema.nullable() && file_schema.nullable()) {
    // Use ErrorMsg because corresponding Status ctor is ambiguous
    ErrorMsg msg(TErrorCode::AVRO_NULLABILITY_MISMATCH, field_name);
    return Status(msg);
  }
>>>>>>> fec66694

  if (file_schema.schema->type == AVRO_NULL) {
    if (table_schema.schema->type == AVRO_NULL || table_schema.nullable()) {
      return Status::OK();
    } else {
      return Status(TErrorCode::AVRO_SCHEMA_RESOLUTION_ERROR, field_name,
          avro_type_name(table_schema.schema->type),
          avro_type_name(file_schema.schema->type));
    }
  }

  // Can't convert records to ColumnTypes, check here instead of below
  // TODO: update if/when we have TYPE_STRUCT primitive type
  if ((table_schema.schema->type == AVRO_RECORD) ^
      (file_schema.schema->type == AVRO_RECORD)) {
    return Status(TErrorCode::AVRO_SCHEMA_RESOLUTION_ERROR, field_name,
        avro_type_name(table_schema.schema->type),
        avro_type_name(file_schema.schema->type));
  } else if (table_schema.schema->type == AVRO_RECORD) {
    DCHECK_EQ(file_schema.schema->type, AVRO_RECORD);
    return Status::OK();
  }

  ColumnType reader_type = AvroSchemaToColumnType(table_schema.schema);
  ColumnType writer_type = AvroSchemaToColumnType(file_schema.schema);
  bool match = VerifyTypesMatch(reader_type, writer_type);
  if (match) return Status::OK();
  return Status(TErrorCode::AVRO_SCHEMA_RESOLUTION_ERROR, field_name,
      avro_type_name(table_schema.schema->type), avro_type_name(file_schema.schema->type));
}

<<<<<<< HEAD
HdfsAvroScanner::SchemaElement HdfsAvroScanner::ConvertSchema(
    const avro_schema_t& schema) {
  SchemaElement element;
  element.schema = schema;
  // Increment the ref count of 'schema' on behalf of the ScopedAvroSchemaT it was
  // assigned to. This allows 'schema' to outlive the scope it was passed in from (e.g.,
  // a parent record schema).
  avro_schema_incref(schema);
  element.null_union_position = -1;

  // Look for special case of [<primitive type>, "null"] union
  if (element.schema->type == AVRO_UNION) {
    int num_fields = avro_schema_union_size(schema);
    DCHECK_GT(num_fields, 0);
    if (num_fields == 2) {
      avro_schema_t child0 = avro_schema_union_branch(schema, 0);
      avro_schema_t child1 = avro_schema_union_branch(schema, 1);
      int null_position = -1;
      if (child0->type == AVRO_NULL) {
        null_position = 0;
      } else if (child1->type == AVRO_NULL) {
        null_position = 1;
      }

      if (null_position != -1) {
        avro_schema_t non_null_child = null_position == 0 ? child1 : child0;
        SchemaElement child = ConvertSchema(non_null_child);

        // 'schema' is a [<child>, "null"] union. If child is a primitive type (i.e.,
        // not a complex type nor a [<primitive type>, "null"] union itself), we treat
        // this node as the same type as child except with null_union_position set
        // appropriately.
        if (is_avro_primitive(child.schema.get()) && child.null_union_position == -1) {
          element = child;
          element.null_union_position = null_position;
        }
      }
    }
=======
Status HdfsAvroScanner::VerifyTypesMatch(SlotDescriptor* slot_desc, avro_obj_t* schema) {
  // TODO: make this work for nested fields
  const string& col_name =
      scan_node_->hdfs_table()->col_descs()[slot_desc->col_pos()].name();

  // All Impala types are nullable
  if (schema->type == AVRO_NULL) return Status::OK();

  // Can't convert records to ColumnTypes, check here instead of below
  // TODO: update if/when we have TYPE_STRUCT primitive type
  if (schema->type == AVRO_RECORD) {
    return Status(TErrorCode::AVRO_SCHEMA_METADATA_MISMATCH, col_name,
      slot_desc->type().DebugString(), avro_type_name(schema->type));
>>>>>>> fec66694
  }

  bool match = VerifyTypesMatch(slot_desc->type(), AvroSchemaToColumnType(schema));
  if (match) return Status::OK();
  return Status(TErrorCode::AVRO_SCHEMA_METADATA_MISMATCH, col_name,
      slot_desc->type().DebugString(), avro_type_name(schema->type));
}

<<<<<<< HEAD
 Status HdfsAvroScanner::VerifyTypesMatch(SlotDescriptor* slot_desc,
                                          avro_obj_t* schema) {
  switch (schema->type) {
    case AVRO_DECIMAL:
      if (slot_desc->type().type != TYPE_DECIMAL) break;
      if (slot_desc->type().scale != avro_schema_decimal_scale(schema)) {
        const string& col_name =
            scan_node_->hdfs_table()->col_names()[slot_desc->col_pos()];
        stringstream ss;
        ss << "File '" << stream_->filename() << "' column '" << col_name
           << "' has a scale that does not match the table metadata scale."
           << " File metadata scale: " << avro_schema_decimal_scale(schema)
           << " Table metadata scale: " << slot_desc->type().scale;
        return Status(ss.str());
      }
      if (slot_desc->type().precision != avro_schema_decimal_precision(schema)) {
        const string& col_name =
            scan_node_->hdfs_table()->col_names()[slot_desc->col_pos()];
        stringstream ss;
        ss << "File '" << stream_->filename() << "' column '" << col_name
           << "' has a precision that does not match the table metadata precision."
           << " File metadata precision: " << avro_schema_decimal_precision(schema)
           << " Table metadata precision: " << slot_desc->type().precision;
        return Status(ss.str());
      }
      return Status::OK;
    case AVRO_NULL:
      // All Impala types are nullable
      return Status::OK;
    case AVRO_STRING:
    case AVRO_BYTES:
      if (slot_desc->type().IsStringType()) return Status::OK;
      break;
    case AVRO_INT32:
      if (slot_desc->type().type == TYPE_INT) return Status::OK;
      // Type promotion
      if (slot_desc->type().type == TYPE_BIGINT) return Status::OK;
      if (slot_desc->type().type == TYPE_FLOAT) return Status::OK;
      if (slot_desc->type().type == TYPE_DOUBLE) return Status::OK;
      break;
    case AVRO_INT64:
      if (slot_desc->type().type == TYPE_BIGINT) return Status::OK;
      // Type promotion
      if (slot_desc->type().type == TYPE_FLOAT) return Status::OK;
      if (slot_desc->type().type == TYPE_DOUBLE) return Status::OK;
      break;
    case AVRO_FLOAT:
      if (slot_desc->type().type == TYPE_FLOAT) return Status::OK;
      // Type promotion
      if (slot_desc->type().type == TYPE_DOUBLE) return Status::OK;
      break;
    case AVRO_DOUBLE:
      if (slot_desc->type().type == TYPE_DOUBLE) return Status::OK;
      break;
    case AVRO_BOOLEAN:
      if (slot_desc->type().type == TYPE_BOOLEAN) return Status::OK;
      break;
=======
bool HdfsAvroScanner::VerifyTypesMatch(
    const ColumnType& reader_type, const ColumnType& writer_type) {
  switch (writer_type.type) {
    case TYPE_DECIMAL:
      if (reader_type.type != TYPE_DECIMAL) return false;
      if (reader_type.scale != writer_type.scale) return false;
      if (reader_type.precision != writer_type.precision) return false;
      return true;
    case TYPE_STRING: return reader_type.IsStringType();
    case TYPE_INT:
      switch(reader_type.type) {
        case TYPE_INT:
        // Type promotion
        case TYPE_BIGINT:
        case TYPE_FLOAT:
        case TYPE_DOUBLE:
          return true;
        default:
          return false;
      }
    case TYPE_BIGINT:
      switch(reader_type.type) {
        case TYPE_BIGINT:
        // Type promotion
        case TYPE_FLOAT:
        case TYPE_DOUBLE:
          return true;
        default:
          return false;
      }
    case TYPE_FLOAT:
      switch(reader_type.type) {
        case TYPE_FLOAT:
        // Type promotion
        case TYPE_DOUBLE:
          return true;
        default:
          return false;
      }
    case TYPE_DOUBLE: return reader_type.type == TYPE_DOUBLE;
    case TYPE_BOOLEAN: return reader_type.type == TYPE_BOOLEAN;
>>>>>>> fec66694
    default:
      DCHECK(false) << "NYI: " << writer_type.DebugString();
      return false;
  }
<<<<<<< HEAD
  stringstream ss;
  ss << "Unresolvable column types (column " << slot_desc->col_pos() << "): "
     << "declared type = " << slot_desc->type() << ", "
     << "Avro type = " << avro_type_name(schema->type);
  return Status(ss.str());
=======
>>>>>>> fec66694
}

Status HdfsAvroScanner::InitNewRange() {
  DCHECK(header_ != NULL);
  only_parsing_header_ = false;
  avro_header_ = reinterpret_cast<AvroFileHeader*>(header_);
  template_tuple_ = avro_header_->template_tuple;
  if (header_->is_compressed) {
    RETURN_IF_ERROR(UpdateDecompressor(header_->compression_type));
  }

  if (avro_header_->use_codegend_decode_avro_data) {
    codegend_decode_avro_data_ = reinterpret_cast<DecodeAvroDataFn>(
        scan_node_->GetCodegenFn(THdfsFileFormat::AVRO));
  }
  if (codegend_decode_avro_data_ == NULL) {
    scan_node_->IncNumScannersCodegenDisabled();
  } else {
    VLOG(2) << "HdfsAvroScanner (node_id=" << scan_node_->id()
            << ") using llvm codegend functions.";
    scan_node_->IncNumScannersCodegenEnabled();
  }

  return Status::OK();
}

Status HdfsAvroScanner::ProcessRange() {
  while (!finished()) {
    int64_t num_records;
    uint8_t* compressed_data;
    int64_t compressed_size;
    uint8_t* data;

    // Read new data block
    RETURN_IF_FALSE(
        stream_->ReadZLong(&num_records, &parse_status_));
    DCHECK_GE(num_records, 0);
    RETURN_IF_FALSE(stream_->ReadZLong(&compressed_size, &parse_status_));
    DCHECK_GE(compressed_size, 0);
    RETURN_IF_FALSE(stream_->ReadBytes(
        compressed_size, &compressed_data, &parse_status_));

    if (header_->is_compressed) {
      if (header_->compression_type == THdfsCompression::SNAPPY) {
        // Snappy-compressed data block includes trailing 4-byte checksum,
        // decompressor_ doesn't expect this
        compressed_size -= SnappyDecompressor::TRAILING_CHECKSUM_LEN;
      }
      int64_t size;
      SCOPED_TIMER(decompress_timer_);
      RETURN_IF_ERROR(decompressor_->ProcessBlock(false, compressed_size, compressed_data,
                                                  &size, &data));
      VLOG_FILE << "Decompressed " << compressed_size << " to " << size;
    } else {
      data = compressed_data;
    }

    // Process block data
    while (num_records > 0) {
      SCOPED_TIMER(scan_node_->materialize_tuple_timer());

      MemPool* pool;
      Tuple* tuple;
      TupleRow* tuple_row;
      int max_tuples = GetMemory(&pool, &tuple, &tuple_row);
      max_tuples = min(num_records, static_cast<int64_t>(max_tuples));
      int num_to_commit;
      if (scan_node_->materialized_slots().empty()) {
        // No slots to materialize (e.g. count(*)), no need to decode data
        num_to_commit = WriteEmptyTuples(context_, tuple_row, max_tuples);
      } else {
        if (codegend_decode_avro_data_ != NULL) {
          num_to_commit = codegend_decode_avro_data_(
              this, max_tuples, pool, &data, tuple, tuple_row);
        } else {
          num_to_commit = DecodeAvroData(max_tuples, pool, &data, tuple, tuple_row);
        }
      }
      RETURN_IF_ERROR(CommitRows(num_to_commit));
      num_records -= max_tuples;
      COUNTER_ADD(scan_node_->rows_read_counter(), max_tuples);

      if (scan_node_->ReachedLimit()) return Status::OK();
    }

    if (decompressor_.get() != NULL && !decompressor_->reuse_output_buffer()) {
      AttachPool(data_buffer_pool_.get(), true);
    }
    RETURN_IF_ERROR(ReadSync());
  }

  return Status::OK();
}

void HdfsAvroScanner::MaterializeTuple(const AvroSchemaElement& record_schema,
    MemPool* pool, uint8_t** data, Tuple* tuple) {
  DCHECK_EQ(record_schema.schema->type, AVRO_RECORD);
  BOOST_FOREACH(const AvroSchemaElement& element, record_schema.children) {
    const SlotDescriptor* slot_desc = element.slot_desc;
    bool write_slot = false;
    void* slot = NULL;
    PrimitiveType slot_type = INVALID_TYPE;
    if (slot_desc != NULL) {
      write_slot = true;
      slot = tuple->GetSlot(slot_desc->tuple_offset());
      slot_type = slot_desc->type().type;
    }

    avro_type_t type = element.schema->type;
<<<<<<< HEAD
    if (element.null_union_position != -1
        && !ReadUnionType(element.null_union_position, data)) {
=======
    if (element.nullable() && !ReadUnionType(element.null_union_position, data)) {
>>>>>>> fec66694
      type = AVRO_NULL;
    }

    switch (type) {
      case AVRO_NULL:
        if (slot_desc != NULL) tuple->SetNull(slot_desc->null_indicator_offset());
        break;
      case AVRO_BOOLEAN:
        ReadAvroBoolean(slot_type, data, write_slot, slot, pool);
        break;
      case AVRO_INT32:
        ReadAvroInt32(slot_type, data, write_slot, slot, pool);
        break;
      case AVRO_INT64:
        ReadAvroInt64(slot_type, data, write_slot, slot, pool);
        break;
      case AVRO_FLOAT:
        ReadAvroFloat(slot_type, data, write_slot, slot, pool);
        break;
      case AVRO_DOUBLE:
        ReadAvroDouble(slot_type, data, write_slot, slot, pool);
        break;
      case AVRO_STRING:
      case AVRO_BYTES:
        if (slot_desc != NULL && slot_desc->type().type == TYPE_VARCHAR) {
          ReadAvroVarchar(slot_type, slot_desc->type().len, data, write_slot, slot, pool);
        } else if (slot_desc != NULL && slot_desc->type().type == TYPE_CHAR) {
          ReadAvroChar(slot_type, slot_desc->type().len, data, write_slot, slot, pool);
        } else {
          ReadAvroString(slot_type, data, write_slot, slot, pool);
        }
        break;
      case AVRO_DECIMAL: {
        int slot_byte_size = 0;
        if (slot_desc != NULL) {
          DCHECK_EQ(slot_type, TYPE_DECIMAL);
          slot_byte_size = slot_desc->type().GetByteSize();
        }
        ReadAvroDecimal(slot_byte_size, data, write_slot, slot, pool);
<<<<<<< HEAD
=======
        break;
      }
      case AVRO_RECORD:
        MaterializeTuple(element, pool, data, tuple);
>>>>>>> fec66694
        break;
      }
      default:
        DCHECK(false) << "Unsupported SchemaElement: " << type;
    }
  }
}

// This function produces a codegen'd function equivalent to MaterializeTuple() but
// optimized for the table schema. Via helper functions CodegenReadRecord() and
// CodegenReadScalar(), it eliminates the conditionals necessary when interpreting the
// type of each element in the schema, instead generating code to handle each element in
// the schema. Example output:
//
// define void @MaterializeTuple(%"class.impala::HdfsAvroScanner"* %this,
//     %"class.impala::MemPool"* %pool, i8** %data, %"class.impala::Tuple"* %tuple) {
// entry:
//   %tuple_ptr = bitcast %"class.impala::Tuple"* %tuple to { i8, i32 }*
//   %is_not_null = call i1 @_ZN6impala15HdfsAvroScanner13ReadUnionTypeEiPPh(
//       %"class.impala::HdfsAvroScanner"* %this, i32 1, i8** %data)
//   br i1 %is_not_null, label %read_field, label %null_field
//
// read_field:                                       ; preds = %entry
//   %slot = getelementptr inbounds { i8, i32 }* %tuple_ptr, i32 0, i32 1
//   %opaque_slot = bitcast i32* %slot to i8*
//   call void
//    @_ZN6impala15HdfsAvroScanner13ReadAvroInt32ENS_13PrimitiveTypeEPPhPvPNS_7MemPoolE(
//        %"class.impala::HdfsAvroScanner"* %this, i32 5, i8** %data,
//        i8* %opaque_slot, %"class.impala::MemPool"* %pool)
//   br label %endif
//
// null_field:                                       ; preds = %entry
//   call void @SetNull({ i8, i32 }* %tuple_ptr)
//   br label %endif
//
// endif:                                            ; preds = %null_field, %read_field
//   %is_not_null4 = call i1 @_ZN6impala15HdfsAvroScanner13ReadUnionTypeEiPPh(
//       %"class.impala::HdfsAvroScanner"* %this, i32 1, i8** %data)
//   br i1 %is_not_null4, label %read_field1, label %null_field2
//
// read_field1:                                      ; preds = %endif
//   call void
//    @_ZN6impala15HdfsAvroScanner15ReadAvroBooleanENS_13PrimitiveTypeEPPhPvPNS_7MemPoolE(
//        %"class.impala::HdfsAvroScanner"* %this, i32 0, i8** %data,
//        i8* null, %"class.impala::MemPool"* %pool)
//   br label %endif3
//
// null_field2:                                      ; preds = %endif
//   br label %endif3
//
// endif3:                                           ; preds = %null_field2, %read_field1
//   ret void
// }
<<<<<<< HEAD
Function* HdfsAvroScanner::CodegenMaterializeTuple(HdfsScanNode* node,
                                                   LlvmCodeGen* codegen) {
  const string& table_schema_str = node->hdfs_table()->avro_schema();

  // HdfsAvroScanner::Codegen() (which calls this function) gets called by HdfsScanNode
  // regardless of whether the table we're scanning contains Avro files or not. If this
  // isn't an Avro table, there is no table schema to codegen a function from (and there's
  // no need to anyway).
  // TODO: HdfsScanNode shouldn't codegen functions it doesn't need.
  if (table_schema_str.empty()) return NULL;

  avro_schema_t raw_table_schema;
  int error = avro_schema_from_json_length(
      table_schema_str.c_str(), table_schema_str.size(), &raw_table_schema);
  ScopedAvroSchemaT table_schema(raw_table_schema);
  if (error != 0) {
    stringstream ss;
    ss << "Failed to parse table schema: " << avro_strerror();
    node->runtime_state()->LogError(ss.str());
    return NULL;
  }
  int num_fields = avro_schema_record_size(table_schema.get());
  DCHECK_GT(num_fields, 0);
  // Disable Codegen for TYPE_CHAR
  for (int field_idx = 0; field_idx < num_fields; ++field_idx) {
    int col_idx = field_idx + node->num_partition_keys();
    int slot_idx = node->GetMaterializedSlotIdx(col_idx);
    if (slot_idx != HdfsScanNode::SKIP_COLUMN) {
      SlotDescriptor* slot_desc = node->materialized_slots()[slot_idx];
      if (slot_desc->type().type == TYPE_CHAR) {
        LOG(INFO) << "Avro codegen skipped because CHAR is not supported.";
        return NULL;
      }
    }
  }

=======
Function* HdfsAvroScanner::CodegenMaterializeTuple(
    HdfsScanNode* node, LlvmCodeGen* codegen) {
>>>>>>> fec66694
  LLVMContext& context = codegen->context();
  LlvmCodeGen::LlvmBuilder builder(context);

  Type* this_type = codegen->GetType(HdfsAvroScanner::LLVM_CLASS_NAME);
  DCHECK(this_type != NULL);
  PointerType* this_ptr_type = PointerType::get(this_type, 0);

  TupleDescriptor* tuple_desc = const_cast<TupleDescriptor*>(node->tuple_desc());
  StructType* tuple_type = tuple_desc->GenerateLlvmStruct(codegen);
  if (tuple_type == NULL) return NULL; // Could not generate tuple struct
  Type* tuple_ptr_type = PointerType::get(tuple_type, 0);

  Type* tuple_opaque_type = codegen->GetType(Tuple::LLVM_CLASS_NAME);
  PointerType* tuple_opaque_ptr_type = PointerType::get(tuple_opaque_type, 0);

  Type* data_ptr_type = PointerType::get(codegen->ptr_type(), 0); // char**
  Type* mempool_type = PointerType::get(codegen->GetType(MemPool::LLVM_CLASS_NAME), 0);
  Type* schema_element_type = codegen->GetPtrType(AvroSchemaElement::LLVM_CLASS_NAME);

  LlvmCodeGen::FnPrototype prototype(codegen, "MaterializeTuple", codegen->void_type());
  prototype.AddArgument(LlvmCodeGen::NamedVariable("this", this_ptr_type));
  prototype.AddArgument(LlvmCodeGen::NamedVariable("record_schema", schema_element_type));
  prototype.AddArgument(LlvmCodeGen::NamedVariable("pool", mempool_type));
  prototype.AddArgument(LlvmCodeGen::NamedVariable("data", data_ptr_type));
  prototype.AddArgument(LlvmCodeGen::NamedVariable("tuple", tuple_opaque_ptr_type));
  Value* args[5];
  Function* fn = prototype.GeneratePrototype(&builder, args);

  Value* this_val = args[0];
  // Value* record_schema_val = args[1]; // don't need this
  Value* pool_val = args[2];
  Value* data_val = args[3];
  Value* opaque_tuple_val = args[4];

  Value* tuple_val = builder.CreateBitCast(opaque_tuple_val, tuple_ptr_type, "tuple_ptr");

  Status status = CodegenReadRecord(
      SchemaPath(), node->avro_schema(), node, codegen, &builder, fn, NULL, this_val,
      pool_val, tuple_val, data_val);
  if (!status.ok()) {
    VLOG_QUERY << status.GetDetail();
    fn->eraseFromParent();
    return NULL;
  }

  builder.SetInsertPoint(&fn->back());
  builder.CreateRetVoid();
  return codegen->FinalizeFunction(fn);
}

Status HdfsAvroScanner::CodegenReadRecord(
    const SchemaPath& path, const AvroSchemaElement& record, HdfsScanNode* node,
    LlvmCodeGen* codegen, void* void_builder, Function* fn, BasicBlock* insert_before,
    Value* this_val, Value* pool_val, Value* tuple_val, Value* data_val) {
  DCHECK_EQ(record.schema->type, AVRO_RECORD);
  LLVMContext& context = codegen->context();
  LlvmCodeGen::LlvmBuilder* builder =
      reinterpret_cast<LlvmCodeGen::LlvmBuilder*>(void_builder);

  // Codegen logic for parsing each field and, if necessary, populating a slot with the
  // result.
<<<<<<< HEAD
  for (int field_idx = 0; field_idx < num_fields; ++field_idx) {
    avro_datum_t field =
        avro_schema_record_field_get_by_index(table_schema.get(), field_idx);
    SchemaElement element = ConvertSchema(field);
    int col_idx = field_idx + node->num_partition_keys();
    int slot_idx = node->GetMaterializedSlotIdx(col_idx);

    // The previous iteration may have left the insert point somewhere else
    builder.SetInsertPoint(&fn->back());
=======
  for (int i = 0; i < record.children.size(); ++i) {
    const AvroSchemaElement* field = &record.children[i];
    int col_idx = i;
    // If we're about to process the table-level columns, account for the partition keys
    // when constructing 'path'
    if (path.empty()) col_idx += node->num_partition_keys();
    SchemaPath new_path = path;
    new_path.push_back(col_idx);
    int slot_idx = node->GetMaterializedSlotIdx(new_path);
    SlotDescriptor* slot_desc = (slot_idx == HdfsScanNode::SKIP_COLUMN) ?
                                NULL : node->materialized_slots()[slot_idx];
>>>>>>> fec66694

    // Block that calls appropriate Read<Type> function
    BasicBlock* read_field_block =
        BasicBlock::Create(context, "read_field", fn, insert_before);

    // Block that handles a NULL value. We fill this in below if the field is nullable,
    // otherwise we leave this block NULL.
    BasicBlock* null_block = NULL;

    // This is where we should end up after we're finished processing this field. Used to
    // put the builder in the right place for the next field.
    BasicBlock* end_field_block =
        BasicBlock::Create(context, "end_field", fn, insert_before);

    if (field->nullable()) {
      // Field could be null. Create conditional branch based on ReadUnionType result.
      null_block = BasicBlock::Create(context, "null_field", fn, end_field_block);
      Function* read_union_fn =
          codegen->GetFunction(IRFunction::READ_UNION_TYPE);
      Value* null_union_pos_val =
          codegen->GetIntConstant(TYPE_INT, field->null_union_position);
      Value* is_not_null_val = builder->CreateCall3(
          read_union_fn, this_val, null_union_pos_val, data_val, "is_not_null");
      builder->CreateCondBr(is_not_null_val, read_field_block, null_block);

      // Write null field IR
      builder->SetInsertPoint(null_block);
      if (slot_idx != HdfsScanNode::SKIP_COLUMN) {
        StructType* tuple_type =
            cast<StructType>(tuple_val->getType()->getPointerElementType());
        Function* set_null_fn = slot_desc->CodegenUpdateNull(codegen, tuple_type, true);
        DCHECK(set_null_fn != NULL);
        builder->CreateCall(set_null_fn, tuple_val);
      }
      // LLVM requires all basic blocks to end with a terminating instruction
      builder->CreateBr(end_field_block);
    } else {
      // Field is never null, read field unconditionally.
      builder->CreateBr(read_field_block);
    }

<<<<<<< HEAD
    SlotDescriptor* slot_desc = NULL;
    if (slot_idx != HdfsScanNode::SKIP_COLUMN) {
      slot_desc = node->materialized_slots()[slot_idx];
    }

    // Write read_field_block IR starting at the beginning of the block
    builder.SetInsertPoint(read_field_block, read_field_block->begin());
    Function* read_field_fn;
    switch (element.schema->type) {
      case AVRO_BOOLEAN:
        read_field_fn = codegen->GetFunction(IRFunction::READ_AVRO_BOOLEAN);
        break;
      case AVRO_INT32:
        read_field_fn = codegen->GetFunction(IRFunction::READ_AVRO_INT32);
        break;
      case AVRO_INT64:
        read_field_fn = codegen->GetFunction(IRFunction::READ_AVRO_INT64);
        break;
      case AVRO_FLOAT:
        read_field_fn = codegen->GetFunction(IRFunction::READ_AVRO_FLOAT);
        break;
      case AVRO_DOUBLE:
        read_field_fn = codegen->GetFunction(IRFunction::READ_AVRO_DOUBLE);
        break;
      case AVRO_STRING:
      case AVRO_BYTES:
        if ((slot_idx != HdfsScanNode::SKIP_COLUMN) &&
            (slot_desc->type().type == TYPE_VARCHAR)) {
          read_field_fn = codegen->GetFunction(IRFunction::READ_AVRO_VARCHAR);
        } else {
          read_field_fn = codegen->GetFunction(IRFunction::READ_AVRO_STRING);
        }
        break;
      default:
        // Unsupported type, can't codegen
        VLOG(1) << "Failed to codegen MaterializeTuple() due to unsupported type: "
                << element.schema->type;
        fn->eraseFromParent();
        return NULL;
=======
    // Write read_field_block IR
    builder->SetInsertPoint(read_field_block);
    if (field->schema->type == AVRO_RECORD) {
      BasicBlock* insert_before_block =
          (null_block != NULL) ? null_block : end_field_block;
      RETURN_IF_ERROR(CodegenReadRecord(new_path, *field, node, codegen, builder, fn,
          insert_before_block, this_val, pool_val, tuple_val, data_val));
    } else {
      RETURN_IF_ERROR(CodegenReadScalar(
          *field, slot_desc, codegen, builder, this_val, pool_val, tuple_val, data_val));
>>>>>>> fec66694
    }
    builder->CreateBr(end_field_block);

    // Set insertion point for next field
    builder->SetInsertPoint(end_field_block);
  }
  return Status::OK();
}

Status HdfsAvroScanner::CodegenReadScalar(const AvroSchemaElement& element,
    SlotDescriptor* slot_desc, LlvmCodeGen* codegen, void* void_builder, Value* this_val,
    Value* pool_val, Value* tuple_val, Value* data_val) {
  LlvmCodeGen::LlvmBuilder* builder =
      reinterpret_cast<LlvmCodeGen::LlvmBuilder*>(void_builder);
  Function* read_field_fn;
  switch (element.schema->type) {
    case AVRO_BOOLEAN:
      read_field_fn = codegen->GetFunction(IRFunction::READ_AVRO_BOOLEAN);
      break;
    case AVRO_INT32:
      read_field_fn = codegen->GetFunction(IRFunction::READ_AVRO_INT32);
      break;
    case AVRO_INT64:
      read_field_fn = codegen->GetFunction(IRFunction::READ_AVRO_INT64);
      break;
    case AVRO_FLOAT:
      read_field_fn = codegen->GetFunction(IRFunction::READ_AVRO_FLOAT);
      break;
    case AVRO_DOUBLE:
      read_field_fn = codegen->GetFunction(IRFunction::READ_AVRO_DOUBLE);
      break;
    case AVRO_STRING:
    case AVRO_BYTES:
      if (slot_desc != NULL && slot_desc->type().type == TYPE_VARCHAR) {
        read_field_fn = codegen->GetFunction(IRFunction::READ_AVRO_VARCHAR);
      } else {
        read_field_fn = codegen->GetFunction(IRFunction::READ_AVRO_STRING);
      }
      break;
    default:
      return Status(Substitute(
          "Failed to codegen MaterializeTuple() due to unsupported type: $0",
          element.schema->type));
  }

<<<<<<< HEAD
    // Call appropriate ReadAvro<Type> function
    Value* write_slot_val = builder.getFalse();
    Value* slot_type_val = builder.getInt32(0);
    Value* opaque_slot_val = codegen->null_ptr_value();
    if (slot_idx != HdfsScanNode::SKIP_COLUMN) {
      // Field corresponds to a materialized column, fill in relevant arguments
      write_slot_val = builder.getTrue();
      if (slot_desc->type().type == TYPE_DECIMAL) {
        // ReadAvroDecimal() takes slot byte size instead of slot type
        slot_type_val = builder.getInt32(slot_desc->type().GetByteSize());
      } else {
        slot_type_val = builder.getInt32(slot_desc->type().type);
      }
      Value* slot_val =
          builder.CreateStructGEP(tuple_val, slot_desc->field_idx(), "slot");
      opaque_slot_val =
          builder.CreateBitCast(slot_val, codegen->ptr_type(), "opaque_slot");
    }

    // NOTE: ReadAvroVarchar/Char has different signature than rest of read functions
    if ((slot_idx != HdfsScanNode::SKIP_COLUMN) &&
        (slot_desc->type().type == TYPE_VARCHAR ||
         slot_desc->type().type == TYPE_CHAR)) {
      // Need to pass an extra argument (the length) to the codegen function
      Value* fixed_len = builder.getInt32(slot_desc->type().len);
      Value* read_field_args[] = {this_val, slot_type_val, fixed_len, data_val,
        write_slot_val, opaque_slot_val, pool_val};
      builder.CreateCall(read_field_fn, read_field_args);
    } else {
      Value* read_field_args[] =
          {this_val, slot_type_val, data_val, write_slot_val, opaque_slot_val, pool_val};
      builder.CreateCall(read_field_fn, read_field_args);
=======
  // Call appropriate ReadAvro<Type> function
  Value* write_slot_val = builder->getFalse();
  Value* slot_type_val = builder->getInt32(0);
  Value* opaque_slot_val = codegen->null_ptr_value();
  if (slot_desc != NULL) {
    // Field corresponds to a materialized column, fill in relevant arguments
    write_slot_val = builder->getTrue();
    if (slot_desc->type().type == TYPE_DECIMAL) {
      // ReadAvroDecimal() takes slot byte size instead of slot type
      slot_type_val = builder->getInt32(slot_desc->type().GetByteSize());
    } else {
      slot_type_val = builder->getInt32(slot_desc->type().type);
>>>>>>> fec66694
    }
    Value* slot_val =
        builder->CreateStructGEP(tuple_val, slot_desc->field_idx(), "slot");
    opaque_slot_val =
        builder->CreateBitCast(slot_val, codegen->ptr_type(), "opaque_slot");
  }

  // NOTE: ReadAvroVarchar/Char has different signature than rest of read functions
  if ((slot_desc != NULL) &&
      (slot_desc->type().type == TYPE_VARCHAR || slot_desc->type().type == TYPE_CHAR)) {
    // Need to pass an extra argument (the length) to the codegen function
    Value* fixed_len = builder->getInt32(slot_desc->type().len);
    Value* read_field_args[] = {this_val, slot_type_val, fixed_len, data_val,
                                write_slot_val, opaque_slot_val, pool_val};
    builder->CreateCall(read_field_fn, read_field_args);
  } else {
    Value* read_field_args[] =
        {this_val, slot_type_val, data_val, write_slot_val, opaque_slot_val, pool_val};
    builder->CreateCall(read_field_fn, read_field_args);
  }
  return Status::OK();
}

Function* HdfsAvroScanner::CodegenDecodeAvroData(RuntimeState* state,
    Function* materialize_tuple_fn, const vector<ExprContext*>& conjunct_ctxs) {
  LlvmCodeGen* codegen;
  if (!state->GetCodegen(&codegen).ok()) return NULL;
  SCOPED_TIMER(codegen->codegen_timer());
  DCHECK(materialize_tuple_fn != NULL);

  Function* decode_avro_data_fn = codegen->GetFunction(IRFunction::DECODE_AVRO_DATA);
  int replaced = 0;
  decode_avro_data_fn = codegen->ReplaceCallSites(decode_avro_data_fn, false,
      materialize_tuple_fn, "MaterializeTuple", &replaced);
  DCHECK_EQ(replaced, 1);

  Function* eval_conjuncts_fn = ExecNode::CodegenEvalConjuncts(state, conjunct_ctxs);
  decode_avro_data_fn = codegen->ReplaceCallSites(decode_avro_data_fn, false,
      eval_conjuncts_fn, "EvalConjuncts", &replaced);
  DCHECK_EQ(replaced, 1);
  decode_avro_data_fn->setName("DecodeAvroData");

  decode_avro_data_fn = codegen->OptimizeFunctionWithExprs(decode_avro_data_fn);
  DCHECK(decode_avro_data_fn != NULL);
  return decode_avro_data_fn;
}<|MERGE_RESOLUTION|>--- conflicted
+++ resolved
@@ -16,10 +16,6 @@
 
 #include <avro/errors.h>
 #include <avro/legacy.h>
-<<<<<<< HEAD
-#include <avro/schema.h>
-=======
->>>>>>> fec66694
 #include <boost/foreach.hpp>
 #include <gutil/strings/substitute.h>
 
@@ -53,36 +49,6 @@
 
 #define RETURN_IF_FALSE(x) if (UNLIKELY(!(x))) return parse_status_
 
-<<<<<<< HEAD
-HdfsAvroScanner::ScopedAvroSchemaT::ScopedAvroSchemaT(const ScopedAvroSchemaT& other) {
-  schema = other.schema;
-  avro_schema_incref(schema);
-}
-
-HdfsAvroScanner::ScopedAvroSchemaT::~ScopedAvroSchemaT() {
-  // avro_schema_decref can handle NULL
-  avro_schema_decref(schema);
-}
-
-HdfsAvroScanner::ScopedAvroSchemaT& HdfsAvroScanner::ScopedAvroSchemaT::operator=(
-    const avro_schema_t& s) {
-  if (LIKELY(s != schema)) {
-    avro_schema_decref(schema);
-    schema = s;
-  }
-  return *this;
-}
-
-HdfsAvroScanner::ScopedAvroSchemaT& HdfsAvroScanner::ScopedAvroSchemaT::operator=(
-    const ScopedAvroSchemaT& other) {
-  if (this == &other) return *this;
-  avro_schema_decref(schema);
-  schema = other.schema;
-  avro_schema_incref(schema);
-  return *this;
-}
-=======
->>>>>>> fec66694
 HdfsAvroScanner::HdfsAvroScanner(HdfsScanNode* scan_node, RuntimeState* state)
   : BaseSequenceScanner(scan_node, state),
     avro_header_(NULL),
@@ -160,10 +126,6 @@
         avro_schema_t raw_file_schema;
         int error = avro_schema_from_json_length(
             reinterpret_cast<char*>(value), value_len, &raw_file_schema);
-<<<<<<< HEAD
-        ScopedAvroSchemaT file_schema(raw_file_schema);
-=======
->>>>>>> fec66694
         if (error != 0) {
           stringstream ss;
           ss << "Failed to parse file schema: " << avro_strerror();
@@ -172,33 +134,13 @@
         AvroSchemaElement* file_schema = avro_header_->schema.get();
         RETURN_IF_ERROR(AvroSchemaElement::ConvertSchema(raw_file_schema, file_schema));
 
-<<<<<<< HEAD
-        const string& table_schema_str = scan_node_->hdfs_table()->avro_schema();
-        DCHECK_GT(table_schema_str.size(), 0);
-        avro_schema_t raw_table_schema;
-        error = avro_schema_from_json_length(
-            table_schema_str.c_str(), table_schema_str.size(), &raw_table_schema);
-        ScopedAvroSchemaT table_schema(raw_table_schema);
-        if (error != 0) {
-          stringstream ss;
-          ss << "Failed to parse table schema: " << avro_strerror();
-          return Status(ss.str());
-        }
-        RETURN_IF_ERROR(ResolveSchemas(table_schema.get(), file_schema.get()));
-=======
         RETURN_IF_ERROR(ResolveSchemas(scan_node_->avro_schema(), file_schema));
->>>>>>> fec66694
 
         // We currently codegen a function only for the table schema. If this file's
         // schema is different from the table schema, don't use the codegen'd function and
         // use the interpreted path instead.
-<<<<<<< HEAD
-        avro_header_->use_codegend_decode_avro_data =
-            avro_schema_equal(table_schema.get(), file_schema.get());
-=======
         avro_header_->use_codegend_decode_avro_data = avro_schema_equal(
             scan_node_->avro_schema().schema, file_schema->schema);
->>>>>>> fec66694
 
       } else if (key == AVRO_CODEC_KEY) {
         string avro_codec(reinterpret_cast<char*>(value), value_len);
@@ -283,22 +225,6 @@
       AvroSchemaElement& file_field = file_record->children[file_field_idx];
       RETURN_IF_ERROR(VerifyTypesMatch(table_field, file_field, field_name));
 
-<<<<<<< HEAD
-  // Maps table field index -> if a matching file field was found
-  bool file_field_found[num_table_fields];
-  memset(&file_field_found, 0, num_table_fields);
-
-  int num_file_fields = avro_schema_record_size(file_schema);
-  DCHECK_GT(num_file_fields, 0);
-  for (int i = 0; i < num_file_fields; ++i) {
-    avro_datum_t file_field = avro_schema_record_field_get_by_index(file_schema, i);
-    SchemaElement element = ConvertSchema(file_field);
-    if (is_avro_complex_type(element.schema.get())) {
-      stringstream ss;
-      ss << "Complex Avro data types (records, enums, arrays, maps, unions, and fixed) "
-         << "are not supported. Got type: " << avro_type_name(element.schema->type);
-      return Status(ss.str());
-=======
       if (i != path.size() - 1) {
         // All but the last index in 'path' should be a record field
         if (table_record->schema->type != AVRO_RECORD) {
@@ -314,7 +240,6 @@
         RETURN_IF_ERROR(VerifyTypesMatch(slot_desc, table_field.schema));
         file_field.slot_desc = slot_desc;
       }
->>>>>>> fec66694
     }
   }
   return Status::OK();
@@ -337,40 +262,6 @@
       RawValue::Write(&v, avro_header_->template_tuple, slot_desc, NULL);
       break;
     }
-<<<<<<< HEAD
-    file_field_found[table_field_idx] = true;
-
-    // The table schema's fields define the table column ordering, and the table schema
-    // can have more fields than the table has columns. Treat extra fields as
-    // unmaterialized columns.
-    int slot_idx = table_field_idx < num_cols ?
-                       scan_node_->GetMaterializedSlotIdx(
-                           table_field_idx + scan_node_->num_partition_keys())
-                       : HdfsScanNode::SKIP_COLUMN;
-
-    if (slot_idx != HdfsScanNode::SKIP_COLUMN) {
-      SlotDescriptor* slot_desc = scan_node_->materialized_slots()[slot_idx];
-      element.slot_desc = slot_desc;
-
-      // Use element.type (rather than file_field->type) so that e.g. "[int, null]" is
-      // treated as an int and not a union
-      RETURN_IF_ERROR(VerifyTypesMatch(slot_desc, element.schema.get()));
-
-      // Check that the corresponding table field type matches the declared column
-      // type. This check is not strictly necessary since we won't use its default value
-      // (i.e., if the check doesn't pass, we can still process the file normally), but
-      // allowing the table schema to differ from the table columns could lead to
-      // confusing situations. Note that this check is only performed for materialized
-      // columns.
-      // TODO: get rid of separate table schema and table column concepts (i.e. get rid of
-      // table schema and store default values somewhere else)
-      avro_schema_t table_field =
-          avro_schema_record_field_get_by_index(table_schema, table_field_idx);
-      SchemaElement table_element = ConvertSchema(table_field);
-      RETURN_IF_ERROR(VerifyTypesMatch(slot_desc, table_element.schema.get()));
-    } else {
-      element.slot_desc = NULL;
-=======
     case AVRO_INT32: {
       RETURN_IF_ERROR(VerifyTypesMatch(slot_desc, default_value));
       int32_t v;
@@ -411,7 +302,6 @@
       RawValue::Write(&sv, avro_header_->template_tuple, slot_desc, &pool);
       scan_node_->TransferToScanNodePool(&pool);
       break;
->>>>>>> fec66694
     }
     case AVRO_NULL:
       RETURN_IF_ERROR(VerifyTypesMatch(slot_desc, default_value));
@@ -424,22 +314,6 @@
   return Status::OK();
 }
 
-<<<<<<< HEAD
-  // Check that all materialized fields either appear in the file schema or have a default
-  // value in the table schema
-  BOOST_FOREACH(SlotDescriptor* slot_desc, scan_node_->materialized_slots()) {
-    int col_idx = slot_desc->col_pos() - scan_node_->num_partition_keys();
-    if (file_field_found[col_idx]) continue;
-
-    avro_datum_t default_value = avro_schema_record_field_default(table_schema, col_idx);
-    if (default_value == NULL) {
-      stringstream ss;
-      ss << "Field " << avro_schema_record_field_name(table_schema, col_idx)
-         << " is missing from file and does not have a default value";
-      return Status(ss.str());
-    }
-    RETURN_IF_ERROR(VerifyTypesMatch(slot_desc, default_value));
-=======
 Status HdfsAvroScanner::VerifyTypesMatch(const AvroSchemaElement& table_schema,
     const AvroSchemaElement& file_schema, const string& field_name) {
   if (!table_schema.nullable() && file_schema.nullable()) {
@@ -447,7 +321,6 @@
     ErrorMsg msg(TErrorCode::AVRO_NULLABILITY_MISMATCH, field_name);
     return Status(msg);
   }
->>>>>>> fec66694
 
   if (file_schema.schema->type == AVRO_NULL) {
     if (table_schema.schema->type == AVRO_NULL || table_schema.nullable()) {
@@ -479,46 +352,6 @@
       avro_type_name(table_schema.schema->type), avro_type_name(file_schema.schema->type));
 }
 
-<<<<<<< HEAD
-HdfsAvroScanner::SchemaElement HdfsAvroScanner::ConvertSchema(
-    const avro_schema_t& schema) {
-  SchemaElement element;
-  element.schema = schema;
-  // Increment the ref count of 'schema' on behalf of the ScopedAvroSchemaT it was
-  // assigned to. This allows 'schema' to outlive the scope it was passed in from (e.g.,
-  // a parent record schema).
-  avro_schema_incref(schema);
-  element.null_union_position = -1;
-
-  // Look for special case of [<primitive type>, "null"] union
-  if (element.schema->type == AVRO_UNION) {
-    int num_fields = avro_schema_union_size(schema);
-    DCHECK_GT(num_fields, 0);
-    if (num_fields == 2) {
-      avro_schema_t child0 = avro_schema_union_branch(schema, 0);
-      avro_schema_t child1 = avro_schema_union_branch(schema, 1);
-      int null_position = -1;
-      if (child0->type == AVRO_NULL) {
-        null_position = 0;
-      } else if (child1->type == AVRO_NULL) {
-        null_position = 1;
-      }
-
-      if (null_position != -1) {
-        avro_schema_t non_null_child = null_position == 0 ? child1 : child0;
-        SchemaElement child = ConvertSchema(non_null_child);
-
-        // 'schema' is a [<child>, "null"] union. If child is a primitive type (i.e.,
-        // not a complex type nor a [<primitive type>, "null"] union itself), we treat
-        // this node as the same type as child except with null_union_position set
-        // appropriately.
-        if (is_avro_primitive(child.schema.get()) && child.null_union_position == -1) {
-          element = child;
-          element.null_union_position = null_position;
-        }
-      }
-    }
-=======
 Status HdfsAvroScanner::VerifyTypesMatch(SlotDescriptor* slot_desc, avro_obj_t* schema) {
   // TODO: make this work for nested fields
   const string& col_name =
@@ -532,7 +365,6 @@
   if (schema->type == AVRO_RECORD) {
     return Status(TErrorCode::AVRO_SCHEMA_METADATA_MISMATCH, col_name,
       slot_desc->type().DebugString(), avro_type_name(schema->type));
->>>>>>> fec66694
   }
 
   bool match = VerifyTypesMatch(slot_desc->type(), AvroSchemaToColumnType(schema));
@@ -541,65 +373,6 @@
       slot_desc->type().DebugString(), avro_type_name(schema->type));
 }
 
-<<<<<<< HEAD
- Status HdfsAvroScanner::VerifyTypesMatch(SlotDescriptor* slot_desc,
-                                          avro_obj_t* schema) {
-  switch (schema->type) {
-    case AVRO_DECIMAL:
-      if (slot_desc->type().type != TYPE_DECIMAL) break;
-      if (slot_desc->type().scale != avro_schema_decimal_scale(schema)) {
-        const string& col_name =
-            scan_node_->hdfs_table()->col_names()[slot_desc->col_pos()];
-        stringstream ss;
-        ss << "File '" << stream_->filename() << "' column '" << col_name
-           << "' has a scale that does not match the table metadata scale."
-           << " File metadata scale: " << avro_schema_decimal_scale(schema)
-           << " Table metadata scale: " << slot_desc->type().scale;
-        return Status(ss.str());
-      }
-      if (slot_desc->type().precision != avro_schema_decimal_precision(schema)) {
-        const string& col_name =
-            scan_node_->hdfs_table()->col_names()[slot_desc->col_pos()];
-        stringstream ss;
-        ss << "File '" << stream_->filename() << "' column '" << col_name
-           << "' has a precision that does not match the table metadata precision."
-           << " File metadata precision: " << avro_schema_decimal_precision(schema)
-           << " Table metadata precision: " << slot_desc->type().precision;
-        return Status(ss.str());
-      }
-      return Status::OK;
-    case AVRO_NULL:
-      // All Impala types are nullable
-      return Status::OK;
-    case AVRO_STRING:
-    case AVRO_BYTES:
-      if (slot_desc->type().IsStringType()) return Status::OK;
-      break;
-    case AVRO_INT32:
-      if (slot_desc->type().type == TYPE_INT) return Status::OK;
-      // Type promotion
-      if (slot_desc->type().type == TYPE_BIGINT) return Status::OK;
-      if (slot_desc->type().type == TYPE_FLOAT) return Status::OK;
-      if (slot_desc->type().type == TYPE_DOUBLE) return Status::OK;
-      break;
-    case AVRO_INT64:
-      if (slot_desc->type().type == TYPE_BIGINT) return Status::OK;
-      // Type promotion
-      if (slot_desc->type().type == TYPE_FLOAT) return Status::OK;
-      if (slot_desc->type().type == TYPE_DOUBLE) return Status::OK;
-      break;
-    case AVRO_FLOAT:
-      if (slot_desc->type().type == TYPE_FLOAT) return Status::OK;
-      // Type promotion
-      if (slot_desc->type().type == TYPE_DOUBLE) return Status::OK;
-      break;
-    case AVRO_DOUBLE:
-      if (slot_desc->type().type == TYPE_DOUBLE) return Status::OK;
-      break;
-    case AVRO_BOOLEAN:
-      if (slot_desc->type().type == TYPE_BOOLEAN) return Status::OK;
-      break;
-=======
 bool HdfsAvroScanner::VerifyTypesMatch(
     const ColumnType& reader_type, const ColumnType& writer_type) {
   switch (writer_type.type) {
@@ -641,19 +414,10 @@
       }
     case TYPE_DOUBLE: return reader_type.type == TYPE_DOUBLE;
     case TYPE_BOOLEAN: return reader_type.type == TYPE_BOOLEAN;
->>>>>>> fec66694
     default:
       DCHECK(false) << "NYI: " << writer_type.DebugString();
       return false;
   }
-<<<<<<< HEAD
-  stringstream ss;
-  ss << "Unresolvable column types (column " << slot_desc->col_pos() << "): "
-     << "declared type = " << slot_desc->type() << ", "
-     << "Avro type = " << avro_type_name(schema->type);
-  return Status(ss.str());
-=======
->>>>>>> fec66694
 }
 
 Status HdfsAvroScanner::InitNewRange() {
@@ -763,12 +527,7 @@
     }
 
     avro_type_t type = element.schema->type;
-<<<<<<< HEAD
-    if (element.null_union_position != -1
-        && !ReadUnionType(element.null_union_position, data)) {
-=======
     if (element.nullable() && !ReadUnionType(element.null_union_position, data)) {
->>>>>>> fec66694
       type = AVRO_NULL;
     }
 
@@ -808,15 +567,11 @@
           slot_byte_size = slot_desc->type().GetByteSize();
         }
         ReadAvroDecimal(slot_byte_size, data, write_slot, slot, pool);
-<<<<<<< HEAD
-=======
         break;
       }
       case AVRO_RECORD:
         MaterializeTuple(element, pool, data, tuple);
->>>>>>> fec66694
         break;
-      }
       default:
         DCHECK(false) << "Unsupported SchemaElement: " << type;
     }
@@ -868,47 +623,8 @@
 // endif3:                                           ; preds = %null_field2, %read_field1
 //   ret void
 // }
-<<<<<<< HEAD
-Function* HdfsAvroScanner::CodegenMaterializeTuple(HdfsScanNode* node,
-                                                   LlvmCodeGen* codegen) {
-  const string& table_schema_str = node->hdfs_table()->avro_schema();
-
-  // HdfsAvroScanner::Codegen() (which calls this function) gets called by HdfsScanNode
-  // regardless of whether the table we're scanning contains Avro files or not. If this
-  // isn't an Avro table, there is no table schema to codegen a function from (and there's
-  // no need to anyway).
-  // TODO: HdfsScanNode shouldn't codegen functions it doesn't need.
-  if (table_schema_str.empty()) return NULL;
-
-  avro_schema_t raw_table_schema;
-  int error = avro_schema_from_json_length(
-      table_schema_str.c_str(), table_schema_str.size(), &raw_table_schema);
-  ScopedAvroSchemaT table_schema(raw_table_schema);
-  if (error != 0) {
-    stringstream ss;
-    ss << "Failed to parse table schema: " << avro_strerror();
-    node->runtime_state()->LogError(ss.str());
-    return NULL;
-  }
-  int num_fields = avro_schema_record_size(table_schema.get());
-  DCHECK_GT(num_fields, 0);
-  // Disable Codegen for TYPE_CHAR
-  for (int field_idx = 0; field_idx < num_fields; ++field_idx) {
-    int col_idx = field_idx + node->num_partition_keys();
-    int slot_idx = node->GetMaterializedSlotIdx(col_idx);
-    if (slot_idx != HdfsScanNode::SKIP_COLUMN) {
-      SlotDescriptor* slot_desc = node->materialized_slots()[slot_idx];
-      if (slot_desc->type().type == TYPE_CHAR) {
-        LOG(INFO) << "Avro codegen skipped because CHAR is not supported.";
-        return NULL;
-      }
-    }
-  }
-
-=======
 Function* HdfsAvroScanner::CodegenMaterializeTuple(
     HdfsScanNode* node, LlvmCodeGen* codegen) {
->>>>>>> fec66694
   LLVMContext& context = codegen->context();
   LlvmCodeGen::LlvmBuilder builder(context);
 
@@ -970,17 +686,6 @@
 
   // Codegen logic for parsing each field and, if necessary, populating a slot with the
   // result.
-<<<<<<< HEAD
-  for (int field_idx = 0; field_idx < num_fields; ++field_idx) {
-    avro_datum_t field =
-        avro_schema_record_field_get_by_index(table_schema.get(), field_idx);
-    SchemaElement element = ConvertSchema(field);
-    int col_idx = field_idx + node->num_partition_keys();
-    int slot_idx = node->GetMaterializedSlotIdx(col_idx);
-
-    // The previous iteration may have left the insert point somewhere else
-    builder.SetInsertPoint(&fn->back());
-=======
   for (int i = 0; i < record.children.size(); ++i) {
     const AvroSchemaElement* field = &record.children[i];
     int col_idx = i;
@@ -992,7 +697,6 @@
     int slot_idx = node->GetMaterializedSlotIdx(new_path);
     SlotDescriptor* slot_desc = (slot_idx == HdfsScanNode::SKIP_COLUMN) ?
                                 NULL : node->materialized_slots()[slot_idx];
->>>>>>> fec66694
 
     // Block that calls appropriate Read<Type> function
     BasicBlock* read_field_block =
@@ -1034,47 +738,6 @@
       builder->CreateBr(read_field_block);
     }
 
-<<<<<<< HEAD
-    SlotDescriptor* slot_desc = NULL;
-    if (slot_idx != HdfsScanNode::SKIP_COLUMN) {
-      slot_desc = node->materialized_slots()[slot_idx];
-    }
-
-    // Write read_field_block IR starting at the beginning of the block
-    builder.SetInsertPoint(read_field_block, read_field_block->begin());
-    Function* read_field_fn;
-    switch (element.schema->type) {
-      case AVRO_BOOLEAN:
-        read_field_fn = codegen->GetFunction(IRFunction::READ_AVRO_BOOLEAN);
-        break;
-      case AVRO_INT32:
-        read_field_fn = codegen->GetFunction(IRFunction::READ_AVRO_INT32);
-        break;
-      case AVRO_INT64:
-        read_field_fn = codegen->GetFunction(IRFunction::READ_AVRO_INT64);
-        break;
-      case AVRO_FLOAT:
-        read_field_fn = codegen->GetFunction(IRFunction::READ_AVRO_FLOAT);
-        break;
-      case AVRO_DOUBLE:
-        read_field_fn = codegen->GetFunction(IRFunction::READ_AVRO_DOUBLE);
-        break;
-      case AVRO_STRING:
-      case AVRO_BYTES:
-        if ((slot_idx != HdfsScanNode::SKIP_COLUMN) &&
-            (slot_desc->type().type == TYPE_VARCHAR)) {
-          read_field_fn = codegen->GetFunction(IRFunction::READ_AVRO_VARCHAR);
-        } else {
-          read_field_fn = codegen->GetFunction(IRFunction::READ_AVRO_STRING);
-        }
-        break;
-      default:
-        // Unsupported type, can't codegen
-        VLOG(1) << "Failed to codegen MaterializeTuple() due to unsupported type: "
-                << element.schema->type;
-        fn->eraseFromParent();
-        return NULL;
-=======
     // Write read_field_block IR
     builder->SetInsertPoint(read_field_block);
     if (field->schema->type == AVRO_RECORD) {
@@ -1085,7 +748,6 @@
     } else {
       RETURN_IF_ERROR(CodegenReadScalar(
           *field, slot_desc, codegen, builder, this_val, pool_val, tuple_val, data_val));
->>>>>>> fec66694
     }
     builder->CreateBr(end_field_block);
 
@@ -1131,40 +793,6 @@
           element.schema->type));
   }
 
-<<<<<<< HEAD
-    // Call appropriate ReadAvro<Type> function
-    Value* write_slot_val = builder.getFalse();
-    Value* slot_type_val = builder.getInt32(0);
-    Value* opaque_slot_val = codegen->null_ptr_value();
-    if (slot_idx != HdfsScanNode::SKIP_COLUMN) {
-      // Field corresponds to a materialized column, fill in relevant arguments
-      write_slot_val = builder.getTrue();
-      if (slot_desc->type().type == TYPE_DECIMAL) {
-        // ReadAvroDecimal() takes slot byte size instead of slot type
-        slot_type_val = builder.getInt32(slot_desc->type().GetByteSize());
-      } else {
-        slot_type_val = builder.getInt32(slot_desc->type().type);
-      }
-      Value* slot_val =
-          builder.CreateStructGEP(tuple_val, slot_desc->field_idx(), "slot");
-      opaque_slot_val =
-          builder.CreateBitCast(slot_val, codegen->ptr_type(), "opaque_slot");
-    }
-
-    // NOTE: ReadAvroVarchar/Char has different signature than rest of read functions
-    if ((slot_idx != HdfsScanNode::SKIP_COLUMN) &&
-        (slot_desc->type().type == TYPE_VARCHAR ||
-         slot_desc->type().type == TYPE_CHAR)) {
-      // Need to pass an extra argument (the length) to the codegen function
-      Value* fixed_len = builder.getInt32(slot_desc->type().len);
-      Value* read_field_args[] = {this_val, slot_type_val, fixed_len, data_val,
-        write_slot_val, opaque_slot_val, pool_val};
-      builder.CreateCall(read_field_fn, read_field_args);
-    } else {
-      Value* read_field_args[] =
-          {this_val, slot_type_val, data_val, write_slot_val, opaque_slot_val, pool_val};
-      builder.CreateCall(read_field_fn, read_field_args);
-=======
   // Call appropriate ReadAvro<Type> function
   Value* write_slot_val = builder->getFalse();
   Value* slot_type_val = builder->getInt32(0);
@@ -1177,7 +805,6 @@
       slot_type_val = builder->getInt32(slot_desc->type().GetByteSize());
     } else {
       slot_type_val = builder->getInt32(slot_desc->type().type);
->>>>>>> fec66694
     }
     Value* slot_val =
         builder->CreateStructGEP(tuple_val, slot_desc->field_idx(), "slot");
