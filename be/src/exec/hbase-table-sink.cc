--- conflicted
+++ resolved
@@ -18,10 +18,7 @@
 
 #include "common/logging.h"
 #include "exprs/expr.h"
-<<<<<<< HEAD
-=======
 #include "exprs/expr-context.h"
->>>>>>> fec66694
 #include "gen-cpp/ImpalaInternalService_constants.h"
 
 #include "common/names.h"
@@ -46,14 +43,6 @@
   RETURN_IF_ERROR(Expr::CreateExprTrees(state->obj_pool(), select_list_texprs_,
                                         &output_expr_ctxs_));
   // Prepare the exprs to run.
-<<<<<<< HEAD
-  RETURN_IF_ERROR(Expr::Prepare(output_expr_ctxs_, state, row_desc_));
-  state->AddExprCtxsToFree(output_expr_ctxs_);
-  return Status::OK;
-}
-
-Status HBaseTableSink::Prepare(RuntimeState* state) {
-=======
   RETURN_IF_ERROR(
       Expr::Prepare(output_expr_ctxs_, state, row_desc_, expr_mem_tracker_.get()));
   return Status::OK();
@@ -61,7 +50,6 @@
 
 Status HBaseTableSink::Prepare(RuntimeState* state) {
   RETURN_IF_ERROR(DataSink::Prepare(state));
->>>>>>> fec66694
   runtime_profile_ = state->obj_pool()->Add(
       new RuntimeProfile(state->obj_pool(), "HbaseTableSink"));
   SCOPED_TIMER(runtime_profile_->total_time_counter());
@@ -85,15 +73,8 @@
   root_status.__set_stats(TInsertStats());
   root_status.__set_id(-1L);
   state->per_partition_status()->insert(make_pair(ROOT_PARTITION_KEY, root_status));
-<<<<<<< HEAD
-=======
 
   return Status::OK();
-}
->>>>>>> fec66694
-
-Status HBaseTableSink::Open(RuntimeState* state) {
-  return Expr::Open(output_expr_ctxs_, state);
 }
 
 Status HBaseTableSink::Open(RuntimeState* state) {
@@ -108,11 +89,7 @@
   RETURN_IF_ERROR(hbase_table_writer_->AppendRowBatch(batch));
   (*state->per_partition_status())[ROOT_PARTITION_KEY].num_appended_rows +=
       batch->num_rows();
-<<<<<<< HEAD
-  return Status::OK;
-=======
   return Status::OK();
->>>>>>> fec66694
 }
 
 void HBaseTableSink::Close(RuntimeState* state) {
