--- conflicted
+++ resolved
@@ -106,19 +106,12 @@
       vector<DiskIoMgr::ScanRange*> new_scan_ranges;
       for (int i = 0; i < list_of_splits.size(); i++) {
         RTreeSplit split = list_of_splits[i];
-<<<<<<< HEAD
         ScanRangeMetadata* metadata =
             reinterpret_cast<ScanRangeMetadata*>(file->splits[0]->meta_data());
-        DiskIoMgr::ScanRange* file_range = scan_node_->AllocateScanRange(file->fs, file->filename.c_str(), split.end_offset - split.start_offset, split.start_offset,
-            metadata->partition_id, file->splits[0]->disk_id(), file->splits[0]->try_cache(), file->splits[0]->expected_local(), file->mtime);
-=======
-        ScanRangeMetadata* metadata = reinterpret_cast<ScanRangeMetadata*>(
-            file->splits[0]->meta_data());
         DiskIoMgr::ScanRange* file_range = scan_node_->AllocateScanRange(
-            file->filename.c_str(), split.end_offset - split.start_offset,
+            file->fs, file->filename.c_str(), split.end_offset - split.start_offset,
             split.start_offset, metadata->partition_id, file->splits[0]->disk_id(),
-            file->splits[0]->try_cache());
->>>>>>> 2c98a50b
+            file->splits[0]->try_cache(), file->splits[0]->expected_local(), file->mtime);
         new_scan_ranges.push_back(file_range);
       }
 
