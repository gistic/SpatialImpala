--- conflicted
+++ resolved
@@ -31,8 +31,6 @@
 
 const char* BlockingJoinNode::LLVM_CLASS_NAME = "class.impala::BlockingJoinNode";
 
-const char* BlockingJoinNode::LLVM_CLASS_NAME = "class.impala::BlockingJoinNode";
-
 BlockingJoinNode::BlockingJoinNode(const string& node_name, const TJoinOp::type join_op,
     ObjectPool* pool, const TPlanNode& tnode, const DescriptorTbl& descs)
   : ExecNode(pool, tnode, descs),
@@ -40,12 +38,9 @@
     join_op_(join_op),
     eos_(false),
     probe_side_eos_(false),
-<<<<<<< HEAD
-=======
     probe_batch_pos_(-1),
     current_probe_row_(NULL),
     semi_join_staging_row_(NULL),
->>>>>>> fec66694
     can_add_probe_filters_(false) {
 }
 
@@ -75,37 +70,6 @@
   build_pool_.reset(new MemPool(mem_tracker()));
   build_timer_ = ADD_TIMER(runtime_profile(), "BuildTime");
   probe_timer_ = ADD_TIMER(runtime_profile(), "ProbeTime");
-<<<<<<< HEAD
-  build_row_counter_ = ADD_COUNTER(runtime_profile(), "BuildRows", TCounterType::UNIT);
-  probe_row_counter_ = ADD_COUNTER(runtime_profile(), "ProbeRows", TCounterType::UNIT);
-
-  // Validate the row desc layout is what we expect. The join node returns a row
-  // that is a concatenation of the left side and build side row desc's. For example if
-  // the probe row had 1 tuple and the build row had 2, the resulting row desc
-  // of the join node would have 3 tuples with:
-  //   result[0] = left[0]
-  //   result[1] = build[0]
-  //   result[2] = build[1]
-  // The current join node implementation relies on this property to enable some
-  // optimizations.
-  int num_left_tuples = child(0)->row_desc().tuple_descriptors().size();
-  int num_build_tuples = child(1)->row_desc().tuple_descriptors().size();
-  for (int i = 0; i < num_left_tuples; ++i) {
-    TupleDescriptor* desc = child(0)->row_desc().tuple_descriptors()[i];
-    DCHECK_EQ(i, row_desc().GetTupleIdx(desc->id()));
-  }
-  for (int i = 0; i < num_build_tuples; ++i) {
-    TupleDescriptor* desc = child(1)->row_desc().tuple_descriptors()[i];
-    DCHECK_EQ(num_left_tuples + i, row_desc().GetTupleIdx(desc->id()));
-  }
-
-  probe_tuple_row_size_ = num_left_tuples * sizeof(Tuple*);
-  build_tuple_row_size_ = num_build_tuples * sizeof(Tuple*);
-
-  probe_batch_.reset(
-      new RowBatch(child(0)->row_desc(), state->batch_size(), mem_tracker()));
-  return Status::OK;
-=======
   build_row_counter_ = ADD_COUNTER(runtime_profile(), "BuildRows", TUnit::UNIT);
   probe_row_counter_ = ADD_COUNTER(runtime_profile(), "ProbeRows", TUnit::UNIT);
 
@@ -162,17 +126,13 @@
   probe_batch_.reset(
       new RowBatch(child(0)->row_desc(), state->batch_size(), mem_tracker()));
   return Status::OK();
->>>>>>> fec66694
 }
 
 void BlockingJoinNode::Close(RuntimeState* state) {
   if (is_closed()) return;
   if (build_pool_.get() != NULL) build_pool_->FreeAll();
   probe_batch_.reset();
-<<<<<<< HEAD
-=======
   if (semi_join_staging_row_ != NULL) delete[] semi_join_staging_row_;
->>>>>>> fec66694
   ExecNode::Close(state);
 }
 
@@ -180,7 +140,6 @@
   Status s;
   {
     SCOPED_TIMER(state->total_cpu_timer());
-    SCOPED_TIMER(runtime_profile()->total_async_timer());
     s = ConstructBuildSide(state);
   }
   // IMPALA-1863: If the build-side thread failed, then we need to close the right
@@ -200,13 +159,9 @@
   SCOPED_TIMER(runtime_profile_->total_time_counter());
   RETURN_IF_ERROR(ExecNode::Open(state));
   RETURN_IF_CANCELLED(state);
-<<<<<<< HEAD
-  RETURN_IF_ERROR(state->QueryMaintenance());
-=======
   RETURN_IF_ERROR(QueryMaintenance(state));
   eos_ = false;
   probe_side_eos_ = false;
->>>>>>> fec66694
 
   // If this node is not inside a subplan and can get a thread token, initiate the
   // construction of the build-side table in a separate thread, so that the left child
@@ -226,14 +181,6 @@
     Thread build_thread(node_name_, "build thread",
         bind(&BlockingJoinNode::BuildSideThread, this, state, &build_side_status));
     if (!state->cgroup().empty()) {
-<<<<<<< HEAD
-      RETURN_IF_ERROR(state->exec_env()->cgroups_mgr()->AssignThreadToCgroup(
-          build_thread, state->cgroup()));
-    }
-  } else {
-    build_side_status.Set(ConstructBuildSide(state));
-  }
-=======
       Status status = state->exec_env()->cgroups_mgr()->AssignThreadToCgroup(
           build_thread, state->cgroup());
       // If AssignThreadToCgroup() failed, we still need to wait for the build-side
@@ -244,7 +191,6 @@
     // Don't exit even if we see an error, we still need to wait for the build thread
     // to finish.
     Status open_status = child(0)->Open(state);
->>>>>>> fec66694
 
     // The left/right child overlap stops here.
     timespec overlap_stops_time;
@@ -270,16 +216,9 @@
     clock_gettime(CLOCK_MONOTONIC, &overlap_stops_time);
     built_probe_overlap_stop_watch_.SetTimeCeiling(overlap_stops_time);
 
-<<<<<<< HEAD
-  // Blocks until ConstructBuildSide has returned, after which the build side structures
-  // are fully constructed.
-  RETURN_IF_ERROR(build_side_status.Get());
-  RETURN_IF_ERROR(open_status);
-=======
     RETURN_IF_ERROR(ConstructBuildSide(state));
     RETURN_IF_ERROR(child(0)->Open(state));
   }
->>>>>>> fec66694
 
   // Seed left child in preparation for GetNext().
   while (true) {
@@ -289,13 +228,9 @@
     if (probe_batch_->num_rows() == 0) {
       if (probe_side_eos_) {
         RETURN_IF_ERROR(InitGetNext(NULL /* eos */));
-<<<<<<< HEAD
-        eos_ = true;
-=======
         // If the probe side is exhausted, set the eos_ to true for only those
         // join modes that don't need to process unmatched build rows.
         eos_ = !NeedToProcessUnmatchedBuildRows();
->>>>>>> fec66694
         break;
       }
       probe_batch_->Reset();
