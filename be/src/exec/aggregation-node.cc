// Copyright 2012 Cloudera Inc.
//
// Licensed under the Apache License, Version 2.0 (the "License");
// you may not use this file except in compliance with the License.
// You may obtain a copy of the License at
//
// http://www.apache.org/licenses/LICENSE-2.0
//
// Unless required by applicable law or agreed to in writing, software
// distributed under the License is distributed on an "AS IS" BASIS,
// WITHOUT WARRANTIES OR CONDITIONS OF ANY KIND, either express or implied.
// See the License for the specific language governing permissions and
// limitations under the License.

#include "exec/aggregation-node.h"

#include <math.h>
#include <sstream>
#include <boost/functional/hash.hpp>
#include <thrift/protocol/TDebugProtocol.h>

#include <x86intrin.h>

#include "codegen/codegen-anyval.h"
#include "codegen/llvm-codegen.h"
#include "exec/old-hash-table.inline.h"
#include "exprs/agg-fn-evaluator.h"
#include "exprs/expr.h"
#include "exprs/expr-context.h"
#include "exprs/slot-ref.h"
#include "runtime/descriptors.h"
#include "runtime/mem-pool.h"
#include "runtime/raw-value.h"
#include "runtime/row-batch.h"
#include "runtime/runtime-state.h"
#include "runtime/string-value.inline.h"
#include "runtime/tuple.h"
#include "runtime/tuple-row.h"
#include "udf/udf-internal.h"
#include "util/debug-util.h"
#include "util/runtime-profile.h"

#include "gen-cpp/Exprs_types.h"
#include "gen-cpp/PlanNodes_types.h"

#include "common/names.h"

using namespace impala;
using namespace llvm;

namespace impala {

const char* AggregationNode::LLVM_CLASS_NAME = "class.impala::AggregationNode";

// TODO: pass in maximum size; enforce by setting limit in mempool
AggregationNode::AggregationNode(ObjectPool* pool, const TPlanNode& tnode,
                                 const DescriptorTbl& descs)
  : ExecNode(pool, tnode, descs),
    intermediate_tuple_id_(tnode.agg_node.intermediate_tuple_id),
    intermediate_tuple_desc_(NULL),
    output_tuple_id_(tnode.agg_node.output_tuple_id),
    output_tuple_desc_(NULL),
    singleton_intermediate_tuple_(NULL),
    codegen_process_row_batch_fn_(NULL),
    process_row_batch_fn_(NULL),
    needs_finalize_(tnode.agg_node.need_finalize),
    build_timer_(NULL),
    get_results_timer_(NULL),
    hash_table_buckets_counter_(NULL) {
}

Status AggregationNode::Init(const TPlanNode& tnode) {
  RETURN_IF_ERROR(ExecNode::Init(tnode));
  RETURN_IF_ERROR(
      Expr::CreateExprTrees(pool_, tnode.agg_node.grouping_exprs, &probe_expr_ctxs_));
  for (int i = 0; i < tnode.agg_node.aggregate_functions.size(); ++i) {
    AggFnEvaluator* evaluator;
    RETURN_IF_ERROR(AggFnEvaluator::Create(
        pool_, tnode.agg_node.aggregate_functions[i], &evaluator));
    aggregate_evaluators_.push_back(evaluator);
  }
  return Status::OK();
}

Status AggregationNode::Prepare(RuntimeState* state) {
  SCOPED_TIMER(runtime_profile_->total_time_counter());
  RETURN_IF_ERROR(ExecNode::Prepare(state));

  tuple_pool_.reset(new MemPool(mem_tracker()));
<<<<<<< HEAD
  agg_fn_pool_.reset(new MemPool(state->udf_mem_tracker()));
=======
  agg_fn_pool_.reset(new MemPool(expr_mem_tracker()));
>>>>>>> fec66694
  build_timer_ = ADD_TIMER(runtime_profile(), "BuildTime");
  get_results_timer_ = ADD_TIMER(runtime_profile(), "GetResultsTime");
  hash_table_buckets_counter_ =
      ADD_COUNTER(runtime_profile(), "BuildBuckets", TUnit::UNIT);
  hash_table_load_factor_counter_ =
<<<<<<< HEAD
      ADD_COUNTER(runtime_profile(), "LoadFactor", TCounterType::DOUBLE_VALUE);
=======
      ADD_COUNTER(runtime_profile(), "LoadFactor", TUnit::DOUBLE_VALUE);
>>>>>>> fec66694

  intermediate_tuple_desc_ =
      state->desc_tbl().GetTupleDescriptor(intermediate_tuple_id_);
  output_tuple_desc_ = state->desc_tbl().GetTupleDescriptor(output_tuple_id_);
  DCHECK_EQ(intermediate_tuple_desc_->slots().size(),
      output_tuple_desc_->slots().size());
<<<<<<< HEAD
  RETURN_IF_ERROR(Expr::Prepare(probe_expr_ctxs_, state, child(0)->row_desc()));
=======
  RETURN_IF_ERROR(
      Expr::Prepare(probe_expr_ctxs_, state, child(0)->row_desc(), expr_mem_tracker()));
>>>>>>> fec66694

  // Construct build exprs from intermediate_agg_tuple_desc_
  for (int i = 0; i < probe_expr_ctxs_.size(); ++i) {
    SlotDescriptor* desc = intermediate_tuple_desc_->slots()[i];
    DCHECK(desc->type().type == TYPE_NULL ||
           desc->type() == probe_expr_ctxs_[i]->root()->type());
    // TODO: Generate the build exprs in the FE such that the existing logic
    // for handling NULL_TYPE works.
    // Hack to avoid TYPE_NULL SlotRefs.
    Expr* expr = desc->type().type != TYPE_NULL ?
        new SlotRef(desc) : new SlotRef(desc, TYPE_BOOLEAN);
    state->obj_pool()->Add(expr);
    build_expr_ctxs_.push_back(new ExprContext(expr));
    state->obj_pool()->Add(build_expr_ctxs_.back());
  }
  // Construct a new row desc for preparing the build exprs because neither the child's
  // nor this node's output row desc may contain the intermediate tuple, e.g.,
  // in a single-node plan with an intermediate tuple different from the output tuple.
  RowDescriptor build_row_desc(intermediate_tuple_desc_, false);
<<<<<<< HEAD
  RETURN_IF_ERROR(Expr::Prepare(build_expr_ctxs_, state, build_row_desc));
=======
  RETURN_IF_ERROR(
      Expr::Prepare(build_expr_ctxs_, state, build_row_desc, expr_mem_tracker()));
>>>>>>> fec66694

  agg_fn_ctxs_.resize(aggregate_evaluators_.size());
  int j = probe_expr_ctxs_.size();
  for (int i = 0; i < aggregate_evaluators_.size(); ++i, ++j) {
    // skip non-materialized slots; we don't have evaluators instantiated for those
    while (!intermediate_tuple_desc_->slots()[j]->is_materialized()) {
      DCHECK_LT(j, intermediate_tuple_desc_->slots().size() - 1)
          << "#eval= " << aggregate_evaluators_.size()
          << " #probe=" << probe_expr_ctxs_.size();
      ++j;
    }
    SlotDescriptor* intermediate_slot_desc = intermediate_tuple_desc_->slots()[j];
    SlotDescriptor* output_slot_desc = output_tuple_desc_->slots()[j];
    RETURN_IF_ERROR(aggregate_evaluators_[i]->Prepare(state, child(0)->row_desc(),
        intermediate_slot_desc, output_slot_desc, agg_fn_pool_.get(), &agg_fn_ctxs_[i]));
    state->obj_pool()->Add(agg_fn_ctxs_[i]);
  }

  // TODO: how many buckets?
  hash_tbl_.reset(new OldHashTable(state, build_expr_ctxs_, probe_expr_ctxs_, 1,
                                   true, true, id(), mem_tracker(), true));

  if (probe_expr_ctxs_.empty()) {
    // create single intermediate tuple now; we need to output something
    // even if our input is empty
    singleton_intermediate_tuple_ = ConstructIntermediateTuple();
    hash_tbl_->Insert(singleton_intermediate_tuple_);
    output_iterator_ = hash_tbl_->Begin();
  }

  if (state->codegen_enabled()) {
    LlvmCodeGen* codegen;
    RETURN_IF_ERROR(state->GetCodegen(&codegen));
    Function* update_tuple_fn = CodegenUpdateTuple(state);
    if (update_tuple_fn != NULL) {
      codegen_process_row_batch_fn_ =
          CodegenProcessRowBatch(state, update_tuple_fn);
      if (codegen_process_row_batch_fn_ != NULL) {
        // Update to using codegen'd process row batch.
        codegen->AddFunctionToJit(codegen_process_row_batch_fn_,
            reinterpret_cast<void**>(&process_row_batch_fn_));
        AddRuntimeExecOption("Codegen Enabled");
      }
    }
  }
  return Status::OK();
}

Status AggregationNode::Open(RuntimeState* state) {
  SCOPED_TIMER(runtime_profile_->total_time_counter());
  RETURN_IF_ERROR(ExecNode::Open(state));

  RETURN_IF_ERROR(Expr::Open(probe_expr_ctxs_, state));
  RETURN_IF_ERROR(Expr::Open(build_expr_ctxs_, state));

  DCHECK_EQ(aggregate_evaluators_.size(), agg_fn_ctxs_.size());
  for (int i = 0; i < aggregate_evaluators_.size(); ++i) {
    RETURN_IF_ERROR(aggregate_evaluators_[i]->Open(state, agg_fn_ctxs_[i]));
  }

  RETURN_IF_ERROR(children_[0]->Open(state));

  RowBatch batch(children_[0]->row_desc(), state->batch_size(), mem_tracker());
  int64_t num_input_rows = 0;
  while (true) {
    bool eos;
    RETURN_IF_CANCELLED(state);
<<<<<<< HEAD
    RETURN_IF_ERROR(state->QueryMaintenance());
=======
    RETURN_IF_ERROR(QueryMaintenance(state));
>>>>>>> fec66694
    RETURN_IF_ERROR(children_[0]->GetNext(state, &batch, &eos));
    SCOPED_TIMER(build_timer_);

    if (VLOG_ROW_IS_ON) {
      for (int i = 0; i < batch.num_rows(); ++i) {
        TupleRow* row = batch.GetRow(i);
        VLOG_ROW << "input row: " << PrintRow(row, children_[0]->row_desc());
      }
    }
    if (process_row_batch_fn_ != NULL) {
      process_row_batch_fn_(this, &batch);
    } else if (probe_expr_ctxs_.empty()) {
      ProcessRowBatchNoGrouping(&batch);
    } else {
      ProcessRowBatchWithGrouping(&batch);
    }
    COUNTER_SET(hash_table_buckets_counter_, hash_tbl_->num_buckets());
    COUNTER_SET(hash_table_load_factor_counter_, hash_tbl_->load_factor());
    num_input_rows += batch.num_rows();
    // We must set output_iterator_ here, rather than outside the loop, because
    // output_iterator_ must be set if the function returns within the loop
    output_iterator_ = hash_tbl_->Begin();

    batch.Reset();
<<<<<<< HEAD
    RETURN_IF_ERROR(state->QueryMaintenance());
=======
    RETURN_IF_ERROR(QueryMaintenance(state));
>>>>>>> fec66694
    if (eos) break;
  }

  // We have consumed all of the input from the child and transfered ownership of the
  // resources we need, so the child can be closed safely to release its resources.
  child(0)->Close(state);
  VLOG_FILE << "aggregated " << num_input_rows << " input rows into "
            << hash_tbl_->size() << " output rows";
<<<<<<< HEAD
  return Status::OK;
=======
  return Status::OK();
>>>>>>> fec66694
}

Status AggregationNode::GetNext(RuntimeState* state, RowBatch* row_batch, bool* eos) {
  SCOPED_TIMER(runtime_profile_->total_time_counter());
  RETURN_IF_ERROR(ExecDebugAction(TExecNodePhase::GETNEXT, state));
  RETURN_IF_CANCELLED(state);
<<<<<<< HEAD
  RETURN_IF_ERROR(state->QueryMaintenance());
=======
  RETURN_IF_ERROR(QueryMaintenance(state));
>>>>>>> fec66694
  SCOPED_TIMER(get_results_timer_);

  if (ReachedLimit()) {
    *eos = true;
    return Status::OK();
  }
<<<<<<< HEAD
  ExprContext** ctxs = &conjunct_ctxs_[0];
  int num_ctxs = conjunct_ctxs_.size();

  while (!output_iterator_.AtEnd() && !row_batch->AtCapacity()) {
=======
  *eos = false;
  ExprContext** ctxs = &conjunct_ctxs_[0];
  int num_ctxs = conjunct_ctxs_.size();

  int count = 0;
  const int N = state->batch_size();
  while (!output_iterator_.AtEnd() && !row_batch->AtCapacity()) {
    // This loop can go on for a long time if the conjuncts are very selective. Do query
    // maintenance every N iterations.
    if (count++ % N == 0) {
      RETURN_IF_CANCELLED(state);
      RETURN_IF_ERROR(QueryMaintenance(state));
    }
>>>>>>> fec66694
    int row_idx = row_batch->AddRow();
    TupleRow* row = row_batch->GetRow(row_idx);
    Tuple* intermediate_tuple = output_iterator_.GetTuple();
    Tuple* output_tuple =
        FinalizeTuple(intermediate_tuple, row_batch->tuple_data_pool());
    output_iterator_.Next<false>();
    row->SetTuple(0, output_tuple);
    if (ExecNode::EvalConjuncts(ctxs, num_ctxs, row)) {
      VLOG_ROW << "output row: " << PrintRow(row, row_desc());
      row_batch->CommitLastRow();
      ++num_rows_returned_;
      if (ReachedLimit()) break;
    }
  }
  *eos = output_iterator_.AtEnd() || ReachedLimit();
  COUNTER_SET(rows_returned_counter_, num_rows_returned_);
  return Status::OK();
}

Status AggregationNode::Reset(RuntimeState* state) {
  DCHECK(false) << "NYI";
  return Status("NYI");
}

void AggregationNode::Close(RuntimeState* state) {
  if (is_closed()) return;

  // Iterate through the remaining rows in the hash table and call Serialize/Finalize on
<<<<<<< HEAD
  // them in order to free any memory allocated by UDAs
  while (!output_iterator_.AtEnd()) {
    Tuple* intermediate_tuple = output_iterator_.GetTuple();
    if (FinalizeTuple(intermediate_tuple, tuple_pool_.get()) != intermediate_tuple) {
      // Avoid consuming excessive memory.
      tuple_pool_->FreeAll();
=======
  // them in order to free any memory allocated by UDAs. Finalize() requires a dst tuple
  // but we don't actually need the result, so allocate a single dummy tuple to avoid
  // accumulating memory.
  Tuple* dummy_dst = NULL;
  if (needs_finalize_ && output_tuple_desc_ != NULL) {
    dummy_dst = Tuple::Create(output_tuple_desc_->byte_size(), tuple_pool_.get());
  }
  while (!output_iterator_.AtEnd()) {
    Tuple* tuple = output_iterator_.GetTuple();
    if (needs_finalize_) {
      AggFnEvaluator::Finalize(aggregate_evaluators_, agg_fn_ctxs_, tuple, dummy_dst);
    } else {
      AggFnEvaluator::Serialize(aggregate_evaluators_, agg_fn_ctxs_, tuple);
>>>>>>> fec66694
    }
    output_iterator_.Next<false>();
  }

  if (tuple_pool_.get() != NULL) tuple_pool_->FreeAll();
  if (hash_tbl_.get() != NULL) hash_tbl_->Close();

  DCHECK(agg_fn_ctxs_.empty() || aggregate_evaluators_.size() == agg_fn_ctxs_.size());
  for (int i = 0; i < aggregate_evaluators_.size(); ++i) {
    aggregate_evaluators_[i]->Close(state);
    if (!agg_fn_ctxs_.empty()) agg_fn_ctxs_[i]->impl()->Close();
  }
  if (agg_fn_pool_.get() != NULL) agg_fn_pool_->FreeAll();

  Expr::Close(probe_expr_ctxs_, state);
  Expr::Close(build_expr_ctxs_, state);
  ExecNode::Close(state);
}

Tuple* AggregationNode::ConstructIntermediateTuple() {
  Tuple* intermediate_tuple = Tuple::Create(
      intermediate_tuple_desc_->byte_size(), tuple_pool_.get());
  vector<SlotDescriptor*>::const_iterator slot_desc =
      intermediate_tuple_desc_->slots().begin();

  // copy grouping values
  for (int i = 0; i < probe_expr_ctxs_.size(); ++i, ++slot_desc) {
    if (hash_tbl_->last_expr_value_null(i)) {
      intermediate_tuple->SetNull((*slot_desc)->null_indicator_offset());
    } else {
      void* src = hash_tbl_->last_expr_value(i);
      void* dst = intermediate_tuple->GetSlot((*slot_desc)->tuple_offset());
      RawValue::Write(src, dst, (*slot_desc)->type(), tuple_pool_.get());
    }
  }

  // Initialize aggregate output.
  for (int i = 0; i < aggregate_evaluators_.size(); ++i, ++slot_desc) {
    while (!(*slot_desc)->is_materialized()) ++slot_desc;
    AggFnEvaluator* evaluator = aggregate_evaluators_[i];
    evaluator->Init(agg_fn_ctxs_[i], intermediate_tuple);
    // Codegen specific path.
    // To minimize branching on the UpdateTuple path, initialize the result value
    // so that UpdateTuple doesn't have to check if the aggregation
    // dst slot is null.
    //  - sum/count: 0
    //  - min: max_value
    //  - max: min_value
    // TODO: remove when we don't use the irbuilder for codegen here.
    // This optimization no longer applies with AnyVal
    if ((*slot_desc)->type().type != TYPE_STRING &&
        (*slot_desc)->type().type != TYPE_VARCHAR &&
        (*slot_desc)->type().type != TYPE_TIMESTAMP &&
        (*slot_desc)->type().type != TYPE_CHAR &&
        (*slot_desc)->type().type != TYPE_DECIMAL) {
      ExprValue default_value;
      void* default_value_ptr = NULL;
      switch (evaluator->agg_op()) {
        case AggFnEvaluator::MIN:
          default_value_ptr = default_value.SetToMax((*slot_desc)->type());
          RawValue::Write(default_value_ptr, intermediate_tuple, *slot_desc, NULL);
          break;
        case AggFnEvaluator::MAX:
          default_value_ptr = default_value.SetToMin((*slot_desc)->type());
          RawValue::Write(default_value_ptr, intermediate_tuple, *slot_desc, NULL);
          break;
        default:
          break;
      }
    }
  }
  return intermediate_tuple;
}

void AggregationNode::UpdateTuple(Tuple* tuple, TupleRow* row) {
  DCHECK(tuple != NULL || aggregate_evaluators_.empty());
  AggFnEvaluator::Add(aggregate_evaluators_, agg_fn_ctxs_, row, tuple);
}

Tuple* AggregationNode::FinalizeTuple(Tuple* tuple, MemPool* pool) {
  DCHECK(tuple != NULL || aggregate_evaluators_.empty());
<<<<<<< HEAD
=======
  DCHECK(output_tuple_desc_ != NULL);

>>>>>>> fec66694
  Tuple* dst = tuple;
  if (needs_finalize_ && intermediate_tuple_id_ != output_tuple_id_) {
    dst = Tuple::Create(output_tuple_desc_->byte_size(), pool);
  }
<<<<<<< HEAD
  for (int i = 0; i < aggregate_evaluators_.size(); ++i) {
    AggFnEvaluator* evaluator = aggregate_evaluators_[i];
    FunctionContext* agg_fn_ctx = agg_fn_ctxs_[i];
    if (needs_finalize_) {
      evaluator->Finalize(agg_fn_ctx, tuple, dst);
    } else {
      evaluator->Serialize(agg_fn_ctx, tuple);
    }
  }
  // Copy grouping values from tuple to dst.
  // TODO: Codegen this.
  if (dst != tuple) {
    int num_grouping_slots = probe_expr_ctxs_.size();
    for (int i = 0; i < num_grouping_slots; ++i) {
      SlotDescriptor* src_slot_desc = intermediate_tuple_desc_->slots()[i];
      SlotDescriptor* dst_slot_desc = output_tuple_desc_->slots()[i];
      bool src_slot_null = tuple->IsNull(src_slot_desc->null_indicator_offset());
      void* src_slot = NULL;
      if (!src_slot_null) src_slot = tuple->GetSlot(src_slot_desc->tuple_offset());
      RawValue::Write(src_slot, dst, dst_slot_desc, NULL);
    }
  }
=======
  if (needs_finalize_) {
    AggFnEvaluator::Finalize(aggregate_evaluators_, agg_fn_ctxs_, tuple, dst);
  } else {
    AggFnEvaluator::Serialize(aggregate_evaluators_, agg_fn_ctxs_, tuple);
  }
  // Copy grouping values from tuple to dst.
  // TODO: Codegen this.
  if (dst != tuple) {
    int num_grouping_slots = probe_expr_ctxs_.size();
    for (int i = 0; i < num_grouping_slots; ++i) {
      SlotDescriptor* src_slot_desc = intermediate_tuple_desc_->slots()[i];
      SlotDescriptor* dst_slot_desc = output_tuple_desc_->slots()[i];
      bool src_slot_null = tuple->IsNull(src_slot_desc->null_indicator_offset());
      void* src_slot = NULL;
      if (!src_slot_null) src_slot = tuple->GetSlot(src_slot_desc->tuple_offset());
      RawValue::Write(src_slot, dst, dst_slot_desc, NULL);
    }
  }
>>>>>>> fec66694
  return dst;
}

void AggregationNode::DebugString(int indentation_level, stringstream* out) const {
  *out << string(indentation_level * 2, ' ');
  *out << "AggregationNode("
       << "intermediate_tuple_id=" << intermediate_tuple_id_
       << " output_tuple_id=" << output_tuple_id_
       << " needs_finalize=" << needs_finalize_
       << " probe_exprs=" << Expr::DebugString(probe_expr_ctxs_)
       << " agg_exprs=" << AggFnEvaluator::DebugString(aggregate_evaluators_);
  ExecNode::DebugString(indentation_level, out);
  *out << ")";
}

IRFunction::Type GetHllUpdateFunction2(const ColumnType& type) {
  switch (type.type) {
    case TYPE_BOOLEAN: return IRFunction::HLL_UPDATE_BOOLEAN;
    case TYPE_TINYINT: return IRFunction::HLL_UPDATE_TINYINT;
    case TYPE_SMALLINT: return IRFunction::HLL_UPDATE_SMALLINT;
    case TYPE_INT: return IRFunction::HLL_UPDATE_INT;
    case TYPE_BIGINT: return IRFunction::HLL_UPDATE_BIGINT;
    case TYPE_FLOAT: return IRFunction::HLL_UPDATE_FLOAT;
    case TYPE_DOUBLE: return IRFunction::HLL_UPDATE_DOUBLE;
    case TYPE_STRING: return IRFunction::HLL_UPDATE_STRING;
    case TYPE_DECIMAL: return IRFunction::HLL_UPDATE_DECIMAL;
    default:
      DCHECK(false) << "Unsupported type: " << type;
      return IRFunction::FN_END;
  }
}

// IR Generation for updating a single aggregation slot. Signature is:
// void UpdateSlot(FunctionContext* fn_ctx, AggTuple* agg_tuple, char** row)
//
// The IR for sum(double_col) is:
// define void @UpdateSlot(%"class.impala_udf::FunctionContext"* %fn_ctx,
//                         { i8, double }* %agg_tuple,
//                         %"class.impala::TupleRow"* %row) #20 {
// entry:
//   %src = call { i8, double } @GetSlotRef(%"class.impala::ExprContext"* inttoptr
//     (i64 128241264 to %"class.impala::ExprContext"*), %"class.impala::TupleRow"* %row)
//   %0 = extractvalue { i8, double } %src, 0
//   %is_null = trunc i8 %0 to i1
//   br i1 %is_null, label %ret, label %src_not_null
<<<<<<< HEAD
//
// src_not_null:                                     ; preds = %entry
//   %dst_slot_ptr = getelementptr inbounds { i8, double }* %agg_tuple, i32 0, i32 1
//   call void @SetNotNull({ i8, double }* %agg_tuple)
//   %dst_val = load double* %dst_slot_ptr
//   %val = extractvalue { i8, double } %src, 1
//   %1 = fadd double %dst_val, %val
//   store double %1, double* %dst_slot_ptr
=======
//
// src_not_null:                                     ; preds = %entry
//   %dst_slot_ptr = getelementptr inbounds { i8, double }* %agg_tuple, i32 0, i32 1
//   call void @SetNotNull({ i8, double }* %agg_tuple)
//   %dst_val = load double* %dst_slot_ptr
//   %val = extractvalue { i8, double } %src, 1
//   %1 = fadd double %dst_val, %val
//   store double %1, double* %dst_slot_ptr
//   br label %ret
//
// ret:                                              ; preds = %src_not_null, %entry
//   ret void
// }
//
// The IR for ndv(double_col) is:
// define void @UpdateSlot(%"class.impala_udf::FunctionContext"* %fn_ctx,
//                         { i8, %"struct.impala::StringValue" }* %agg_tuple,
//                         %"class.impala::TupleRow"* %row) #20 {
// entry:
//   %dst_lowered_ptr = alloca { i64, i8* }
//   %src_lowered_ptr = alloca { i8, double }
//   %src = call { i8, double } @GetSlotRef(%"class.impala::ExprContext"* inttoptr
//     (i64 120530832 to %"class.impala::ExprContext"*), %"class.impala::TupleRow"* %row)
//   %0 = extractvalue { i8, double } %src, 0
//   %is_null = trunc i8 %0 to i1
//   br i1 %is_null, label %ret, label %src_not_null
//
// src_not_null:                                     ; preds = %entry
//   %dst_slot_ptr = getelementptr inbounds
//     { i8, %"struct.impala::StringValue" }* %agg_tuple, i32 0, i32 1
//   call void @SetNotNull({ i8, %"struct.impala::StringValue" }* %agg_tuple)
//   %dst_val = load %"struct.impala::StringValue"* %dst_slot_ptr
//   store { i8, double } %src, { i8, double }* %src_lowered_ptr
//   %src_unlowered_ptr = bitcast { i8, double }* %src_lowered_ptr
//                        to %"struct.impala_udf::DoubleVal"*
//   %ptr = extractvalue %"struct.impala::StringValue" %dst_val, 0
//   %dst_stringval = insertvalue { i64, i8* } zeroinitializer, i8* %ptr, 1
//   %len = extractvalue %"struct.impala::StringValue" %dst_val, 1
//   %1 = extractvalue { i64, i8* } %dst_stringval, 0
//   %2 = zext i32 %len to i64
//   %3 = shl i64 %2, 32
//   %4 = and i64 %1, 4294967295
//   %5 = or i64 %4, %3
//   %dst_stringval1 = insertvalue { i64, i8* } %dst_stringval, i64 %5, 0
//   store { i64, i8* } %dst_stringval1, { i64, i8* }* %dst_lowered_ptr
//   %dst_unlowered_ptr = bitcast { i64, i8* }* %dst_lowered_ptr
//                        to %"struct.impala_udf::StringVal"*
//   call void @HllUpdate(%"class.impala_udf::FunctionContext"* %fn_ctx,
//                        %"struct.impala_udf::DoubleVal"* %src_unlowered_ptr,
//                        %"struct.impala_udf::StringVal"* %dst_unlowered_ptr)
//   %anyval_result = load { i64, i8* }* %dst_lowered_ptr
//   %6 = extractvalue { i64, i8* } %anyval_result, 1
//   %7 = insertvalue %"struct.impala::StringValue" zeroinitializer, i8* %6, 0
//   %8 = extractvalue { i64, i8* } %anyval_result, 0
//   %9 = ashr i64 %8, 32
//   %10 = trunc i64 %9 to i32
//   %11 = insertvalue %"struct.impala::StringValue" %7, i32 %10, 1
//   store %"struct.impala::StringValue" %11, %"struct.impala::StringValue"* %dst_slot_ptr
>>>>>>> fec66694
//   br label %ret
//
// ret:                                              ; preds = %src_not_null, %entry
//   ret void
// }
<<<<<<< HEAD
//
// The IR for ndv(double_col) is:
// define void @UpdateSlot(%"class.impala_udf::FunctionContext"* %fn_ctx,
//                         { i8, %"struct.impala::StringValue" }* %agg_tuple,
//                         %"class.impala::TupleRow"* %row) #20 {
// entry:
//   %dst_lowered_ptr = alloca { i64, i8* }
//   %src_lowered_ptr = alloca { i8, double }
//   %src = call { i8, double } @GetSlotRef(%"class.impala::ExprContext"* inttoptr
//     (i64 120530832 to %"class.impala::ExprContext"*), %"class.impala::TupleRow"* %row)
//   %0 = extractvalue { i8, double } %src, 0
//   %is_null = trunc i8 %0 to i1
//   br i1 %is_null, label %ret, label %src_not_null
//
// src_not_null:                                     ; preds = %entry
//   %dst_slot_ptr = getelementptr inbounds
//     { i8, %"struct.impala::StringValue" }* %agg_tuple, i32 0, i32 1
//   call void @SetNotNull({ i8, %"struct.impala::StringValue" }* %agg_tuple)
//   %dst_val = load %"struct.impala::StringValue"* %dst_slot_ptr
//   store { i8, double } %src, { i8, double }* %src_lowered_ptr
//   %src_unlowered_ptr = bitcast { i8, double }* %src_lowered_ptr
//                        to %"struct.impala_udf::DoubleVal"*
//   %ptr = extractvalue %"struct.impala::StringValue" %dst_val, 0
//   %dst_stringval = insertvalue { i64, i8* } zeroinitializer, i8* %ptr, 1
//   %len = extractvalue %"struct.impala::StringValue" %dst_val, 1
//   %1 = extractvalue { i64, i8* } %dst_stringval, 0
//   %2 = zext i32 %len to i64
//   %3 = shl i64 %2, 32
//   %4 = and i64 %1, 4294967295
//   %5 = or i64 %4, %3
//   %dst_stringval1 = insertvalue { i64, i8* } %dst_stringval, i64 %5, 0
//   store { i64, i8* } %dst_stringval1, { i64, i8* }* %dst_lowered_ptr
//   %dst_unlowered_ptr = bitcast { i64, i8* }* %dst_lowered_ptr
//                        to %"struct.impala_udf::StringVal"*
//   call void @HllUpdate(%"class.impala_udf::FunctionContext"* %fn_ctx,
//                        %"struct.impala_udf::DoubleVal"* %src_unlowered_ptr,
//                        %"struct.impala_udf::StringVal"* %dst_unlowered_ptr)
//   %anyval_result = load { i64, i8* }* %dst_lowered_ptr
//   %6 = extractvalue { i64, i8* } %anyval_result, 1
//   %7 = insertvalue %"struct.impala::StringValue" zeroinitializer, i8* %6, 0
//   %8 = extractvalue { i64, i8* } %anyval_result, 0
//   %9 = ashr i64 %8, 32
//   %10 = trunc i64 %9 to i32
//   %11 = insertvalue %"struct.impala::StringValue" %7, i32 %10, 1
//   store %"struct.impala::StringValue" %11, %"struct.impala::StringValue"* %dst_slot_ptr
//   br label %ret
//
// ret:                                              ; preds = %src_not_null, %entry
//   ret void
// }
=======
>>>>>>> fec66694
llvm::Function* AggregationNode::CodegenUpdateSlot(
    RuntimeState* state, AggFnEvaluator* evaluator, SlotDescriptor* slot_desc) {
  DCHECK(slot_desc->is_materialized());
  LlvmCodeGen* codegen;
  if (!state->GetCodegen(&codegen).ok()) return NULL;

  DCHECK_EQ(evaluator->input_expr_ctxs().size(), 1);
  ExprContext* input_expr_ctx = evaluator->input_expr_ctxs()[0];
  Expr* input_expr = input_expr_ctx->root();
  // TODO: implement timestamp
  if (input_expr->type().type == TYPE_TIMESTAMP) return NULL;
  Function* agg_expr_fn;
  Status status = input_expr->GetCodegendComputeFn(state, &agg_expr_fn);
  if (!status.ok()) {
<<<<<<< HEAD
    VLOG_QUERY << "Could not codegen UpdateSlot(): " << status.GetErrorMsg();
=======
    VLOG_QUERY << "Could not codegen UpdateSlot(): " << status.GetDetail();
>>>>>>> fec66694
    return NULL;
  }
  DCHECK(agg_expr_fn != NULL);

  PointerType* fn_ctx_type =
      codegen->GetPtrType(FunctionContextImpl::LLVM_FUNCTIONCONTEXT_NAME);
  StructType* tuple_struct = intermediate_tuple_desc_->GenerateLlvmStruct(codegen);
  PointerType* tuple_ptr_type = PointerType::get(tuple_struct, 0);
  PointerType* tuple_row_ptr_type = codegen->GetPtrType(TupleRow::LLVM_CLASS_NAME);

  // Create UpdateSlot prototype
  LlvmCodeGen::FnPrototype prototype(codegen, "UpdateSlot", codegen->void_type());
  prototype.AddArgument(LlvmCodeGen::NamedVariable("fn_ctx", fn_ctx_type));
  prototype.AddArgument(LlvmCodeGen::NamedVariable("agg_tuple", tuple_ptr_type));
  prototype.AddArgument(LlvmCodeGen::NamedVariable("row", tuple_row_ptr_type));

  LlvmCodeGen::LlvmBuilder builder(codegen->context());
  Value* args[3];
  Function* fn = prototype.GeneratePrototype(&builder, &args[0]);
  Value* fn_ctx_arg = args[0];
  Value* agg_tuple_arg = args[1];
  Value* row_arg = args[2];

  BasicBlock* src_not_null_block =
      BasicBlock::Create(codegen->context(), "src_not_null", fn);
  BasicBlock* ret_block = BasicBlock::Create(codegen->context(), "ret", fn);

  // Call expr function to get src slot value
  Value* ctx_arg = codegen->CastPtrToLlvmPtr(
      codegen->GetPtrType(ExprContext::LLVM_CLASS_NAME), input_expr_ctx);
  Value* agg_expr_fn_args[] = { ctx_arg, row_arg };
  CodegenAnyVal src = CodegenAnyVal::CreateCallWrapped(
      codegen, &builder, input_expr->type(), agg_expr_fn, agg_expr_fn_args, "src");

  Value* src_is_null = src.GetIsNull();
  builder.CreateCondBr(src_is_null, ret_block, src_not_null_block);

  // Src slot is not null, update dst_slot
  builder.SetInsertPoint(src_not_null_block);
  Value* dst_ptr =
      builder.CreateStructGEP(agg_tuple_arg, slot_desc->field_idx(), "dst_slot_ptr");
  Value* result = NULL;

  if (slot_desc->is_nullable()) {
    // Dst is NULL, just update dst slot to src slot and clear null bit
    Function* clear_null_fn = slot_desc->CodegenUpdateNull(codegen, tuple_struct, false);
    builder.CreateCall(clear_null_fn, agg_tuple_arg);
  }

  // Update the slot
  Value* dst_value = builder.CreateLoad(dst_ptr, "dst_val");
  switch (evaluator->agg_op()) {
    case AggFnEvaluator::COUNT:
      if (evaluator->is_merge()) {
        result = builder.CreateAdd(dst_value, src.GetVal(), "count_sum");
      } else {
        result = builder.CreateAdd(dst_value,
            codegen->GetIntConstant(TYPE_BIGINT, 1), "count_inc");
      }
      break;
    case AggFnEvaluator::MIN: {
      Function* min_fn = codegen->CodegenMinMax(slot_desc->type(), true);
      Value* min_args[] = { dst_value, src.GetVal() };
      result = builder.CreateCall(min_fn, min_args, "min_value");
      break;
    }
    case AggFnEvaluator::MAX: {
      Function* max_fn = codegen->CodegenMinMax(slot_desc->type(), false);
      Value* max_args[] = { dst_value, src.GetVal() };
      result = builder.CreateCall(max_fn, max_args, "max_value");
      break;
    }
    case AggFnEvaluator::SUM:
      if (slot_desc->type().type == TYPE_FLOAT || slot_desc->type().type == TYPE_DOUBLE) {
        result = builder.CreateFAdd(dst_value, src.GetVal());
      } else {
        result = builder.CreateAdd(dst_value, src.GetVal());
      }
      break;
    case AggFnEvaluator::NDV: {
      DCHECK_EQ(slot_desc->type().type, TYPE_STRING);
      IRFunction::Type ir_function_type = evaluator->is_merge() ? IRFunction::HLL_MERGE
                                          : GetHllUpdateFunction2(input_expr->type());
      Function* hll_fn = codegen->GetFunction(ir_function_type);

      // Create pointer to src_anyval to pass to HllUpdate() function. We must use the
      // unlowered type.
      Value* src_lowered_ptr = codegen->CreateEntryBlockAlloca(
          fn, LlvmCodeGen::NamedVariable("src_lowered_ptr", src.value()->getType()));
      builder.CreateStore(src.value(), src_lowered_ptr);
      Type* unlowered_ptr_type =
          CodegenAnyVal::GetUnloweredType(codegen, input_expr->type())->getPointerTo();
      Value* src_unlowered_ptr =
          builder.CreateBitCast(src_lowered_ptr, unlowered_ptr_type, "src_unlowered_ptr");

      // Create StringVal* intermediate argument from dst_value
      CodegenAnyVal dst_stringval = CodegenAnyVal::GetNonNullVal(
          codegen, &builder, TYPE_STRING, "dst_stringval");
      dst_stringval.SetFromRawValue(dst_value);
      // Create pointer to dst_stringval to pass to HllUpdate() function. We must use
      // the unlowered type.
      Value* dst_lowered_ptr = codegen->CreateEntryBlockAlloca(
          fn, LlvmCodeGen::NamedVariable("dst_lowered_ptr",
                                         dst_stringval.value()->getType()));
      builder.CreateStore(dst_stringval.value(), dst_lowered_ptr);
      unlowered_ptr_type =
          codegen->GetPtrType(CodegenAnyVal::GetUnloweredType(codegen, TYPE_STRING));
      Value* dst_unlowered_ptr =
          builder.CreateBitCast(dst_lowered_ptr, unlowered_ptr_type, "dst_unlowered_ptr");

      // Call 'hll_fn'
      builder.CreateCall3(hll_fn, fn_ctx_arg, src_unlowered_ptr, dst_unlowered_ptr);

      // Convert StringVal intermediate 'dst_arg' back to StringValue
      Value* anyval_result = builder.CreateLoad(dst_lowered_ptr, "anyval_result");
      result = CodegenAnyVal(codegen, &builder, TYPE_STRING, anyval_result)
               .ToNativeValue();
      break;
    }
    default:
      DCHECK(false) << "bad aggregate operator: " << evaluator->agg_op();
  }

  builder.CreateStore(result, dst_ptr);
  builder.CreateBr(ret_block);

  builder.SetInsertPoint(ret_block);
  builder.CreateRetVoid();

  return codegen->FinalizeFunction(fn);
}

// IR codegen for the UpdateTuple loop.  This loop is query specific and
// based on the aggregate functions.  The function signature must match the non-
// codegen'd UpdateTuple exactly.
// For the query:
// select count(*), count(int_col), sum(double_col) the IR looks like:
//
// define void @UpdateTuple(%"class.impala::AggregationNode"* %this_ptr,
//                          %"class.impala::Tuple"* %agg_tuple,
//                          %"class.impala::TupleRow"* %tuple_row) #20 {
// entry:
//   %tuple = bitcast %"class.impala::Tuple"* %agg_tuple to { i8, i64, i64, double }*
//   %src_slot = getelementptr inbounds { i8, i64, i64, double }* %tuple, i32 0, i32 1
//   %count_star_val = load i64* %src_slot
//   %count_star_inc = add i64 %count_star_val, 1
//   store i64 %count_star_inc, i64* %src_slot
//   call void @UpdateSlot(%"class.impala_udf::FunctionContext"* inttoptr
//                           (i64 44521296 to %"class.impala_udf::FunctionContext"*),
//                         { i8, i64, i64, double }* %tuple,
//                         %"class.impala::TupleRow"* %tuple_row)
//   call void @UpdateSlot5(%"class.impala_udf::FunctionContext"* inttoptr
//                            (i64 44521328 to %"class.impala_udf::FunctionContext"*),
//                          { i8, i64, i64, double }* %tuple,
//                          %"class.impala::TupleRow"* %tuple_row)
//   ret void
// }
Function* AggregationNode::CodegenUpdateTuple(RuntimeState* state) {
  LlvmCodeGen* codegen;
  if (!state->GetCodegen(&codegen).ok()) return NULL;
  SCOPED_TIMER(codegen->codegen_timer());

  int j = probe_expr_ctxs_.size();
  for (int i = 0; i < aggregate_evaluators_.size(); ++i, ++j) {
    // skip non-materialized slots; we don't have evaluators instantiated for those
    while (!intermediate_tuple_desc_->slots()[j]->is_materialized()) {
      DCHECK_LT(j, intermediate_tuple_desc_->slots().size() - 1);
      ++j;
    }
    SlotDescriptor* slot_desc = intermediate_tuple_desc_->slots()[j];
    AggFnEvaluator* evaluator = aggregate_evaluators_[i];

    // Timestamp and char are never supported. NDV supports decimal and string but no
    // other functions.
    // TODO: the other aggregate functions might work with decimal as-is
    if (slot_desc->type().type == TYPE_TIMESTAMP || slot_desc->type().type == TYPE_CHAR ||
        (evaluator->agg_op() != AggFnEvaluator::NDV &&
         (slot_desc->type().type == TYPE_DECIMAL ||
          slot_desc->type().type == TYPE_STRING ||
          slot_desc->type().type == TYPE_VARCHAR))) {
      VLOG_QUERY << "Could not codegen UpdateIntermediateTuple because "
                 << "string, char, timestamp and decimal are not yet supported.";
      return NULL;
    }

    // Don't codegen things that aren't builtins (for now)
    if (!evaluator->is_builtin()) return NULL;
  }

  if (intermediate_tuple_desc_->GenerateLlvmStruct(codegen) == NULL) {
    VLOG_QUERY << "Could not codegen UpdateTuple because we could"
               << "not generate a matching llvm struct for the intermediate tuple.";
    return NULL;
  }

  // Get the types to match the UpdateTuple signature
  Type* agg_node_type = codegen->GetType(AggregationNode::LLVM_CLASS_NAME);
  Type* agg_tuple_type = codegen->GetType(Tuple::LLVM_CLASS_NAME);
  Type* tuple_row_type = codegen->GetType(TupleRow::LLVM_CLASS_NAME);

  DCHECK(agg_node_type != NULL);
  DCHECK(agg_tuple_type != NULL);
  DCHECK(tuple_row_type != NULL);

  PointerType* agg_node_ptr_type = PointerType::get(agg_node_type, 0);
  PointerType* agg_tuple_ptr_type = PointerType::get(agg_tuple_type, 0);
  PointerType* tuple_row_ptr_type = PointerType::get(tuple_row_type, 0);

  // Signature for UpdateTuple is
  // void UpdateTuple(AggregationNode* this, Tuple* tuple, TupleRow* row)
  // This signature needs to match the non-codegen'd signature exactly.
  StructType* tuple_struct = intermediate_tuple_desc_->GenerateLlvmStruct(codegen);
  PointerType* tuple_ptr = PointerType::get(tuple_struct, 0);
  LlvmCodeGen::FnPrototype prototype(codegen, "UpdateTuple", codegen->void_type());
  prototype.AddArgument(LlvmCodeGen::NamedVariable("this_ptr", agg_node_ptr_type));
  prototype.AddArgument(LlvmCodeGen::NamedVariable("agg_tuple", agg_tuple_ptr_type));
  prototype.AddArgument(LlvmCodeGen::NamedVariable("tuple_row", tuple_row_ptr_type));

  LlvmCodeGen::LlvmBuilder builder(codegen->context());
  Value* args[3];
  Function* fn = prototype.GeneratePrototype(&builder, &args[0]);

  // Cast the parameter types to the internal llvm runtime types.
  // TODO: get rid of this by using right type in function signature
  args[1] = builder.CreateBitCast(args[1], tuple_ptr, "tuple");

  // Loop over each expr and generate the IR for that slot.  If the expr is not
  // count(*), generate a helper IR function to update the slot and call that.
  j = probe_expr_ctxs_.size();
  for (int i = 0; i < aggregate_evaluators_.size(); ++i, ++j) {
    // skip non-materialized slots; we don't have evaluators instantiated for those
    while (!intermediate_tuple_desc_->slots()[j]->is_materialized()) {
      DCHECK_LT(j, intermediate_tuple_desc_->slots().size() - 1);
      ++j;
    }
    SlotDescriptor* slot_desc = intermediate_tuple_desc_->slots()[j];
    AggFnEvaluator* evaluator = aggregate_evaluators_[i];
    if (evaluator->is_count_star()) {
      // TODO: we should be able to hoist this up to the loop over the batch and just
      // increment the slot by the number of rows in the batch.
      int field_idx = slot_desc->field_idx();
      Value* const_one = codegen->GetIntConstant(TYPE_BIGINT, 1);
      Value* slot_ptr = builder.CreateStructGEP(args[1], field_idx, "src_slot");
      Value* slot_loaded = builder.CreateLoad(slot_ptr, "count_star_val");
      Value* count_inc = builder.CreateAdd(slot_loaded, const_one, "count_star_inc");
      builder.CreateStore(count_inc, slot_ptr);
    } else {
      Function* update_slot_fn = CodegenUpdateSlot(state, evaluator, slot_desc);
      if (update_slot_fn == NULL) return NULL;
      Value* fn_ctx_arg = codegen->CastPtrToLlvmPtr(
          codegen->GetPtrType(FunctionContextImpl::LLVM_FUNCTIONCONTEXT_NAME),
          agg_fn_ctxs_[i]);
      builder.CreateCall3(update_slot_fn, fn_ctx_arg, args[1], args[2]);
    }
  }
  builder.CreateRetVoid();

  // CodegenProcessRowBatch() does the final optimizations.
  return codegen->FinalizeFunction(fn);
}

Function* AggregationNode::CodegenProcessRowBatch(
    RuntimeState* state, Function* update_tuple_fn) {
  LlvmCodeGen* codegen;
  if (!state->GetCodegen(&codegen).ok()) return NULL;
  SCOPED_TIMER(codegen->codegen_timer());
  DCHECK(update_tuple_fn != NULL);

  // Get the cross compiled update row batch function
  IRFunction::Type ir_fn = (!probe_expr_ctxs_.empty() ?
      IRFunction::AGG_NODE_PROCESS_ROW_BATCH_WITH_GROUPING :
      IRFunction::AGG_NODE_PROCESS_ROW_BATCH_NO_GROUPING);
  Function* process_batch_fn = codegen->GetFunction(ir_fn);

  if (process_batch_fn == NULL) {
    LOG(ERROR) << "Could not find AggregationNode::ProcessRowBatch in module.";
    return NULL;
  }

  int replaced = 0;
  if (!probe_expr_ctxs_.empty()) {
    // Aggregation w/o grouping does not use a hash table.

    // Codegen for hash
    Function* hash_fn = hash_tbl_->CodegenHashCurrentRow(state);
    if (hash_fn == NULL) return NULL;

    // Codegen HashTable::Equals
    Function* equals_fn = hash_tbl_->CodegenEquals(state);
    if (equals_fn == NULL) return NULL;

    // Codegen for evaluating build rows
    Function* eval_build_row_fn = hash_tbl_->CodegenEvalTupleRow(state, true);
    if (eval_build_row_fn == NULL) return NULL;

    // Codegen for evaluating probe rows
    Function* eval_probe_row_fn = hash_tbl_->CodegenEvalTupleRow(state, false);
    if (eval_probe_row_fn == NULL) return NULL;

    // Replace call sites
    process_batch_fn = codegen->ReplaceCallSites(process_batch_fn, false,
        eval_build_row_fn, "EvalBuildRow", &replaced);
    DCHECK_EQ(replaced, 1);

    process_batch_fn = codegen->ReplaceCallSites(process_batch_fn, false,
        eval_probe_row_fn, "EvalProbeRow", &replaced);
    DCHECK_EQ(replaced, 1);

    process_batch_fn = codegen->ReplaceCallSites(process_batch_fn, false,
        hash_fn, "HashCurrentRow", &replaced);
    DCHECK_EQ(replaced, 2);

    process_batch_fn = codegen->ReplaceCallSites(process_batch_fn, false,
        equals_fn, "Equals", &replaced);
    DCHECK_EQ(replaced, 1);
  }

  process_batch_fn = codegen->ReplaceCallSites(process_batch_fn, false,
      update_tuple_fn, "UpdateTuple", &replaced);
  DCHECK_EQ(replaced, 1) << "One call site should be replaced.";
  DCHECK(process_batch_fn != NULL);
  return codegen->OptimizeFunctionWithExprs(process_batch_fn);
}

}<|MERGE_RESOLUTION|>--- conflicted
+++ resolved
@@ -87,33 +87,21 @@
   RETURN_IF_ERROR(ExecNode::Prepare(state));
 
   tuple_pool_.reset(new MemPool(mem_tracker()));
-<<<<<<< HEAD
-  agg_fn_pool_.reset(new MemPool(state->udf_mem_tracker()));
-=======
   agg_fn_pool_.reset(new MemPool(expr_mem_tracker()));
->>>>>>> fec66694
   build_timer_ = ADD_TIMER(runtime_profile(), "BuildTime");
   get_results_timer_ = ADD_TIMER(runtime_profile(), "GetResultsTime");
   hash_table_buckets_counter_ =
       ADD_COUNTER(runtime_profile(), "BuildBuckets", TUnit::UNIT);
   hash_table_load_factor_counter_ =
-<<<<<<< HEAD
-      ADD_COUNTER(runtime_profile(), "LoadFactor", TCounterType::DOUBLE_VALUE);
-=======
       ADD_COUNTER(runtime_profile(), "LoadFactor", TUnit::DOUBLE_VALUE);
->>>>>>> fec66694
 
   intermediate_tuple_desc_ =
       state->desc_tbl().GetTupleDescriptor(intermediate_tuple_id_);
   output_tuple_desc_ = state->desc_tbl().GetTupleDescriptor(output_tuple_id_);
   DCHECK_EQ(intermediate_tuple_desc_->slots().size(),
       output_tuple_desc_->slots().size());
-<<<<<<< HEAD
-  RETURN_IF_ERROR(Expr::Prepare(probe_expr_ctxs_, state, child(0)->row_desc()));
-=======
   RETURN_IF_ERROR(
       Expr::Prepare(probe_expr_ctxs_, state, child(0)->row_desc(), expr_mem_tracker()));
->>>>>>> fec66694
 
   // Construct build exprs from intermediate_agg_tuple_desc_
   for (int i = 0; i < probe_expr_ctxs_.size(); ++i) {
@@ -133,12 +121,8 @@
   // nor this node's output row desc may contain the intermediate tuple, e.g.,
   // in a single-node plan with an intermediate tuple different from the output tuple.
   RowDescriptor build_row_desc(intermediate_tuple_desc_, false);
-<<<<<<< HEAD
-  RETURN_IF_ERROR(Expr::Prepare(build_expr_ctxs_, state, build_row_desc));
-=======
   RETURN_IF_ERROR(
       Expr::Prepare(build_expr_ctxs_, state, build_row_desc, expr_mem_tracker()));
->>>>>>> fec66694
 
   agg_fn_ctxs_.resize(aggregate_evaluators_.size());
   int j = probe_expr_ctxs_.size();
@@ -206,11 +190,7 @@
   while (true) {
     bool eos;
     RETURN_IF_CANCELLED(state);
-<<<<<<< HEAD
-    RETURN_IF_ERROR(state->QueryMaintenance());
-=======
     RETURN_IF_ERROR(QueryMaintenance(state));
->>>>>>> fec66694
     RETURN_IF_ERROR(children_[0]->GetNext(state, &batch, &eos));
     SCOPED_TIMER(build_timer_);
 
@@ -235,11 +215,7 @@
     output_iterator_ = hash_tbl_->Begin();
 
     batch.Reset();
-<<<<<<< HEAD
-    RETURN_IF_ERROR(state->QueryMaintenance());
-=======
     RETURN_IF_ERROR(QueryMaintenance(state));
->>>>>>> fec66694
     if (eos) break;
   }
 
@@ -248,34 +224,20 @@
   child(0)->Close(state);
   VLOG_FILE << "aggregated " << num_input_rows << " input rows into "
             << hash_tbl_->size() << " output rows";
-<<<<<<< HEAD
-  return Status::OK;
-=======
   return Status::OK();
->>>>>>> fec66694
 }
 
 Status AggregationNode::GetNext(RuntimeState* state, RowBatch* row_batch, bool* eos) {
   SCOPED_TIMER(runtime_profile_->total_time_counter());
   RETURN_IF_ERROR(ExecDebugAction(TExecNodePhase::GETNEXT, state));
   RETURN_IF_CANCELLED(state);
-<<<<<<< HEAD
-  RETURN_IF_ERROR(state->QueryMaintenance());
-=======
   RETURN_IF_ERROR(QueryMaintenance(state));
->>>>>>> fec66694
   SCOPED_TIMER(get_results_timer_);
 
   if (ReachedLimit()) {
     *eos = true;
     return Status::OK();
   }
-<<<<<<< HEAD
-  ExprContext** ctxs = &conjunct_ctxs_[0];
-  int num_ctxs = conjunct_ctxs_.size();
-
-  while (!output_iterator_.AtEnd() && !row_batch->AtCapacity()) {
-=======
   *eos = false;
   ExprContext** ctxs = &conjunct_ctxs_[0];
   int num_ctxs = conjunct_ctxs_.size();
@@ -289,7 +251,6 @@
       RETURN_IF_CANCELLED(state);
       RETURN_IF_ERROR(QueryMaintenance(state));
     }
->>>>>>> fec66694
     int row_idx = row_batch->AddRow();
     TupleRow* row = row_batch->GetRow(row_idx);
     Tuple* intermediate_tuple = output_iterator_.GetTuple();
@@ -318,14 +279,6 @@
   if (is_closed()) return;
 
   // Iterate through the remaining rows in the hash table and call Serialize/Finalize on
-<<<<<<< HEAD
-  // them in order to free any memory allocated by UDAs
-  while (!output_iterator_.AtEnd()) {
-    Tuple* intermediate_tuple = output_iterator_.GetTuple();
-    if (FinalizeTuple(intermediate_tuple, tuple_pool_.get()) != intermediate_tuple) {
-      // Avoid consuming excessive memory.
-      tuple_pool_->FreeAll();
-=======
   // them in order to free any memory allocated by UDAs. Finalize() requires a dst tuple
   // but we don't actually need the result, so allocate a single dummy tuple to avoid
   // accumulating memory.
@@ -339,7 +292,6 @@
       AggFnEvaluator::Finalize(aggregate_evaluators_, agg_fn_ctxs_, tuple, dummy_dst);
     } else {
       AggFnEvaluator::Serialize(aggregate_evaluators_, agg_fn_ctxs_, tuple);
->>>>>>> fec66694
     }
     output_iterator_.Next<false>();
   }
@@ -421,24 +373,16 @@
 
 Tuple* AggregationNode::FinalizeTuple(Tuple* tuple, MemPool* pool) {
   DCHECK(tuple != NULL || aggregate_evaluators_.empty());
-<<<<<<< HEAD
-=======
   DCHECK(output_tuple_desc_ != NULL);
 
->>>>>>> fec66694
   Tuple* dst = tuple;
   if (needs_finalize_ && intermediate_tuple_id_ != output_tuple_id_) {
     dst = Tuple::Create(output_tuple_desc_->byte_size(), pool);
   }
-<<<<<<< HEAD
-  for (int i = 0; i < aggregate_evaluators_.size(); ++i) {
-    AggFnEvaluator* evaluator = aggregate_evaluators_[i];
-    FunctionContext* agg_fn_ctx = agg_fn_ctxs_[i];
-    if (needs_finalize_) {
-      evaluator->Finalize(agg_fn_ctx, tuple, dst);
-    } else {
-      evaluator->Serialize(agg_fn_ctx, tuple);
-    }
+  if (needs_finalize_) {
+    AggFnEvaluator::Finalize(aggregate_evaluators_, agg_fn_ctxs_, tuple, dst);
+  } else {
+    AggFnEvaluator::Serialize(aggregate_evaluators_, agg_fn_ctxs_, tuple);
   }
   // Copy grouping values from tuple to dst.
   // TODO: Codegen this.
@@ -453,26 +397,6 @@
       RawValue::Write(src_slot, dst, dst_slot_desc, NULL);
     }
   }
-=======
-  if (needs_finalize_) {
-    AggFnEvaluator::Finalize(aggregate_evaluators_, agg_fn_ctxs_, tuple, dst);
-  } else {
-    AggFnEvaluator::Serialize(aggregate_evaluators_, agg_fn_ctxs_, tuple);
-  }
-  // Copy grouping values from tuple to dst.
-  // TODO: Codegen this.
-  if (dst != tuple) {
-    int num_grouping_slots = probe_expr_ctxs_.size();
-    for (int i = 0; i < num_grouping_slots; ++i) {
-      SlotDescriptor* src_slot_desc = intermediate_tuple_desc_->slots()[i];
-      SlotDescriptor* dst_slot_desc = output_tuple_desc_->slots()[i];
-      bool src_slot_null = tuple->IsNull(src_slot_desc->null_indicator_offset());
-      void* src_slot = NULL;
-      if (!src_slot_null) src_slot = tuple->GetSlot(src_slot_desc->tuple_offset());
-      RawValue::Write(src_slot, dst, dst_slot_desc, NULL);
-    }
-  }
->>>>>>> fec66694
   return dst;
 }
 
@@ -518,16 +442,6 @@
 //   %0 = extractvalue { i8, double } %src, 0
 //   %is_null = trunc i8 %0 to i1
 //   br i1 %is_null, label %ret, label %src_not_null
-<<<<<<< HEAD
-//
-// src_not_null:                                     ; preds = %entry
-//   %dst_slot_ptr = getelementptr inbounds { i8, double }* %agg_tuple, i32 0, i32 1
-//   call void @SetNotNull({ i8, double }* %agg_tuple)
-//   %dst_val = load double* %dst_slot_ptr
-//   %val = extractvalue { i8, double } %src, 1
-//   %1 = fadd double %dst_val, %val
-//   store double %1, double* %dst_slot_ptr
-=======
 //
 // src_not_null:                                     ; preds = %entry
 //   %dst_slot_ptr = getelementptr inbounds { i8, double }* %agg_tuple, i32 0, i32 1
@@ -541,58 +455,6 @@
 // ret:                                              ; preds = %src_not_null, %entry
 //   ret void
 // }
-//
-// The IR for ndv(double_col) is:
-// define void @UpdateSlot(%"class.impala_udf::FunctionContext"* %fn_ctx,
-//                         { i8, %"struct.impala::StringValue" }* %agg_tuple,
-//                         %"class.impala::TupleRow"* %row) #20 {
-// entry:
-//   %dst_lowered_ptr = alloca { i64, i8* }
-//   %src_lowered_ptr = alloca { i8, double }
-//   %src = call { i8, double } @GetSlotRef(%"class.impala::ExprContext"* inttoptr
-//     (i64 120530832 to %"class.impala::ExprContext"*), %"class.impala::TupleRow"* %row)
-//   %0 = extractvalue { i8, double } %src, 0
-//   %is_null = trunc i8 %0 to i1
-//   br i1 %is_null, label %ret, label %src_not_null
-//
-// src_not_null:                                     ; preds = %entry
-//   %dst_slot_ptr = getelementptr inbounds
-//     { i8, %"struct.impala::StringValue" }* %agg_tuple, i32 0, i32 1
-//   call void @SetNotNull({ i8, %"struct.impala::StringValue" }* %agg_tuple)
-//   %dst_val = load %"struct.impala::StringValue"* %dst_slot_ptr
-//   store { i8, double } %src, { i8, double }* %src_lowered_ptr
-//   %src_unlowered_ptr = bitcast { i8, double }* %src_lowered_ptr
-//                        to %"struct.impala_udf::DoubleVal"*
-//   %ptr = extractvalue %"struct.impala::StringValue" %dst_val, 0
-//   %dst_stringval = insertvalue { i64, i8* } zeroinitializer, i8* %ptr, 1
-//   %len = extractvalue %"struct.impala::StringValue" %dst_val, 1
-//   %1 = extractvalue { i64, i8* } %dst_stringval, 0
-//   %2 = zext i32 %len to i64
-//   %3 = shl i64 %2, 32
-//   %4 = and i64 %1, 4294967295
-//   %5 = or i64 %4, %3
-//   %dst_stringval1 = insertvalue { i64, i8* } %dst_stringval, i64 %5, 0
-//   store { i64, i8* } %dst_stringval1, { i64, i8* }* %dst_lowered_ptr
-//   %dst_unlowered_ptr = bitcast { i64, i8* }* %dst_lowered_ptr
-//                        to %"struct.impala_udf::StringVal"*
-//   call void @HllUpdate(%"class.impala_udf::FunctionContext"* %fn_ctx,
-//                        %"struct.impala_udf::DoubleVal"* %src_unlowered_ptr,
-//                        %"struct.impala_udf::StringVal"* %dst_unlowered_ptr)
-//   %anyval_result = load { i64, i8* }* %dst_lowered_ptr
-//   %6 = extractvalue { i64, i8* } %anyval_result, 1
-//   %7 = insertvalue %"struct.impala::StringValue" zeroinitializer, i8* %6, 0
-//   %8 = extractvalue { i64, i8* } %anyval_result, 0
-//   %9 = ashr i64 %8, 32
-//   %10 = trunc i64 %9 to i32
-//   %11 = insertvalue %"struct.impala::StringValue" %7, i32 %10, 1
-//   store %"struct.impala::StringValue" %11, %"struct.impala::StringValue"* %dst_slot_ptr
->>>>>>> fec66694
-//   br label %ret
-//
-// ret:                                              ; preds = %src_not_null, %entry
-//   ret void
-// }
-<<<<<<< HEAD
 //
 // The IR for ndv(double_col) is:
 // define void @UpdateSlot(%"class.impala_udf::FunctionContext"* %fn_ctx,
@@ -643,8 +505,6 @@
 // ret:                                              ; preds = %src_not_null, %entry
 //   ret void
 // }
-=======
->>>>>>> fec66694
 llvm::Function* AggregationNode::CodegenUpdateSlot(
     RuntimeState* state, AggFnEvaluator* evaluator, SlotDescriptor* slot_desc) {
   DCHECK(slot_desc->is_materialized());
@@ -659,11 +519,7 @@
   Function* agg_expr_fn;
   Status status = input_expr->GetCodegendComputeFn(state, &agg_expr_fn);
   if (!status.ok()) {
-<<<<<<< HEAD
-    VLOG_QUERY << "Could not codegen UpdateSlot(): " << status.GetErrorMsg();
-=======
     VLOG_QUERY << "Could not codegen UpdateSlot(): " << status.GetDetail();
->>>>>>> fec66694
     return NULL;
   }
   DCHECK(agg_expr_fn != NULL);
