--- conflicted
+++ resolved
@@ -44,16 +44,6 @@
 /// This class it *not* thread safe. It is designed to have a single scanner thread
 /// reading from it.
 //
-<<<<<<< HEAD
-// Each scanner context maps to a single hdfs split.  There are three threads that
-// are interacting with the context.
-//   1. IoMgr threads that read io buffers from the disk and enqueue them to the
-//      stream's underlying ScanRange object. This is the producer.
-//   2. Scanner thread that calls GetBytes() (which can block), materializing tuples
-//      from processing the bytes. This is the consumer.
-//   3. The scan node/main thread which calls into the context to trigger cancellation
-//      or other end of stream conditions.
-=======
 /// Each scanner context maps to a single hdfs split.  There are three threads that
 /// are interacting with the context.
 ///   1. IoMgr threads that read io buffers from the disk and enqueue them to the
@@ -62,7 +52,6 @@
 ///      from processing the bytes. This is the consumer.
 ///   3. The scan node/main thread which calls into the context to trigger cancellation
 ///      or other end of stream conditions.
->>>>>>> fec66694
 class ScannerContext {
  public:
   /// Create a scanner context with the parent scan_node (where materialized row batches
@@ -76,45 +65,6 @@
   /// one stream; for columnar, there is one stream per column.
   class Stream {
    public:
-<<<<<<< HEAD
-    // Returns up to requested_len bytes or an error.  This can block if bytes are not
-    // available.
-    //  - requested_len is the number of bytes requested.  This function will return
-    //    those number of bytes unless end of file or an error occurred.
-    //  - If peek is true, the scan range position is not incremented (i.e. repeated calls
-    //    with peek = true will return the same data).
-    //  - *buffer on return is a pointer to the buffer.  The memory is owned by
-    //    the ScannerContext and should not be modified.  If the buffer is entirely
-    //    from one disk io buffer, a pointer inside that buffer is returned directly.
-    //    If the requested buffer straddles io buffers, a copy is done here.
-    //  - *out_len is the number of bytes returned.
-    //  - *status is set if there is an error.
-    // Returns true if the call was success (i.e. status->ok())
-    // This should only be called from the scanner thread.
-    // Note that this will return bytes past the end of the scan range until the end of
-    // the file.
-    bool GetBytes(int64_t requested_len, uint8_t** buffer, int64_t* out_len,
-        Status* status, bool peek = false);
-
-    // Gets the bytes from the first available buffer within the scan range. This may be
-    // the boundary buffer used to stitch IO buffers together.
-    // If we are past the end of the scan range, no bytes are returned.
-    Status GetBuffer(bool peek, uint8_t** buffer, int64_t* out_len);
-
-    // Sets whether of not the resulting tuples contain ptrs into memory owned by
-    // the scanner context. This by default, is inferred from the scan_node tuple
-    // descriptor (i.e. contains string slots) but can be overridden.  If possible,
-    // this should be set to false to reduce memory usage as resources can be reused
-    // and recycled more quickly.
-    void set_contains_tuple_data(bool v) { contains_tuple_data_ = v; }
-
-    // Callback that returns the buffer size to use when reading past the end of the scan
-    // range.  By default a constant value is used, which scanners can override with this
-    // callback.  The callback takes the file offset of the asynchronous read (this may be
-    // more than file_offset() due to data being assembled in the boundary buffer).
-    // Reading past the end of the scan range is likely a remote read, so we want to
-    // minimize the number of io requests as well as the data volume.
-=======
     /// Returns up to requested_len bytes or an error.  This can block if bytes are not
     /// available.
     ///  - requested_len is the number of bytes requested.  This function will return
@@ -152,7 +102,6 @@
     /// more than file_offset() due to data being assembled in the boundary buffer).
     /// Reading past the end of the scan range is likely a remote read, so we want to
     /// minimize the number of io requests as well as the data volume.
->>>>>>> fec66694
     typedef boost::function<int (int64_t)> ReadPastSizeCallback;
     void set_read_past_size_cb(ReadPastSizeCallback cb) { read_past_size_cb_ = cb; }
 
@@ -195,18 +144,6 @@
     /// Read a zigzag encoded long
     bool ReadZLong(int64_t* val, Status*);
 
-<<<<<<< HEAD
-    // Skip over the next length bytes in the specified HDFS file.
-    bool SkipBytes(int64_t length, Status*);
-
-    // Read length bytes into the supplied buffer.  The returned buffer is owned
-    // by this object.
-    bool ReadBytes(int64_t length, uint8_t** buf, Status*, bool peek = false);
-
-    // Read a Writable Text value from the supplied file.
-    // Ref: org.apache.hadoop.io.WritableUtils.readString()
-    // The returned buffer is owned by this object.
-=======
     /// Skip over the next length bytes in the specified HDFS file.
     bool SkipBytes(int64_t length, Status*);
 
@@ -217,7 +154,6 @@
     /// Read a Writable Text value from the supplied file.
     /// Ref: org.apache.hadoop.io.WritableUtils.readString()
     /// The returned buffer is owned by this object.
->>>>>>> fec66694
     bool ReadText(uint8_t** buf, int64_t* length, Status*);
 
     /// Skip this text object.
@@ -229,13 +165,8 @@
     DiskIoMgr::ScanRange* scan_range_;
     const HdfsFileDesc* file_desc_;
 
-<<<<<<< HEAD
-    // If true, tuples will contain pointers into memory contained in this object.
-    // That memory (io buffers or boundary buffers) must be attached to the row batch.
-=======
     /// If true, tuples will contain pointers into memory contained in this object.
     /// That memory (io buffers or boundary buffers) must be attached to the row batch.
->>>>>>> fec66694
     bool contains_tuple_data_;
 
     /// Total number of bytes returned from GetBytes()
@@ -253,11 +184,7 @@
     /// Next byte to read in io_buffer_
     uint8_t* io_buffer_pos_;
 
-<<<<<<< HEAD
-    // Bytes left in io_buffer_
-=======
     /// Bytes left in io_buffer_
->>>>>>> fec66694
     int64_t io_buffer_bytes_left_;
 
     /// The boundary buffer is used to copy multiple IO buffers from the scan range into a
@@ -272,19 +199,9 @@
     uint8_t* boundary_buffer_pos_;
     int64_t boundary_buffer_bytes_left_;
 
-<<<<<<< HEAD
-    // Points to either io_buffer_pos_ or boundary_buffer_pos_
-    // (initialized to NULL before calling GetBytes())
-    uint8_t** output_buffer_pos_;
-
-    // Points to either io_buffer_bytes_left_ or boundary_buffer_bytes_left_
-    // (initialized to a static zero-value int before calling GetBytes())
-    int64_t* output_buffer_bytes_left_;
-=======
     /// Points to either io_buffer_pos_ or boundary_buffer_pos_
     /// (initialized to NULL before calling GetBytes())
     uint8_t** output_buffer_pos_;
->>>>>>> fec66694
 
     /// Points to either io_buffer_bytes_left_ or boundary_buffer_bytes_left_
     /// (initialized to a static zero-value int before calling GetBytes())
@@ -298,13 +215,8 @@
 
     Stream(ScannerContext* parent);
 
-<<<<<<< HEAD
-    // GetBytes helper to handle the slow path.
-    // If peek is set then return the data but do not move the current offset.
-=======
     /// GetBytes helper to handle the slow path.
     /// If peek is set then return the data but do not move the current offset.
->>>>>>> fec66694
     Status GetBytesInternal(int64_t requested_len, uint8_t** buffer, bool peek,
                             int64_t* out_len);
 
@@ -315,20 +227,6 @@
     /// the result returned by read_past_size_cb_() (or DEFAULT_READ_PAST_SIZE if no
     /// callback is set). read_past_size is not used otherwise.
     //
-<<<<<<< HEAD
-    // Updates io_buffer_, io_buffer_bytes_left_, and io_buffer_pos_.  If GetNextBuffer()
-    // is called after all bytes in the file have been returned, io_buffer_bytes_left_
-    // will be set to 0. In the non-error case, io_buffer_ is never set to NULL, even if
-    // it contains 0 bytes.
-    Status GetNextBuffer(int64_t read_past_size = 0);
-
-    // If 'batch' is not NULL, attaches all completed io buffers and the boundary mem
-    // pool to batch.  If 'done' is set, releases the completed resources.
-    // If 'batch' is NULL then contains_tuple_data_ should be false.
-    void ReleaseCompletedResources(RowBatch* batch, bool done);
-
-    // Error-reporting functions.
-=======
     /// Updates io_buffer_, io_buffer_bytes_left_, and io_buffer_pos_.  If GetNextBuffer()
     /// is called after all bytes in the file have been returned, io_buffer_bytes_left_
     /// will be set to 0. In the non-error case, io_buffer_ is never set to NULL, even if
@@ -341,7 +239,6 @@
     void ReleaseCompletedResources(RowBatch* batch, bool done);
 
     /// Error-reporting functions.
->>>>>>> fec66694
     Status ReportIncompleteRead(int64_t length, int64_t bytes_read);
     Status ReportInvalidRead(int64_t length);
   };
@@ -352,15 +249,6 @@
     return streams_[idx];
   }
 
-<<<<<<< HEAD
-  // If a non-NULL 'batch' is passed, attaches completed io buffers and boundary mem pools
-  // from all streams to 'batch'. Attaching only completed resources ensures that buffers
-  // (and their cleanup) trail the rows that reference them (row batches are consumed and
-  // cleaned up in order by the rest of the query).
-  // If a NULL 'batch' is passed, then it tries to release whatever resource can be
-  // released, ie. completed io buffers if 'done' is not set, and the mem pool if 'done'
-  // is set. In that case, contains_tuple_data_ should be false.
-=======
   /// If a non-NULL 'batch' is passed, attaches completed io buffers and boundary mem pools
   /// from all streams to 'batch'. Attaching only completed resources ensures that buffers
   /// (and their cleanup) trail the rows that reference them (row batches are consumed and
@@ -368,22 +256,11 @@
   /// If a NULL 'batch' is passed, then it tries to release whatever resource can be
   /// released, ie. completed io buffers if 'done' is not set, and the mem pool if 'done'
   /// is set. In that case, contains_tuple_data_ should be false.
->>>>>>> fec66694
   //
   /// If 'done' is true, this is the final call for the current streams and any pending
   /// resources in each stream are also passed to the row batch, and the streams are
   /// cleared from this context.
   //
-<<<<<<< HEAD
-  // This must be called with 'done' set when the scanner is complete and no longer needs
-  // any resources (e.g. tuple memory, io buffers) returned from the current
-  // streams. After calling with 'done' set, this should be called again if new streams
-  // are created via AddStream().
-  void ReleaseCompletedResources(RowBatch* batch, bool done);
-
-  // Add a stream to this ScannerContext for 'range'. Returns the added stream.
-  // The stream is created in the runtime state's object pool
-=======
   /// This must be called with 'done' set when the scanner is complete and no longer needs
   /// any resources (e.g. tuple memory, io buffers) returned from the current
   /// streams. After calling with 'done' set, this should be called again if new streams
@@ -392,7 +269,6 @@
 
   /// Add a stream to this ScannerContext for 'range'. Returns the added stream.
   /// The stream is created in the runtime state's object pool
->>>>>>> fec66694
   Stream* AddStream(DiskIoMgr::ScanRange* range);
 
   /// If true, the ScanNode has been cancelled and the scanner thread should finish up
@@ -412,11 +288,7 @@
   /// Vector of streams.  Non-columnar formats will always have one stream per context.
   std::vector<Stream*> streams_;
 
-<<<<<<< HEAD
-  // Always equal to the sum of completed_io_buffers_.size() across all streams.
-=======
   /// Always equal to the sum of completed_io_buffers_.size() across all streams.
->>>>>>> fec66694
   int num_completed_io_buffers_;
 };
 
