--- conflicted
+++ resolved
@@ -64,29 +64,6 @@
   const std::string node_name_;
   TJoinOp::type join_op_;
 
-<<<<<<< HEAD
-  // probe_batch_ must be cleared before calling GetNext().  The child node
-  // does not initialize all tuple ptrs in the row, only the ones that it
-  // is responsible for.
-  boost::scoped_ptr<RowBatch> probe_batch_;
-
-  bool probe_side_eos_;  // if true, left child has no more rows to process
-
-  // TODO: These variables should move to a join control block struct, which is local to
-  // each probing thread.
-  int probe_batch_pos_;  // current scan pos in probe_batch_
-  TupleRow* current_probe_row_;  // The row currently being probed
-  bool matched_probe_;  // if true, the current probe row is matched
-
-  // Size of the TupleRow (just the Tuple ptrs) from the build (right) and probe (left)
-  // sides.
-  // Cached because it is used in the hot path.
-  int probe_tuple_row_size_;
-  int build_tuple_row_size_;
-
-  // If true, this node can add filters to the probe (left child) node after processing
-  // the entire build side.
-=======
   boost::scoped_ptr<MemPool> build_pool_;  // holds everything referenced from build side
 
   /// probe_batch_ must be cleared before calling GetNext().  The child node
@@ -117,19 +94,12 @@
   /// If true, this node can add filters to the probe (left child) node after processing
   /// the entire build side.
   /// Note that we disable probe filters if we are inside a subplan.
->>>>>>> fec66694
   bool can_add_probe_filters_;
 
   RuntimeProfile::Counter* build_timer_;   // time to prepare build side
   RuntimeProfile::Counter* probe_timer_;   // time to process the probe (left child) batch
   RuntimeProfile::Counter* build_row_counter_;   // num build rows
   RuntimeProfile::Counter* probe_row_counter_;   // num probe (left child) rows
-<<<<<<< HEAD
-
-  // Init the build-side state for a new left child row (e.g. hash table iterator or list
-  // iterator) given the first row. Used in Open() to prepare for GetNext().
-  // A NULL ptr for first_left_child_row indicates the left child eos.
-=======
 
   /// Stopwatch that measures the build child's Open/GetNext time that overlaps
   /// with the probe child Open().
@@ -138,7 +108,6 @@
   /// Init the build-side state for a new left child row (e.g. hash table iterator or list
   /// iterator) given the first row. Used in Open() to prepare for GetNext().
   /// A NULL ptr for first_left_child_row indicates the left child eos.
->>>>>>> fec66694
   virtual Status InitGetNext(TupleRow* first_left_child_row) = 0;
 
   /// We parallelize building the build-side with Open'ing the left child. If, for example,
@@ -162,12 +131,6 @@
   /// doing the join.
   std::string GetLeftChildRowString(TupleRow* row);
 
-<<<<<<< HEAD
-  // Write combined row, consisting of the left child's 'probe_row' and right child's
-  // 'build_row' to 'out_row'.
-  // This is replaced by codegen.
-  void CreateOutputRow(TupleRow* out_row, TupleRow* probe_row, TupleRow* build_row);
-=======
   /// Write combined row, consisting of the left child's 'probe_row' and right child's
   /// 'build_row' to 'out_row'.
   /// This is replaced by codegen.
@@ -217,7 +180,6 @@
       const RuntimeProfile::Counter* left_child_time,
       const RuntimeProfile::Counter* right_child_time,
       const MonotonicStopWatch* child_overlap_timer);
->>>>>>> fec66694
 
  private:
   /// Supervises ConstructBuildSide in a separate thread, and returns its status in the
