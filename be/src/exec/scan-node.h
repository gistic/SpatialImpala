--- conflicted
+++ resolved
@@ -31,19 +31,11 @@
 ///   BytesRead - total bytes read by this scan node. Provided as a counter as well
 ///     as a time series that samples the counter.
 //
-<<<<<<< HEAD
-//   TotalRawReadTime - it measures the total time spent in underlying reads.
-//     For HDFS files, this is the time in the disk-io-mgr's reading threads for
-//     this node. For example, if we have 3 reading threads and each spent
-//     1 sec, this counter will report 3 sec.
-//     For HBase, this is the time spent in the region server.
-=======
 ///   TotalRawReadTime - it measures the total time spent in underlying reads.
 ///     For HDFS files, this is the time in the disk-io-mgr's reading threads for
 ///     this node. For example, if we have 3 reading threads and each spent
 ///     1 sec, this counter will report 3 sec.
 ///     For HBase, this is the time spent in the region server.
->>>>>>> fec66694
 //
 ///   TotalReadThroughput - BytesRead divided by the total time spent in this node
 ///     (from Open to Close). For IO bounded queries, this should be very close to the
@@ -60,18 +52,12 @@
 ///     be low (less than 1) for IO-bound queries. For cpu-bound queries, this number
 ///     would be close to the max scanner threads allowed.
 //
-<<<<<<< HEAD
-//   AverageHdfsReadThreadConcurrency - the average number of active hdfs reading threads
-//     reading for this scan node. For IO bound queries, this should be close to the
-//     number of disk.
-=======
 ///   AverageHdfsReadThreadConcurrency - the average number of active hdfs reading threads
 ///     reading for this scan node. For IO bound queries, this should be close to the
 ///     number of disk.
 //
 ///   Hdfs Read Thread Concurrency Bucket - the bucket counting (%) of hdfs read thread
 ///     concurrency.
->>>>>>> fec66694
 //
 ///   NumScannerThreadsStarted - the number of scanner threads started for the duration
 ///     of the ScanNode. This is at most the number of scan ranges but should be much
