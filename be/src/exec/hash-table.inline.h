// Copyright 2012 Cloudera Inc.
//
// Licensed under the Apache License, Version 2.0 (the "License");
// you may not use this file except in compliance with the License.
// You may obtain a copy of the License at
//
// http://www.apache.org/licenses/LICENSE-2.0
//
// Unless required by applicable law or agreed to in writing, software
// distributed under the License is distributed on an "AS IS" BASIS,
// WITHOUT WARRANTIES OR CONDITIONS OF ANY KIND, either express or implied.
// See the License for the specific language governing permissions and
// limitations under the License.


#ifndef IMPALA_EXEC_HASH_TABLE_INLINE_H
#define IMPALA_EXEC_HASH_TABLE_INLINE_H

#include "exec/hash-table.h"

namespace impala {

inline bool HashTableCtx::EvalAndHashBuild(TupleRow* row, uint32_t* hash) {
  bool has_null = EvalBuildRow(row);
  if (!stores_nulls_ && has_null) return false;
  *hash = HashCurrentRow();
  return true;
}

inline bool HashTableCtx::EvalAndHashProbe(TupleRow* row, uint32_t* hash) {
  bool has_null = EvalProbeRow(row);
  if ((!stores_nulls_ || !finds_nulls_) && has_null) return false;
  *hash = HashCurrentRow();
  return true;
}

<<<<<<< HEAD
inline HashTable::Iterator HashTable::Find(HashTableCtx* ht_ctx, uint32_t hash) {
  DCHECK_NOTNULL(ht_ctx);
  DCHECK_NE(num_buckets_, 0);
  DCHECK_EQ(hash, ht_ctx->HashCurrentRow());
  int64_t bucket_idx = hash & (num_buckets_ - 1);
  Bucket* bucket = &buckets_[bucket_idx];
  Node* node = bucket->node;
  while (node != NULL) {
    if (node->hash == hash && ht_ctx->Equals(GetRow(node, ht_ctx->row_))) {
      return Iterator(this, ht_ctx, bucket_idx, node, hash);
    }
    node = node->next;
  }
  return End();
}

inline HashTable::Iterator HashTable::Begin(HashTableCtx* ctx) {
  DCHECK_NE(num_buckets_, 0);
  int64_t bucket_idx = -1;
  Bucket* bucket = NextBucket(&bucket_idx);
  if (bucket != NULL) return Iterator(this, ctx, bucket_idx, bucket->node, 0);
  return End();
}

inline HashTable::Iterator HashTable::FirstUnmatched(HashTableCtx* ctx) {
  int64_t bucket_idx = -1;
  Bucket* bucket = NextBucket(&bucket_idx);
  while (bucket != NULL) {
    Node* node = bucket->node;
    while (node != NULL && node->matched) {
      node = node->next;
    }
    if (node == NULL) {
      bucket = NextBucket(&bucket_idx);
    } else {
      DCHECK(!node->matched);
      return Iterator(this, ctx, bucket_idx, node, 0);
    }
=======
inline int64_t HashTable::Probe(Bucket* buckets, int64_t num_buckets,
    HashTableCtx* ht_ctx, uint32_t hash, bool* found) {
  DCHECK(buckets != NULL);
  DCHECK_GT(num_buckets, 0);
  *found = false;
  int64_t bucket_idx = hash & (num_buckets - 1);

  // In case of linear probing it counts the total number of steps for statistics and
  // for knowing when to exit the loop (e.g. by capping the total travel length). In case
  // of quadratic probing it is also used for calculating the length of the next jump.
  int64_t step = 0;
  do {
    Bucket* bucket = &buckets[bucket_idx];
    if (!bucket->filled) return bucket_idx;
    if (hash == bucket->hash) {
      if (ht_ctx != NULL && ht_ctx->Equals(GetRow(bucket, ht_ctx->row_))) {
        *found = true;
        return bucket_idx;
      }
      // Row equality failed, or not performed. This is a hash collision. Continue
      // searching.
      ++num_hash_collisions_;
    }
    // Move to the next bucket.
    ++step;
    ++travel_length_;
    if (quadratic_probing_) {
      // The i-th probe location is idx = (hash + (step * (step + 1)) / 2) mod num_buckets.
      // This gives num_buckets unique idxs (between 0 and N-1) when num_buckets is a power
      // of 2.
      bucket_idx = (bucket_idx + step) & (num_buckets - 1);
    } else {
      bucket_idx = (bucket_idx + 1) & (num_buckets - 1);
    }
  } while (LIKELY(step < num_buckets));
  DCHECK_EQ(num_filled_buckets_, num_buckets) << "Probing of a non-full table "
      << "failed: " << quadratic_probing_ << " " << hash;
  return Iterator::BUCKET_NOT_FOUND;
}

inline HashTable::HtData* HashTable::InsertInternal(HashTableCtx* ht_ctx,
    uint32_t hash) {
  ++num_probes_;
  bool found = false;
  int64_t bucket_idx = Probe(buckets_, num_buckets_, ht_ctx, hash, &found);
  DCHECK_NE(bucket_idx, Iterator::BUCKET_NOT_FOUND);
  if (found) {
    // We need to insert a duplicate node, note that this may fail to allocate memory.
    DuplicateNode* new_node = InsertDuplicateNode(bucket_idx);
    if (UNLIKELY(new_node == NULL)) return NULL;
    return &new_node->htdata;
  } else {
    PrepareBucketForInsert(bucket_idx, hash);
    return &buckets_[bucket_idx].bucketData.htdata;
  }
}

inline bool HashTable::Insert(HashTableCtx* ht_ctx,
    const BufferedTupleStream::RowIdx& idx, TupleRow* row, uint32_t hash) {
  if (stores_tuples_) return Insert(ht_ctx, row->GetTuple(0), hash);
  HtData* htdata = InsertInternal(ht_ctx, hash);
  // If successful insert, update the contents of the newly inserted entry with 'idx'.
  if (LIKELY(htdata != NULL)) {
    htdata->idx = idx;
    return true;
  }
  return false;
}

inline bool HashTable::Insert(HashTableCtx* ht_ctx, Tuple* tuple, uint32_t hash) {
  DCHECK(stores_tuples_);
  HtData* htdata = InsertInternal(ht_ctx, hash);
  // If successful insert, update the contents of the newly inserted entry with 'tuple'.
  if (LIKELY(htdata != NULL)) {
    htdata->tuple = tuple;
    return true;
  }
  return false;
}

inline HashTable::Iterator HashTable::Find(HashTableCtx* ht_ctx, uint32_t hash) {
  ++num_probes_;
  bool found = false;
  int64_t bucket_idx = Probe(buckets_, num_buckets_, ht_ctx, hash, &found);
  if (found) {
    return Iterator(this, ht_ctx->row(), bucket_idx,
        buckets_[bucket_idx].bucketData.duplicates);
>>>>>>> fec66694
  }
  return End();
}

inline HashTable::Iterator HashTable::Begin(HashTableCtx* ctx) {
  int64_t bucket_idx = Iterator::BUCKET_NOT_FOUND;
  DuplicateNode* node = NULL;
  NextFilledBucket(&bucket_idx, &node);
  return Iterator(this, ctx->row(), bucket_idx, node);
}

inline HashTable::Iterator HashTable::FirstUnmatched(HashTableCtx* ctx) {
  int64_t bucket_idx = Iterator::BUCKET_NOT_FOUND;
  DuplicateNode* node = NULL;
  NextFilledBucket(&bucket_idx, &node);
  Iterator it(this, ctx->row(), bucket_idx, node);
  // Check whether the bucket, or its first duplicate node, is matched. If it is not
  // matched, then return. Otherwise, move to the first unmatched entry (node or bucket).
  Bucket* bucket = &buckets_[bucket_idx];
  if ((!bucket->hasDuplicates && bucket->matched) ||
      (bucket->hasDuplicates && node->matched)) {
    it.NextUnmatched();
  }
  return it;
}

inline void HashTable::NextFilledBucket(int64_t* bucket_idx, DuplicateNode** node) {
  ++*bucket_idx;
  for (; *bucket_idx < num_buckets_; ++*bucket_idx) {
<<<<<<< HEAD
    if (buckets_[*bucket_idx].node != NULL) return &buckets_[*bucket_idx];
=======
    if (buckets_[*bucket_idx].filled) {
      *node = buckets_[*bucket_idx].bucketData.duplicates;
      return;
    }
>>>>>>> fec66694
  }
  // Reached the end of the hash table.
  *bucket_idx = Iterator::BUCKET_NOT_FOUND;
  *node = NULL;
}

<<<<<<< HEAD
inline HashTable::Node* HashTable::InsertImpl(HashTableCtx* ht_ctx, uint32_t hash) {
  DCHECK_NOTNULL(ht_ctx);
  DCHECK_NE(num_buckets_, 0);
  if (UNLIKELY(num_filled_buckets_ > num_buckets_till_resize_)) {
    // TODO: next prime instead of double?
    if (!ResizeBuckets(num_buckets_ * 2)) return NULL;
  }
  if (node_remaining_current_page_ == 0) {
    if (!GrowNodeArray()) return NULL;
  }
  DCHECK_EQ(hash, ht_ctx->HashCurrentRow());
  int64_t bucket_idx = hash & (num_buckets_ - 1);
  next_node_->hash = hash;
  next_node_->matched = false;
  AddToBucket(&buckets_[bucket_idx], next_node_);
  DCHECK_GT(node_remaining_current_page_, 0);
  --node_remaining_current_page_;
  ++num_nodes_;
  return next_node_++;
}

inline void HashTable::AddToBucket(Bucket* bucket, Node* node) {
  num_filled_buckets_ += (bucket->node == NULL);
  node->next = bucket->node;
  bucket->node = node;
}

inline void HashTable::MoveNode(Bucket* from_bucket, Bucket* to_bucket,
    Node* node, Node* previous_node) {
  if (previous_node != NULL) {
    previous_node->next = node->next;
  } else {
    // Update bucket directly
    from_bucket->node = node->next;
    num_filled_buckets_ -= (node->next == NULL);
  }
  AddToBucket(to_bucket, node);
}

template<bool check_match>
inline void HashTable::Iterator::Next(HashTableCtx* ht_ctx) {
  if (bucket_idx_ == -1) return;
  DCHECK_NOTNULL(ht_ctx);

  // TODO: this should prefetch the next tuplerow
  // Iterator is not from a full table scan, evaluate equality now.  Only the current
  // bucket needs to be scanned. 'expr_values_buffer_' contains the results
  // for the current probe row.
  if (check_match) {
    // TODO: this should prefetch the next node
    Node* node = node_->next;
    while (node != NULL) {
      if (node->hash == scan_hash_ &&
          ht_ctx->Equals(table_->GetRow(node, ht_ctx->row_))) {
        node_ = node;
        return;
      }
      node = node->next;
    }
    *this = table_->End();
  } else {
    // Move onto the next chained node
    if (node_->next != NULL) {
      node_ = node_->next;
      return;
    }

    // Move onto the next bucket
    Bucket* bucket = table_->NextBucket(&bucket_idx_);
    if (bucket == NULL) {
      bucket_idx_ = -1;
      node_ = NULL;
    } else {
      node_ = bucket->node;
    }
  }
}

inline bool HashTable::Iterator::NextUnmatched() {
  if (bucket_idx_ == -1) return false;
  while (true) {
    while (node_->next != NULL && node_->next->matched) {
      node_ = node_->next;
    }
    if (node_->next == NULL) {
      // Move onto the next bucket.
      Bucket* bucket = table_->NextBucket(&bucket_idx_);
      if (bucket == NULL) {
        bucket_idx_ = -1;
        node_ = NULL;
        return false;
      } else {
        node_ = bucket->node;
        if (node_ != NULL && !node_->matched) return true;
      }
    } else {
      DCHECK(!node_->next->matched);
      node_ = node_->next;
      return true;
=======
inline void HashTable::PrepareBucketForInsert(int64_t bucket_idx, uint32_t hash) {
  DCHECK_GE(bucket_idx, 0);
  DCHECK_LT(bucket_idx, num_buckets_);
  Bucket* bucket = &buckets_[bucket_idx];
  DCHECK(!bucket->filled);
  ++num_filled_buckets_;
  bucket->filled = true;
  bucket->matched = false;
  bucket->hasDuplicates = false;
  bucket->hash = hash;
}

inline HashTable::DuplicateNode* HashTable::AppendNextNode(Bucket* bucket) {
  DCHECK_GT(node_remaining_current_page_, 0);
  bucket->bucketData.duplicates = next_node_;
  ++num_duplicate_nodes_;
  --node_remaining_current_page_;
  return next_node_++;
}

inline HashTable::DuplicateNode* HashTable::InsertDuplicateNode(int64_t bucket_idx) {
  DCHECK_GE(bucket_idx, 0);
  DCHECK_LT(bucket_idx, num_buckets_);
  Bucket* bucket = &buckets_[bucket_idx];
  DCHECK(bucket->filled);
  // Allocate one duplicate node for the new data and one for the preexisting data,
  // if needed.
  while (node_remaining_current_page_ < 1 + !bucket->hasDuplicates) {
    if (UNLIKELY(!GrowNodeArray())) return NULL;
  }
  if (!bucket->hasDuplicates) {
    // This is the first duplicate in this bucket. It means that we need to convert
    // the current entry in the bucket to a node and link it from the bucket.
    next_node_->htdata.idx = bucket->bucketData.htdata.idx;
    DCHECK(!bucket->matched);
    next_node_->matched = false;
    next_node_->next = NULL;
    AppendNextNode(bucket);
    bucket->hasDuplicates = true;
    ++num_buckets_with_duplicates_;
  }
  // Link a new node.
  next_node_->next = bucket->bucketData.duplicates;
  next_node_->matched = false;
  return AppendNextNode(bucket);
}

inline TupleRow* HashTable::GetRow(HtData& htdata, TupleRow* row) const {
  if (stores_tuples_) {
    return reinterpret_cast<TupleRow*>(&htdata.tuple);
  } else {
    tuple_stream_->GetTupleRow(htdata.idx, row);
    return row;
  }
}

inline TupleRow* HashTable::GetRow(Bucket* bucket, TupleRow* row) const {
  DCHECK(bucket != NULL);
  if (UNLIKELY(bucket->hasDuplicates)) {
    DuplicateNode* duplicate = bucket->bucketData.duplicates;
    DCHECK(duplicate != NULL);
    return GetRow(duplicate->htdata, row);
  } else {
    return GetRow(bucket->bucketData.htdata, row);
  }
}

inline TupleRow* HashTable::Iterator::GetRow() const {
  DCHECK(!AtEnd());
  DCHECK(table_ != NULL);
  DCHECK(row_ != NULL);
  Bucket* bucket = &table_->buckets_[bucket_idx_];
  if (UNLIKELY(bucket->hasDuplicates)) {
    DCHECK(node_ != NULL);
    return table_->GetRow(node_->htdata, row_);
  } else {
    return table_->GetRow(bucket->bucketData.htdata, row_);
  }
}

inline Tuple* HashTable::Iterator::GetTuple() const {
  DCHECK(!AtEnd());
  DCHECK(table_->stores_tuples_);
  Bucket* bucket = &table_->buckets_[bucket_idx_];
  // TODO: To avoid the hasDuplicates check, store the HtData* in the Iterator.
  if (UNLIKELY(bucket->hasDuplicates)) {
    DCHECK(node_ != NULL);
    return node_->htdata.tuple;
  } else {
    return bucket->bucketData.htdata.tuple;
  }
}

inline void HashTable::Iterator::SetMatched() {
  DCHECK(!AtEnd());
  Bucket* bucket = &table_->buckets_[bucket_idx_];
  if (bucket->hasDuplicates) {
    node_->matched = true;
  } else {
    bucket->matched = true;
  }
  // Used for disabling spilling of hash tables in right and full-outer joins with
  // matches. See IMPALA-1488.
  table_->has_matches_ = true;
}

inline bool HashTable::Iterator::IsMatched() const {
  DCHECK(!AtEnd());
  Bucket* bucket = &table_->buckets_[bucket_idx_];
  if (bucket->hasDuplicates) {
    return node_->matched;
  }
  return bucket->matched;
}

inline void HashTable::Iterator::SetAtEnd() {
  bucket_idx_ = BUCKET_NOT_FOUND;
  node_ = NULL;
}

inline void HashTable::Iterator::Next() {
  DCHECK(!AtEnd());
  if (table_->buckets_[bucket_idx_].hasDuplicates && node_->next != NULL) {
    node_ = node_->next;
  } else {
    table_->NextFilledBucket(&bucket_idx_, &node_);
  }
}

inline void HashTable::Iterator::NextDuplicate() {
  DCHECK(!AtEnd());
  if (table_->buckets_[bucket_idx_].hasDuplicates && node_->next != NULL) {
    node_ = node_->next;
  } else {
    bucket_idx_ = BUCKET_NOT_FOUND;
    node_ = NULL;
  }
}

inline void HashTable::Iterator::NextUnmatched() {
  DCHECK(!AtEnd());
  Bucket* bucket = &table_->buckets_[bucket_idx_];
  // Check if there is any remaining unmatched duplicate node in the current bucket.
  if (bucket->hasDuplicates) {
    while (node_->next != NULL) {
      node_ = node_->next;
      if (!node_->matched) return;
    }
  }
  // Move to the next filled bucket and return if this bucket is not matched or
  // iterate to the first not matched duplicate node.
  table_->NextFilledBucket(&bucket_idx_, &node_);
  while (bucket_idx_ != Iterator::BUCKET_NOT_FOUND) {
    bucket = &table_->buckets_[bucket_idx_];
    if (!bucket->hasDuplicates) {
      if (!bucket->matched) return;
    } else {
      while (node_->matched && node_->next != NULL) {
        node_ = node_->next;
      }
      if (!node_->matched) return;
>>>>>>> fec66694
    }
    table_->NextFilledBucket(&bucket_idx_, &node_);
  }
}

inline void HashTableCtx::set_level(int level) {
  DCHECK_GE(level, 0);
  DCHECK_LT(level, seeds_.size());
  level_ = level;
}

}

#endif<|MERGE_RESOLUTION|>--- conflicted
+++ resolved
@@ -34,46 +34,6 @@
   return true;
 }
 
-<<<<<<< HEAD
-inline HashTable::Iterator HashTable::Find(HashTableCtx* ht_ctx, uint32_t hash) {
-  DCHECK_NOTNULL(ht_ctx);
-  DCHECK_NE(num_buckets_, 0);
-  DCHECK_EQ(hash, ht_ctx->HashCurrentRow());
-  int64_t bucket_idx = hash & (num_buckets_ - 1);
-  Bucket* bucket = &buckets_[bucket_idx];
-  Node* node = bucket->node;
-  while (node != NULL) {
-    if (node->hash == hash && ht_ctx->Equals(GetRow(node, ht_ctx->row_))) {
-      return Iterator(this, ht_ctx, bucket_idx, node, hash);
-    }
-    node = node->next;
-  }
-  return End();
-}
-
-inline HashTable::Iterator HashTable::Begin(HashTableCtx* ctx) {
-  DCHECK_NE(num_buckets_, 0);
-  int64_t bucket_idx = -1;
-  Bucket* bucket = NextBucket(&bucket_idx);
-  if (bucket != NULL) return Iterator(this, ctx, bucket_idx, bucket->node, 0);
-  return End();
-}
-
-inline HashTable::Iterator HashTable::FirstUnmatched(HashTableCtx* ctx) {
-  int64_t bucket_idx = -1;
-  Bucket* bucket = NextBucket(&bucket_idx);
-  while (bucket != NULL) {
-    Node* node = bucket->node;
-    while (node != NULL && node->matched) {
-      node = node->next;
-    }
-    if (node == NULL) {
-      bucket = NextBucket(&bucket_idx);
-    } else {
-      DCHECK(!node->matched);
-      return Iterator(this, ctx, bucket_idx, node, 0);
-    }
-=======
 inline int64_t HashTable::Probe(Bucket* buckets, int64_t num_buckets,
     HashTableCtx* ht_ctx, uint32_t hash, bool* found) {
   DCHECK(buckets != NULL);
@@ -161,7 +121,6 @@
   if (found) {
     return Iterator(this, ht_ctx->row(), bucket_idx,
         buckets_[bucket_idx].bucketData.duplicates);
->>>>>>> fec66694
   }
   return End();
 }
@@ -191,121 +150,16 @@
 inline void HashTable::NextFilledBucket(int64_t* bucket_idx, DuplicateNode** node) {
   ++*bucket_idx;
   for (; *bucket_idx < num_buckets_; ++*bucket_idx) {
-<<<<<<< HEAD
-    if (buckets_[*bucket_idx].node != NULL) return &buckets_[*bucket_idx];
-=======
     if (buckets_[*bucket_idx].filled) {
       *node = buckets_[*bucket_idx].bucketData.duplicates;
       return;
     }
->>>>>>> fec66694
   }
   // Reached the end of the hash table.
   *bucket_idx = Iterator::BUCKET_NOT_FOUND;
   *node = NULL;
 }
 
-<<<<<<< HEAD
-inline HashTable::Node* HashTable::InsertImpl(HashTableCtx* ht_ctx, uint32_t hash) {
-  DCHECK_NOTNULL(ht_ctx);
-  DCHECK_NE(num_buckets_, 0);
-  if (UNLIKELY(num_filled_buckets_ > num_buckets_till_resize_)) {
-    // TODO: next prime instead of double?
-    if (!ResizeBuckets(num_buckets_ * 2)) return NULL;
-  }
-  if (node_remaining_current_page_ == 0) {
-    if (!GrowNodeArray()) return NULL;
-  }
-  DCHECK_EQ(hash, ht_ctx->HashCurrentRow());
-  int64_t bucket_idx = hash & (num_buckets_ - 1);
-  next_node_->hash = hash;
-  next_node_->matched = false;
-  AddToBucket(&buckets_[bucket_idx], next_node_);
-  DCHECK_GT(node_remaining_current_page_, 0);
-  --node_remaining_current_page_;
-  ++num_nodes_;
-  return next_node_++;
-}
-
-inline void HashTable::AddToBucket(Bucket* bucket, Node* node) {
-  num_filled_buckets_ += (bucket->node == NULL);
-  node->next = bucket->node;
-  bucket->node = node;
-}
-
-inline void HashTable::MoveNode(Bucket* from_bucket, Bucket* to_bucket,
-    Node* node, Node* previous_node) {
-  if (previous_node != NULL) {
-    previous_node->next = node->next;
-  } else {
-    // Update bucket directly
-    from_bucket->node = node->next;
-    num_filled_buckets_ -= (node->next == NULL);
-  }
-  AddToBucket(to_bucket, node);
-}
-
-template<bool check_match>
-inline void HashTable::Iterator::Next(HashTableCtx* ht_ctx) {
-  if (bucket_idx_ == -1) return;
-  DCHECK_NOTNULL(ht_ctx);
-
-  // TODO: this should prefetch the next tuplerow
-  // Iterator is not from a full table scan, evaluate equality now.  Only the current
-  // bucket needs to be scanned. 'expr_values_buffer_' contains the results
-  // for the current probe row.
-  if (check_match) {
-    // TODO: this should prefetch the next node
-    Node* node = node_->next;
-    while (node != NULL) {
-      if (node->hash == scan_hash_ &&
-          ht_ctx->Equals(table_->GetRow(node, ht_ctx->row_))) {
-        node_ = node;
-        return;
-      }
-      node = node->next;
-    }
-    *this = table_->End();
-  } else {
-    // Move onto the next chained node
-    if (node_->next != NULL) {
-      node_ = node_->next;
-      return;
-    }
-
-    // Move onto the next bucket
-    Bucket* bucket = table_->NextBucket(&bucket_idx_);
-    if (bucket == NULL) {
-      bucket_idx_ = -1;
-      node_ = NULL;
-    } else {
-      node_ = bucket->node;
-    }
-  }
-}
-
-inline bool HashTable::Iterator::NextUnmatched() {
-  if (bucket_idx_ == -1) return false;
-  while (true) {
-    while (node_->next != NULL && node_->next->matched) {
-      node_ = node_->next;
-    }
-    if (node_->next == NULL) {
-      // Move onto the next bucket.
-      Bucket* bucket = table_->NextBucket(&bucket_idx_);
-      if (bucket == NULL) {
-        bucket_idx_ = -1;
-        node_ = NULL;
-        return false;
-      } else {
-        node_ = bucket->node;
-        if (node_ != NULL && !node_->matched) return true;
-      }
-    } else {
-      DCHECK(!node_->next->matched);
-      node_ = node_->next;
-      return true;
-=======
 inline void HashTable::PrepareBucketForInsert(int64_t bucket_idx, uint32_t hash) {
   DCHECK_GE(bucket_idx, 0);
   DCHECK_LT(bucket_idx, num_buckets_);
@@ -467,7 +321,6 @@
         node_ = node_->next;
       }
       if (!node_->matched) return;
->>>>>>> fec66694
     }
     table_->NextFilledBucket(&bucket_idx_, &node_);
   }
