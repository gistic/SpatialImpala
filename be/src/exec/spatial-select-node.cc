--- conflicted
+++ resolved
@@ -19,14 +19,9 @@
 
   // If the underlying child is of type SpatialHdfsScanNode, assign the range query to it.
   SpatialHdfsScanNode* scan_node = dynamic_cast<SpatialHdfsScanNode*>(child(0));
-<<<<<<< HEAD
   if (scan_node != NULL)
     scan_node->SetRangeQuery(range_);
   return Status::OK();
-=======
-  if (scan_node != NULL) { scan_node->SetRangeQuery(range_); }
-  return Status::OK;
->>>>>>> 2c98a50b
 }
 
 Status SpatialSelectNode::Prepare(RuntimeState* state) {
