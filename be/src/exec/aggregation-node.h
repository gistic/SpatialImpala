--- conflicted
+++ resolved
@@ -40,15 +40,6 @@
 class TupleDescriptor;
 class SlotDescriptor;
 
-<<<<<<< HEAD
-// Node for in-memory hash aggregation.
-// The node creates a hash set of aggregation intermediate tuples, which
-// contain slots for all grouping and aggregation exprs (the grouping
-// slots precede the aggregation expr slots in the output tuple descriptor).
-//
-// TODO: codegen cross-compiled UDAs and get rid of handcrafted IR.
-// TODO: investigate high compile time for wide tables
-=======
 /// Node for in-memory hash aggregation.
 /// The node creates a hash set of aggregation intermediate tuples, which
 /// contain slots for all grouping and aggregation exprs (the grouping
@@ -56,7 +47,6 @@
 //
 /// TODO: codegen cross-compiled UDAs and get rid of handcrafted IR.
 /// TODO: investigate high compile time for wide tables
->>>>>>> fec66694
 class AggregationNode : public ExecNode {
  public:
   AggregationNode(ObjectPool* pool, const TPlanNode& tnode, const DescriptorTbl& descs);
@@ -79,29 +69,6 @@
 
   std::vector<AggFnEvaluator*> aggregate_evaluators_;
 
-<<<<<<< HEAD
-  // FunctionContext for each agg fn and backing pool.
-  std::vector<impala_udf::FunctionContext*> agg_fn_ctxs_;
-  boost::scoped_ptr<MemPool> agg_fn_pool_;
-
-  // Exprs used to evaluate input rows
-  std::vector<ExprContext*> probe_expr_ctxs_;
-  // Exprs used to insert constructed aggregation tuple into the hash table.
-  // All the exprs are simply SlotRefs for the intermediate tuple.
-  std::vector<ExprContext*> build_expr_ctxs_;
-
-  // Tuple into which Update()/Merge()/Serialize() results are stored.
-  TupleId intermediate_tuple_id_;
-  TupleDescriptor* intermediate_tuple_desc_;
-
-  // Tuple into which Finalize() results are stored. Possibly the same as
-  // the intermediate tuple.
-  TupleId output_tuple_id_;
-  TupleDescriptor* output_tuple_desc_;
-
-  // Intermediate result of aggregation w/o GROUP BY.
-  // Note: can be NULL even if there is no grouping if the result tuple is 0 width
-=======
   /// FunctionContext for each agg fn and backing pool.
   std::vector<impala_udf::FunctionContext*> agg_fn_ctxs_;
   boost::scoped_ptr<MemPool> agg_fn_pool_;
@@ -123,7 +90,6 @@
 
   /// Intermediate result of aggregation w/o GROUP BY.
   /// Note: can be NULL even if there is no grouping if the result tuple is 0 width
->>>>>>> fec66694
   Tuple* singleton_intermediate_tuple_;
 
   boost::scoped_ptr<MemPool> tuple_pool_;
@@ -135,17 +101,10 @@
   /// Jitted ProcessRowBatch function pointer.  Null if codegen is disabled.
   ProcessRowBatchFn process_row_batch_fn_;
 
-<<<<<<< HEAD
-  // Certain aggregates require a finalize step, which is the final step of the
-  // aggregate after consuming all input rows. The finalize step converts the aggregate
-  // value into its final form. This is true if this node contains aggregate that requires
-  // a finalize step.
-=======
   /// Certain aggregates require a finalize step, which is the final step of the
   /// aggregate after consuming all input rows. The finalize step converts the aggregate
   /// value into its final form. This is true if this node contains aggregate that requires
   /// a finalize step.
->>>>>>> fec66694
   bool needs_finalize_;
 
   /// Time spent processing the child rows
@@ -157,23 +116,6 @@
   /// Load factor in hash table
   RuntimeProfile::Counter* hash_table_load_factor_counter_;
 
-<<<<<<< HEAD
-  // Constructs a new aggregation intermediate tuple (allocated from tuple_pool_),
-  // initialized to grouping values computed over 'current_row_'.
-  // Aggregation expr slots are set to their initial values.
-  Tuple* ConstructIntermediateTuple();
-
-  // Updates the aggregation intermediate tuple 'tuple' with aggregation values
-  // computed over 'row'.
-  void UpdateTuple(Tuple* tuple, TupleRow* row);
-
-  // Called on the intermediate tuple of each group after all input rows have been
-  // consumed and aggregated. Computes the final aggregate values to be returned in
-  // GetNext() using the agg fn evaluators' Serialize() or Finalize().
-  // For the Finalize() case if the output tuple is different from the intermediate
-  // tuple, then a new tuple is allocated from 'pool' to hold the final result.
-  // Returns the tuple holding the final aggregate values.
-=======
   /// Constructs a new aggregation intermediate tuple (allocated from tuple_pool_),
   /// initialized to grouping values computed over 'current_row_'.
   /// Aggregation expr slots are set to their initial values.
@@ -189,7 +131,6 @@
   /// For the Finalize() case if the output tuple is different from the intermediate
   /// tuple, then a new tuple is allocated from 'pool' to hold the final result.
   /// Returns the tuple holding the final aggregate values.
->>>>>>> fec66694
   Tuple* FinalizeTuple(Tuple* tuple, MemPool* pool);
 
   /// Do the aggregation for all tuple rows in the batch
@@ -208,11 +149,7 @@
   llvm::Function* CodegenUpdateSlot(
       RuntimeState* state, AggFnEvaluator* evaluator, SlotDescriptor* slot_desc);
 
-<<<<<<< HEAD
-  // Codegen UpdateTuple(). Returns NULL if codegen is unsuccessful.
-=======
   /// Codegen UpdateTuple(). Returns NULL if codegen is unsuccessful.
->>>>>>> fec66694
   llvm::Function* CodegenUpdateTuple(RuntimeState* state);
 };
 
