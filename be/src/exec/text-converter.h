--- conflicted
+++ resolved
@@ -45,25 +45,6 @@
   TextConverter(char escape_char, const std::string& null_col_val,
       bool check_null = true);
 
-<<<<<<< HEAD
-  // Converts slot data, of length 'len',  into type of slot_desc,
-  // and writes the result into the tuples's slot.
-  // copy_string indicates whether we need to make a separate copy of the string data:
-  // For regular unescaped strings, we point to the original data in the file_buf_.
-  // For regular escaped strings, we copy an its unescaped string into a separate buffer
-  // and point to it.
-  // If the string needs to be copied, the memory is allocated from 'pool', otherwise
-  // 'pool' is unused.
-  // Unsuccessful conversions are turned into NULLs.
-  // Returns true if the value was written successfully.
-  bool WriteSlot(const SlotDescriptor* slot_desc, Tuple* tuple,
-      const char* data, int len, bool copy_string, bool need_escape, MemPool* pool);
-
-  // Removes escape characters from len characters of the null-terminated string src,
-  // and copies the unescaped string into dest, changing *len to the unescaped length.
-  // No null-terminator is added to dest. If maxlen > 0, will only copy at most
-  // maxlen bytes into dest.
-=======
   /// Converts slot data, of length 'len',  into type of slot_desc,
   /// and writes the result into the tuples's slot.
   /// copy_string indicates whether we need to make a separate copy of the string data:
@@ -81,25 +62,12 @@
   /// and copies the unescaped string into dest, changing *len to the unescaped length.
   /// No null-terminator is added to dest. If maxlen > 0, will only copy at most
   /// maxlen bytes into dest.
->>>>>>> fec66694
   void UnescapeString(const char* src, char* dest, int* len, int64_t maxlen = -1);
 
   /// Removes escape characters from 'str', allocating a new string from pool.
   /// 'str' is updated with the new ptr and length.
   void UnescapeString(StringValue* str, MemPool* pool);
 
-<<<<<<< HEAD
-  // Codegen the function to write a slot for slot_desc.
-  // Returns NULL if codegen was not succesful.
-  // The signature of the generated function is:
-  // bool WriteSlot(Tuple* tuple, const char* data, int len);
-  // The codegen function returns true if the slot could be written and false
-  // otherwise.
-  // If check_null is set, then the codegen'd function sets the target slot to NULL
-  // if its input string matches null_vol_val.
-  // The codegenerated function does not support escape characters and should not
-  // be used for partitions that contain escapes.
-=======
   /// Codegen the function to write a slot for slot_desc.
   /// Returns NULL if codegen was not succesful.
   /// The signature of the generated function is:
@@ -110,7 +78,6 @@
   /// if its input string matches null_vol_val.
   /// The codegenerated function does not support escape characters and should not
   /// be used for partitions that contain escapes.
->>>>>>> fec66694
   static llvm::Function* CodegenWriteSlot(LlvmCodeGen* codegen,
       TupleDescriptor* tuple_desc, SlotDescriptor* slot_desc,
       const char* null_col_val, int len, bool check_null);
