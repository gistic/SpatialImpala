// Copyright 2012 Cloudera Inc.
//
// Licensed under the Apache License, Version 2.0 (the "License");
// you may not use this file except in compliance with the License.
// You may obtain a copy of the License at
//
// http://www.apache.org/licenses/LICENSE-2.0
//
// Unless required by applicable law or agreed to in writing, software
// distributed under the License is distributed on an "AS IS" BASIS,
// WITHOUT WARRANTIES OR CONDITIONS OF ANY KIND, either express or implied.
// See the License for the specific language governing permissions and
// limitations under the License.


#ifndef IMPALA_EXEC_DELIMITED_TEXT_PARSER_H
#define IMPALA_EXEC_DELIMITED_TEXT_PARSER_H

#include "exec/hdfs-scanner.h"
#include "exec/hdfs-scan-node.h"
#include "util/sse-util.h"

namespace impala {

class DelimitedTextParser {
 public:

<<<<<<< HEAD
  // The Delimited Text Parser parses text rows that are delimited by specific
  // characters:
  //   tuple_delim: delimits tuples
  //   field_delim: delimits fields
  //   collection_item_delim: delimits collection items
  //   escape_char: escape delimiters, make them part of the data.
  //
  // num_cols is the total number of columns including partition keys.
  //
  // is_materialized_col should be initialized to an array of length 'num_cols', with
  // is_materialized_col[i] = <true if column i should be materialized, false otherwise>
  // Owned by caller.
  //
  // The main method is ParseData which fills in a vector of pointers and lengths to the
  // fields.  It also can handle an escape character which masks a tuple or field
  // delimiter that occurs in the data.
=======
  /// The Delimited Text Parser parses text rows that are delimited by specific
  /// characters:
  ///   tuple_delim: delimits tuples
  ///   field_delim: delimits fields
  ///   collection_item_delim: delimits collection items
  ///   escape_char: escape delimiters, make them part of the data.
  //
  /// num_cols is the total number of columns including partition keys.
  //
  /// is_materialized_col should be initialized to an array of length 'num_cols', with
  /// is_materialized_col[i] = <true if column i should be materialized, false otherwise>
  /// Owned by caller.
  //
  /// The main method is ParseData which fills in a vector of pointers and lengths to the
  /// fields.  It also can handle an escape character which masks a tuple or field
  /// delimiter that occurs in the data.
>>>>>>> fec66694
  DelimitedTextParser(
      int num_cols, int num_partition_keys, const bool* is_materialized_col,
      char tuple_delim, char field_delim_ = '\0', char collection_item_delim = '^',
      char escape_char = '\0');

<<<<<<< HEAD
  // Called to initialize parser at beginning of scan range.
  void ParserReset();

  // Check if we are at the start of a tuple.
=======
  /// Called to initialize parser at beginning of scan range.
  void ParserReset();

  /// Check if we are at the start of a tuple.
>>>>>>> fec66694
  bool AtTupleStart() { return column_idx_ == num_partition_keys_; }

  char escape_char() const { return escape_char_; }

  /// Parses a byte buffer for the field and tuple breaks.
  /// This function will write the field start & len to field_locations
  /// which can then be written out to tuples.
  /// This function uses SSE ("Intel x86 instruction set extension
  /// 'Streaming Simd Extension') if the hardware supports SSE4.2
  /// instructions.  SSE4.2 added string processing instructions that
  /// allow for processing 16 characters at a time.  Otherwise, this
  /// function walks the file_buffer_ character by character.
  /// Input Parameters:
  ///   max_tuples: The maximum number of tuples that should be parsed.
  ///               This is used to control how the batching works.
  ///   remaining_len: Length of data remaining in the byte_buffer_pointer.
  ///   byte_buffer_pointer: Pointer to the buffer containing the data to be parsed.
  /// Output Parameters:
  ///   field_locations: array of pointers to data fields and their lengths
  ///   num_tuples: Number of tuples parsed
  ///   num_fields: Number of materialized fields parsed
  ///   next_column_start: pointer within file_buffer_ where the next field starts
  ///                      after the return from the call to ParseData
  Status ParseFieldLocations(int max_tuples, int64_t remaining_len,
      char** byte_buffer_ptr, char** row_end_locations,
      FieldLocation* field_locations,
      int* num_tuples, int* num_fields, char** next_column_start);

  /// Parse a single tuple from buffer.
  /// - buffer/len are input parameters for the entire record.
  /// - on return field_locations will contain the start/len for each materialized
  ///   col.
  /// - *num_fields returns the number of fields processed.
  /// This function is used to parse sequence file records which do not need to
  /// parse for tuple delimiters.
  template <bool process_escapes>
  void ParseSingleTuple(int64_t len, char* buffer, FieldLocation* field_locations, 
      int* num_fields);

  /// FindFirstInstance returns the position after the first non-escaped tuple
  /// delimiter from the starting offset.
  /// Used to find the start of a tuple if jumping into the middle of a text file.
  /// Also used to find the sync marker for Sequenced and RC files.
  /// If no tuple delimiter is found within the buffer, return -1;
  int FindFirstInstance(const char* buffer, int len);

  /// Will we return the current column to the query?
  /// Hive allows cols at the end of the table that are not in the schema.  We'll
  /// just ignore those columns
  bool ReturnCurrentColumn() const {
    return column_idx_ < num_cols_ && is_materialized_col_[column_idx_];
  }

  /// Fill in columns missing at the end of the tuple.
  /// len and last_column may contain the length and the pointer to the
  /// last column on which the file ended without a delimiter.
  /// Fills in the offsets and lengths in field_locations.
  /// If parsing stopped on a delimiter and there is no last column then len will be  0.
  /// Other columns beyond that are filled with 0 length fields.
  /// num_fields points to an initialized count of fields and will incremented
  /// by the number fields added.
  /// field_locations will be updated with the start and length of the fields.
  template <bool process_escapes>
  void FillColumns(int len, char** last_column,
                   int* num_fields, impala::FieldLocation* field_locations);

  /// Return true if we have not seen a tuple delimiter for the current tuple being
  /// parsed (i.e., the last byte read was not a tuple delimiter).
  bool HasUnfinishedTuple() { return unfinished_tuple_; }

 private:
  /// Initialize the parser state.
  void ParserInit(HdfsScanNode* scan_node);

  /// Helper routine to add a column to the field_locations vector.
  /// Template parameter:
  ///   process_escapes -- if true the the column may have escape characters
  ///                      and the negative of the len will be stored.
  ///   len: lenght of the current column.
  /// Input/Output:
  ///   next_column_start: Start of the current column, moved to the start of the next.
  ///   num_fields: current number of fields processed, updated to next field.
  /// Output:
  ///   field_locations: updated with start and length of current field.
  template <bool process_escapes>
  void AddColumn(int len, char** next_column_start, int* num_fields,
                 FieldLocation* field_locations);

  /// Helper routine to parse delimited text using SSE instructions.
  /// Identical arguments as ParseFieldLocations.
  /// If the template argument, 'process_escapes' is true, this function will handle
  /// escapes, otherwise, it will assume the text is unescaped.  By using templates,
  /// we can special case the un-escaped path for better performance.  The unescaped
  /// path is optimized away by the compiler.
  template <bool process_escapes>
  void ParseSse(int max_tuples, int64_t* remaining_len,
      char** byte_buffer_ptr, char** row_end_locations_,
      FieldLocation* field_locations,
      int* num_tuples, int* num_fields, char** next_column_start);

<<<<<<< HEAD
  // SSE(xmm) register containing the tuple search character.
=======
  /// SSE(xmm) register containing the tuple search character.
>>>>>>> fec66694
  __m128i xmm_tuple_search_;

  /// SSE(xmm) register containing the delimiter search character.
  __m128i xmm_delim_search_;

<<<<<<< HEAD
  // The number of delimiters contained in xmm_delim_search_, i.e. its length
  int num_delims_;

  // SSE(xmm) register containing the escape search character.
=======
  /// The number of delimiters contained in xmm_delim_search_, i.e. its length
  int num_delims_;

  /// SSE(xmm) register containing the escape search character.
>>>>>>> fec66694
  __m128i xmm_escape_search_;

  /// Character delimiting fields (to become slots).
  char field_delim_;

<<<<<<< HEAD
  // True if this parser should handle escape characters.
  bool process_escapes_;

  // Escape character. Only used if process_escapes_ is true.
=======
  /// True if this parser should handle escape characters.
  bool process_escapes_;

  /// Escape character. Only used if process_escapes_ is true.
>>>>>>> fec66694
  char escape_char_;

  /// Character delimiting collection items (to become slots).
  char collection_item_delim_;

  /// Character delimiting tuples.
  char tuple_delim_;

  /// Whether or not the current column has an escape character in it
  /// (and needs to be unescaped)
  bool current_column_has_escape_;

  /// Whether or not the previous character was the escape character
  bool last_char_is_escape_;

  /// Used for special processing of \r.
  /// This will be the offset of the last instance of \r from the end of the
  /// current buffer being searched unless the last row delimiter was not a \r in which
  /// case it will be -1.  If the last character in a buffer is \r then the value
  /// will be 0.  At the start of processing a new buffer if last_row_delim_offset_ is 0
  /// then it is set to be one more than the size of the buffer so that if the buffer
  /// starts with \n it is processed as \r\n.
  int32_t last_row_delim_offset_;

  /// Precomputed masks to process escape characters
  uint16_t low_mask_[16];
  uint16_t high_mask_[16];

<<<<<<< HEAD
  // Number of columns in the table (including partition columns)
  int num_cols_;

  // Number of partition columns in the table.
  int num_partition_keys_;

  // For each col index [0, num_cols_), true if the column should be materialized.
  // Not owned.
  const bool* is_materialized_col_;
=======
  /// Number of columns in the table (including partition columns)
  int num_cols_;

  /// Number of partition columns in the table.
  int num_partition_keys_;
>>>>>>> fec66694

  /// For each col index [0, num_cols_), true if the column should be materialized.
  /// Not owned.
  const bool* is_materialized_col_;

  /// Index to keep track of the current column in the current file
  int column_idx_;

  /// True if the last tuple is unfinished (not ended with tuple delimiter).
  bool unfinished_tuple_;
};

}// namespace impala
#endif// IMPALA_EXEC_DELIMITED_TEXT_PARSER_H<|MERGE_RESOLUTION|>--- conflicted
+++ resolved
@@ -25,24 +25,6 @@
 class DelimitedTextParser {
  public:
 
-<<<<<<< HEAD
-  // The Delimited Text Parser parses text rows that are delimited by specific
-  // characters:
-  //   tuple_delim: delimits tuples
-  //   field_delim: delimits fields
-  //   collection_item_delim: delimits collection items
-  //   escape_char: escape delimiters, make them part of the data.
-  //
-  // num_cols is the total number of columns including partition keys.
-  //
-  // is_materialized_col should be initialized to an array of length 'num_cols', with
-  // is_materialized_col[i] = <true if column i should be materialized, false otherwise>
-  // Owned by caller.
-  //
-  // The main method is ParseData which fills in a vector of pointers and lengths to the
-  // fields.  It also can handle an escape character which masks a tuple or field
-  // delimiter that occurs in the data.
-=======
   /// The Delimited Text Parser parses text rows that are delimited by specific
   /// characters:
   ///   tuple_delim: delimits tuples
@@ -59,23 +41,15 @@
   /// The main method is ParseData which fills in a vector of pointers and lengths to the
   /// fields.  It also can handle an escape character which masks a tuple or field
   /// delimiter that occurs in the data.
->>>>>>> fec66694
   DelimitedTextParser(
       int num_cols, int num_partition_keys, const bool* is_materialized_col,
       char tuple_delim, char field_delim_ = '\0', char collection_item_delim = '^',
       char escape_char = '\0');
 
-<<<<<<< HEAD
-  // Called to initialize parser at beginning of scan range.
-  void ParserReset();
-
-  // Check if we are at the start of a tuple.
-=======
   /// Called to initialize parser at beginning of scan range.
   void ParserReset();
 
   /// Check if we are at the start of a tuple.
->>>>>>> fec66694
   bool AtTupleStart() { return column_idx_ == num_partition_keys_; }
 
   char escape_char() const { return escape_char_; }
@@ -176,43 +150,25 @@
       FieldLocation* field_locations,
       int* num_tuples, int* num_fields, char** next_column_start);
 
-<<<<<<< HEAD
-  // SSE(xmm) register containing the tuple search character.
-=======
   /// SSE(xmm) register containing the tuple search character.
->>>>>>> fec66694
   __m128i xmm_tuple_search_;
 
   /// SSE(xmm) register containing the delimiter search character.
   __m128i xmm_delim_search_;
 
-<<<<<<< HEAD
-  // The number of delimiters contained in xmm_delim_search_, i.e. its length
-  int num_delims_;
-
-  // SSE(xmm) register containing the escape search character.
-=======
   /// The number of delimiters contained in xmm_delim_search_, i.e. its length
   int num_delims_;
 
   /// SSE(xmm) register containing the escape search character.
->>>>>>> fec66694
   __m128i xmm_escape_search_;
 
   /// Character delimiting fields (to become slots).
   char field_delim_;
 
-<<<<<<< HEAD
-  // True if this parser should handle escape characters.
-  bool process_escapes_;
-
-  // Escape character. Only used if process_escapes_ is true.
-=======
   /// True if this parser should handle escape characters.
   bool process_escapes_;
 
   /// Escape character. Only used if process_escapes_ is true.
->>>>>>> fec66694
   char escape_char_;
 
   /// Character delimiting collection items (to become slots).
@@ -241,23 +197,11 @@
   uint16_t low_mask_[16];
   uint16_t high_mask_[16];
 
-<<<<<<< HEAD
-  // Number of columns in the table (including partition columns)
-  int num_cols_;
-
-  // Number of partition columns in the table.
-  int num_partition_keys_;
-
-  // For each col index [0, num_cols_), true if the column should be materialized.
-  // Not owned.
-  const bool* is_materialized_col_;
-=======
   /// Number of columns in the table (including partition columns)
   int num_cols_;
 
   /// Number of partition columns in the table.
   int num_partition_keys_;
->>>>>>> fec66694
 
   /// For each col index [0, num_cols_), true if the column should be materialized.
   /// Not owned.
