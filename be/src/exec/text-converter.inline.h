--- conflicted
+++ resolved
@@ -129,10 +129,7 @@
     case TYPE_POINT: {
       string point_str(data, len);
       boost::algorithm::to_lower(point_str);
-<<<<<<< HEAD
-=======
-
->>>>>>> 2c98a50b
+
       std::size_t startingField = point_str.find("point (");
       if (startingField == std::string::npos) {
         VLOG_QUERY << "Error in the well know text format of the point";
@@ -141,23 +138,15 @@
       }
       std::size_t startingData = startingField + 7;
       std::string delimiter = " ";
-<<<<<<< HEAD
-      std::string Xtoken = point_str.substr(startingData, point_str.find(delimiter, startingData) - startingData);
-      std::string Ytoken = point_str.substr(startingData + Xtoken.size() + 1, point_str.find(")", startingData) - startingData - Xtoken.size() - 1);
-      double x = StringParser::StringToFloat<double>(Xtoken.c_str(), Xtoken.size(), &parse_result);
-      double y = StringParser::StringToFloat<double>(Ytoken.c_str(), Ytoken.size(), &parse_result);
-      
-=======
       std::string Xtoken = point_str.substr(startingData,
           point_str.find(delimiter, startingData) - startingData);
       std::string Ytoken = point_str.substr(startingData + Xtoken.size() + 1,
-          point_str.find(")", startingData) - startingData);
+          point_str.find(")", startingData) - startingData - Xtoken.size() - 1);
       double x = StringParser::StringToFloat<double>(Xtoken.c_str(), Xtoken.size(),
           &parse_result);
       double y = StringParser::StringToFloat<double>(Ytoken.c_str(), Ytoken.size(),
           &parse_result);
 
->>>>>>> 2c98a50b
       Point point_data(x, y);
       Point* point_slot = reinterpret_cast<Point*>(slot);
       *point_slot = point_data;
@@ -166,13 +155,7 @@
     case TYPE_LINE: {
       string line_str(data, len);
       boost::algorithm::to_lower(line_str);
-<<<<<<< HEAD
-      
       std::size_t startingField = line_str.find("line (");
-=======
-
-      std::size_t startingField = line_str.find("line(");
->>>>>>> 2c98a50b
       if (startingField == std::string::npos) {
         VLOG_QUERY << "Error in the well know text format of the line";
         tuple->SetNull(slot_desc->null_indicator_offset());
@@ -186,14 +169,7 @@
       prefix += Y1token.size() + 1;
       std::string X2token = line_str.substr(prefix, line_str.find(delimiter, prefix) - prefix);
       prefix += X2token.size() + 1;
-<<<<<<< HEAD
       std::string Y2token = line_str.substr(prefix, line_str.find(")", prefix) - prefix);
-      double x1 = StringParser::StringToFloat<double>(X1token.c_str(), X1token.size(), &parse_result);
-      double y1 = StringParser::StringToFloat<double>(Y1token.c_str(), Y1token.size(), &parse_result);
-      double x2 = StringParser::StringToFloat<double>(X2token.c_str(), X2token.size(), &parse_result);
-      double y2 = StringParser::StringToFloat<double>(Y2token.c_str(), Y2token.size(), &parse_result);
-=======
-      std::string Y2token = line_str.substr(prefix, line_str.find(")", prefix));
       double x1 = StringParser::StringToFloat<double>(X1token.c_str(), X1token.size(),
           &parse_result);
       double y1 = StringParser::StringToFloat<double>(Y1token.c_str(), Y1token.size(),
@@ -202,8 +178,6 @@
           &parse_result);
       double y2 = StringParser::StringToFloat<double>(Y2token.c_str(), Y2token.size(),
           &parse_result);
->>>>>>> 2c98a50b
-
       Line line_data(x1, y1, x2, y2);
       Line* line_slot = reinterpret_cast<Line*>(slot);
       *line_slot = line_data;
@@ -212,13 +186,7 @@
     case TYPE_RECTANGLE: {
       string rect_str(data, len);
       boost::algorithm::to_lower(rect_str);
-<<<<<<< HEAD
-      
       std::size_t startingField = rect_str.find("rectangle (");
-=======
-
-      std::size_t startingField = rect_str.find("rectangle(");
->>>>>>> 2c98a50b
       if (startingField == std::string::npos) {
         VLOG_QUERY << "Error in the well know text format of the rectangle";
         tuple->SetNull(slot_desc->null_indicator_offset());
@@ -232,27 +200,17 @@
       prefix += Y1token.size() + 1;
       std::string X2token = rect_str.substr(prefix, rect_str.find(delimiter, prefix) - prefix);
       prefix += X2token.size() + 1;
-<<<<<<< HEAD
       std::string Y2token = rect_str.substr(prefix, rect_str.find(")", prefix) - prefix);
       
-      double x1 = StringParser::StringToFloat<double>(X1token.c_str(), X1token.size(), &parse_result);
-      double y1 = StringParser::StringToFloat<double>(Y1token.c_str(), Y1token.size(), &parse_result);
-      double x2 = StringParser::StringToFloat<double>(X2token.c_str(), X2token.size(), &parse_result);
-      double y2 = StringParser::StringToFloat<double>(Y2token.c_str(), Y2token.size(), &parse_result);
+      double x1 = StringParser::StringToFloat<double>(X1token.c_str(), X1token.size(),
+          &parse_result);
+      double y1 = StringParser::StringToFloat<double>(Y1token.c_str(), Y1token.size(),
+          &parse_result);
+      double x2 = StringParser::StringToFloat<double>(X2token.c_str(), X2token.size(),
+          &parse_result);
+      double y2 = StringParser::StringToFloat<double>(Y2token.c_str(), Y2token.size(),
+          &parse_result);
       
-=======
-      std::string Y2token = rect_str.substr(prefix, rect_str.find(")", prefix));
-
-      double x1 = StringParser::StringToFloat<double>(X1token.c_str(), X1token.size(),
-          &parse_result);
-      double y1 = StringParser::StringToFloat<double>(Y1token.c_str(), Y1token.size(),
-          &parse_result);
-      double x2 = StringParser::StringToFloat<double>(X2token.c_str(), X2token.size(),
-          &parse_result);
-      double y2 = StringParser::StringToFloat<double>(Y2token.c_str(), Y2token.size(),
-          &parse_result);
-
->>>>>>> 2c98a50b
       Rectangle rect_data(x1, y1, x2, y2);
       Rectangle* rect_slot = reinterpret_cast<Rectangle*>(slot);
       *rect_slot = rect_data;
