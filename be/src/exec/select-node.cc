--- conflicted
+++ resolved
@@ -38,10 +38,7 @@
 }
 
 Status SelectNode::Open(RuntimeState* state) {
-<<<<<<< HEAD
-=======
   SCOPED_TIMER(runtime_profile_->total_time_counter());
->>>>>>> fec66694
   RETURN_IF_ERROR(ExecNode::Open(state));
   RETURN_IF_ERROR(child(0)->Open(state));
   child_row_batch_.reset(
@@ -50,10 +47,6 @@
 }
 
 Status SelectNode::GetNext(RuntimeState* state, RowBatch* row_batch, bool* eos) {
-<<<<<<< HEAD
-  RETURN_IF_ERROR(ExecDebugAction(TExecNodePhase::GETNEXT, state));
-=======
->>>>>>> fec66694
   SCOPED_TIMER(runtime_profile_->total_time_counter());
   RETURN_IF_ERROR(ExecDebugAction(TExecNodePhase::GETNEXT, state));
 
@@ -69,11 +62,7 @@
   // start (or continue) consuming row batches from child
   while (true) {
     RETURN_IF_CANCELLED(state);
-<<<<<<< HEAD
-    RETURN_IF_ERROR(state->QueryMaintenance());
-=======
     RETURN_IF_ERROR(QueryMaintenance(state));
->>>>>>> fec66694
     if (child_row_idx_ == child_row_batch_->num_rows()) {
       child_row_idx_ = 0;
       // fetch next batch
@@ -119,8 +108,6 @@
     }
   }
   return output_batch->AtCapacity();
-<<<<<<< HEAD
-=======
 }
 
 Status SelectNode::Reset(RuntimeState* state) {
@@ -128,7 +115,6 @@
   child_row_idx_ = 0;
   child_eos_ = false;
   return ExecNode::Reset(state);
->>>>>>> fec66694
 }
 
 void SelectNode::Close(RuntimeState* state) {
