// Copyright (c) 2012 Cloudera, Inc. All rights reserved.
//
// Licensed under the Apache License, Version 2.0 (the "License");
// you may not use this file except in compliance with the License.
// You may obtain a copy of the License at
//
// http://www.apache.org/licenses/LICENSE-2.0
//
// Unless required by applicable law or agreed to in writing, software
// distributed under the License is distributed on an "AS IS" BASIS,
// WITHOUT WARRANTIES OR CONDITIONS OF ANY KIND, either express or implied.
// See the License for the specific language governing permissions and
// limitations under the License.

#ifndef IMPALA_EXEC_HDFS_LZO_TEXT_SCANNER_H
#define IMPALA_EXEC_HDFS_LZO_TEXT_SCANNER_H

#include <common/status.h>
#include <exec/scan-node.h>
#include <exec/hdfs-scanner.h>
#include <exec/hdfs-scan-node.h>
#include <boost/thread/locks.hpp>

namespace impala {

/// This is a wrapper for calling the external HdfsLzoTextScanner
/// The LZO scanner class is implemented in a dynamically linked library so that
/// Impala does not include GPL code.  The two entry points are:
/// IssueInitialRanges -- issue calls to the I/O manager to read the file headers
/// GetHdfsLzoTextScanner -- returns a pointer to the Scanner object.
class HdfsLzoTextScanner {
 public:
  static HdfsScanner* GetHdfsLzoTextScanner(HdfsScanNode* scan_node, RuntimeState* state);
  static Status IssueInitialRanges(HdfsScanNode* scan_node,
                                   const std::vector<HdfsFileDesc*>& files);

 private:
  /// Impala LZO library name -- GPL code.
  const static std::string LIB_IMPALA_LZO;

  /// If non-OK, then we have tried and failed to load the LZO library.
  static Status library_load_status_;

  /// Lock to protect loading of the lzo file library.
  static boost::mutex lzo_load_lock_;

  /// Dynamically linked function to create the Lzo Scanner Object.
  static HdfsScanner* (*CreateLzoTextScanner)
      (HdfsScanNode* scan_node, RuntimeState* state);

  /// Dynamically linked function to set the initial scan ranges.
  static Status (*LzoIssueInitialRanges)(
      HdfsScanNode* scan_node, const std::vector<HdfsFileDesc*>& files);

<<<<<<< HEAD
  // Dynamically loads CreateLzoTextScanner and LzoIssueInitialRanges.
  // lzo_load_lock_ should be taken before calling this method.
=======
  /// Dynamically loads CreateLzoTextScanner and LzoIssueInitialRanges.
  /// lzo_load_lock_ should be taken before calling this method.
>>>>>>> fec66694
  static Status LoadLzoLibrary();
};
}
#endif<|MERGE_RESOLUTION|>--- conflicted
+++ resolved
@@ -52,13 +52,8 @@
   static Status (*LzoIssueInitialRanges)(
       HdfsScanNode* scan_node, const std::vector<HdfsFileDesc*>& files);
 
-<<<<<<< HEAD
-  // Dynamically loads CreateLzoTextScanner and LzoIssueInitialRanges.
-  // lzo_load_lock_ should be taken before calling this method.
-=======
   /// Dynamically loads CreateLzoTextScanner and LzoIssueInitialRanges.
   /// lzo_load_lock_ should be taken before calling this method.
->>>>>>> fec66694
   static Status LoadLzoLibrary();
 };
 }
