--- conflicted
+++ resolved
@@ -132,29 +132,16 @@
     // can contain non-zero values.
     // _mm_extract_epi16 will extract 16 bits out of the xmm register.  The second
     // parameter specifies which 16 bits to extract (0 for the lowest 16 bits).
-<<<<<<< HEAD
-    xmm_delim_mask =
-        _mm_cmpestrm(xmm_delim_search_, num_delims_,
-                     xmm_buffer, SSEUtil::CHARS_PER_128_BIT_REGISTER,
-                     SSEUtil::STRCHR_MODE);
-=======
     xmm_delim_mask = SSE4_cmpestrm<SSEUtil::STRCHR_MODE>(xmm_delim_search_,
         num_delims_, xmm_buffer, SSEUtil::CHARS_PER_128_BIT_REGISTER);
->>>>>>> fec66694
     uint16_t delim_mask = _mm_extract_epi16(xmm_delim_mask, 0);
 
     uint16_t escape_mask = 0;
     // If the table does not use escape characters, skip processing for it.
     if (process_escapes) {
       DCHECK(escape_char_ != '\0');
-<<<<<<< HEAD
-      xmm_escape_mask = _mm_cmpestrm(xmm_escape_search_, 1,
-                                     xmm_buffer, SSEUtil::CHARS_PER_128_BIT_REGISTER,
-                                     SSEUtil::STRCHR_MODE);
-=======
       xmm_escape_mask = SSE4_cmpestrm<SSEUtil::STRCHR_MODE>(xmm_escape_search_, 1,
           xmm_buffer, SSEUtil::CHARS_PER_128_BIT_REGISTER);
->>>>>>> fec66694
       escape_mask = _mm_extract_epi16(xmm_escape_mask, 0);
       ProcessEscapeMask(escape_mask, &last_char_is_escape_, &delim_mask);
     }
@@ -243,29 +230,16 @@
       // Load the next 16 bytes into the xmm register
       xmm_buffer = _mm_loadu_si128(reinterpret_cast<__m128i*>(buffer));
 
-<<<<<<< HEAD
-      xmm_delim_mask =
-          _mm_cmpestrm(xmm_delim_search_, num_delims_,
-                       xmm_buffer, SSEUtil::CHARS_PER_128_BIT_REGISTER,
-                       SSEUtil::STRCHR_MODE);
-=======
       xmm_delim_mask = SSE4_cmpestrm<SSEUtil::STRCHR_MODE>(xmm_delim_search_,
           num_delims_, xmm_buffer, SSEUtil::CHARS_PER_128_BIT_REGISTER);
->>>>>>> fec66694
       uint16_t delim_mask = _mm_extract_epi16(xmm_delim_mask, 0);
 
       uint16_t escape_mask = 0;
       // If the table does not use escape characters, skip processing for it.
       if (process_escapes) {
         DCHECK(escape_char_ != '\0');
-<<<<<<< HEAD
-        xmm_escape_mask = _mm_cmpestrm(xmm_escape_search_, 1,
-                                       xmm_buffer, SSEUtil::CHARS_PER_128_BIT_REGISTER,
-                                      SSEUtil::STRCHR_MODE);
-=======
         xmm_escape_mask = SSE4_cmpestrm<SSEUtil::STRCHR_MODE>(xmm_escape_search_, 1,
             xmm_buffer, SSEUtil::CHARS_PER_128_BIT_REGISTER);
->>>>>>> fec66694
         escape_mask = _mm_extract_epi16(xmm_escape_mask, 0);
         ProcessEscapeMask(escape_mask, &last_char_is_escape_, &delim_mask);
       }
