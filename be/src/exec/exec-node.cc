// Copyright 2012 Cloudera Inc.
//
// Licensed under the Apache License, Version 2.0 (the "License");
// you may not use this file except in compliance with the License.
// You may obtain a copy of the License at
//
// http://www.apache.org/licenses/LICENSE-2.0
//
// Unless required by applicable law or agreed to in writing, software
// distributed under the License is distributed on an "AS IS" BASIS,
// WITHOUT WARRANTIES OR CONDITIONS OF ANY KIND, either express or implied.
// See the License for the specific language governing permissions and
// limitations under the License.

#include "exec/exec-node.h"

#include <sstream>
#include <unistd.h>  // for sleep()

#include <thrift/protocol/TDebugProtocol.h>

#include "codegen/codegen-anyval.h"
#include "codegen/llvm-codegen.h"
#include "common/object-pool.h"
#include "common/status.h"
#include "exprs/expr.h"
#include "exec/aggregation-node.h"
#include "exec/analytic-eval-node.h"
<<<<<<< HEAD
#include "exec/cross-join-node.h"
=======
>>>>>>> fec66694
#include "exec/data-source-scan-node.h"
#include "exec/empty-set-node.h"
#include "exec/exchange-node.h"
#include "exec/hash-join-node.h"
#include "exec/hbase-scan-node.h"
<<<<<<< HEAD
#include "exec/select-node.h"
#include "exec/partitioned-aggregation-node.h"
#include "exec/partitioned-hash-join-node.h"
#include "exec/sort-node.h"
#include "exec/topn-node.h"
#include "exec/union-node.h"
=======
#include "exec/hdfs-scan-node.h"
#include "exec/nested-loop-join-node.h"
#include "exec/partitioned-aggregation-node.h"
#include "exec/partitioned-hash-join-node.h"
#include "exec/select-node.h"
#include "exec/singular-row-src-node.h"
#include "exec/sort-node.h"
#include "exec/subplan-node.h"
#include "exec/topn-node.h"
#include "exec/union-node.h"
#include "exec/unnest-node.h"
>>>>>>> fec66694
#include "runtime/descriptors.h"
#include "runtime/mem-tracker.h"
#include "runtime/mem-pool.h"
#include "runtime/row-batch.h"
#include "runtime/runtime-state.h"
#include "util/debug-util.h"
#include "util/runtime-profile.h"

#include "common/names.h"

using namespace llvm;

// TODO: remove when we remove hash-join-node.cc and aggregation-node.cc
DEFINE_bool(enable_partitioned_hash_join, true, "Enable partitioned hash join");
DEFINE_bool(enable_partitioned_aggregation, true, "Enable partitioned hash agg");

// TODO: remove when we remove hash-join-node.cc and aggregation-node.cc
DEFINE_bool(enable_partitioned_hash_join, true, "Enable partitioned hash join");
DEFINE_bool(enable_partitioned_aggregation, true, "Enable partitioned hash agg");

namespace impala {

const string ExecNode::ROW_THROUGHPUT_COUNTER = "RowsReturnedRate";

int ExecNode::GetNodeIdFromProfile(RuntimeProfile* p) {
  return p->metadata();
}

ExecNode::RowBatchQueue::RowBatchQueue(int max_batches) :
    BlockingQueue<RowBatch*>(max_batches) {
}

ExecNode::RowBatchQueue::~RowBatchQueue() {
  DCHECK(cleanup_queue_.empty());
}

void ExecNode::RowBatchQueue::AddBatch(RowBatch* batch) {
  if (!BlockingPut(batch)) {
    lock_guard<SpinLock> l(lock_);
    cleanup_queue_.push_back(batch);
  }
}

RowBatch* ExecNode::RowBatchQueue::GetBatch() {
  RowBatch* result = NULL;
  if (BlockingGet(&result)) return result;
  return NULL;
}

int ExecNode::RowBatchQueue::Cleanup() {
  int num_io_buffers = 0;

  RowBatch* batch = NULL;
  while ((batch = GetBatch()) != NULL) {
    num_io_buffers += batch->num_io_buffers();
    delete batch;
  }

  lock_guard<SpinLock> l(lock_);
  for (list<RowBatch*>::iterator it = cleanup_queue_.begin();
      it != cleanup_queue_.end(); ++it) {
    num_io_buffers += (*it)->num_io_buffers();
    delete *it;
  }
  cleanup_queue_.clear();
  return num_io_buffers;
}

ExecNode::ExecNode(ObjectPool* pool, const TPlanNode& tnode, const DescriptorTbl& descs)
  : id_(tnode.node_id),
    type_(tnode.node_type),
    pool_(pool),
    row_descriptor_(descs, tnode.row_tuples, tnode.nullable_tuples),
    debug_phase_(TExecNodePhase::INVALID),
    debug_action_(TDebugAction::WAIT),
    limit_(tnode.limit),
    num_rows_returned_(0),
    rows_returned_counter_(NULL),
    rows_returned_rate_(NULL),
    containing_subplan_(NULL),
    is_closed_(false) {
  InitRuntimeProfile(PrintPlanNodeType(tnode.node_type));
}

ExecNode::~ExecNode() {
}

Status ExecNode::Init(const TPlanNode& tnode) {
  RETURN_IF_ERROR(
      Expr::CreateExprTrees(pool_, tnode.conjuncts, &conjunct_ctxs_));
<<<<<<< HEAD
  return Status::OK;
=======
  return Status::OK();
>>>>>>> fec66694
}

Status ExecNode::Prepare(RuntimeState* state) {
  RETURN_IF_ERROR(ExecDebugAction(TExecNodePhase::PREPARE, state));
  DCHECK(runtime_profile_.get() != NULL);
  rows_returned_counter_ =
      ADD_COUNTER(runtime_profile_, "RowsReturned", TUnit::UNIT);
  mem_tracker_.reset(new MemTracker(
      runtime_profile_.get(), -1, -1, runtime_profile_->name(),
      state->instance_mem_tracker()));
  expr_mem_tracker_.reset(new MemTracker(-1, -1, "Exprs", mem_tracker_.get(), false));

  rows_returned_rate_ = runtime_profile()->AddDerivedCounter(
      ROW_THROUGHPUT_COUNTER, TUnit::UNIT_PER_SECOND,
      bind<int64_t>(&RuntimeProfile::UnitsPerSecond, rows_returned_counter_,
        runtime_profile()->total_time_counter()));

<<<<<<< HEAD
  RETURN_IF_ERROR(Expr::Prepare(conjunct_ctxs_, state, row_desc()));
  state->AddExprCtxsToFree(conjunct_ctxs_);
=======
  RETURN_IF_ERROR(Expr::Prepare(conjunct_ctxs_, state, row_desc(), expr_mem_tracker()));
  AddExprCtxsToFree(conjunct_ctxs_);
>>>>>>> fec66694

  for (int i = 0; i < children_.size(); ++i) {
    RETURN_IF_ERROR(children_[i]->Prepare(state));
  }
  return Status::OK();
}

Status ExecNode::Open(RuntimeState* state) {
  RETURN_IF_ERROR(ExecDebugAction(TExecNodePhase::OPEN, state));
  return Expr::Open(conjunct_ctxs_, state);
<<<<<<< HEAD
=======
}

Status ExecNode::Reset(RuntimeState* state) {
  num_rows_returned_ = 0;
  for (int i = 0; i < children_.size(); ++i) {
    RETURN_IF_ERROR(children_[i]->Reset(state));
  }
  return Status::OK();
>>>>>>> fec66694
}

void ExecNode::Close(RuntimeState* state) {
  if (is_closed_) return;
  is_closed_ = true;

  if (rows_returned_counter_ != NULL) {
    COUNTER_SET(rows_returned_counter_, num_rows_returned_);
  }
  for (int i = 0; i < children_.size(); ++i) {
    children_[i]->Close(state);
  }
<<<<<<< HEAD
  if (mem_tracker() != NULL) {
    DCHECK_EQ(mem_tracker()->consumption(), 0)
        << "Leaked memory." << endl << state->instance_mem_tracker()->LogUsage();
=======
  Expr::Close(conjunct_ctxs_, state);

  if (mem_tracker() != NULL && mem_tracker()->consumption() != 0) {
    LOG(WARNING) << "Query " << state->query_id() << " may have leaked memory." << endl
                 << state->instance_mem_tracker()->LogUsage();
    // Workaround: Until IMPALA-1867 is fixed, single I/O block MemTracker accounting
    // leaks are possible.  These are harmless, see IMPALA-1867.
    // TODO: remove guard when IMPALA-1867 is fixed.
    if (mem_tracker()->consumption() != state->block_mgr()->max_block_size()) {
      DCHECK_EQ(mem_tracker()->consumption(), 0)
          << "Leaked memory." << endl << state->instance_mem_tracker()->LogUsage();
    }
>>>>>>> fec66694
  }
  Expr::Close(conjunct_ctxs_, state);
}

void ExecNode::AddRuntimeExecOption(const string& str) {
  lock_guard<mutex> l(exec_options_lock_);
  if (runtime_exec_options_.empty()) {
    runtime_exec_options_ = str;
  } else {
    runtime_exec_options_.append(", ");
    runtime_exec_options_.append(str);
  }
  runtime_profile()->AddInfoString("ExecOption", runtime_exec_options_);
}

Status ExecNode::CreateTree(ObjectPool* pool, const TPlan& plan,
                            const DescriptorTbl& descs, ExecNode** root) {
  if (plan.nodes.size() == 0) {
    *root = NULL;
    return Status::OK();
  }
  int node_idx = 0;
  Status status = CreateTreeHelper(pool, plan.nodes, descs, NULL, &node_idx, root);
  if (status.ok() && node_idx + 1 != plan.nodes.size()) {
    status = Status(
        "Plan tree only partially reconstructed. Not all thrift nodes were used.");
  }
  if (!status.ok()) {
    LOG(ERROR) << "Could not construct plan tree:\n"
               << apache::thrift::ThriftDebugString(plan);
  }
  return status;
}

Status ExecNode::CreateTreeHelper(
    ObjectPool* pool,
    const vector<TPlanNode>& tnodes,
    const DescriptorTbl& descs,
    ExecNode* parent,
    int* node_idx,
    ExecNode** root) {
  // propagate error case
  if (*node_idx >= tnodes.size()) {
    return Status("Failed to reconstruct plan tree from thrift.");
  }
  const TPlanNode& tnode = tnodes[*node_idx];

  int num_children = tnode.num_children;
  ExecNode* node = NULL;
  RETURN_IF_ERROR(CreateNode(pool, tnode, descs, &node));
  if (parent != NULL) {
    parent->children_.push_back(node);
  } else {
    *root = node;
  }
  for (int i = 0; i < num_children; ++i) {
    ++*node_idx;
    RETURN_IF_ERROR(CreateTreeHelper(pool, tnodes, descs, node, node_idx, NULL));
    // we are expecting a child, but have used all nodes
    // this means we have been given a bad tree and must fail
    if (*node_idx >= tnodes.size()) {
      return Status("Failed to reconstruct plan tree from thrift.");
    }
  }

  // Call Init() after children have been set and Init()'d themselves
  RETURN_IF_ERROR(node->Init(tnode));

  // build up tree of profiles; add children >0 first, so that when we print
  // the profile, child 0 is printed last (makes the output more readable)
  for (int i = 1; i < node->children_.size(); ++i) {
    node->runtime_profile()->AddChild(node->children_[i]->runtime_profile());
  }
  if (!node->children_.empty()) {
    node->runtime_profile()->AddChild(node->children_[0]->runtime_profile(), false);
  }

  return Status::OK();
}

Status ExecNode::CreateNode(ObjectPool* pool, const TPlanNode& tnode,
                            const DescriptorTbl& descs, ExecNode** node) {
  stringstream error_msg;
  switch (tnode.node_type) {
    case TPlanNodeType::HDFS_SCAN_NODE:
      *node = pool->Add(new HdfsScanNode(pool, tnode, descs));
      break;
    case TPlanNodeType::HBASE_SCAN_NODE:
      *node = pool->Add(new HBaseScanNode(pool, tnode, descs));
      break;
    case TPlanNodeType::DATA_SOURCE_NODE:
      *node = pool->Add(new DataSourceScanNode(pool, tnode, descs));
      break;
    case TPlanNodeType::AGGREGATION_NODE:
      if (FLAGS_enable_partitioned_aggregation) {
        *node = pool->Add(new PartitionedAggregationNode(pool, tnode, descs));
      } else {
        *node = pool->Add(new AggregationNode(pool, tnode, descs));
      }
      break;
    case TPlanNodeType::HASH_JOIN_NODE:
      // The (old) HashJoinNode does not support left-anti, right-semi, and right-anti
      // joins.
      if (tnode.hash_join_node.join_op == TJoinOp::LEFT_ANTI_JOIN ||
          tnode.hash_join_node.join_op == TJoinOp::RIGHT_SEMI_JOIN ||
          tnode.hash_join_node.join_op == TJoinOp::RIGHT_ANTI_JOIN ||
<<<<<<< HEAD
=======
          tnode.hash_join_node.join_op == TJoinOp::NULL_AWARE_LEFT_ANTI_JOIN ||
>>>>>>> fec66694
          FLAGS_enable_partitioned_hash_join) {
        *node = pool->Add(new PartitionedHashJoinNode(pool, tnode, descs));
      } else {
        *node = pool->Add(new HashJoinNode(pool, tnode, descs));
      }
<<<<<<< HEAD
=======
      break;
    case TPlanNodeType::NESTED_LOOP_JOIN_NODE:
      *node = pool->Add(new NestedLoopJoinNode(pool, tnode, descs));
>>>>>>> fec66694
      break;
    case TPlanNodeType::EMPTY_SET_NODE:
      *node = pool->Add(new EmptySetNode(pool, tnode, descs));
      break;
    case TPlanNodeType::EMPTY_SET_NODE:
      *node = pool->Add(new EmptySetNode(pool, tnode, descs));
      break;
    case TPlanNodeType::EXCHANGE_NODE:
      *node = pool->Add(new ExchangeNode(pool, tnode, descs));
      break;
    case TPlanNodeType::SELECT_NODE:
      *node = pool->Add(new SelectNode(pool, tnode, descs));
      break;
    case TPlanNodeType::SORT_NODE:
      if (tnode.sort_node.use_top_n) {
        *node = pool->Add(new TopNNode(pool, tnode, descs));
      } else {
        *node = pool->Add(new SortNode(pool, tnode, descs));
<<<<<<< HEAD
=======
      }
      break;
    case TPlanNodeType::UNION_NODE:
      *node = pool->Add(new UnionNode(pool, tnode, descs));
      break;
    case TPlanNodeType::ANALYTIC_EVAL_NODE:
      *node = pool->Add(new AnalyticEvalNode(pool, tnode, descs));
      break;
    case TPlanNodeType::SINGULAR_ROW_SRC_NODE:
      *node = pool->Add(new SingularRowSrcNode(pool, tnode, descs));
      break;
    case TPlanNodeType::SUBPLAN_NODE:
      if (!FLAGS_enable_partitioned_hash_join || !FLAGS_enable_partitioned_aggregation) {
        error_msg << "Query referencing nested types is not supported because the "
            << "--enable_partitioned_hash_join and/or --enable_partitioned_aggregation "
            << "Impala Daemon start-up flags are set to false.\nTo enable nested types "
            << "support please set those flags to true (they are enabled by default).";
        return Status(error_msg.str());
>>>>>>> fec66694
      }
      *node = pool->Add(new SubplanNode(pool, tnode, descs));
      break;
<<<<<<< HEAD
    case TPlanNodeType::UNION_NODE:
      *node = pool->Add(new UnionNode(pool, tnode, descs));
      break;
    case TPlanNodeType::ANALYTIC_EVAL_NODE:
      *node = pool->Add(new AnalyticEvalNode(pool, tnode, descs));
=======
    case TPlanNodeType::UNNEST_NODE:
      *node = pool->Add(new UnnestNode(pool, tnode, descs));
>>>>>>> fec66694
      break;
    default:
      map<int, const char*>::const_iterator i =
          _TPlanNodeType_VALUES_TO_NAMES.find(tnode.node_type);
      const char* str = "unknown node type";
      if (i != _TPlanNodeType_VALUES_TO_NAMES.end()) {
        str = i->second;
      }
      error_msg << str << " not implemented";
      return Status(error_msg.str());
  }
  return Status::OK();
}

void ExecNode::SetDebugOptions(
    int node_id, TExecNodePhase::type phase, TDebugAction::type action,
    ExecNode* root) {
  if (root->id_ == node_id) {
    root->debug_phase_ = phase;
    root->debug_action_ = action;
    return;
  }
  for (int i = 0; i < root->children_.size(); ++i) {
    SetDebugOptions(node_id, phase, action, root->children_[i]);
  }
}

string ExecNode::DebugString() const {
  stringstream out;
  this->DebugString(0, &out);
  return out.str();
}

void ExecNode::DebugString(int indentation_level, stringstream* out) const {
  *out << " conjuncts=" << Expr::DebugString(conjunct_ctxs_);
  for (int i = 0; i < children_.size(); ++i) {
    *out << "\n";
    children_[i]->DebugString(indentation_level + 1, out);
  }
}

void ExecNode::CollectNodes(TPlanNodeType::type node_type, vector<ExecNode*>* nodes) {
  if (type_ == node_type) nodes->push_back(this);
  for (int i = 0; i < children_.size(); ++i) {
    children_[i]->CollectNodes(node_type, nodes);
  }
}

void ExecNode::CollectScanNodes(vector<ExecNode*>* nodes) {
  CollectNodes(TPlanNodeType::HDFS_SCAN_NODE, nodes);
  CollectNodes(TPlanNodeType::HBASE_SCAN_NODE, nodes);
}

void ExecNode::InitRuntimeProfile(const string& name) {
  stringstream ss;
  ss << name << " (id=" << id_ << ")";
  runtime_profile_.reset(new RuntimeProfile(pool_, ss.str()));
  runtime_profile_->set_metadata(id_);
}

Status ExecNode::ExecDebugAction(TExecNodePhase::type phase, RuntimeState* state) {
  DCHECK(phase != TExecNodePhase::INVALID);
<<<<<<< HEAD
  if (debug_phase_ != phase) return Status::OK;
  if (debug_action_ == TDebugAction::FAIL) return Status(TStatusCode::INTERNAL_ERROR);
=======
  if (debug_phase_ != phase) return Status::OK();
  if (debug_action_ == TDebugAction::FAIL) {
    return Status(TErrorCode::INTERNAL_ERROR, "Debug Action: FAIL");
  }
>>>>>>> fec66694
  if (debug_action_ == TDebugAction::WAIT) {
    while (!state->is_cancelled()) {
      sleep(1);
    }
    return Status::CANCELLED;
  }
  return Status::OK();
}

bool ExecNode::EvalConjuncts(ExprContext* const* ctxs, int num_ctxs, TupleRow* row) {
  for (int i = 0; i < num_ctxs; ++i) {
    BooleanVal v = ctxs[i]->GetBooleanVal(row);
    if (v.is_null || !v.val) return false;
  }
  return true;
}

Status ExecNode::QueryMaintenance(RuntimeState* state) {
  ExprContext::FreeLocalAllocations(expr_ctxs_to_free_);
  return state->CheckQueryState();
}

void ExecNode::AddExprCtxsToFree(const vector<ExprContext*>& ctxs) {
  for (int i = 0; i < ctxs.size(); ++i) AddExprCtxToFree(ctxs[i]);
}

void ExecNode::AddExprCtxsToFree(const SortExecExprs& sort_exec_exprs) {
  AddExprCtxsToFree(sort_exec_exprs.sort_tuple_slot_expr_ctxs());
  AddExprCtxsToFree(sort_exec_exprs.lhs_ordering_expr_ctxs());
  AddExprCtxsToFree(sort_exec_exprs.rhs_ordering_expr_ctxs());
}

// Codegen for EvalConjuncts.  The generated signature is
// For a node with two conjunct predicates
// define i1 @EvalConjuncts(%"class.impala::ExprContext"** %ctxs, i32 %num_ctxs,
//                          %"class.impala::TupleRow"* %row) #20 {
// entry:
//   %ctx_ptr = getelementptr %"class.impala::ExprContext"** %ctxs, i32 0
//   %ctx = load %"class.impala::ExprContext"** %ctx_ptr
//   %result = call i16 @Eq_StringVal_StringValWrapper3(
//       %"class.impala::ExprContext"* %ctx, %"class.impala::TupleRow"* %row)
//   %is_null = trunc i16 %result to i1
//   %0 = ashr i16 %result, 8
//   %1 = trunc i16 %0 to i8
//   %val = trunc i8 %1 to i1
//   %is_false = xor i1 %val, true
//   %return_false = or i1 %is_null, %is_false
//   br i1 %return_false, label %false, label %continue
//
// continue:                                         ; preds = %entry
//   %ctx_ptr2 = getelementptr %"class.impala::ExprContext"** %ctxs, i32 1
//   %ctx3 = load %"class.impala::ExprContext"** %ctx_ptr2
//   %result4 = call i16 @Gt_BigIntVal_BigIntValWrapper5(
//       %"class.impala::ExprContext"* %ctx3, %"class.impala::TupleRow"* %row)
//   %is_null5 = trunc i16 %result4 to i1
//   %2 = ashr i16 %result4, 8
//   %3 = trunc i16 %2 to i8
//   %val6 = trunc i8 %3 to i1
//   %is_false7 = xor i1 %val6, true
//   %return_false8 = or i1 %is_null5, %is_false7
//   br i1 %return_false8, label %false, label %continue1
//
// continue1:                                        ; preds = %continue
//   ret i1 true
//
// false:                                            ; preds = %continue, %entry
//   ret i1 false
// }
Function* ExecNode::CodegenEvalConjuncts(
    RuntimeState* state, const vector<ExprContext*>& conjunct_ctxs, const char* name) {
  Function* conjunct_fns[conjunct_ctxs.size()];
  for (int i = 0; i < conjunct_ctxs.size(); ++i) {
    Status status =
        conjunct_ctxs[i]->root()->GetCodegendComputeFn(state, &conjunct_fns[i]);
    if (!status.ok()) {
<<<<<<< HEAD
      VLOG_QUERY << "Could not codegen EvalConjuncts: " << status.GetErrorMsg();
=======
      VLOG_QUERY << "Could not codegen EvalConjuncts: " << status.GetDetail();
>>>>>>> fec66694
      return NULL;
    }
  }
  LlvmCodeGen* codegen;
  if (!state->GetCodegen(&codegen).ok()) return NULL;

  // Construct function signature to match
  // bool EvalConjuncts(Expr** exprs, int num_exprs, TupleRow* row)
  Type* tuple_row_type = codegen->GetType(TupleRow::LLVM_CLASS_NAME);
  Type* expr_ctx_type = codegen->GetType(ExprContext::LLVM_CLASS_NAME);

  DCHECK(tuple_row_type != NULL);
  DCHECK(expr_ctx_type != NULL);

  PointerType* tuple_row_ptr_type = PointerType::get(tuple_row_type, 0);
  PointerType* expr_ctx_ptr_type = PointerType::get(expr_ctx_type, 0);

  LlvmCodeGen::FnPrototype prototype(codegen, name, codegen->GetType(TYPE_BOOLEAN));
  prototype.AddArgument(
      LlvmCodeGen::NamedVariable("ctxs", PointerType::get(expr_ctx_ptr_type, 0)));
  prototype.AddArgument(
      LlvmCodeGen::NamedVariable("num_ctxs", codegen->GetType(TYPE_INT)));
  prototype.AddArgument(LlvmCodeGen::NamedVariable("row", tuple_row_ptr_type));

  LlvmCodeGen::LlvmBuilder builder(codegen->context());
  Value* args[3];
  Function* fn = prototype.GeneratePrototype(&builder, args);
  Value* ctxs_arg = args[0];
  Value* tuple_row_arg = args[2];

  if (conjunct_ctxs.size() > 0) {
    LLVMContext& context = codegen->context();
    BasicBlock* false_block = BasicBlock::Create(context, "false", fn);

    for (int i = 0; i < conjunct_ctxs.size(); ++i) {
      BasicBlock* true_block = BasicBlock::Create(context, "continue", fn, false_block);

      Value* ctx_arg_ptr = builder.CreateConstGEP1_32(ctxs_arg, i, "ctx_ptr");
      Value* ctx_arg = builder.CreateLoad(ctx_arg_ptr, "ctx");
      Value* expr_args[] = { ctx_arg, tuple_row_arg };

      // Call conjunct_fns[i]
      CodegenAnyVal result = CodegenAnyVal::CreateCallWrapped(
          codegen, &builder, conjunct_ctxs[i]->root()->type(), conjunct_fns[i], expr_args,
          "result");

      // Return false if result.is_null || !result
      Value* is_null = result.GetIsNull();
      Value* is_false = builder.CreateNot(result.GetVal(), "is_false");
      Value* return_false = builder.CreateOr(is_null, is_false, "return_false");
      builder.CreateCondBr(return_false, false_block, true_block);

      // Set insertion point for continue/end
      builder.SetInsertPoint(true_block);
    }
    builder.CreateRet(codegen->true_value());

    builder.SetInsertPoint(false_block);
    builder.CreateRet(codegen->false_value());
  } else {
    builder.CreateRet(codegen->true_value());
  }

  return codegen->FinalizeFunction(fn);
}

}<|MERGE_RESOLUTION|>--- conflicted
+++ resolved
@@ -26,23 +26,11 @@
 #include "exprs/expr.h"
 #include "exec/aggregation-node.h"
 #include "exec/analytic-eval-node.h"
-<<<<<<< HEAD
-#include "exec/cross-join-node.h"
-=======
->>>>>>> fec66694
 #include "exec/data-source-scan-node.h"
 #include "exec/empty-set-node.h"
 #include "exec/exchange-node.h"
 #include "exec/hash-join-node.h"
 #include "exec/hbase-scan-node.h"
-<<<<<<< HEAD
-#include "exec/select-node.h"
-#include "exec/partitioned-aggregation-node.h"
-#include "exec/partitioned-hash-join-node.h"
-#include "exec/sort-node.h"
-#include "exec/topn-node.h"
-#include "exec/union-node.h"
-=======
 #include "exec/hdfs-scan-node.h"
 #include "exec/nested-loop-join-node.h"
 #include "exec/partitioned-aggregation-node.h"
@@ -54,7 +42,6 @@
 #include "exec/topn-node.h"
 #include "exec/union-node.h"
 #include "exec/unnest-node.h"
->>>>>>> fec66694
 #include "runtime/descriptors.h"
 #include "runtime/mem-tracker.h"
 #include "runtime/mem-pool.h"
@@ -66,10 +53,6 @@
 #include "common/names.h"
 
 using namespace llvm;
-
-// TODO: remove when we remove hash-join-node.cc and aggregation-node.cc
-DEFINE_bool(enable_partitioned_hash_join, true, "Enable partitioned hash join");
-DEFINE_bool(enable_partitioned_aggregation, true, "Enable partitioned hash agg");
 
 // TODO: remove when we remove hash-join-node.cc and aggregation-node.cc
 DEFINE_bool(enable_partitioned_hash_join, true, "Enable partitioned hash join");
@@ -145,11 +128,7 @@
 Status ExecNode::Init(const TPlanNode& tnode) {
   RETURN_IF_ERROR(
       Expr::CreateExprTrees(pool_, tnode.conjuncts, &conjunct_ctxs_));
-<<<<<<< HEAD
-  return Status::OK;
-=======
   return Status::OK();
->>>>>>> fec66694
 }
 
 Status ExecNode::Prepare(RuntimeState* state) {
@@ -167,13 +146,8 @@
       bind<int64_t>(&RuntimeProfile::UnitsPerSecond, rows_returned_counter_,
         runtime_profile()->total_time_counter()));
 
-<<<<<<< HEAD
-  RETURN_IF_ERROR(Expr::Prepare(conjunct_ctxs_, state, row_desc()));
-  state->AddExprCtxsToFree(conjunct_ctxs_);
-=======
   RETURN_IF_ERROR(Expr::Prepare(conjunct_ctxs_, state, row_desc(), expr_mem_tracker()));
   AddExprCtxsToFree(conjunct_ctxs_);
->>>>>>> fec66694
 
   for (int i = 0; i < children_.size(); ++i) {
     RETURN_IF_ERROR(children_[i]->Prepare(state));
@@ -184,8 +158,6 @@
 Status ExecNode::Open(RuntimeState* state) {
   RETURN_IF_ERROR(ExecDebugAction(TExecNodePhase::OPEN, state));
   return Expr::Open(conjunct_ctxs_, state);
-<<<<<<< HEAD
-=======
 }
 
 Status ExecNode::Reset(RuntimeState* state) {
@@ -194,7 +166,6 @@
     RETURN_IF_ERROR(children_[i]->Reset(state));
   }
   return Status::OK();
->>>>>>> fec66694
 }
 
 void ExecNode::Close(RuntimeState* state) {
@@ -207,11 +178,6 @@
   for (int i = 0; i < children_.size(); ++i) {
     children_[i]->Close(state);
   }
-<<<<<<< HEAD
-  if (mem_tracker() != NULL) {
-    DCHECK_EQ(mem_tracker()->consumption(), 0)
-        << "Leaked memory." << endl << state->instance_mem_tracker()->LogUsage();
-=======
   Expr::Close(conjunct_ctxs_, state);
 
   if (mem_tracker() != NULL && mem_tracker()->consumption() != 0) {
@@ -224,9 +190,7 @@
       DCHECK_EQ(mem_tracker()->consumption(), 0)
           << "Leaked memory." << endl << state->instance_mem_tracker()->LogUsage();
     }
->>>>>>> fec66694
-  }
-  Expr::Close(conjunct_ctxs_, state);
+  }
 }
 
 void ExecNode::AddRuntimeExecOption(const string& str) {
@@ -331,24 +295,15 @@
       if (tnode.hash_join_node.join_op == TJoinOp::LEFT_ANTI_JOIN ||
           tnode.hash_join_node.join_op == TJoinOp::RIGHT_SEMI_JOIN ||
           tnode.hash_join_node.join_op == TJoinOp::RIGHT_ANTI_JOIN ||
-<<<<<<< HEAD
-=======
           tnode.hash_join_node.join_op == TJoinOp::NULL_AWARE_LEFT_ANTI_JOIN ||
->>>>>>> fec66694
           FLAGS_enable_partitioned_hash_join) {
         *node = pool->Add(new PartitionedHashJoinNode(pool, tnode, descs));
       } else {
         *node = pool->Add(new HashJoinNode(pool, tnode, descs));
       }
-<<<<<<< HEAD
-=======
       break;
     case TPlanNodeType::NESTED_LOOP_JOIN_NODE:
       *node = pool->Add(new NestedLoopJoinNode(pool, tnode, descs));
->>>>>>> fec66694
-      break;
-    case TPlanNodeType::EMPTY_SET_NODE:
-      *node = pool->Add(new EmptySetNode(pool, tnode, descs));
       break;
     case TPlanNodeType::EMPTY_SET_NODE:
       *node = pool->Add(new EmptySetNode(pool, tnode, descs));
@@ -364,8 +319,6 @@
         *node = pool->Add(new TopNNode(pool, tnode, descs));
       } else {
         *node = pool->Add(new SortNode(pool, tnode, descs));
-<<<<<<< HEAD
-=======
       }
       break;
     case TPlanNodeType::UNION_NODE:
@@ -384,20 +337,11 @@
             << "Impala Daemon start-up flags are set to false.\nTo enable nested types "
             << "support please set those flags to true (they are enabled by default).";
         return Status(error_msg.str());
->>>>>>> fec66694
       }
       *node = pool->Add(new SubplanNode(pool, tnode, descs));
       break;
-<<<<<<< HEAD
-    case TPlanNodeType::UNION_NODE:
-      *node = pool->Add(new UnionNode(pool, tnode, descs));
-      break;
-    case TPlanNodeType::ANALYTIC_EVAL_NODE:
-      *node = pool->Add(new AnalyticEvalNode(pool, tnode, descs));
-=======
     case TPlanNodeType::UNNEST_NODE:
       *node = pool->Add(new UnnestNode(pool, tnode, descs));
->>>>>>> fec66694
       break;
     default:
       map<int, const char*>::const_iterator i =
@@ -460,15 +404,10 @@
 
 Status ExecNode::ExecDebugAction(TExecNodePhase::type phase, RuntimeState* state) {
   DCHECK(phase != TExecNodePhase::INVALID);
-<<<<<<< HEAD
-  if (debug_phase_ != phase) return Status::OK;
-  if (debug_action_ == TDebugAction::FAIL) return Status(TStatusCode::INTERNAL_ERROR);
-=======
   if (debug_phase_ != phase) return Status::OK();
   if (debug_action_ == TDebugAction::FAIL) {
     return Status(TErrorCode::INTERNAL_ERROR, "Debug Action: FAIL");
   }
->>>>>>> fec66694
   if (debug_action_ == TDebugAction::WAIT) {
     while (!state->is_cancelled()) {
       sleep(1);
@@ -544,11 +483,7 @@
     Status status =
         conjunct_ctxs[i]->root()->GetCodegendComputeFn(state, &conjunct_fns[i]);
     if (!status.ok()) {
-<<<<<<< HEAD
-      VLOG_QUERY << "Could not codegen EvalConjuncts: " << status.GetErrorMsg();
-=======
       VLOG_QUERY << "Could not codegen EvalConjuncts: " << status.GetDetail();
->>>>>>> fec66694
       return NULL;
     }
   }
