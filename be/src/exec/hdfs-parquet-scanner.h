--- conflicted
+++ resolved
@@ -278,13 +278,8 @@
   virtual void Close();
   virtual Status ProcessSplit();
 
-<<<<<<< HEAD
-  // Issue just the footer range for each file.  We'll then parse the footer and pick
-  // out the columns we want.
-=======
   /// Issue just the footer range for each file.  We'll then parse the footer and pick
   /// out the columns we want.
->>>>>>> fec66694
   static Status IssueInitialRanges(HdfsScanNode* scan_node,
                                    const std::vector<HdfsFileDesc*>& files);
 
@@ -397,19 +392,6 @@
   /// Timer for materializing rows.  This ignores time getting the next buffer.
   ScopedTimer<MonotonicStopWatch> assemble_rows_timer_;
 
-<<<<<<< HEAD
-  // Number of cols that need to be read.
-  RuntimeProfile::Counter* num_cols_counter_;
-
-  // Reads data from all the columns (in parallel) and assembles rows into the context
-  // object.
-  // Returns when the entire row group is complete or an error occurred.
-  Status AssembleRows(int row_group_idx);
-
-  // Process the file footer and parse file_metadata_.  This should be called with the
-  // last FOOTER_SIZE bytes in context_.
-  // *eosr is a return value.  If true, the scan range is complete (e.g. select count(*))
-=======
   /// Number of columns that need to be read.
   RuntimeProfile::Counter* num_cols_counter_;
 
@@ -469,7 +451,6 @@
   /// Process the file footer and parse file_metadata_.  This should be called with the
   /// last FOOTER_SIZE bytes in context_.
   /// *eosr is a return value.  If true, the scan range is complete (e.g. select count(*))
->>>>>>> fec66694
   Status ProcessFooter(bool* eosr);
 
   /// Populates 'column_readers' for the slots in 'tuple_desc', including creating child
@@ -578,19 +559,10 @@
   Status ResolveMap(const SchemaPath& path, int idx, SchemaNode** node,
       bool* missing_field);
 
-<<<<<<< HEAD
-  // Validates the column metadata at 'col_idx' to make sure this column is supported
-  // (e.g. encoding, type, etc) and matches the type for slot_desc.
-  Status ValidateColumn(const SlotDescriptor* slot_desc, int col_idx);
-
-  // Part of the HdfsScanner interface, not used in Parquet.
-  Status InitNewRange() { return Status::OK; };
-=======
   /// The ResolvePathHelper() logic for scalars (just does validation since there's no
   /// more actual work to be done).
   Status ValidateScalarNode(const SchemaNode& node, const ColumnType& col_type,
       const SchemaPath& path, int idx);
->>>>>>> fec66694
 };
 
 } // namespace impala
