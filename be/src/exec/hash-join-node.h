// Copyright 2012 Cloudera Inc.
//
// Licensed under the Apache License, Version 2.0 (the "License");
// you may not use this file except in compliance with the License.
// You may obtain a copy of the License at
//
// http://www.apache.org/licenses/LICENSE-2.0
//
// Unless required by applicable law or agreed to in writing, software
// distributed under the License is distributed on an "AS IS" BASIS,
// WITHOUT WARRANTIES OR CONDITIONS OF ANY KIND, either express or implied.
// See the License for the specific language governing permissions and
// limitations under the License.


#ifndef IMPALA_EXEC_HASH_JOIN_NODE_H
#define IMPALA_EXEC_HASH_JOIN_NODE_H

#include <boost/scoped_ptr.hpp>
#include <boost/thread.hpp>
#include <string>

#include "exec/exec-node.h"
#include "exec/old-hash-table.h"
#include "exec/blocking-join-node.h"
#include "util/promise.h"

#include "gen-cpp/PlanNodes_types.h"  // for TJoinOp

namespace impala {

class MemPool;
class RowBatch;
class TupleRow;

/// Node for in-memory hash joins:
/// - builds up a hash table with the rows produced by our right input
///   (child(1)); build exprs are the rhs exprs of our equi-join predicates
/// - for each row from our left input, probes the hash table to retrieve
///   matching entries; the probe exprs are the lhs exprs of our equi-join predicates
//
/// Row batches:
/// - In general, we are not able to pass our output row batch on to our left child (when
///   we're fetching the probe rows): if we have a 1xn join, our output will contain
///   multiple rows per left input row
/// - TODO: fix this, so in the case of 1x1/nx1 joins (for instance, fact to dimension tbl)
///   we don't do these extra copies
class HashJoinNode : public BlockingJoinNode {
 public:
  HashJoinNode(ObjectPool* pool, const TPlanNode& tnode, const DescriptorTbl& descs);

  virtual Status Init(const TPlanNode& tnode);
  virtual Status Prepare(RuntimeState* state);
  // Open() implemented in BlockingJoinNode
  virtual Status GetNext(RuntimeState* state, RowBatch* row_batch, bool* eos);
  virtual Status Reset(RuntimeState* state, bool can_free_tuple_data);
  virtual void Close(RuntimeState* state);

  static const char* LLVM_CLASS_NAME;

 protected:
  virtual void AddToDebugString(int indentation_level, std::stringstream* out) const;
  virtual Status InitGetNext(TupleRow* first_probe_row);
  virtual Status ConstructBuildSide(RuntimeState* state);

 private:
  boost::scoped_ptr<OldHashTable> hash_tbl_;
  OldHashTable::Iterator hash_tbl_iterator_;
<<<<<<< HEAD

  // our equi-join predicates "<lhs> = <rhs>" are separated into
  // build_exprs_ (over child(1)) and probe_exprs_ (over child(0))
    std::vector<ExprContext*> probe_expr_ctxs_;
    std::vector<ExprContext*> build_expr_ctxs_;

  // non-equi-join conjuncts from the JOIN clause
  std::vector<ExprContext*> other_join_conjunct_ctxs_;

  // Derived from join_op_
  // Output all rows coming from the probe input. Used in LEFT_OUTER_JOIN and
  // FULL_OUTER_JOIN.
  bool match_all_probe_;

  // Match at most one build row to each probe row. Used in LEFT_SEMI_JOIN.
  bool match_one_build_;

  // Output all rows coming from the build input. Used in RIGHT_OUTER_JOIN and
  // FULL_OUTER_JOIN.
  bool match_all_build_;

  // llvm function for build batch
=======

  /// our equi-join predicates "<lhs> = <rhs>" are separated into
  /// build_exprs_ (over child(1)) and probe_exprs_ (over child(0))
    std::vector<ExprContext*> probe_expr_ctxs_;
    std::vector<ExprContext*> build_expr_ctxs_;

  /// non-equi-join conjuncts from the JOIN clause
  std::vector<ExprContext*> other_join_conjunct_ctxs_;

  /// Derived from join_op_
  /// Output all rows coming from the probe input. Used in LEFT_OUTER_JOIN and
  /// FULL_OUTER_JOIN.
  bool match_all_probe_;

  /// Match at most one build row to each probe row. Used in LEFT_SEMI_JOIN.
  bool match_one_build_;

  /// Output all rows coming from the build input. Used in RIGHT_OUTER_JOIN and
  /// FULL_OUTER_JOIN.
  bool match_all_build_;

  /// llvm function for build batch
>>>>>>> fec66694
  llvm::Function* codegen_process_build_batch_fn_;

  /// Function declaration for codegen'd function.  Signature must match
  /// HashJoinNode::ProcessBuildBatch
  typedef void (*ProcessBuildBatchFn)(HashJoinNode*, RowBatch*);
  ProcessBuildBatchFn process_build_batch_fn_;

<<<<<<< HEAD
  // HashJoinNode::ProcessProbeBatch() exactly
=======
  /// HashJoinNode::ProcessProbeBatch() exactly
>>>>>>> fec66694
  typedef int (*ProcessProbeBatchFn)(HashJoinNode*, RowBatch*, RowBatch*, int);
  /// Jitted ProcessProbeBatch function pointer.  Null if codegen is disabled.
  ProcessProbeBatchFn process_probe_batch_fn_;

  RuntimeProfile::Counter* build_buckets_counter_;   // num buckets in hash table
  RuntimeProfile::Counter* hash_tbl_load_factor_counter_;

  /// GetNext helper function for the common join cases: Inner join, left semi and left
  /// outer
  Status LeftJoinGetNext(RuntimeState* state, RowBatch* row_batch, bool* eos);

  /// Processes a probe batch for the common (non right-outer join) cases.
  ///  out_batch: the batch for resulting tuple rows
  ///  probe_batch: the probe batch to process.  This function can be called to
  ///    continue processing a batch in the middle
  ///  max_added_rows: maximum rows that can be added to out_batch
  /// return the number of rows added to out_batch
  int ProcessProbeBatch(RowBatch* out_batch, RowBatch* probe_batch, int max_added_rows);

  /// Construct the build hash table, adding all the rows in 'build_batch'
  void ProcessBuildBatch(RowBatch* build_batch);

  /// Codegen function to create output row
  llvm::Function* CodegenCreateOutputRow(LlvmCodeGen* codegen);

<<<<<<< HEAD
  // Codegen processing build batches.  Identical signature to ProcessBuildBatch.
  // hash_fn is the codegen'd function for computing hashes over tuple rows in the
  // hash table.
  // Returns NULL if codegen was not possible.
  llvm::Function* CodegenProcessBuildBatch(RuntimeState* state, llvm::Function* hash_fn);

  // Codegen processing probe batches.  Identical signature to ProcessProbeBatch.
  // hash_fn is the codegen'd function for computing hashes over tuple rows in the
  // hash table.
  // Returns NULL if codegen was not possible.
=======
  /// Codegen processing build batches.  Identical signature to ProcessBuildBatch.
  /// hash_fn is the codegen'd function for computing hashes over tuple rows in the
  /// hash table.
  /// Returns NULL if codegen was not possible.
  llvm::Function* CodegenProcessBuildBatch(RuntimeState* state, llvm::Function* hash_fn);

  /// Codegen processing probe batches.  Identical signature to ProcessProbeBatch.
  /// hash_fn is the codegen'd function for computing hashes over tuple rows in the
  /// hash table.
  /// Returns NULL if codegen was not possible.
>>>>>>> fec66694
  llvm::Function* CodegenProcessProbeBatch(RuntimeState* state, llvm::Function* hash_fn);
};

}

#endif<|MERGE_RESOLUTION|>--- conflicted
+++ resolved
@@ -66,30 +66,6 @@
  private:
   boost::scoped_ptr<OldHashTable> hash_tbl_;
   OldHashTable::Iterator hash_tbl_iterator_;
-<<<<<<< HEAD
-
-  // our equi-join predicates "<lhs> = <rhs>" are separated into
-  // build_exprs_ (over child(1)) and probe_exprs_ (over child(0))
-    std::vector<ExprContext*> probe_expr_ctxs_;
-    std::vector<ExprContext*> build_expr_ctxs_;
-
-  // non-equi-join conjuncts from the JOIN clause
-  std::vector<ExprContext*> other_join_conjunct_ctxs_;
-
-  // Derived from join_op_
-  // Output all rows coming from the probe input. Used in LEFT_OUTER_JOIN and
-  // FULL_OUTER_JOIN.
-  bool match_all_probe_;
-
-  // Match at most one build row to each probe row. Used in LEFT_SEMI_JOIN.
-  bool match_one_build_;
-
-  // Output all rows coming from the build input. Used in RIGHT_OUTER_JOIN and
-  // FULL_OUTER_JOIN.
-  bool match_all_build_;
-
-  // llvm function for build batch
-=======
 
   /// our equi-join predicates "<lhs> = <rhs>" are separated into
   /// build_exprs_ (over child(1)) and probe_exprs_ (over child(0))
@@ -112,7 +88,6 @@
   bool match_all_build_;
 
   /// llvm function for build batch
->>>>>>> fec66694
   llvm::Function* codegen_process_build_batch_fn_;
 
   /// Function declaration for codegen'd function.  Signature must match
@@ -120,11 +95,7 @@
   typedef void (*ProcessBuildBatchFn)(HashJoinNode*, RowBatch*);
   ProcessBuildBatchFn process_build_batch_fn_;
 
-<<<<<<< HEAD
-  // HashJoinNode::ProcessProbeBatch() exactly
-=======
   /// HashJoinNode::ProcessProbeBatch() exactly
->>>>>>> fec66694
   typedef int (*ProcessProbeBatchFn)(HashJoinNode*, RowBatch*, RowBatch*, int);
   /// Jitted ProcessProbeBatch function pointer.  Null if codegen is disabled.
   ProcessProbeBatchFn process_probe_batch_fn_;
@@ -150,18 +121,6 @@
   /// Codegen function to create output row
   llvm::Function* CodegenCreateOutputRow(LlvmCodeGen* codegen);
 
-<<<<<<< HEAD
-  // Codegen processing build batches.  Identical signature to ProcessBuildBatch.
-  // hash_fn is the codegen'd function for computing hashes over tuple rows in the
-  // hash table.
-  // Returns NULL if codegen was not possible.
-  llvm::Function* CodegenProcessBuildBatch(RuntimeState* state, llvm::Function* hash_fn);
-
-  // Codegen processing probe batches.  Identical signature to ProcessProbeBatch.
-  // hash_fn is the codegen'd function for computing hashes over tuple rows in the
-  // hash table.
-  // Returns NULL if codegen was not possible.
-=======
   /// Codegen processing build batches.  Identical signature to ProcessBuildBatch.
   /// hash_fn is the codegen'd function for computing hashes over tuple rows in the
   /// hash table.
@@ -172,7 +131,6 @@
   /// hash_fn is the codegen'd function for computing hashes over tuple rows in the
   /// hash table.
   /// Returns NULL if codegen was not possible.
->>>>>>> fec66694
   llvm::Function* CodegenProcessProbeBatch(RuntimeState* state, llvm::Function* hash_fn);
 };
 
