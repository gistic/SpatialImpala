// Copyright 2012 Cloudera Inc.
//
// Licensed under the Apache License, Version 2.0 (the "License");
// you may not use this file except in compliance with the License.
// You may obtain a copy of the License at
//
// http://www.apache.org/licenses/LICENSE-2.0
//
// Unless required by applicable law or agreed to in writing, software
// distributed under the License is distributed on an "AS IS" BASIS,
// WITHOUT WARRANTIES OR CONDITIONS OF ANY KIND, either express or implied.
// See the License for the specific language governing permissions and
// limitations under the License.

#ifndef IMPALA_UTIL_METRICS_H
#define IMPALA_UTIL_METRICS_H

#include <map>
#include <string>
#include <sstream>
#include <stack>
#include <boost/foreach.hpp>
#include <boost/function.hpp>
#include <boost/scoped_ptr.hpp>
#include <boost/thread/locks.hpp>

#include "common/logging.h"
#include "common/status.h"
#include "common/object-pool.h"
#include "util/debug-util.h"
#include "util/json-util.h"
#include "util/pretty-printer.h"
#include "util/spinlock.h"
#include "util/webserver.h"

#include "gen-cpp/MetricDefs_types.h"
#include "gen-cpp/MetricDefs_constants.h"

namespace impala {

/// Singleton that provides metric definitions. Metrics are defined in metrics.json
/// and generate_metrics.py produces MetricDefs.thrift. This singleton wraps an instance
/// of the thrift definitions.
class MetricDefs {
 public:
  /// Gets the TMetricDef for the metric key. 'arg' is an optional argument to the
  /// TMetricDef for metrics defined by a format string. The key must exist or a DCHECK
  /// will fail.
  /// TODO: Support multiple arguments.
  static TMetricDef Get(const std::string& key, const std::string& arg = "");

 private:
  friend class MetricsTest;

  /// Gets the MetricDefs singleton.
  static MetricDefs* GetInstance();

  /// Contains the map of all TMetricDefs, non-const for testing
  MetricDefsConstants metric_defs_;

  MetricDefs() { };
  DISALLOW_COPY_AND_ASSIGN(MetricDefs);
};

/// A metric is a container for some value, identified by a string key. Most metrics are
/// numeric, but this metric base-class is general enough such that metrics may be lists,
/// maps, histograms or other arbitrary structures.
//
/// Metrics must be able to convert themselves to JSON (for integration with our monitoring
/// tools, and for rendering in webpages). See ToJson(), and also ToLegacyJson() which
/// ensures backwards compatibility with older versions of CM.
//
/// Metrics should be supplied with a description, which is included in JSON output for
/// display by monitoring systems / Impala's webpages.
//
/// TODO: Add ToThrift() for conversion to an RPC-friendly format.
class Metric {
 public:
  /// Empty virtual destructor
  virtual ~Metric() {}

  /// Builds a new Value into 'val', using (if required) the allocator from
  /// 'document'. Should set the following fields where appropriate:
  //
  /// name, value, human_readable, description
  virtual void ToJson(rapidjson::Document* document, rapidjson::Value* val) = 0;

  /// Adds a new json value directly to 'document' of the form:
  /// "name" : "human-readable-string"
  //
  /// This method is kept for backwards-compatibility with CM5.0.
  virtual void ToLegacyJson(rapidjson::Document* document) = 0;

  /// Writes a human-readable representation of this metric to 'out'. This is the
  /// representation that is often displayed in webpages etc.
  virtual std::string ToHumanReadable() = 0;

  const std::string& key() const { return key_; }
  const std::string& description() const { return description_; }

 protected:
  /// Unique key identifying this metric
  const std::string key_;

  /// Description of this metric.
  /// TODO: share one copy amongst metrics with the same description.
  const std::string description_;

  friend class MetricGroup;

  Metric(const TMetricDef& def) : key_(def.key), description_(def.description) { }

  /// Convenience method to add standard fields (name, description, human readable string)
  /// to 'val'.
  void AddStandardFields(rapidjson::Document* document, rapidjson::Value* val);
};

/// A SimpleMetric has a value which is a simple primitive type: e.g. integers, strings and
/// floats. It is parameterised not only by the type of its value, but by both the unit
/// (e.g. bytes/s), drawn from TUnit and the 'kind' of the metric itself. The kind
/// can be one of: 'gauge', which may increase or decrease over time, a 'counter' which is
/// increasing only over time, or a 'property' which is not numeric.
//
/// SimpleMetrics return their current value through the value() method. Access to value()
/// is thread-safe.
//
/// TODO: We can use type traits to select a more efficient lock-free implementation of
/// value() etc. where it is safe to do so.
/// TODO: CalculateValue() can be returning a value, its current interface is not clean.
template<typename T, TMetricKind::type metric_kind=TMetricKind::GAUGE>
class SimpleMetric : public Metric {
 public:
  SimpleMetric(const TMetricDef& metric_def, const T& initial_value)
      : Metric(metric_def), unit_(metric_def.units), value_(initial_value) {
    DCHECK_EQ(metric_kind, metric_def.kind) << "Metric kind does not match definition: "
        << metric_def.key;
  }

  virtual ~SimpleMetric() { }

  /// Returns the current value, updating it if necessary. Thread-safe.
  T value() {
    boost::lock_guard<SpinLock> l(lock_);
    CalculateValue();
    return value_;
  }

  /// Sets the current value. Thread-safe.
  void set_value(const T& value) {
    boost::lock_guard<SpinLock> l(lock_);
    value_ = value;
  }

  /// Adds 'delta' to the current value atomically.
  void Increment(const T& delta) {
    DCHECK(kind() != TMetricKind::PROPERTY)
        << "Can't change value of PROPERTY metric: " << key();
    DCHECK(kind() != TMetricKind::COUNTER || delta >= 0)
        << "Can't decrement value of COUNTER metric: " << key();
    if (delta == 0) return;
    boost::lock_guard<SpinLock> l(lock_);
    value_ += delta;
  }

  virtual void ToJson(rapidjson::Document* document, rapidjson::Value* val) {
    rapidjson::Value container(rapidjson::kObjectType);
    AddStandardFields(document, &container);

    rapidjson::Value metric_value;
    ToJsonValue(value(), TUnit::NONE, document, &metric_value);
    container.AddMember("value", metric_value, document->GetAllocator());

    rapidjson::Value type_value(PrintTMetricKind(kind()).c_str(),
        document->GetAllocator());
    container.AddMember("kind", type_value, document->GetAllocator());
    rapidjson::Value units(PrintTUnit(unit()).c_str(), document->GetAllocator());
    container.AddMember("units", units, document->GetAllocator());
    *val = container;
  }

  virtual std::string ToHumanReadable() {
    return PrettyPrinter::Print(value(), unit());
  }

  virtual void ToLegacyJson(rapidjson::Document* document) {
    rapidjson::Value val;
    ToJsonValue(value(), TUnit::NONE, document, &val);
    document->AddMember(key_.c_str(), val, document->GetAllocator());
  }

  const TUnit::type unit() const { return unit_; }
  const TMetricKind::type kind() const { return metric_kind; }

 protected:
  /// Called to compute value_ if necessary during calls to value(). The more natural
  /// approach would be to have virtual T value(), but that's not possible in C++.
  //
  /// TODO: Should be cheap to have a blank implementation, but if required we can cause
  /// the compiler to avoid calling this entirely through a compile-time constant.
  virtual void CalculateValue() { }

  /// Units of this metric.
  const TUnit::type unit_;

  /// Guards access to value_.
  SpinLock lock_;

  /// The current value of the metric
  T value_;
};

/// Container for a set of metrics. A MetricGroup owns the memory for every metric
/// contained within it (see Add*() to create commonly used metric
/// types). Metrics are 'registered' with a MetricGroup, once registered they cannot be
/// deleted.
//
/// MetricGroups may be organised hierarchically as a tree.
//
/// Typically a metric object is cached by its creator after registration. If a metric must
/// be retrieved without an available pointer, FindMetricForTesting() will search the
/// MetricGroup and all its descendent MetricGroups in turn.
//
/// TODO: Hierarchical naming: that is, resolve "group1.group2.metric-name" to a path
/// through the metric tree.
class MetricGroup {
 public:
  MetricGroup(const std::string& name);

  /// Registers a new metric. Ownership of the metric will be transferred to this
  /// MetricGroup object, so callers should take care not to destroy the Metric they pass
  /// in.
  //
  /// It is an error to call twice with metrics with the same key. The template parameter
  /// M must be a subclass of Metric.
  template <typename M>
  M* RegisterMetric(M* metric) {
    DCHECK(!metric->key_.empty());
    M* mt = obj_pool_->Add(metric);

    boost::lock_guard<SpinLock> l(lock_);
    DCHECK(metric_map_.find(metric->key_) == metric_map_.end());
    metric_map_[metric->key_] = mt;
    return mt;
  }

  /// Create a gauge metric object with given key and initial value (owned by this object)
  template<typename T>
  SimpleMetric<T>* AddGauge(const std::string& key, const T& value,
      const std::string& metric_def_arg = "") {
    return RegisterMetric(new SimpleMetric<T, TMetricKind::GAUGE>(
        MetricDefs::Get(key, metric_def_arg), value));
  }

  template<typename T>
  SimpleMetric<T, TMetricKind::PROPERTY>* AddProperty(const std::string& key,
      const T& value, const std::string& metric_def_arg = "") {
    return RegisterMetric(new SimpleMetric<T, TMetricKind::PROPERTY>(
        MetricDefs::Get(key, metric_def_arg), value));
  }

  template<typename T>
  SimpleMetric<T, TMetricKind::COUNTER>* AddCounter(const std::string& key,
      const T& value, const std::string& metric_def_arg = "") {
    return RegisterMetric(new SimpleMetric<T, TMetricKind::COUNTER>(
        MetricDefs::Get(key, metric_def_arg), value));
  }

  /// Returns a metric by key. All MetricGroups reachable from this group are searched in
  /// depth-first order, starting with the root group.  Returns NULL if there is no metric
  /// with that key. This is not a very cheap operation; the result should be cached where
  /// possible.
  //
  /// Used for testing only.
  template <typename M>
  M* FindMetricForTesting(const std::string& key) {
    std::stack<MetricGroup*> groups;
    groups.push(this);
    boost::lock_guard<SpinLock> l(lock_);
    do {
      MetricGroup* group = groups.top();
      groups.pop();
      MetricMap::const_iterator it = group->metric_map_.find(key);
      if (it != group->metric_map_.end()) return reinterpret_cast<M*>(it->second);
      BOOST_FOREACH(const ChildGroupMap::value_type& child, group->children_) {
        groups.push(child.second);
      }
    } while (!groups.empty());
    return NULL;
  }

  /// Register page callbacks with the webserver. Only the root of any metric group
  /// hierarchy needs to do this.
  Status Init(Webserver* webserver);

  /// Converts this metric group (and optionally all of its children recursively) to JSON.
  void ToJson(bool include_children, rapidjson::Document* document,
      rapidjson::Value* out_val);

  /// Creates or returns an already existing child metric group.
  MetricGroup* GetChildGroup(const std::string& name);

  /// Useful for debuggers, returns the output of CMCompatibleCallback().
  std::string DebugString();

  const std::string& name() const { return name_; }

 private:
  /// Pool containing all metric objects
  boost::scoped_ptr<ObjectPool> obj_pool_;

  /// Name of this metric group.
  std::string name_;

  /// Guards metric_map_ and children_
  SpinLock lock_;

<<<<<<< HEAD
  // Webserver callback (on /metrics), renders metrics as single text page
  void TextCallback(const Webserver::ArgumentMap& args, rapidjson::Document* output);

  // Webserver callback (on /jsonmetrics), renders metrics as a single json document
  void JsonCallback(const Webserver::ArgumentMap& args, rapidjson::Document* document);
=======
  /// Contains all Metric objects, indexed by key
  typedef std::map<std::string, Metric*> MetricMap;
  MetricMap metric_map_;

  /// All child metric groups
  typedef std::map<std::string, MetricGroup*> ChildGroupMap;
  ChildGroupMap children_;

  /// Webserver callback for /metrics. Produces a tree of JSON values, each representing a
  /// metric group, and each including a list of metrics, and a list of immediate children.
  /// If args contains a paramater 'metric', only the json for that metric is returned.
  void TemplateCallback(const Webserver::ArgumentMap& args,
      rapidjson::Document* document);

  /// Legacy webpage callback for CM 5.0 and earlier. Produces a flattened map of (key,
  /// value) pairs for all metrics in this hierarchy.
  /// If args contains a paramater 'metric', only the json for that metric is returned.
  void CMCompatibleCallback(const Webserver::ArgumentMap& args,
      rapidjson::Document* document);
>>>>>>> fec66694
};

/// We write 'Int' as a placeholder for all integer types.
typedef class SimpleMetric<int64_t, TMetricKind::GAUGE> IntGauge;
typedef class SimpleMetric<uint64_t, TMetricKind::GAUGE> UIntGauge;
typedef class SimpleMetric<double, TMetricKind::GAUGE> DoubleGauge;
typedef class SimpleMetric<int64_t, TMetricKind::COUNTER> IntCounter;

typedef class SimpleMetric<bool, TMetricKind::PROPERTY> BooleanProperty;
typedef class SimpleMetric<std::string, TMetricKind::PROPERTY> StringProperty;

}

#endif // IMPALA_UTIL_METRICS_H<|MERGE_RESOLUTION|>--- conflicted
+++ resolved
@@ -314,13 +314,6 @@
   /// Guards metric_map_ and children_
   SpinLock lock_;
 
-<<<<<<< HEAD
-  // Webserver callback (on /metrics), renders metrics as single text page
-  void TextCallback(const Webserver::ArgumentMap& args, rapidjson::Document* output);
-
-  // Webserver callback (on /jsonmetrics), renders metrics as a single json document
-  void JsonCallback(const Webserver::ArgumentMap& args, rapidjson::Document* document);
-=======
   /// Contains all Metric objects, indexed by key
   typedef std::map<std::string, Metric*> MetricMap;
   MetricMap metric_map_;
@@ -340,7 +333,6 @@
   /// If args contains a paramater 'metric', only the json for that metric is returned.
   void CMCompatibleCallback(const Webserver::ArgumentMap& args,
       rapidjson::Document* document);
->>>>>>> fec66694
 };
 
 /// We write 'Int' as a placeholder for all integer types.
