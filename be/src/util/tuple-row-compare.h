--- conflicted
+++ resolved
@@ -26,19 +26,11 @@
 
 class TupleRowComparator {
  public:
-<<<<<<< HEAD
-  // Compares two TupleRows based on a set of exprs, in order.
-  // We use is_asc to determine, for each expr, if it should be ascending or descending
-  // sort order.
-  // We use nulls_first to determine, for each expr, if nulls should come before
-  // or after all other values.
-=======
   /// Compares two TupleRows based on a set of exprs, in order.
   /// We use is_asc to determine, for each expr, if it should be ascending or descending
   /// sort order.
   /// We use nulls_first to determine, for each expr, if nulls should come before
   /// or after all other values.
->>>>>>> fec66694
   TupleRowComparator(
       const std::vector<ExprContext*>& key_expr_ctxs_lhs,
       const std::vector<ExprContext*>& key_expr_ctxs_rhs,
@@ -67,15 +59,9 @@
     DCHECK_EQ(key_expr_ctxs_lhs.size(), key_expr_ctxs_rhs.size());
   }
 
-<<<<<<< HEAD
-  // Returns a negative value if lhs is less than rhs, a positive value if lhs is greater
-  // than rhs, or 0 if they are equal. All exprs (key_exprs_lhs_ and key_exprs_rhs_)
-  // must have been prepared and opened before calling this.
-=======
   /// Returns a negative value if lhs is less than rhs, a positive value if lhs is greater
   /// than rhs, or 0 if they are equal. All exprs (key_exprs_lhs_ and key_exprs_rhs_)
   /// must have been prepared and opened before calling this.
->>>>>>> fec66694
   int Compare(TupleRow* lhs, TupleRow* rhs) const {
     for (int i = 0; i < key_expr_ctxs_lhs_.size(); ++i) {
       void* lhs_value = key_expr_ctxs_lhs_[i]->GetValue(lhs);
@@ -86,11 +72,7 @@
       if (lhs_value == NULL && rhs_value != NULL) return nulls_first_[i];
       if (lhs_value != NULL && rhs_value == NULL) return -nulls_first_[i];
 
-<<<<<<< HEAD
-      int result = RawValue::Compare(lhs_value, rhs_value, 
-=======
       int result = RawValue::Compare(lhs_value, rhs_value,
->>>>>>> fec66694
                                      key_expr_ctxs_lhs_[i]->root()->type());
       if (!is_asc_[i]) result = -result;
       if (result != 0) return result;
@@ -99,15 +81,9 @@
     return 0; // fully equivalent key
   }
 
-<<<<<<< HEAD
-  // Returns true if lhs is strictly less than rhs.
-  // All exprs (key_exprs_lhs_ and key_exprs_rhs_) must have been prepared and opened
-  // before calling this.
-=======
   /// Returns true if lhs is strictly less than rhs.
   /// All exprs (key_exprs_lhs_ and key_exprs_rhs_) must have been prepared and opened
   /// before calling this.
->>>>>>> fec66694
   bool operator() (TupleRow* lhs, TupleRow* rhs) const {
     int result = Compare(lhs, rhs);
     if (result < 0) return true;
