// Copyright 2012 Cloudera Inc.
//
// Licensed under the Apache License, Version 2.0 (the "License");
// you may not use this file except in compliance with the License.
// You may obtain a copy of the License at
//
// http://www.apache.org/licenses/LICENSE-2.0
//
// Unless required by applicable law or agreed to in writing, software
// distributed under the License is distributed on an "AS IS" BASIS,
// WITHOUT WARRANTIES OR CONDITIONS OF ANY KIND, either express or implied.
// See the License for the specific language governing permissions and
// limitations under the License.

#include <stdlib.h>
#include <stdio.h>
#include <iostream>
#include <gtest/gtest.h>

#include "codegen/llvm-codegen.h"
#include "util/symbols-util.h"

#include "common/names.h"

namespace impala {

void TestDemangling(const string& mangled, const string& expected_demangled) {
  string result = SymbolsUtil::Demangle(mangled);
  EXPECT_EQ(result, expected_demangled);
}

<<<<<<< HEAD
=======
void TestDemanglingNoArgs(const string& mangled, const string& expected_demangled) {
  string result = SymbolsUtil::DemangleNoArgs(mangled);
  EXPECT_EQ(result, expected_demangled);
}

>>>>>>> fec66694
void TestDemanglingNameOnly(const string& mangled, const string& expected_demangled) {
  string result = SymbolsUtil::DemangleNameOnly(mangled);
  EXPECT_EQ(result, expected_demangled);
}

// Test mangling (name, var_args, args, ret_arg_type), validating the mangled
// string and then the unmangled (~function signature) results.
void TestMangling(const string& name, bool var_args, const vector<ColumnType> args,
    ColumnType* ret_arg_type, const string& expected_mangled,
    const string& expected_demangled) {
  string mangled = SymbolsUtil::MangleUserFunction(name, args, var_args, ret_arg_type);
  string demangled = SymbolsUtil::Demangle(mangled);

  // Check we could demangle it.
  EXPECT_TRUE(!demangled.empty()) << demangled;
  EXPECT_EQ(mangled, expected_mangled);
  EXPECT_EQ(demangled, expected_demangled);
}

void TestManglingPrepareOrClose(const string& name, const string& expected_mangled,
    const string& expected_demangled) {
  string mangled = SymbolsUtil::ManglePrepareOrCloseFunction(name);
  string demangled = SymbolsUtil::Demangle(mangled);

  // Check we could demangle it.
  EXPECT_TRUE(!demangled.empty()) << demangled;
  EXPECT_EQ(mangled, expected_mangled);
  EXPECT_EQ(demangled, expected_demangled);
}

// Not very thoroughly tested since our implementation is just a wrapper around
// the gcc library.
TEST(SymbolsUtil, Demangling) {
  TestDemangling("_Z6NoArgsPN10impala_udf15FunctionContextE",
      "NoArgs(impala_udf::FunctionContext*)");
  TestDemangling("_Z8IdentityPN10impala_udf15FunctionContextERKNS_10TinyIntValE",
      "Identity(impala_udf::FunctionContext*, impala_udf::TinyIntVal const&)");
  TestDemangling("_Z8IdentityPN10impala_udf15FunctionContextERKNS_9StringValE",
      "Identity(impala_udf::FunctionContext*, impala_udf::StringVal const&)");
  TestDemangling("_ZN3Foo4TESTEPN10impala_udf15FunctionContextERKNS0_6IntValES5_",
      "Foo::TEST(impala_udf::FunctionContext*, impala_udf::IntVal const&, "
          "impala_udf::IntVal const&)");
  TestDemangling(
      "_Z14VarSumMultiplyPN10impala_udf15FunctionContextERKNS_9DoubleValEiPKNS_6IntValE",
      "VarSumMultiply(impala_udf::FunctionContext*, impala_udf::DoubleVal const&, int, "
          "impala_udf::IntVal const*)");
  TestDemangling("FooBar", "FooBar");
  TestDemangling(
      "Foo::TEST(impala_udf::FunctionContext*, impala_udf::IntVal const&, "
      "impala_udf::IntVal const&)",
      "Foo::TEST(impala_udf::FunctionContext*, impala_udf::IntVal const&, "
      "impala_udf::IntVal const&)");
}

TEST(SymbolsUtil, DemanglingNoArgs) {
  TestDemanglingNoArgs("_Z6NoArgsPN10impala_udf15FunctionContextE", "NoArgs");
  TestDemanglingNoArgs("_Z8IdentityPN10impala_udf15FunctionContextERKNS_10TinyIntValE",
      "Identity");
  TestDemanglingNoArgs("_Z8IdentityPN10impala_udf15FunctionContextERKNS_9StringValE",
      "Identity");
  TestDemanglingNoArgs("_ZN3Foo4TESTEPN10impala_udf15FunctionContextERKNS0_6IntValES5_",
      "Foo::TEST");
  TestDemanglingNoArgs(
      "_Z14VarSumMultiplyPN10impala_udf15FunctionContextERKNS_9DoubleValEiPKNS_6IntValE",
      "VarSumMultiply");
  TestDemanglingNoArgs("FooBar", "FooBar");
  TestDemanglingNoArgs(
      "Foo::TEST(impala_udf::FunctionContext*, impala_udf::IntVal const&, "
      "impala_udf::IntVal const&)", "Foo::TEST");
}

TEST(SymbolsUtil, DemanglingNameOnly) {
  TestDemanglingNameOnly("_Z6NoArgsPN10impala_udf15FunctionContextE", "NoArgs");
  TestDemanglingNameOnly("_Z8IdentityPN10impala_udf15FunctionContextERKNS_10TinyIntValE",
      "Identity");
  TestDemanglingNameOnly("_Z8IdentityPN10impala_udf15FunctionContextERKNS_9StringValE",
      "Identity");
  TestDemanglingNameOnly("_ZN3Foo4TESTEPN10impala_udf15FunctionContextERKNS0_6IntValES5_",
      "TEST");
  TestDemanglingNameOnly(
      "_Z14VarSumMultiplyPN10impala_udf15FunctionContextERKNS_9DoubleValEiPKNS_6IntValE",
      "VarSumMultiply");
  TestDemanglingNameOnly("FooBar", "FooBar");
  TestDemanglingNameOnly(
      "Foo::TEST(impala_udf::FunctionContext*, impala_udf::IntVal const&, "
      "impala_udf::IntVal const&)", "TEST");
}

// Not very thoroughly tested since our implementation is just a wrapper around
// the gcc library.
TEST(SymbolsUtil, DemanglingNameOnly) {
  TestDemanglingNameOnly("_Z6NoArgsPN10impala_udf15FunctionContextE", "NoArgs");
  TestDemanglingNameOnly("_Z8IdentityPN10impala_udf15FunctionContextERKNS_10TinyIntValE",
      "Identity");
  TestDemanglingNameOnly("_Z8IdentityPN10impala_udf15FunctionContextERKNS_9StringValE",
      "Identity");
  TestDemanglingNameOnly("_ZN3Foo4TESTEPN10impala_udf15FunctionContextERKNS0_6IntValES5_",
      "TEST");
  TestDemanglingNameOnly(
      "_Z14VarSumMultiplyPN10impala_udf15FunctionContextERKNS_9DoubleValEiPKNS_6IntValE",
      "VarSumMultiply");
  TestDemangling("FooBar", "");
}

// TODO: is there a less arduous way to test this?
TEST(SymbolsUtil, Mangling) {
  ColumnType int_ret_type = ColumnType(TYPE_INT);
  ColumnType double_ret_type = ColumnType(TYPE_DOUBLE);

  vector<ColumnType> args;
  TestMangling("Foo", false, args, NULL, "_Z3FooPN10impala_udf15FunctionContextE",
      "Foo(impala_udf::FunctionContext*)");
  TestMangling("Foo", false, args, &int_ret_type,
      "_Z3FooPN10impala_udf15FunctionContextEPNS_6IntValE",
      "Foo(impala_udf::FunctionContext*, impala_udf::IntVal*)");
  TestMangling("A::B", false, args, NULL, "_ZN1A1BEPN10impala_udf15FunctionContextE",
      "A::B(impala_udf::FunctionContext*)");
  TestMangling("A::B::C", false, args, NULL, "_ZN1A1B1CEPN10impala_udf15FunctionContextE",
      "A::B::C(impala_udf::FunctionContext*)");
  TestMangling("A::B::C", false, args, &int_ret_type,
      "_ZN1A1B1CEPN10impala_udf15FunctionContextEPNS1_6IntValE",
      "A::B::C(impala_udf::FunctionContext*, impala_udf::IntVal*)");

  // Try functions with in input INT arg. Then try with varargs and int* return arg.
  args.push_back(TYPE_INT);
  TestMangling("F", false, args, NULL,
      "_Z1FPN10impala_udf15FunctionContextERKNS_6IntValE",
      "F(impala_udf::FunctionContext*, impala_udf::IntVal const&)");
  TestMangling("F", false, args, &int_ret_type,
      "_Z1FPN10impala_udf15FunctionContextERKNS_6IntValEPS2_",
      "F(impala_udf::FunctionContext*, impala_udf::IntVal const&, impala_udf::IntVal*)");
  TestMangling("F", true, args, NULL,
      "_Z1FPN10impala_udf15FunctionContextEiPKNS_6IntValE",
      "F(impala_udf::FunctionContext*, int, impala_udf::IntVal const*)");
  TestMangling("F", true, args, &int_ret_type,
      "_Z1FPN10impala_udf15FunctionContextEiPKNS_6IntValEPS2_",
      "F(impala_udf::FunctionContext*, int, impala_udf::IntVal const*, "
          "impala_udf::IntVal*)");
  TestMangling("F::B", false, args, NULL,
      "_ZN1F1BEPN10impala_udf15FunctionContextERKNS0_6IntValE",
      "F::B(impala_udf::FunctionContext*, impala_udf::IntVal const&)");
  TestMangling("F::B::C::D", false, args, NULL,
      "_ZN1F1B1C1DEPN10impala_udf15FunctionContextERKNS2_6IntValE",
      "F::B::C::D(impala_udf::FunctionContext*, impala_udf::IntVal const&)");
  TestMangling("F::B", true, args, NULL,
      "_ZN1F1BEPN10impala_udf15FunctionContextEiPKNS0_6IntValE",
      "F::B(impala_udf::FunctionContext*, int, impala_udf::IntVal const*)");
  TestMangling("F::B", true, args, &int_ret_type,
      "_ZN1F1BEPN10impala_udf15FunctionContextEiPKNS0_6IntValEPS3_",
      "F::B(impala_udf::FunctionContext*, int, impala_udf::IntVal const*, "
          "impala_udf::IntVal*)");

  // Try addding some redudant argument types. These should get compressed away.
  args.push_back(TYPE_INT);
  TestMangling("F", false, args, NULL,
      "_Z1FPN10impala_udf15FunctionContextERKNS_6IntValES4_",
      "F(impala_udf::FunctionContext*, impala_udf::IntVal const&, "
          "impala_udf::IntVal const&)");
  TestMangling("F", false, args, &int_ret_type,
      "_Z1FPN10impala_udf15FunctionContextERKNS_6IntValES4_PS2_",
      "F(impala_udf::FunctionContext*, impala_udf::IntVal const&, "
          "impala_udf::IntVal const&, impala_udf::IntVal*)");
  TestMangling("F", true, args, NULL,
      "_Z1FPN10impala_udf15FunctionContextERKNS_6IntValEiPS3_",
      "F(impala_udf::FunctionContext*, impala_udf::IntVal const&, int, "
          "impala_udf::IntVal const*)");
  TestMangling("F", true, args, &int_ret_type,
      "_Z1FPN10impala_udf15FunctionContextERKNS_6IntValEiPS3_PS2_",
      "F(impala_udf::FunctionContext*, impala_udf::IntVal const&, int, "
          "impala_udf::IntVal const*, impala_udf::IntVal*)");
  TestMangling("F::B", false, args, NULL,
      "_ZN1F1BEPN10impala_udf15FunctionContextERKNS0_6IntValES5_",
      "F::B(impala_udf::FunctionContext*, impala_udf::IntVal const&, "
          "impala_udf::IntVal const&)");

  args.push_back(TYPE_INT);
  TestMangling("F", false, args, NULL,
      "_Z1FPN10impala_udf15FunctionContextERKNS_6IntValES4_S4_",
      "F(impala_udf::FunctionContext*, impala_udf::IntVal const&, "
          "impala_udf::IntVal const&, impala_udf::IntVal const&)");
  TestMangling("F", false, args, &int_ret_type,
      "_Z1FPN10impala_udf15FunctionContextERKNS_6IntValES4_S4_PS2_",
      "F(impala_udf::FunctionContext*, impala_udf::IntVal const&, "
          "impala_udf::IntVal const&, impala_udf::IntVal const&, "
          "impala_udf::IntVal*)");
  TestMangling("F", false, args, &double_ret_type,
      "_Z1FPN10impala_udf15FunctionContextERKNS_6IntValES4_S4_PNS_9DoubleValE",
      "F(impala_udf::FunctionContext*, impala_udf::IntVal const&, "
          "impala_udf::IntVal const&, impala_udf::IntVal const&, "
          "impala_udf::DoubleVal*)");

  // Try some more complicated cases.
  // fn(double, double, int, int)
  args.clear();
  args.push_back(TYPE_DOUBLE);
  args.push_back(TYPE_DOUBLE);
  args.push_back(TYPE_INT);
  args.push_back(TYPE_INT);
  TestMangling("TEST", false, args, NULL,
      "_Z4TESTPN10impala_udf15FunctionContextERKNS_9DoubleValES4_RKNS_6IntValES7_",
      "TEST(impala_udf::FunctionContext*, impala_udf::DoubleVal const&, "
          "impala_udf::DoubleVal const&, impala_udf::IntVal const&, "
          "impala_udf::IntVal const&)");
  TestMangling("TEST", true, args, NULL,
      "_Z4TESTPN10impala_udf15FunctionContextERKNS_9DoubleValES4_RKNS_6IntValEiPS6_",
      "TEST(impala_udf::FunctionContext*, impala_udf::DoubleVal const&, "
          "impala_udf::DoubleVal const&, impala_udf::IntVal const&, int, "
          "impala_udf::IntVal const*)");
  TestMangling("TEST", false, args, &int_ret_type,
      "_Z4TESTPN10impala_udf15FunctionContextERKNS_9DoubleValES4_RKNS_6IntValES7_PS5_",
      "TEST(impala_udf::FunctionContext*, impala_udf::DoubleVal const&, "
          "impala_udf::DoubleVal const&, impala_udf::IntVal const&, "
          "impala_udf::IntVal const&, impala_udf::IntVal*)");
  TestMangling("TEST", true, args, &double_ret_type,
      "_Z4TESTPN10impala_udf15FunctionContextERKNS_9DoubleValES4_RKNS_6IntValEiPS6_PS2_",
      "TEST(impala_udf::FunctionContext*, impala_udf::DoubleVal const&, "
          "impala_udf::DoubleVal const&, impala_udf::IntVal const&, int, "
          "impala_udf::IntVal const*, impala_udf::DoubleVal*)");

  // fn(int, double, double, int)
  args.clear();
  args.push_back(TYPE_INT);
  args.push_back(TYPE_DOUBLE);
  args.push_back(TYPE_DOUBLE);
  args.push_back(TYPE_INT);
  TestMangling("TEST", false, args, NULL,
      "_Z4TESTPN10impala_udf15FunctionContextERKNS_6IntValERKNS_9DoubleValES7_S4_",
      "TEST(impala_udf::FunctionContext*, impala_udf::IntVal const&, impala_udf::"
          "DoubleVal const&, impala_udf::DoubleVal const&, impala_udf::IntVal const&)");
  TestMangling("TEST", true, args, NULL,
      "_Z4TESTPN10impala_udf15FunctionContextERKNS_6IntValERKNS_9DoubleValES7_iPS3_",
      "TEST(impala_udf::FunctionContext*, impala_udf::IntVal const&, impala_udf::"
          "DoubleVal const&, impala_udf::DoubleVal const&, int, "
          "impala_udf::IntVal const*)");

  // All the types.
  args.clear();
  args.push_back(TYPE_STRING);
  args.push_back(TYPE_BOOLEAN);
  args.push_back(TYPE_TINYINT);
  args.push_back(TYPE_SMALLINT);
  args.push_back(TYPE_INT);
  args.push_back(TYPE_BIGINT);
  args.push_back(TYPE_FLOAT);
  args.push_back(TYPE_DOUBLE);
  args.push_back(TYPE_TIMESTAMP);
  args.push_back(ColumnType::CreateCharType(10));
  TestMangling("AllTypes", false, args, NULL,
      "_Z8AllTypesPN10impala_udf15FunctionContextERKNS_9StringValERKNS_10"
          "BooleanValERKNS_10TinyIntValERKNS_11SmallIntValERKNS_6IntValERKNS_9BigIntVal"
          "ERKNS_8FloatValERKNS_9DoubleValERKNS_12TimestampValERKNS_9StringValE",
      "AllTypes(impala_udf::FunctionContext*, impala_udf::StringVal const&, "
          "impala_udf::BooleanVal const&, impala_udf::TinyIntVal const&, "
          "impala_udf::SmallIntVal const&, impala_udf::IntVal const&, "
          "impala_udf::BigIntVal const&, impala_udf::FloatVal const&, "
          "impala_udf::DoubleVal const&, impala_udf::TimestampVal const&, "
          "impala_udf::StringVal const&)");
  TestMangling("AllTypes", false, args, &int_ret_type,
      "_Z8AllTypesPN10impala_udf15FunctionContextERKNS_9StringValERKNS_10BooleanValE"
          "RKNS_10TinyIntValERKNS_11SmallIntValERKNS_6IntValERKNS_9BigIntValE"
          "RKNS_8FloatValERKNS_9DoubleValERKNS_12TimestampValERKNS_9StringValEPSE_",
      "AllTypes(impala_udf::FunctionContext*, impala_udf::StringVal const&, "
          "impala_udf::BooleanVal const&, impala_udf::TinyIntVal const&, "
          "impala_udf::SmallIntVal const&, impala_udf::IntVal const&, "
          "impala_udf::BigIntVal const&, impala_udf::FloatVal const&, "
          "impala_udf::DoubleVal const&, impala_udf::TimestampVal const&, "
          "impala_udf::StringVal const&, impala_udf::IntVal*)");
  TestMangling("AllTypes", false, args, &double_ret_type,
      "_Z8AllTypesPN10impala_udf15FunctionContextERKNS_9StringValERKNS_10BooleanValE"
          "RKNS_10TinyIntValERKNS_11SmallIntValERKNS_6IntValERKNS_9BigIntValE"
          "RKNS_8FloatValERKNS_9DoubleValERKNS_12TimestampValERKNS_9StringValEPSN_",
      "AllTypes(impala_udf::FunctionContext*, impala_udf::StringVal const&, "
          "impala_udf::BooleanVal const&, impala_udf::TinyIntVal const&, "
          "impala_udf::SmallIntVal const&, impala_udf::IntVal const&, "
          "impala_udf::BigIntVal const&, impala_udf::FloatVal const&, "
          "impala_udf::DoubleVal const&, impala_udf::TimestampVal const&, "
          "impala_udf::StringVal const&, impala_udf::DoubleVal*)");

  // CHAR(N) type. This has restricted use. It can only be an intermediate type.
  args.clear();
  ColumnType char_ret_type = ColumnType::CreateCharType(10);
  TestMangling("TEST", false, args, &char_ret_type,
      "_Z4TESTPN10impala_udf15FunctionContextEPNS_9StringValE",
      "TEST(impala_udf::FunctionContext*, impala_udf::StringVal*)");
  args.push_back(ColumnType::CreateCharType(10));
  TestMangling("TEST", false, args, &char_ret_type,
      "_Z4TESTPN10impala_udf15FunctionContextERKNS_9StringValEPS2_",
      "TEST(impala_udf::FunctionContext*, impala_udf::StringVal const&, "
      "impala_udf::StringVal*)");
}

TEST(SymbolsUtil, ManglingPrepareOrClose) {
  TestManglingPrepareOrClose("CountPrepare",
      "_Z12CountPreparePN10impala_udf15FunctionContextENS0_18FunctionStateScopeE",
      "CountPrepare(impala_udf::FunctionContext*,"
      " impala_udf::FunctionContext::FunctionStateScope)");
  TestManglingPrepareOrClose("foo::bar",
      "_ZN3foo3barEPN10impala_udf15FunctionContextENS1_18FunctionStateScopeE",
      "foo::bar(impala_udf::FunctionContext*,"
      " impala_udf::FunctionContext::FunctionStateScope)");
}

}

int main(int argc, char **argv) {
  ::testing::InitGoogleTest(&argc, argv);
  impala::LlvmCodeGen::InitializeLlvm();
  return RUN_ALL_TESTS();
}<|MERGE_RESOLUTION|>--- conflicted
+++ resolved
@@ -29,14 +29,11 @@
   EXPECT_EQ(result, expected_demangled);
 }
 
-<<<<<<< HEAD
-=======
 void TestDemanglingNoArgs(const string& mangled, const string& expected_demangled) {
   string result = SymbolsUtil::DemangleNoArgs(mangled);
   EXPECT_EQ(result, expected_demangled);
 }
 
->>>>>>> fec66694
 void TestDemanglingNameOnly(const string& mangled, const string& expected_demangled) {
   string result = SymbolsUtil::DemangleNameOnly(mangled);
   EXPECT_EQ(result, expected_demangled);
@@ -123,22 +120,6 @@
   TestDemanglingNameOnly(
       "Foo::TEST(impala_udf::FunctionContext*, impala_udf::IntVal const&, "
       "impala_udf::IntVal const&)", "TEST");
-}
-
-// Not very thoroughly tested since our implementation is just a wrapper around
-// the gcc library.
-TEST(SymbolsUtil, DemanglingNameOnly) {
-  TestDemanglingNameOnly("_Z6NoArgsPN10impala_udf15FunctionContextE", "NoArgs");
-  TestDemanglingNameOnly("_Z8IdentityPN10impala_udf15FunctionContextERKNS_10TinyIntValE",
-      "Identity");
-  TestDemanglingNameOnly("_Z8IdentityPN10impala_udf15FunctionContextERKNS_9StringValE",
-      "Identity");
-  TestDemanglingNameOnly("_ZN3Foo4TESTEPN10impala_udf15FunctionContextERKNS0_6IntValES5_",
-      "TEST");
-  TestDemanglingNameOnly(
-      "_Z14VarSumMultiplyPN10impala_udf15FunctionContextERKNS_9DoubleValEiPKNS_6IntValE",
-      "VarSumMultiply");
-  TestDemangling("FooBar", "");
 }
 
 // TODO: is there a less arduous way to test this?
