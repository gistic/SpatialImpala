--- conflicted
+++ resolved
@@ -22,13 +22,8 @@
 class MemTracker;
 class Webserver;
 
-<<<<<<< HEAD
-// Adds a set of default path handlers to the webserver to display
-// logs and configuration flags
-=======
 /// Adds a set of default path handlers to the webserver to display
 /// logs and configuration flags
->>>>>>> fec66694
 void AddDefaultUrlCallbacks(Webserver* webserver, MemTracker* process_mem_tracker = NULL);
 }
 
