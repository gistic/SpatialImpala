--- conflicted
+++ resolved
@@ -24,11 +24,8 @@
 #include <bzlib.h>
 #include <snappy.h>
 #include <lz4.h>
-<<<<<<< HEAD
-=======
 
 #include "common/names.h"
->>>>>>> fec66694
 
 using namespace impala;
 
@@ -60,8 +57,6 @@
   return -1;
 }
 
-<<<<<<< HEAD
-=======
 string GzipDecompressor::DebugStreamState() const {
   stringstream ss;
   ss << "next_in=" << (void*)stream_.next_in;
@@ -120,7 +115,6 @@
   return Status::OK();
 }
 
->>>>>>> fec66694
 Status GzipDecompressor::ProcessBlock(bool output_preallocated, int64_t input_length,
     const uint8_t* input, int64_t* output_length, uint8_t** output) {
   if (output_preallocated && *output_length == 0) {
@@ -358,11 +352,7 @@
         // Decompress this snappy block
         if (!snappy::RawUncompress(reinterpret_cast<const char*>(input),
               compressed_len, output)) {
-<<<<<<< HEAD
-          return Status("SnappyBlock: RawUncompress failed");
-=======
           return Status(TErrorCode::SNAPPY_DECOMPRESS_RAW_UNCOMPRESS_FAILED);
->>>>>>> fec66694
         }
         output += uncompressed_len;
       }
@@ -406,11 +396,7 @@
 
   char* out_ptr = reinterpret_cast<char*>(*output);
   RETURN_IF_ERROR(SnappyBlockDecompress(input_len, input, false, output_len, out_ptr));
-<<<<<<< HEAD
-  return Status::OK;
-=======
-  return Status::OK();
->>>>>>> fec66694
+  return Status::OK();
 }
 
 SnappyDecompressor::SnappyDecompressor(MemPool* mem_pool, bool reuse_buffer)
@@ -448,11 +434,7 @@
     return Status("Snappy: RawUncompress failed");
   }
 
-<<<<<<< HEAD
-  return Status::OK;
-=======
-  return Status::OK();
->>>>>>> fec66694
+  return Status::OK();
 }
 
 Lz4Decompressor::Lz4Decompressor(MemPool* mem_pool, bool reuse_buffer)
@@ -468,19 +450,11 @@
     const uint8_t* input, int64_t* output_length, uint8_t** output) {
   DCHECK(output_preallocated) << "Lz4 Codec implementation must have allocated output";
   // LZ4_uncompress will cause a segmentation fault if passed a NULL output.
-<<<<<<< HEAD
-  if(*output_length == 0) return Status::OK;
-=======
   if(*output_length == 0) return Status::OK();
->>>>>>> fec66694
   if (LZ4_uncompress(reinterpret_cast<const char*>(input),
           reinterpret_cast<char*>(*output), *output_length) != input_length) {
     return Status("Lz4: uncompress failed");
   }
 
-<<<<<<< HEAD
-  return Status::OK;
-=======
-  return Status::OK();
->>>>>>> fec66694
+  return Status::OK();
 }