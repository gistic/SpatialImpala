// Copyright 2012 Cloudera Inc.
//
// Licensed under the Apache License, Version 2.0 (the "License");
// you may not use this file except in compliance with the License.
// You may obtain a copy of the License at
//
// http://www.apache.org/licenses/LICENSE-2.0
//
// Unless required by applicable law or agreed to in writing, software
// distributed under the License is distributed on an "AS IS" BASIS,
// WITHOUT WARRANTIES OR CONDITIONS OF ANY KIND, either express or implied.
// See the License for the specific language governing permissions and
// limitations under the License.

#ifndef IMPALA_UTIL_SYMBOLS_UTIL_H
#define IMPALA_UTIL_SYMBOLS_UTIL_H

#include <string>
#include "runtime/types.h"

namespace impala {

/// Utility class to manipulate c++/IR symbols, mangling and demangling names.
class SymbolsUtil {
 public:
  /// Returns true if this symbol is mangled.
  static bool IsMangled(const std::string& symbol);

  /// Returns the demangled string. The name is assumed to be a mangled string using the
  /// gcc/llvm convention.
  /// Returns the original input if it cannot be demangled.
  static std::string Demangle(const std::string& name);

<<<<<<< HEAD
  // Returns the function name of the demangled symbol (i.e., it strips the arguments and
  // any namespace/class qualifiers).
  // Returns the empty string if the name is not valid.
  static std::string DemangleNameOnly(const std::string& symbol);

  // Mangles fn_name with 'arg_types' to the function signature for user functions.
  // This maps types to AnyVal* and automatically adds the FunctionContext*
  // as the first argument.
  // The fn_name must be fully qualified. i.e namespace::class::fn.
  // if 'has_var_args' is true, the last argument in arg_types can be variable.
  // if 'ret_argument' is non-null, it is added as a last return argument.
  // TODO: this is not a general mangling function and that is more difficult to
  // do. Find a library to do this.
  // There is no place we require this to be perfect, if we can't do this right,
  // the user will need to specify the full mangled string.
=======
  /// Returns the fully-qualified function name of 'symbol' (i.e. it strips the arguments
  /// but retains any namespace and class names). 'symbol' may be mangled or unmangled.
  /// Returns the original input if it cannot be demangled.
  /// Example: "impala::foo(int arg1)" => "impala::foo"
  static std::string DemangleNoArgs(const std::string& symbol);

  /// Returns the function name of 'symbol' (i.e., it strips the arguments and any
  /// namespace/class qualifiers). 'symbol' may be mangled or unmangled.
  /// Returns the original input if it cannot be demangled.
  /// Example: "impala::foo(int arg1)" => "foo"
  static std::string DemangleNameOnly(const std::string& symbol);

  /// Mangles fn_name with 'arg_types' to the function signature for user functions.
  /// This maps types to AnyVal* and automatically adds the FunctionContext*
  /// as the first argument.
  /// The fn_name must be fully qualified. i.e namespace::class::fn.
  /// if 'has_var_args' is true, the last argument in arg_types can be variable.
  /// if 'ret_argument' is non-null, it is added as a last return argument.
  /// TODO: this is not a general mangling function and that is more difficult to
  /// do. Find a library to do this.
  /// There is no place we require this to be perfect, if we can't do this right,
  /// the user will need to specify the full mangled string.
>>>>>>> fec66694
  static std::string MangleUserFunction(const std::string& fn_name,
      const std::vector<ColumnType>& arg_types, bool has_var_args = false,
      ColumnType* ret_argument = NULL);

<<<<<<< HEAD
  // Mangles fn_name assuming arguments
  // (impala_udf::FunctionContext*, impala_udf::FunctionContext::FunctionStateScope).
=======
  /// Mangles fn_name assuming arguments
  /// (impala_udf::FunctionContext*, impala_udf::FunctionContext::FunctionStateScope).
>>>>>>> fec66694
  static std::string ManglePrepareOrCloseFunction(const std::string& fn_name);
};

}

#endif<|MERGE_RESOLUTION|>--- conflicted
+++ resolved
@@ -31,23 +31,6 @@
   /// Returns the original input if it cannot be demangled.
   static std::string Demangle(const std::string& name);
 
-<<<<<<< HEAD
-  // Returns the function name of the demangled symbol (i.e., it strips the arguments and
-  // any namespace/class qualifiers).
-  // Returns the empty string if the name is not valid.
-  static std::string DemangleNameOnly(const std::string& symbol);
-
-  // Mangles fn_name with 'arg_types' to the function signature for user functions.
-  // This maps types to AnyVal* and automatically adds the FunctionContext*
-  // as the first argument.
-  // The fn_name must be fully qualified. i.e namespace::class::fn.
-  // if 'has_var_args' is true, the last argument in arg_types can be variable.
-  // if 'ret_argument' is non-null, it is added as a last return argument.
-  // TODO: this is not a general mangling function and that is more difficult to
-  // do. Find a library to do this.
-  // There is no place we require this to be perfect, if we can't do this right,
-  // the user will need to specify the full mangled string.
-=======
   /// Returns the fully-qualified function name of 'symbol' (i.e. it strips the arguments
   /// but retains any namespace and class names). 'symbol' may be mangled or unmangled.
   /// Returns the original input if it cannot be demangled.
@@ -70,18 +53,12 @@
   /// do. Find a library to do this.
   /// There is no place we require this to be perfect, if we can't do this right,
   /// the user will need to specify the full mangled string.
->>>>>>> fec66694
   static std::string MangleUserFunction(const std::string& fn_name,
       const std::vector<ColumnType>& arg_types, bool has_var_args = false,
       ColumnType* ret_argument = NULL);
 
-<<<<<<< HEAD
-  // Mangles fn_name assuming arguments
-  // (impala_udf::FunctionContext*, impala_udf::FunctionContext::FunctionStateScope).
-=======
   /// Mangles fn_name assuming arguments
   /// (impala_udf::FunctionContext*, impala_udf::FunctionContext::FunctionStateScope).
->>>>>>> fec66694
   static std::string ManglePrepareOrCloseFunction(const std::string& fn_name);
 };
 
