--- conflicted
+++ resolved
@@ -139,8 +139,6 @@
     EXPECT_EQ(memcmp(input, output, input_len), 0);
   }
 
-<<<<<<< HEAD
-=======
   void CompressAndStreamingDecompress(Codec* compressor, Codec* decompressor,
       int64_t input_len, uint8_t* input) {
     uint8_t* compressed;
@@ -168,7 +166,6 @@
     EXPECT_EQ(total_output_produced, input_len);
   }
 
->>>>>>> fec66694
   // Only tests compressors and decompressors with allocated output.
   void CompressAndDecompressNoOutputAllocated(Codec* compressor,
       Codec* decompressor, int64_t input_len, uint8_t* input) {
