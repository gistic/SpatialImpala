// Copyright 2012 Cloudera Inc.
//
// Licensed under the Apache License, Version 2.0 (the "License");
// you may not use this file except in compliance with the License.
// You may obtain a copy of the License at
//
// http://www.apache.org/licenses/LICENSE-2.0
//
// Unless required by applicable law or agreed to in writing, software
// distributed under the License is distributed on an "AS IS" BASIS,
// WITHOUT WARRANTIES OR CONDITIONS OF ANY KIND, either express or implied.
// See the License for the specific language governing permissions and
// limitations under the License.

#include "util/runtime-profile.h"

#include <iomanip>
#include <iostream>

#include <boost/bind.hpp>
#include <boost/foreach.hpp>
#include <boost/thread/locks.hpp>
#include <boost/thread/thread.hpp>

#include "common/object-pool.h"
#include "rpc/thrift-util.h"
#include "util/compress.h"
#include "util/container-util.h"
#include "util/cpu-info.h"
#include "util/debug-util.h"
#include "util/periodic-counter-updater.h"
#include "util/redactor.h"
#include "util/url-coding.h"

#include "common/names.h"

namespace impala {

// Thread counters name
static const string THREAD_TOTAL_TIME = "TotalWallClockTime";
static const string THREAD_USER_TIME = "UserTime";
static const string THREAD_SYS_TIME = "SysTime";
static const string THREAD_VOLUNTARY_CONTEXT_SWITCHES = "VoluntaryContextSwitches";
static const string THREAD_INVOLUNTARY_CONTEXT_SWITCHES = "InvoluntaryContextSwitches";

// The root counter name for all top level counters.
static const string ROOT_COUNTER = "";

const string RuntimeProfile::TOTAL_TIME_COUNTER_NAME = "TotalTime";
<<<<<<< HEAD
const string RuntimeProfile::INACTIVE_TIME_COUNTER_NAME = "InactiveTotalTime";
const string RuntimeProfile::ASYNC_TIME_COUNTER_NAME = "AsyncTotalTime";
=======
const string RuntimeProfile::LOCAL_TIME_COUNTER_NAME = "LocalTime";
const string RuntimeProfile::INACTIVE_TIME_COUNTER_NAME = "InactiveTotalTime";
>>>>>>> fec66694

RuntimeProfile::RuntimeProfile(ObjectPool* pool, const string& name,
    bool is_averaged_profile)
  : pool_(pool),
    own_pool_(false),
    name_(name),
    metadata_(-1),
    is_averaged_profile_(is_averaged_profile),
<<<<<<< HEAD
    counter_total_time_(TCounterType::TIME_NS),
    total_async_timer_(TCounterType::TIME_NS),
    inactive_timer_(TCounterType::TIME_NS),
    local_time_percent_(0),
    local_time_ns_(0) {
  Counter* total_time_counter;
  Counter* total_async_timer;
  Counter* inactive_timer;
  if (!is_averaged_profile) {
    total_time_counter = &counter_total_time_;
    total_async_timer = &total_async_timer_;
    inactive_timer = &inactive_timer_;
  } else {
    total_time_counter = pool->Add(new AveragedCounter(TCounterType::TIME_NS));
    total_async_timer = pool->Add(new AveragedCounter(TCounterType::TIME_NS));
    inactive_timer = pool->Add(new AveragedCounter(TCounterType::TIME_NS));
  }
  counter_map_[TOTAL_TIME_COUNTER_NAME] = total_time_counter;
  counter_map_[ASYNC_TIME_COUNTER_NAME] = total_async_timer;
=======
    counter_total_time_(TUnit::TIME_NS),
    inactive_timer_(TUnit::TIME_NS),
    local_time_percent_(0),
    local_time_ns_(0) {
  Counter* total_time_counter;
  Counter* inactive_timer;
  if (!is_averaged_profile) {
    total_time_counter = &counter_total_time_;
    inactive_timer = &inactive_timer_;
  } else {
    total_time_counter = pool->Add(new AveragedCounter(TUnit::TIME_NS));
    inactive_timer = pool->Add(new AveragedCounter(TUnit::TIME_NS));
  }
  counter_map_[TOTAL_TIME_COUNTER_NAME] = total_time_counter;
>>>>>>> fec66694
  counter_map_[INACTIVE_TIME_COUNTER_NAME] = inactive_timer;
}

RuntimeProfile::~RuntimeProfile() {
  map<string, Counter*>::const_iterator iter;
  for (iter = counter_map_.begin(); iter != counter_map_.end(); ++iter) {
    PeriodicCounterUpdater::StopRateCounter(iter->second);
    PeriodicCounterUpdater::StopSamplingCounter(iter->second);
  }

  set<vector<Counter*>* >::const_iterator buckets_iter;
  for (buckets_iter = bucketing_counters_.begin();
      buckets_iter != bucketing_counters_.end(); ++buckets_iter) {
    // This is just a clean up. No need to perform conversion. Also, the underlying
    // counters might be gone already.
    PeriodicCounterUpdater::StopBucketingCounters(*buckets_iter, false);
  }

  TimeSeriesCounterMap::const_iterator time_series_it;
  for (time_series_it = time_series_counter_map_.begin();
      time_series_it != time_series_counter_map_.end(); ++time_series_it) {
    PeriodicCounterUpdater::StopTimeSeriesCounter(time_series_it->second);
  }

  if (own_pool_) delete pool_;
}

RuntimeProfile* RuntimeProfile::CreateFromThrift(ObjectPool* pool,
    const TRuntimeProfileTree& profiles) {
  if (profiles.nodes.size() == 0) return NULL;
  int idx = 0;
  return RuntimeProfile::CreateFromThrift(pool, profiles.nodes, &idx);
}

RuntimeProfile* RuntimeProfile::CreateFromThrift(ObjectPool* pool,
    const vector<TRuntimeProfileNode>& nodes, int* idx) {
  DCHECK_LT(*idx, nodes.size());

  const TRuntimeProfileNode& node = nodes[*idx];
  RuntimeProfile* profile = pool->Add(new RuntimeProfile(pool, node.name));
  profile->metadata_ = node.metadata;
  for (int i = 0; i < node.counters.size(); ++i) {
    const TCounter& counter = node.counters[i];
    profile->counter_map_[counter.name] =
      pool->Add(new Counter(counter.unit, counter.value));
  }

  if (node.__isset.event_sequences) {
    BOOST_FOREACH(const TEventSequence& sequence, node.event_sequences) {
      profile->event_sequence_map_[sequence.name] =
          pool->Add(new EventSequence(sequence.timestamps, sequence.labels));
    }
  }

  if (node.__isset.time_series_counters) {
    BOOST_FOREACH(const TTimeSeriesCounter& val, node.time_series_counters) {
      profile->time_series_counter_map_[val.name] =
          pool->Add(new TimeSeriesCounter(val.name, val.unit, val.period_ms, val.values));
    }
  }

  profile->child_counter_map_ = node.child_counters_map;
  profile->info_strings_ = node.info_strings;
  profile->info_strings_display_order_ = node.info_strings_display_order;

  ++*idx;
  for (int i = 0; i < node.num_children; ++i) {
    profile->AddChild(RuntimeProfile::CreateFromThrift(pool, nodes, idx));
  }
  return profile;
}

void RuntimeProfile::UpdateAverage(RuntimeProfile* other) {
  DCHECK(other != NULL);
  DCHECK(is_averaged_profile_);

  // Merge this level
  {
    CounterMap::iterator dst_iter;
    CounterMap::const_iterator src_iter;
    lock_guard<SpinLock> l(counter_map_lock_);
    lock_guard<SpinLock> m(other->counter_map_lock_);
    for (src_iter = other->counter_map_.begin();
         src_iter != other->counter_map_.end(); ++src_iter) {

      // Ignore this counter for averages.
      if (src_iter->first == INACTIVE_TIME_COUNTER_NAME) continue;
<<<<<<< HEAD
      if (src_iter->first == ASYNC_TIME_COUNTER_NAME) continue;
=======
>>>>>>> fec66694

      dst_iter = counter_map_.find(src_iter->first);
      AveragedCounter* avg_counter;

      // Get the counter with the same name in dst_iter (this->counter_map_)
      // Create one if it doesn't exist.
      if (dst_iter == counter_map_.end()) {
<<<<<<< HEAD
        avg_counter = pool_->Add(new AveragedCounter(src_iter->second->type()));
        counter_map_[src_iter->first] = avg_counter;
      } else {
        DCHECK(dst_iter->second->type() == src_iter->second->type());
        avg_counter = static_cast<AveragedCounter*>(dst_iter->second);
      }

=======
        avg_counter = pool_->Add(new AveragedCounter(src_iter->second->unit()));
        counter_map_[src_iter->first] = avg_counter;
      } else {
        DCHECK(dst_iter->second->unit() == src_iter->second->unit());
        avg_counter = static_cast<AveragedCounter*>(dst_iter->second);
      }
>>>>>>> fec66694
      avg_counter->UpdateCounter(src_iter->second);
    }

    // TODO: Can we unlock the counter_map_lock_ here?
    ChildCounterMap::const_iterator child_counter_src_itr;
    for (child_counter_src_itr = other->child_counter_map_.begin();
         child_counter_src_itr != other->child_counter_map_.end();
         ++child_counter_src_itr) {
      set<string>* child_counters = FindOrInsert(&child_counter_map_,
          child_counter_src_itr->first, set<string>());
      child_counters->insert(child_counter_src_itr->second.begin(),
          child_counter_src_itr->second.end());
    }
  }

  {
    lock_guard<SpinLock> l(children_lock_);
    lock_guard<SpinLock> m(other->children_lock_);
    // Recursively merge children with matching names
    for (int i = 0; i < other->children_.size(); ++i) {
      RuntimeProfile* other_child = other->children_[i].first;
      ChildMap::iterator j = child_map_.find(other_child->name_);
      RuntimeProfile* child = NULL;
      if (j != child_map_.end()) {
        child = j->second;
      } else {
        child = pool_->Add(new RuntimeProfile(pool_, other_child->name_, true));
        child->metadata_ = other_child->metadata_;
        bool indent_other_child = other->children_[i].second;
        child_map_[child->name_] = child;
        children_.push_back(make_pair(child, indent_other_child));
      }
      child->UpdateAverage(other_child);
    }
  }

  ComputeTimeInProfile();
}

void RuntimeProfile::Update(const TRuntimeProfileTree& thrift_profile) {
  int idx = 0;
  Update(thrift_profile.nodes, &idx);
  DCHECK_EQ(idx, thrift_profile.nodes.size());
}

void RuntimeProfile::Update(const vector<TRuntimeProfileNode>& nodes, int* idx) {
  DCHECK_LT(*idx, nodes.size());
  const TRuntimeProfileNode& node = nodes[*idx];
  {
    // Update this level.
    map<string, Counter*>::iterator dst_iter;
    lock_guard<SpinLock> l(counter_map_lock_);
    for (int i = 0; i < node.counters.size(); ++i) {
      const TCounter& tcounter = node.counters[i];
      CounterMap::iterator j = counter_map_.find(tcounter.name);
      if (j == counter_map_.end()) {
        counter_map_[tcounter.name] =
          pool_->Add(new Counter(tcounter.unit, tcounter.value));
      } else {
        if (j->second->unit() != tcounter.unit) {
          LOG(ERROR) << "Cannot update counters with the same name ("
                     << j->first << ") but different units.";
        } else {
          j->second->Set(tcounter.value);
        }
      }
    }

    ChildCounterMap::const_iterator child_counter_src_itr;
    for (child_counter_src_itr = node.child_counters_map.begin();
         child_counter_src_itr != node.child_counters_map.end();
         ++child_counter_src_itr) {
      set<string>* child_counters = FindOrInsert(&child_counter_map_,
          child_counter_src_itr->first, set<string>());
      child_counters->insert(child_counter_src_itr->second.begin(),
          child_counter_src_itr->second.end());
    }
  }

  {
    const InfoStrings& info_strings = node.info_strings;
    lock_guard<SpinLock> l(info_strings_lock_);
    BOOST_FOREACH(const string& key, node.info_strings_display_order) {
      // Look for existing info strings and update in place. If there
      // are new strings, add them to the end of the display order.
      // TODO: Is nodes.info_strings always a superset of
      // info_strings_? If so, can just copy the display order.
      InfoStrings::const_iterator it = info_strings.find(key);
      DCHECK(it != info_strings.end());
      InfoStrings::iterator existing = info_strings_.find(key);
      if (existing == info_strings_.end()) {
        info_strings_.insert(make_pair(key, it->second));
        info_strings_display_order_.push_back(key);
      } else {
        info_strings_[key] = it->second;
      }
    }
  }

  {
    lock_guard<SpinLock> l(time_series_counter_map_lock_);
    for (int i = 0; i < node.time_series_counters.size(); ++i) {
      const TTimeSeriesCounter& c = node.time_series_counters[i];
      TimeSeriesCounterMap::iterator it = time_series_counter_map_.find(c.name);
      if (it == time_series_counter_map_.end()) {
        time_series_counter_map_[c.name] =
            pool_->Add(new TimeSeriesCounter(c.name, c.unit, c.period_ms, c.values));
        it = time_series_counter_map_.find(c.name);
      } else {
        it->second->samples_.SetSamples(c.period_ms, c.values);
      }
    }
  }

  ++*idx;
  {
    lock_guard<SpinLock> l(children_lock_);
    // Update children with matching names; create new ones if they don't match.
    for (int i = 0; i < node.num_children; ++i) {
      const TRuntimeProfileNode& tchild = nodes[*idx];
      ChildMap::iterator j = child_map_.find(tchild.name);
      RuntimeProfile* child = NULL;
      if (j != child_map_.end()) {
        child = j->second;
      } else {
        child = pool_->Add(new RuntimeProfile(pool_, tchild.name));
        child->metadata_ = tchild.metadata;
        child_map_[tchild.name] = child;
        children_.push_back(make_pair(child, tchild.indent));
      }
      child->Update(nodes, idx);
    }
  }
}

void RuntimeProfile::Divide(int n) {
  DCHECK_GT(n, 0);
  map<string, Counter*>::iterator iter;
  {
    lock_guard<SpinLock> l(counter_map_lock_);
    for (iter = counter_map_.begin(); iter != counter_map_.end(); ++iter) {
      if (iter->second->unit() == TUnit::DOUBLE_VALUE) {
        iter->second->Set(iter->second->double_value() / n);
      } else {
        iter->second->value_ = iter->second->value() / n;
      }
    }
  }
  {
    lock_guard<SpinLock> l(children_lock_);
    for (ChildMap::iterator i = child_map_.begin(); i != child_map_.end(); ++i) {
      i->second->Divide(n);
    }
  }
}

void RuntimeProfile::ComputeTimeInProfile() {
  ComputeTimeInProfile(total_time_counter()->value());
}

void RuntimeProfile::ComputeTimeInProfile(int64_t total) {
  if (total == 0) return;

  // If a local time counter exists, use its value as local time. Otherwise, derive the
  // local time from total time and the child time.
  bool has_local_time_counter = false;
  {
    lock_guard<SpinLock> l(counter_map_lock_);
    CounterMap::const_iterator itr = counter_map_.find(LOCAL_TIME_COUNTER_NAME);
    if (itr != counter_map_.end()) {
      local_time_ns_ = itr->second->value();
      has_local_time_counter = true;
    }
  }
  if (!has_local_time_counter) {
    // Add all the total times of all the children.
    int64_t total_child_time = 0;
    lock_guard<SpinLock> l(children_lock_);
    for (int i = 0; i < children_.size(); ++i) {
      total_child_time += children_[i].first->total_time_counter()->value();
    }
    local_time_ns_ = total_time_counter()->value() - total_child_time;
    if (!is_averaged_profile_) {
      local_time_ns_ -= inactive_timer()->value();
    }
  }
<<<<<<< HEAD

  local_time_ns_ = total_time_counter()->value() - total_child_time;
  if (!is_averaged_profile_) {
    local_time_ns_ += total_async_timer()->value();
    local_time_ns_ -= inactive_timer()->value();
  }

=======
>>>>>>> fec66694
  // Counters have some margin, set to 0 if it was negative.
  local_time_ns_ = ::max(0L, local_time_ns_);
  local_time_percent_ =
      static_cast<double>(local_time_ns_) / total_time_counter()->value();
  local_time_percent_ = ::min(1.0, local_time_percent_) * 100;

  // Recurse on children
  for (int i = 0; i < children_.size(); ++i) {
    children_[i].first->ComputeTimeInProfile(total);
  }
}

void RuntimeProfile::AddChild(RuntimeProfile* child, bool indent, RuntimeProfile* loc) {
  DCHECK(child != NULL);
<<<<<<< HEAD
  lock_guard<mutex> l(children_lock_);
=======
  lock_guard<SpinLock> l(children_lock_);
>>>>>>> fec66694
  if (child_map_.count(child->name_) > 0) {
    // This child has already been added, so do nothing.
    // Otherwise, the map and vector will be out of sync.
    return;
  }
  child_map_[child->name_] = child;
  if (loc == NULL) {
    children_.push_back(make_pair(child, indent));
  } else {
    for (ChildVector::iterator it = children_.begin(); it != children_.end(); ++it) {
      if (it->first == loc) {
        children_.insert(++it, make_pair(child, indent));
        return;
      }
    }
    DCHECK(false) << "Invalid loc";
  }
}

void RuntimeProfile::GetChildren(vector<RuntimeProfile*>* children) {
  children->clear();
  lock_guard<SpinLock> l(children_lock_);
  for (ChildMap::iterator i = child_map_.begin(); i != child_map_.end(); ++i) {
    children->push_back(i->second);
  }
}

void RuntimeProfile::GetAllChildren(vector<RuntimeProfile*>* children) {
  lock_guard<SpinLock> l(children_lock_);
  for (ChildMap::iterator i = child_map_.begin(); i != child_map_.end(); ++i) {
    children->push_back(i->second);
    i->second->GetAllChildren(children);
  }
}

void RuntimeProfile::AddInfoString(const string& key, const string& value) {
  // Values may contain sensitive data, such as a query.
  const string& info = RedactCopy(value);
  lock_guard<SpinLock> l(info_strings_lock_);
  InfoStrings::iterator it = info_strings_.find(key);
  if (it == info_strings_.end()) {
    info_strings_.insert(make_pair(key, info));
    info_strings_display_order_.push_back(key);
  } else {
    it->second = info;
  }
}

const string* RuntimeProfile::GetInfoString(const string& key) const {
<<<<<<< HEAD
  lock_guard<mutex> l(info_strings_lock_);
=======
  lock_guard<SpinLock> l(info_strings_lock_);
>>>>>>> fec66694
  InfoStrings::const_iterator it = info_strings_.find(key);
  if (it == info_strings_.end()) return NULL;
  return &it->second;
}

#define ADD_COUNTER_IMPL(NAME, T) \
  RuntimeProfile::T* RuntimeProfile::NAME(\
<<<<<<< HEAD
      const string& name, TCounterType::type type, const string& parent_counter_name) {\
    DCHECK_EQ(is_averaged_profile_, false);\
    lock_guard<mutex> l(counter_map_lock_);\
=======
      const string& name, TUnit::type unit, const string& parent_counter_name) {\
    DCHECK_EQ(is_averaged_profile_, false);\
    lock_guard<SpinLock> l(counter_map_lock_);\
>>>>>>> fec66694
    if (counter_map_.find(name) != counter_map_.end()) {\
      return reinterpret_cast<T*>(counter_map_[name]);\
    }\
    DCHECK(parent_counter_name == ROOT_COUNTER ||\
           counter_map_.find(parent_counter_name) != counter_map_.end()); \
    T* counter = pool_->Add(new T(unit));\
    counter_map_[name] = counter;\
    set<string>* child_counters =\
        FindOrInsert(&child_counter_map_, parent_counter_name, set<string>());\
    child_counters->insert(name);\
    return counter;\
  }

ADD_COUNTER_IMPL(AddCounter, Counter);
ADD_COUNTER_IMPL(AddHighWaterMarkCounter, HighWaterMarkCounter);

RuntimeProfile::DerivedCounter* RuntimeProfile::AddDerivedCounter(
    const string& name, TUnit::type unit,
    const DerivedCounterFunction& counter_fn, const string& parent_counter_name) {
  DCHECK_EQ(is_averaged_profile_, false);
<<<<<<< HEAD
  lock_guard<mutex> l(counter_map_lock_);
=======
  lock_guard<SpinLock> l(counter_map_lock_);
>>>>>>> fec66694
  if (counter_map_.find(name) != counter_map_.end()) return NULL;
  DerivedCounter* counter = pool_->Add(new DerivedCounter(unit, counter_fn));
  counter_map_[name] = counter;
  set<string>* child_counters =
      FindOrInsert(&child_counter_map_, parent_counter_name, set<string>());
  child_counters->insert(name);
  return counter;
}

RuntimeProfile::ThreadCounters* RuntimeProfile::AddThreadCounters(
    const string& prefix) {
  ThreadCounters* counter = pool_->Add(new ThreadCounters());
  counter->total_time_ = AddCounter(prefix + THREAD_TOTAL_TIME, TUnit::TIME_NS);
  counter->user_time_ = AddCounter(prefix + THREAD_USER_TIME, TUnit::TIME_NS,
      prefix + THREAD_TOTAL_TIME);
  counter->sys_time_ = AddCounter(prefix + THREAD_SYS_TIME, TUnit::TIME_NS,
      prefix + THREAD_TOTAL_TIME);
  counter->voluntary_context_switches_ =
      AddCounter(prefix + THREAD_VOLUNTARY_CONTEXT_SWITCHES, TUnit::UNIT);
  counter->involuntary_context_switches_ =
      AddCounter(prefix + THREAD_INVOLUNTARY_CONTEXT_SWITCHES, TUnit::UNIT);
  return counter;
}

void RuntimeProfile::AddLocalTimeCounter(const DerivedCounterFunction& counter_fn) {
  DerivedCounter* local_time_counter = pool_->Add(
      new DerivedCounter(TUnit::TIME_NS, counter_fn));
  lock_guard<SpinLock> l(counter_map_lock_);
  DCHECK(counter_map_.find(LOCAL_TIME_COUNTER_NAME) == counter_map_.end())
      << "LocalTimeCounter already exists in the map.";
  counter_map_[LOCAL_TIME_COUNTER_NAME] = local_time_counter;
}

RuntimeProfile::Counter* RuntimeProfile::GetCounter(const string& name) {
  lock_guard<SpinLock> l(counter_map_lock_);
  if (counter_map_.find(name) != counter_map_.end()) {
    return counter_map_[name];
  }
  return NULL;
}

void RuntimeProfile::GetCounters(const string& name, vector<Counter*>* counters) {
  Counter* c = GetCounter(name);
  if (c != NULL) counters->push_back(c);

  lock_guard<SpinLock> l(children_lock_);
  for (int i = 0; i < children_.size(); ++i) {
    children_[i].first->GetCounters(name, counters);
  }
}

RuntimeProfile::EventSequence* RuntimeProfile::GetEventSequence(const string& name) const
{
  lock_guard<SpinLock> l(event_sequence_lock_);
  EventSequenceMap::const_iterator it = event_sequence_map_.find(name);
  if (it == event_sequence_map_.end()) return NULL;
  return it->second;
}

// Print the profile:
//  1. Profile Name
//  2. Info Strings
//  3. Counters
//  4. Children
void RuntimeProfile::PrettyPrint(ostream* s, const string& prefix) const {
  ostream& stream = *s;

  // Create copy of counter_map_ and child_counter_map_ so we don't need to hold lock
  // while we call value() on the counters (some of those might be DerivedCounters).
  CounterMap counter_map;
  ChildCounterMap child_counter_map;
  {
    lock_guard<SpinLock> l(counter_map_lock_);
    counter_map = counter_map_;
    child_counter_map = child_counter_map_;
  }

  map<string, Counter*>::const_iterator total_time =
      counter_map.find(TOTAL_TIME_COUNTER_NAME);
  DCHECK(total_time != counter_map.end());

  stream.flags(ios::fixed);
  stream << prefix << name_ << ":";
  if (total_time->second->value() != 0) {
    stream << "(Total: "
           << PrettyPrinter::Print(total_time->second->value(),
<<<<<<< HEAD
               total_time->second->type())
           << ", non-child: "
           << PrettyPrinter::Print(local_time_ns_, TCounterType::TIME_NS)
=======
               total_time->second->unit())
           << ", non-child: "
           << PrettyPrinter::Print(local_time_ns_, TUnit::TIME_NS)
>>>>>>> fec66694
           << ", % non-child: "
           << setprecision(2) << local_time_percent_
           << "%)";
  }
  stream << endl;

  {
    lock_guard<SpinLock> l(info_strings_lock_);
    BOOST_FOREACH(const string& key, info_strings_display_order_) {
      stream << prefix << "  " << key << ": " << info_strings_.find(key)->second << endl;
    }
  }

  {
    // Print all the event timers as the following:
    // <EventKey> Timeline: 2s719ms
    //     - Event 1: 6.522us (6.522us)
    //     - Event 2: 2s288ms (2s288ms)
    //     - Event 3: 2s410ms (121.138ms)
    // The times in parentheses are the time elapsed since the last event.
    vector<EventSequence::Event> events;
<<<<<<< HEAD
    lock_guard<mutex> l(event_sequence_lock_);
=======
    lock_guard<SpinLock> l(event_sequence_lock_);
>>>>>>> fec66694
    BOOST_FOREACH(
        const EventSequenceMap::value_type& event_sequence, event_sequence_map_) {
      // If the stopwatch has never been started (e.g. because this sequence came from
      // Thrift), look for the last element to tell us the total runtime. For
      // currently-updating sequences, it's better to use the stopwatch value because that
      // updates continuously.
      int64_t last = event_sequence.second->ElapsedTime();
      event_sequence.second->GetEvents(&events);
      if (last == 0 && events.size() > 0) last = events.back().second;
      stream << prefix << "  " << event_sequence.first << ": "
             << PrettyPrinter::Print(last, TUnit::TIME_NS)
             << endl;

<<<<<<< HEAD
      int64_t last = 0L;
=======
      int64_t prev = 0L;
>>>>>>> fec66694
      event_sequence.second->GetEvents(&events);
      BOOST_FOREACH(const EventSequence::Event& event, events) {
        stream << prefix << "     - " << event.first << ": "
               << PrettyPrinter::Print(event.second, TUnit::TIME_NS) << " ("
               << PrettyPrinter::Print(event.second - prev, TUnit::TIME_NS) << ")"
               << endl;
        prev = event.second;
      }
    }
  }

  {
    // Print all time series counters as following:
    // <Name> (<period>): <val1>, <val2>, <etc>
    SpinLock* lock;
    int num, period;
    lock_guard<SpinLock> l(time_series_counter_map_lock_);
    BOOST_FOREACH(const TimeSeriesCounterMap::value_type& v, time_series_counter_map_) {
      const int64_t* samples = v.second->samples_.GetSamples(&num, &period, &lock);
      if (num > 0) {
        stream << prefix << "  " << v.first << "("
               << PrettyPrinter::Print(period * 1000000L, TUnit::TIME_NS)
               << "): ";
        for (int i = 0; i < num; ++i) {
          stream << PrettyPrinter::Print(samples[i], v.second->unit_);
          if (i != num - 1) stream << ", ";
        }
        stream << endl;
      }
      lock->unlock();
    }
  }

  RuntimeProfile::PrintChildCounters(
      prefix, ROOT_COUNTER, counter_map, child_counter_map, s);

  // Create copy of children_ so we don't need to hold lock while we call
  // PrettyPrint() on the children.
  ChildVector children;
  {
    lock_guard<SpinLock> l(children_lock_);
    children = children_;
  }
  for (int i = 0; i < children.size(); ++i) {
    RuntimeProfile* profile = children[i].first;
    bool indent = children[i].second;
    profile->PrettyPrint(s, prefix + (indent ? "  " : ""));
  }
}

string RuntimeProfile::SerializeToArchiveString() const {
  stringstream ss;
  SerializeToArchiveString(&ss);
  return ss.str();
}

void RuntimeProfile::SerializeToArchiveString(stringstream* out) const {
  TRuntimeProfileTree thrift_object;
  const_cast<RuntimeProfile*>(this)->ToThrift(&thrift_object);
  ThriftSerializer serializer(true);
  vector<uint8_t> serialized_buffer;
  Status status = serializer.Serialize(&thrift_object, &serialized_buffer);
  if (!status.ok()) return;

  // Compress the serialized thrift string.  This uses string keys and is very
  // easy to compress.
  scoped_ptr<Codec> compressor;
  status = Codec::CreateCompressor(NULL, false, THdfsCompression::DEFAULT, &compressor);
  DCHECK(status.ok()) << status.GetDetail();
  if (!status.ok()) return;

  vector<uint8_t> compressed_buffer;
  compressed_buffer.resize(compressor->MaxOutputLen(serialized_buffer.size()));
  int64_t result_len = compressed_buffer.size();
  uint8_t* compressed_buffer_ptr = &compressed_buffer[0];
  compressor->ProcessBlock(true, serialized_buffer.size(), &serialized_buffer[0],
      &result_len, &compressed_buffer_ptr);
  compressed_buffer.resize(result_len);

  Base64Encode(compressed_buffer, out);
  compressor->Close();
}

void RuntimeProfile::ToThrift(TRuntimeProfileTree* tree) const {
  tree->nodes.clear();
  ToThrift(&tree->nodes);
}

void RuntimeProfile::ToThrift(vector<TRuntimeProfileNode>* nodes) const {
  nodes->reserve(nodes->size() + children_.size());

  int index = nodes->size();
  nodes->push_back(TRuntimeProfileNode());
  TRuntimeProfileNode& node = (*nodes)[index];
  node.name = name_;
  node.num_children = children_.size();
  node.metadata = metadata_;
  node.indent = true;

  CounterMap counter_map;
  {
    lock_guard<SpinLock> l(counter_map_lock_);
    counter_map = counter_map_;
    node.child_counters_map = child_counter_map_;
  }
  for (map<string, Counter*>::const_iterator iter = counter_map.begin();
       iter != counter_map.end(); ++iter) {
    TCounter counter;
    counter.name = iter->first;
    counter.value = iter->second->value();
    counter.unit = iter->second->unit();
    node.counters.push_back(counter);
  }

  {
    lock_guard<SpinLock> l(info_strings_lock_);
    node.info_strings = info_strings_;
    node.info_strings_display_order = info_strings_display_order_;
  }

  {
    vector<EventSequence::Event> events;
<<<<<<< HEAD
    lock_guard<mutex> l(event_sequence_lock_);
=======
    lock_guard<SpinLock> l(event_sequence_lock_);
>>>>>>> fec66694
    if (event_sequence_map_.size() != 0) {
      node.__set_event_sequences(vector<TEventSequence>());
      node.event_sequences.resize(event_sequence_map_.size());
      int idx = 0;
      BOOST_FOREACH(const EventSequenceMap::value_type& val, event_sequence_map_) {
        TEventSequence* seq = &node.event_sequences[idx++];
        seq->name = val.first;
        val.second->GetEvents(&events);
        BOOST_FOREACH(const EventSequence::Event& ev, events) {
          seq->labels.push_back(ev.first);
          seq->timestamps.push_back(ev.second);
        }
      }
    }
  }

  {
    lock_guard<SpinLock> l(time_series_counter_map_lock_);
    if (time_series_counter_map_.size() != 0) {
      node.__set_time_series_counters(vector<TTimeSeriesCounter>());
      node.time_series_counters.resize(time_series_counter_map_.size());
      int idx = 0;
      BOOST_FOREACH(const TimeSeriesCounterMap::value_type& val,
          time_series_counter_map_) {
        val.second->ToThrift(&node.time_series_counters[idx++]);
      }
    }
  }

  ChildVector children;
  {
    lock_guard<SpinLock> l(children_lock_);
    children = children_;
  }
  for (int i = 0; i < children.size(); ++i) {
    int child_idx = nodes->size();
    children[i].first->ToThrift(nodes);
    // fix up indentation flag
    (*nodes)[child_idx].indent = children[i].second;
  }
}

int64_t RuntimeProfile::UnitsPerSecond(
    const RuntimeProfile::Counter* total_counter,
    const RuntimeProfile::Counter* timer) {
  DCHECK(total_counter->unit() == TUnit::BYTES ||
         total_counter->unit() == TUnit::UNIT);
  DCHECK(timer->unit() == TUnit::TIME_NS);

  if (timer->value() == 0) return 0;
  double secs = static_cast<double>(timer->value()) / 1000.0 / 1000.0 / 1000.0;
  return total_counter->value() / secs;
}

int64_t RuntimeProfile::CounterSum(const vector<Counter*>* counters) {
  int64_t value = 0;
  for (int i = 0; i < counters->size(); ++i) {
    value += (*counters)[i]->value();
  }
  return value;
}

RuntimeProfile::Counter* RuntimeProfile::AddRateCounter(
    const string& name, Counter* src_counter) {
  TUnit::type dst_unit;
  switch (src_counter->unit()) {
    case TUnit::BYTES:
      dst_unit = TUnit::BYTES_PER_SECOND;
      break;
    case TUnit::UNIT:
      dst_unit = TUnit::UNIT_PER_SECOND;
      break;
    default:
      DCHECK(false) << "Unsupported src counter unit: " << src_counter->unit();
      return NULL;
  }
  Counter* dst_counter = AddCounter(name, dst_unit);
  PeriodicCounterUpdater::RegisterPeriodicCounter(src_counter, NULL, dst_counter,
      PeriodicCounterUpdater::RATE_COUNTER);
  return dst_counter;
}

RuntimeProfile::Counter* RuntimeProfile::AddRateCounter(
    const string& name, DerivedCounterFunction fn, TUnit::type dst_unit) {
  Counter* dst_counter = AddCounter(name, dst_unit);
  PeriodicCounterUpdater::RegisterPeriodicCounter(NULL, fn, dst_counter,
      PeriodicCounterUpdater::RATE_COUNTER);
  return dst_counter;
}

RuntimeProfile::Counter* RuntimeProfile::AddSamplingCounter(
    const string& name, Counter* src_counter) {
  DCHECK(src_counter->unit() == TUnit::UNIT);
  Counter* dst_counter = AddCounter(name, TUnit::DOUBLE_VALUE);
  PeriodicCounterUpdater::RegisterPeriodicCounter(src_counter, NULL, dst_counter,
      PeriodicCounterUpdater::SAMPLING_COUNTER);
  return dst_counter;
}

RuntimeProfile::Counter* RuntimeProfile::AddSamplingCounter(
    const string& name, DerivedCounterFunction sample_fn) {
  Counter* dst_counter = AddCounter(name, TUnit::DOUBLE_VALUE);
  PeriodicCounterUpdater::RegisterPeriodicCounter(NULL, sample_fn, dst_counter,
      PeriodicCounterUpdater::SAMPLING_COUNTER);
  return dst_counter;
}

void RuntimeProfile::RegisterBucketingCounters(Counter* src_counter,
    vector<Counter*>* buckets) {
  {
    lock_guard<SpinLock> l(counter_map_lock_);
    bucketing_counters_.insert(buckets);
  }
  PeriodicCounterUpdater::RegisterBucketingCounters(src_counter, buckets);
}

RuntimeProfile::EventSequence* RuntimeProfile::AddEventSequence(const string& name) {
  lock_guard<SpinLock> l(event_sequence_lock_);
  EventSequenceMap::iterator timer_it = event_sequence_map_.find(name);
  if (timer_it != event_sequence_map_.end()) return timer_it->second;

  EventSequence* timer = pool_->Add(new EventSequence());
  event_sequence_map_[name] = timer;
  return timer;
}

RuntimeProfile::EventSequence* RuntimeProfile::AddEventSequence(const string& name,
    const TEventSequence& from) {
  lock_guard<SpinLock> l(event_sequence_lock_);
  EventSequenceMap::iterator timer_it = event_sequence_map_.find(name);
  if (timer_it != event_sequence_map_.end()) return timer_it->second;

  EventSequence* timer = pool_->Add(new EventSequence(from.timestamps, from.labels));
  event_sequence_map_[name] = timer;
  return timer;
}

void RuntimeProfile::PrintChildCounters(const string& prefix,
    const string& counter_name, const CounterMap& counter_map,
    const ChildCounterMap& child_counter_map, ostream* s) {
  ostream& stream = *s;
  ChildCounterMap::const_iterator itr = child_counter_map.find(counter_name);
  if (itr != child_counter_map.end()) {
    const set<string>& child_counters = itr->second;
    BOOST_FOREACH(const string& child_counter, child_counters) {
      CounterMap::const_iterator iter = counter_map.find(child_counter);
      if (iter == counter_map.end()) continue;
      stream << prefix << "   - " << iter->first << ": "
<<<<<<< HEAD
             << PrettyPrinter::Print(iter->second->value(), iter->second->type(), true)
=======
             << PrettyPrinter::Print(iter->second->value(), iter->second->unit(), true)
>>>>>>> fec66694
             << endl;
      RuntimeProfile::PrintChildCounters(prefix + "  ", child_counter, counter_map,
          child_counter_map, s);
    }
  }
}

RuntimeProfile::TimeSeriesCounter* RuntimeProfile::AddTimeSeriesCounter(
    const string& name, TUnit::type unit, DerivedCounterFunction fn) {
  DCHECK(fn != NULL);
  TimeSeriesCounter* counter = NULL;
  {
    lock_guard<SpinLock> l(time_series_counter_map_lock_);
    TimeSeriesCounterMap::iterator it = time_series_counter_map_.find(name);
    if (it != time_series_counter_map_.end()) return it->second;
    counter = pool_->Add(new TimeSeriesCounter(name, unit, fn));
    time_series_counter_map_[name] = counter;
  }
  PeriodicCounterUpdater::RegisterTimeSeriesCounter(counter);
  return counter;
}

RuntimeProfile::TimeSeriesCounter* RuntimeProfile::AddTimeSeriesCounter(
    const string& name, Counter* src_counter) {
  DCHECK(src_counter != NULL);
  return AddTimeSeriesCounter(name, src_counter->unit(),
      bind(&Counter::value, src_counter));
}

void RuntimeProfile::TimeSeriesCounter::ToThrift(TTimeSeriesCounter* counter) {
  counter->name = name_;
  counter->unit = unit_;

  int num, period;
  SpinLock* lock;
  const int64_t* samples = samples_.GetSamples(&num, &period, &lock);
  counter->values.resize(num);
  memcpy(&counter->values[0], samples, num * sizeof(int64_t));
  lock->unlock();
  counter->period_ms = period;
}

string RuntimeProfile::TimeSeriesCounter::DebugString() const {
  stringstream ss;
  ss << "Counter=" << name_ << endl
     << samples_.DebugString();
  return ss.str();
}

void RuntimeProfile::EventSequence::ToThrift(TEventSequence* seq) const {
  BOOST_FOREACH(const EventSequence::Event& ev, events_) {
    seq->labels.push_back(ev.first);
    seq->timestamps.push_back(ev.second);
  }
}

}<|MERGE_RESOLUTION|>--- conflicted
+++ resolved
@@ -47,13 +47,8 @@
 static const string ROOT_COUNTER = "";
 
 const string RuntimeProfile::TOTAL_TIME_COUNTER_NAME = "TotalTime";
-<<<<<<< HEAD
-const string RuntimeProfile::INACTIVE_TIME_COUNTER_NAME = "InactiveTotalTime";
-const string RuntimeProfile::ASYNC_TIME_COUNTER_NAME = "AsyncTotalTime";
-=======
 const string RuntimeProfile::LOCAL_TIME_COUNTER_NAME = "LocalTime";
 const string RuntimeProfile::INACTIVE_TIME_COUNTER_NAME = "InactiveTotalTime";
->>>>>>> fec66694
 
 RuntimeProfile::RuntimeProfile(ObjectPool* pool, const string& name,
     bool is_averaged_profile)
@@ -62,27 +57,6 @@
     name_(name),
     metadata_(-1),
     is_averaged_profile_(is_averaged_profile),
-<<<<<<< HEAD
-    counter_total_time_(TCounterType::TIME_NS),
-    total_async_timer_(TCounterType::TIME_NS),
-    inactive_timer_(TCounterType::TIME_NS),
-    local_time_percent_(0),
-    local_time_ns_(0) {
-  Counter* total_time_counter;
-  Counter* total_async_timer;
-  Counter* inactive_timer;
-  if (!is_averaged_profile) {
-    total_time_counter = &counter_total_time_;
-    total_async_timer = &total_async_timer_;
-    inactive_timer = &inactive_timer_;
-  } else {
-    total_time_counter = pool->Add(new AveragedCounter(TCounterType::TIME_NS));
-    total_async_timer = pool->Add(new AveragedCounter(TCounterType::TIME_NS));
-    inactive_timer = pool->Add(new AveragedCounter(TCounterType::TIME_NS));
-  }
-  counter_map_[TOTAL_TIME_COUNTER_NAME] = total_time_counter;
-  counter_map_[ASYNC_TIME_COUNTER_NAME] = total_async_timer;
-=======
     counter_total_time_(TUnit::TIME_NS),
     inactive_timer_(TUnit::TIME_NS),
     local_time_percent_(0),
@@ -97,7 +71,6 @@
     inactive_timer = pool->Add(new AveragedCounter(TUnit::TIME_NS));
   }
   counter_map_[TOTAL_TIME_COUNTER_NAME] = total_time_counter;
->>>>>>> fec66694
   counter_map_[INACTIVE_TIME_COUNTER_NAME] = inactive_timer;
 }
 
@@ -185,10 +158,6 @@
 
       // Ignore this counter for averages.
       if (src_iter->first == INACTIVE_TIME_COUNTER_NAME) continue;
-<<<<<<< HEAD
-      if (src_iter->first == ASYNC_TIME_COUNTER_NAME) continue;
-=======
->>>>>>> fec66694
 
       dst_iter = counter_map_.find(src_iter->first);
       AveragedCounter* avg_counter;
@@ -196,22 +165,12 @@
       // Get the counter with the same name in dst_iter (this->counter_map_)
       // Create one if it doesn't exist.
       if (dst_iter == counter_map_.end()) {
-<<<<<<< HEAD
-        avg_counter = pool_->Add(new AveragedCounter(src_iter->second->type()));
-        counter_map_[src_iter->first] = avg_counter;
-      } else {
-        DCHECK(dst_iter->second->type() == src_iter->second->type());
-        avg_counter = static_cast<AveragedCounter*>(dst_iter->second);
-      }
-
-=======
         avg_counter = pool_->Add(new AveragedCounter(src_iter->second->unit()));
         counter_map_[src_iter->first] = avg_counter;
       } else {
         DCHECK(dst_iter->second->unit() == src_iter->second->unit());
         avg_counter = static_cast<AveragedCounter*>(dst_iter->second);
       }
->>>>>>> fec66694
       avg_counter->UpdateCounter(src_iter->second);
     }
 
@@ -398,16 +357,6 @@
       local_time_ns_ -= inactive_timer()->value();
     }
   }
-<<<<<<< HEAD
-
-  local_time_ns_ = total_time_counter()->value() - total_child_time;
-  if (!is_averaged_profile_) {
-    local_time_ns_ += total_async_timer()->value();
-    local_time_ns_ -= inactive_timer()->value();
-  }
-
-=======
->>>>>>> fec66694
   // Counters have some margin, set to 0 if it was negative.
   local_time_ns_ = ::max(0L, local_time_ns_);
   local_time_percent_ =
@@ -422,11 +371,7 @@
 
 void RuntimeProfile::AddChild(RuntimeProfile* child, bool indent, RuntimeProfile* loc) {
   DCHECK(child != NULL);
-<<<<<<< HEAD
-  lock_guard<mutex> l(children_lock_);
-=======
   lock_guard<SpinLock> l(children_lock_);
->>>>>>> fec66694
   if (child_map_.count(child->name_) > 0) {
     // This child has already been added, so do nothing.
     // Otherwise, the map and vector will be out of sync.
@@ -476,11 +421,7 @@
 }
 
 const string* RuntimeProfile::GetInfoString(const string& key) const {
-<<<<<<< HEAD
-  lock_guard<mutex> l(info_strings_lock_);
-=======
   lock_guard<SpinLock> l(info_strings_lock_);
->>>>>>> fec66694
   InfoStrings::const_iterator it = info_strings_.find(key);
   if (it == info_strings_.end()) return NULL;
   return &it->second;
@@ -488,15 +429,9 @@
 
 #define ADD_COUNTER_IMPL(NAME, T) \
   RuntimeProfile::T* RuntimeProfile::NAME(\
-<<<<<<< HEAD
-      const string& name, TCounterType::type type, const string& parent_counter_name) {\
-    DCHECK_EQ(is_averaged_profile_, false);\
-    lock_guard<mutex> l(counter_map_lock_);\
-=======
       const string& name, TUnit::type unit, const string& parent_counter_name) {\
     DCHECK_EQ(is_averaged_profile_, false);\
     lock_guard<SpinLock> l(counter_map_lock_);\
->>>>>>> fec66694
     if (counter_map_.find(name) != counter_map_.end()) {\
       return reinterpret_cast<T*>(counter_map_[name]);\
     }\
@@ -517,11 +452,7 @@
     const string& name, TUnit::type unit,
     const DerivedCounterFunction& counter_fn, const string& parent_counter_name) {
   DCHECK_EQ(is_averaged_profile_, false);
-<<<<<<< HEAD
-  lock_guard<mutex> l(counter_map_lock_);
-=======
   lock_guard<SpinLock> l(counter_map_lock_);
->>>>>>> fec66694
   if (counter_map_.find(name) != counter_map_.end()) return NULL;
   DerivedCounter* counter = pool_->Add(new DerivedCounter(unit, counter_fn));
   counter_map_[name] = counter;
@@ -608,15 +539,9 @@
   if (total_time->second->value() != 0) {
     stream << "(Total: "
            << PrettyPrinter::Print(total_time->second->value(),
-<<<<<<< HEAD
-               total_time->second->type())
-           << ", non-child: "
-           << PrettyPrinter::Print(local_time_ns_, TCounterType::TIME_NS)
-=======
                total_time->second->unit())
            << ", non-child: "
            << PrettyPrinter::Print(local_time_ns_, TUnit::TIME_NS)
->>>>>>> fec66694
            << ", % non-child: "
            << setprecision(2) << local_time_percent_
            << "%)";
@@ -638,11 +563,7 @@
     //     - Event 3: 2s410ms (121.138ms)
     // The times in parentheses are the time elapsed since the last event.
     vector<EventSequence::Event> events;
-<<<<<<< HEAD
-    lock_guard<mutex> l(event_sequence_lock_);
-=======
     lock_guard<SpinLock> l(event_sequence_lock_);
->>>>>>> fec66694
     BOOST_FOREACH(
         const EventSequenceMap::value_type& event_sequence, event_sequence_map_) {
       // If the stopwatch has never been started (e.g. because this sequence came from
@@ -656,11 +577,7 @@
              << PrettyPrinter::Print(last, TUnit::TIME_NS)
              << endl;
 
-<<<<<<< HEAD
-      int64_t last = 0L;
-=======
       int64_t prev = 0L;
->>>>>>> fec66694
       event_sequence.second->GetEvents(&events);
       BOOST_FOREACH(const EventSequence::Event& event, events) {
         stream << prefix << "     - " << event.first << ": "
@@ -783,11 +700,7 @@
 
   {
     vector<EventSequence::Event> events;
-<<<<<<< HEAD
-    lock_guard<mutex> l(event_sequence_lock_);
-=======
     lock_guard<SpinLock> l(event_sequence_lock_);
->>>>>>> fec66694
     if (event_sequence_map_.size() != 0) {
       node.__set_event_sequences(vector<TEventSequence>());
       node.event_sequences.resize(event_sequence_map_.size());
@@ -936,11 +849,7 @@
       CounterMap::const_iterator iter = counter_map.find(child_counter);
       if (iter == counter_map.end()) continue;
       stream << prefix << "   - " << iter->first << ": "
-<<<<<<< HEAD
-             << PrettyPrinter::Print(iter->second->value(), iter->second->type(), true)
-=======
              << PrettyPrinter::Print(iter->second->value(), iter->second->unit(), true)
->>>>>>> fec66694
              << endl;
       RuntimeProfile::PrintChildCounters(prefix + "  ", child_counter, counter_map,
           child_counter_map, s);
