// Copyright 2012 Cloudera Inc.
//
// Licensed under the Apache License, Version 2.0 (the "License");
// you may not use this file except in compliance with the License.
// You may obtain a copy of the License at
//
// http://www.apache.org/licenses/LICENSE-2.0
//
// Unless required by applicable law or agreed to in writing, software
// distributed under the License is distributed on an "AS IS" BASIS,
// WITHOUT WARRANTIES OR CONDITIONS OF ANY KIND, either express or implied.
// See the License for the specific language governing permissions and
// limitations under the License.


#ifndef IMPALA_UTIL_UID_UTIL_H
#define IMPALA_UTIL_UID_UTIL_H

#include <boost/uuid/uuid.hpp>
#include <boost/uuid/uuid_generators.hpp>

#include "gen-cpp/Types_types.h"  // for TUniqueId
#include "util/debug-util.h"
<<<<<<< HEAD

using namespace std;

namespace impala {
// This function must be called 'hash_value' to be picked up by boost.
=======
#include "common/names.h"

namespace impala {
/// This function must be called 'hash_value' to be picked up by boost.
>>>>>>> fec66694
inline std::size_t hash_value(const impala::TUniqueId& id) {
  std::size_t seed = 0;
  boost::hash_combine(seed, id.lo);
  boost::hash_combine(seed, id.hi);
  return seed;
<<<<<<< HEAD
}

// Templated so that this method is not namespace-specific (since we also call this on
// llama::TUniqueId)
template <typename T>
inline void UUIDToTUniqueId(const boost::uuids::uuid& uuid, T* unique_id) {
  memcpy(&(unique_id->hi), &uuid.data[0], 8);
  memcpy(&(unique_id->lo), &uuid.data[8], 8);
}

template <typename F, typename T>
inline T CastTUniqueId(const F& from) {
  T to;
  to.hi = from.hi;
  to.lo = from.lo;
  return to;
}

// generates a 16 byte UUID
inline string GenerateUUIDString() {
  boost::uuids::basic_random_generator<boost::mt19937> gen;
  boost::uuids::uuid u = gen();
  string uuid(u.begin(), u.end());
  return uuid;
}

// generates a 16 byte UUID
inline TUniqueId GenerateUUID() {
  const string& u = GenerateUUIDString();
  TUniqueId uid;
  memcpy(&uid.hi, &u[0], sizeof(int64_t));
  memcpy(&uid.lo, &u[0] + sizeof(int64_t), sizeof(int64_t));
  return uid;
}

=======
}

/// Templated so that this method is not namespace-specific (since we also call this on
/// llama::TUniqueId)
template <typename T>
inline void UUIDToTUniqueId(const boost::uuids::uuid& uuid, T* unique_id) {
  memcpy(&(unique_id->hi), &uuid.data[0], 8);
  memcpy(&(unique_id->lo), &uuid.data[8], 8);
}

template <typename F, typename T>
inline T CastTUniqueId(const F& from) {
  T to;
  to.hi = from.hi;
  to.lo = from.lo;
  return to;
}

/// generates a 16 byte UUID
inline string GenerateUUIDString() {
  boost::uuids::basic_random_generator<boost::mt19937> gen;
  boost::uuids::uuid u = gen();
  string uuid(u.begin(), u.end());
  return uuid;
}

/// generates a 16 byte UUID
inline TUniqueId GenerateUUID() {
  const string& u = GenerateUUIDString();
  TUniqueId uid;
  memcpy(&uid.hi, &u[0], sizeof(int64_t));
  memcpy(&uid.lo, &u[0] + sizeof(int64_t), sizeof(int64_t));
  return uid;
}

>>>>>>> fec66694
} // namespace impala
#endif<|MERGE_RESOLUTION|>--- conflicted
+++ resolved
@@ -21,60 +21,15 @@
 
 #include "gen-cpp/Types_types.h"  // for TUniqueId
 #include "util/debug-util.h"
-<<<<<<< HEAD
-
-using namespace std;
-
-namespace impala {
-// This function must be called 'hash_value' to be picked up by boost.
-=======
 #include "common/names.h"
 
 namespace impala {
 /// This function must be called 'hash_value' to be picked up by boost.
->>>>>>> fec66694
 inline std::size_t hash_value(const impala::TUniqueId& id) {
   std::size_t seed = 0;
   boost::hash_combine(seed, id.lo);
   boost::hash_combine(seed, id.hi);
   return seed;
-<<<<<<< HEAD
-}
-
-// Templated so that this method is not namespace-specific (since we also call this on
-// llama::TUniqueId)
-template <typename T>
-inline void UUIDToTUniqueId(const boost::uuids::uuid& uuid, T* unique_id) {
-  memcpy(&(unique_id->hi), &uuid.data[0], 8);
-  memcpy(&(unique_id->lo), &uuid.data[8], 8);
-}
-
-template <typename F, typename T>
-inline T CastTUniqueId(const F& from) {
-  T to;
-  to.hi = from.hi;
-  to.lo = from.lo;
-  return to;
-}
-
-// generates a 16 byte UUID
-inline string GenerateUUIDString() {
-  boost::uuids::basic_random_generator<boost::mt19937> gen;
-  boost::uuids::uuid u = gen();
-  string uuid(u.begin(), u.end());
-  return uuid;
-}
-
-// generates a 16 byte UUID
-inline TUniqueId GenerateUUID() {
-  const string& u = GenerateUUIDString();
-  TUniqueId uid;
-  memcpy(&uid.hi, &u[0], sizeof(int64_t));
-  memcpy(&uid.lo, &u[0] + sizeof(int64_t), sizeof(int64_t));
-  return uid;
-}
-
-=======
 }
 
 /// Templated so that this method is not namespace-specific (since we also call this on
@@ -110,6 +65,5 @@
   return uid;
 }
 
->>>>>>> fec66694
 } // namespace impala
 #endif