// Copyright 2013 Cloudera Inc.
//
// Licensed under the Apache License, Version 2.0 (the "License");
// you may not use this file except in compliance with the License.
// You may obtain a copy of the License at
//
// http://www.apache.org/licenses/LICENSE-2.0
//
// Unless required by applicable law or agreed to in writing, software
// distributed under the License is distributed on an "AS IS" BASIS,
// WITHOUT WARRANTIES OR CONDITIONS OF ANY KIND, either express or implied.
// See the License for the specific language governing permissions and
// limitations under the License.


#include <boost/thread.hpp>
#include <boost/thread/mutex.hpp>
#include <glog/logging.h>
#include <gtest/gtest.h>
#include <unistd.h>

#include "util/internal-queue.h"

#include "common/names.h"

namespace impala {

struct IntNode : public InternalQueue<IntNode>::Node {
  IntNode(int value = 0) : value(value) {}
  int value;
};

// Basic single threaded operation.
TEST(InternalQueue, TestBasic) {
  IntNode one(1);
  IntNode two(2);
  IntNode three(3);
  IntNode four(4);

  InternalQueue<IntNode> list;
  ASSERT_TRUE(list.empty());
  ASSERT_EQ(list.size(), 0);
  ASSERT_TRUE(list.Dequeue() == NULL);
  ASSERT_TRUE(list.Validate());

  list.Enqueue(&one);
  ASSERT_TRUE(!list.empty());
  ASSERT_EQ(list.size(), 1);
  IntNode* i = list.Dequeue();
  ASSERT_TRUE(i != NULL);
  ASSERT_TRUE(list.empty());
  ASSERT_EQ(list.size(), 0);
  ASSERT_EQ(i->value, 1);
  ASSERT_TRUE(list.Validate());

  list.Enqueue(&one);
  list.Enqueue(&two);
  list.Enqueue(&three);
  list.Enqueue(&four);
  ASSERT_EQ(list.size(), 4);
  ASSERT_TRUE(list.Validate());

  i = list.Dequeue();
  ASSERT_TRUE(i != NULL);
  ASSERT_EQ(i->value, 1);
  ASSERT_TRUE(list.Validate());

  i = list.Dequeue();
  ASSERT_TRUE(i != NULL);
  ASSERT_EQ(i->value, 2);
  ASSERT_TRUE(list.Validate());

  i = list.Dequeue();
  ASSERT_TRUE(i != NULL);
  ASSERT_EQ(i->value, 3);
  ASSERT_TRUE(list.Validate());

  i = list.Dequeue();
  ASSERT_TRUE(i != NULL);
  ASSERT_EQ(i->value, 4);
  ASSERT_TRUE(list.Validate());

  list.Enqueue(&one);
  list.Enqueue(&two);
  list.Enqueue(&three);
  list.Enqueue(&four);

  IntNode* node = list.head();
  int val = 1;
  while (node != NULL) {
    ASSERT_EQ(node->value, val);
    node = node->Next();
    ++val;
  }

  node = list.tail();
  val = 4;
  while (node != NULL) {
    ASSERT_EQ(node->value, val);
    node = node->Prev();
    --val;
  }

  for (int i = 0; i < 4; ++i) {
    node = list.PopBack();
    ASSERT_TRUE(node != NULL);
    ASSERT_EQ(node->value, 4 - i);
    ASSERT_TRUE(list.Validate());
  }
  ASSERT_TRUE(list.PopBack() == NULL);
  ASSERT_EQ(list.size(), 0);
  ASSERT_TRUE(list.empty());
}

// Add all the nodes and then remove every other one.
TEST(InternalQueue, TestRemove) {
  vector<IntNode> nodes;
  nodes.resize(100);

  InternalQueue<IntNode> queue;

  queue.Enqueue(&nodes[0]);
  queue.Remove(&nodes[1]);
  ASSERT_TRUE(queue.Validate());
  queue.Remove(&nodes[0]);
  ASSERT_TRUE(queue.Validate());
  queue.Remove(&nodes[0]);
  ASSERT_TRUE(queue.Validate());

  for (int i = 0; i < nodes.size(); ++i) {
    nodes[i].value = i;
    queue.Enqueue(&nodes[i]);
  }

  for (int i = 0; i < nodes.size(); i += 2) {
    queue.Remove(&nodes[i]);
    ASSERT_TRUE(queue.Validate());
  }

  ASSERT_EQ(queue.size(), nodes.size() / 2);
  for (int i = 0; i < nodes.size() / 2; ++i) {
    IntNode* node = queue.Dequeue();
    ASSERT_TRUE(node != NULL);
    ASSERT_EQ(node->value, i * 2 + 1);
  }
}

const int VALIDATE_INTERVAL = 10000;

// CHECK() is not thread safe so return the result in *failed.
void ProducerThread(InternalQueue<IntNode>* queue, int num_inserts,
<<<<<<< HEAD
    vector<IntNode>& nodes, AtomicInt<int32_t>* counter, bool* failed) {
=======
    vector<IntNode>* nodes, AtomicInt<int32_t>* counter, bool* failed) {
>>>>>>> fec66694
  for (int i = 0; i < num_inserts && !*failed; ++i) {
    // Get the next index to queue.
    AtomicInt<int32_t> value = (*counter)++;
    nodes->at(value).value = value;
    queue->Enqueue(&nodes->at(value));
    if (i % VALIDATE_INTERVAL == 0) {
      if (!queue->Validate()) *failed = true;
    }
  }
}

void ConsumerThread(InternalQueue<IntNode>* queue, int num_consumes, int delta,
    vector<int>* results, bool* failed) {
  // Dequeued nodes should be strictly increasing.
  int previous_value = -1;
  for (int i = 0; i < num_consumes && !*failed;) {
    IntNode* node = queue->Dequeue();
    if (node == NULL) continue;
    ++i;
    if (delta > 0) {
      if (node->value != previous_value + delta) *failed = true;
    } else if (delta == 0) {
      if (node->value <= previous_value) *failed = true;
    }
    results->push_back(node->value);
    previous_value = node->value;
    if (i % VALIDATE_INTERVAL == 0) {
      if (!queue->Validate()) *failed = true;
    }
  }
}

TEST(InternalQueue, TestClear) {
  vector<IntNode> nodes;
  nodes.resize(100);
  InternalQueue<IntNode> queue;
  queue.Enqueue(&nodes[0]);
  queue.Enqueue(&nodes[1]);
  queue.Enqueue(&nodes[2]);

  queue.Clear();
  ASSERT_TRUE(queue.Validate());
  ASSERT_TRUE(queue.empty());

  queue.Enqueue(&nodes[0]);
  queue.Enqueue(&nodes[1]);
  queue.Enqueue(&nodes[2]);
  ASSERT_TRUE(queue.Validate());
  ASSERT_EQ(queue.size(), 3);
}

TEST(InternalQueue, TestSingleProducerSingleConsumer) {
  vector<IntNode> nodes;
  AtomicInt<int32_t> counter;
  nodes.resize(1000000);
  vector<int> results;

  InternalQueue<IntNode> queue;
  bool failed = false;
  ProducerThread(&queue, nodes.size(), &nodes, &counter, &failed);
  ConsumerThread(&queue, nodes.size(), 1, &results, &failed);
  ASSERT_TRUE(!failed);
  ASSERT_TRUE(queue.empty());
  ASSERT_EQ(results.size(), nodes.size());

  counter = 0;
  results.clear();
  thread producer_thread(ProducerThread, &queue, nodes.size(), &nodes, &counter, &failed);
  thread consumer_thread(ConsumerThread, &queue, nodes.size(), 1, &results, &failed);
  producer_thread.join();
  consumer_thread.join();
  ASSERT_TRUE(!failed);
  ASSERT_TRUE(queue.empty());
  ASSERT_EQ(results.size(), nodes.size());
}

TEST(InternalQueue, TestMultiProducerMultiConsumer) {
  vector<IntNode> nodes;
  nodes.resize(1000000);

  bool failed = false;
  for (int num_producers = 1; num_producers < 5; num_producers += 3) {
    AtomicInt<int32_t> counter;
    const int NUM_CONSUMERS = 4;
    ASSERT_EQ(nodes.size() % NUM_CONSUMERS, 0);
    ASSERT_EQ(nodes.size() % num_producers, 0);
    const int num_per_consumer = nodes.size() / NUM_CONSUMERS;
    const int num_per_producer = nodes.size() / num_producers;

    vector<vector<int> > results;
    results.resize(NUM_CONSUMERS);

    int expected_delta = -1;
    if (NUM_CONSUMERS == 1 && num_producers == 1) {
      // With one producer and consumer, the queue should have sequential values.
      expected_delta = 1;
    } else if (num_producers == 1) {
      // With one producer, the values added are sequential but can be read off
      // with gaps in each consumer thread.  E.g. thread1 reads: 1, 4, 5, 7, etc.
      // but they should be strictly increasing.
      expected_delta = 0;
    } else {
      // With multiple producers there isn't a guarantee on the order values get
      // enqueued.
      expected_delta = -1;
    }

    InternalQueue<IntNode> queue;
    thread_group consumers;
    thread_group producers;

    for (int i = 0; i < num_producers; ++i) {
      producers.add_thread(
          new thread(ProducerThread, &queue, num_per_producer, &nodes, &counter, &failed));
    }

    for (int i = 0; i < NUM_CONSUMERS; ++i) {
      consumers.add_thread(new thread(ConsumerThread,
          &queue, num_per_consumer, expected_delta, &results[i], &failed));
    }

    producers.join_all();
    consumers.join_all();
    ASSERT_TRUE(queue.empty());
    ASSERT_TRUE(!failed);

    vector<int> all_results;
    for (int i = 0; i < NUM_CONSUMERS; ++i) {
      ASSERT_EQ(results[i].size(), num_per_consumer);
      all_results.insert(all_results.end(), results[i].begin(), results[i].end());
    }
    ASSERT_EQ(all_results.size(), nodes.size());
    sort(all_results.begin(), all_results.end());
    for (int i = 0; i < all_results.size(); ++i) {
      ASSERT_EQ(i, all_results[i]) << all_results[i -1] << " " << all_results[i + 1];
    }
  }
}

}

int main(int argc, char **argv) {
#ifdef ADDRESS_SANITIZER
  // These tests are disabled for address sanitizer builds.
  // TODO: investigate why the multithreaded ones fail in boost:thread_local_data.
  cerr << "Internal Queue Test Skipped" << endl;
  return 0;
#endif
  google::InitGoogleLogging(argv[0]);
  ::testing::InitGoogleTest(&argc, argv);
  return RUN_ALL_TESTS();
}<|MERGE_RESOLUTION|>--- conflicted
+++ resolved
@@ -149,11 +149,7 @@
 
 // CHECK() is not thread safe so return the result in *failed.
 void ProducerThread(InternalQueue<IntNode>* queue, int num_inserts,
-<<<<<<< HEAD
-    vector<IntNode>& nodes, AtomicInt<int32_t>* counter, bool* failed) {
-=======
     vector<IntNode>* nodes, AtomicInt<int32_t>* counter, bool* failed) {
->>>>>>> fec66694
   for (int i = 0; i < num_inserts && !*failed; ++i) {
     // Get the next index to queue.
     AtomicInt<int32_t> value = (*counter)++;
