--- conflicted
+++ resolved
@@ -22,25 +22,12 @@
 
 #include "common/logging.h"
 #include "runtime/decimal-value.h"
-<<<<<<< HEAD
-
-// Our own definition of "isspace" that optimize on the ' ' branch.
-#define IS_SPACE(c) \
-  (LIKELY((c) == ' ') || \
-   UNLIKELY((c) == '\t' || (c) == '\n' || (c) == '\v' || (c) == '\f' || (c) == '\r'))
-
-namespace impala {
-
-// Utility functions for doing atoi/atof on non-null terminated strings.  On micro
-// benchmarks, this is significantly faster than libc (atoi/strtol and atof/strtod).
-=======
 #include "util/decimal-util.h"
 
 namespace impala {
 
 /// Utility functions for doing atoi/atof on non-null terminated strings.  On micro
 /// benchmarks, this is significantly faster than libc (atoi/strtol and atof/strtod).
->>>>>>> fec66694
 //
 /// Strings with leading and trailing whitespaces are accepted.
 /// Branching is heavily optimized for the non-whitespace successful case.
@@ -49,18 +36,6 @@
 /// after removing whitespace. Therefore, strings with whitespace take a perf hit on
 /// branch mis-prediction.
 //
-<<<<<<< HEAD
-// For overflows, we are following the mysql behavior, to cap values at the max/min value
-// for that data type.  This is different from hive, which returns NULL for overflow
-// slots for int types and inf/-inf for float types.
-//
-// Things we tried that did not work:
-//  - lookup table for converting character to digit
-// Improvements (TODO):
-//  - Validate input using _sidd_compare_ranges
-//  - Since we know the length, we can parallelize this: i.e. result = 100*s[0] +
-//    10*s[1] + s[2]
-=======
 /// For overflows, we are following the mysql behavior, to cap values at the max/min value
 /// for that data type.  This is different from hive, which returns NULL for overflow
 /// slots for int types and inf/-inf for float types.
@@ -71,7 +46,6 @@
 ///  - Validate input using _sidd_compare_ranges
 ///  - Since we know the length, we can parallelize this: i.e. result = 100*s[0] +
 ///    10*s[1] + s[2]
->>>>>>> fec66694
 class StringParser {
  public:
   enum ParseResult {
@@ -118,46 +92,16 @@
     return StringToBoolInternal(s + i, len - i, result);
   }
 
-<<<<<<< HEAD
-  // Parses a decimal from s, returning the result.
-  // The parse status is returned in *result.
-  // On overflow or invalid values, the return value is undefined.
-  // On underflow, the truncated value is returned.
-=======
   /// Parses a decimal from s, returning the result.
   /// The parse status is returned in *result.
   /// On overflow or invalid values, the return value is undefined.
   /// On underflow, the truncated value is returned.
->>>>>>> fec66694
   template <typename T>
   static inline DecimalValue<T> StringToDecimal(const uint8_t* s, int len,
       const ColumnType& type, StringParser::ParseResult* result) {
     return StringToDecimal<T>(reinterpret_cast<const char*>(s), len, type, result);
   }
 
-<<<<<<< HEAD
-  // Parses a decimal from s, storing the result in *v.
-  template <typename T>
-  static inline DecimalValue<T> StringToDecimal(const char* s, int len,
-      const ColumnType& type, StringParser::ParseResult* result) {
-    bool negative = false;
-
-    while (len > 0 && IS_SPACE(*s)) {
-      ++s;
-      --len;
-    }
-
-    switch (*s) {
-      case '-':
-        negative = true;
-      case '+':
-        ++s;
-        --len;
-    }
-
-    // Removing leading 0's.
-    while (len > 0 && *s == '0') {
-=======
   template <typename T>
   static inline DecimalValue<T> StringToDecimal(const char* s, int len,
       const ColumnType& type, StringParser::ParseResult* result) {
@@ -197,63 +141,10 @@
     bool found_value = false;
     while (len > 0 && UNLIKELY(*s == '0')) {
       found_value = true;
->>>>>>> fec66694
       ++s;
       --len;
     }
 
-<<<<<<< HEAD
-    T decimal = 0;
-    int digits_before = 0;
-    int digits_after = 0;
-    bool dot_found = false;
-    bool underflow = false;
-
-    for (int i = 0; i < len; ++i) {
-      if (LIKELY(s[i] >= '0' && s[i] <= '9')) {
-        T digit = s[i] - '0';
-        if (dot_found) {
-          if (digits_after < type.scale) {
-            ++digits_after;
-            decimal = decimal * 10 + digit;
-          } else {
-            underflow = true;
-          }
-        } else {
-          ++digits_before;
-          decimal = decimal * 10 + digit;
-        }
-      } else if (s[i] == '.') {
-        dot_found = true;
-      } else {
-        if (!StringParser::isAllWhitespace(s + i, len - i)) {
-          *result = StringParser::PARSE_FAILURE;
-          return DecimalValue<T>();
-        }
-        break;
-      }
-    }
-
-    // TODO: consider making the Int parsing keep track of digits as well.
-    // It makes the overflow case much easier to think about.
-    if (UNLIKELY(digits_before > type.precision - type.scale)) {
-      *result = StringParser::PARSE_OVERFLOW;
-      return DecimalValue<T>();
-    }
-
-    // Pad the decimal out with 0's. e.g. scale of 3 for the string
-    // "1.1" should pad it out by 100 (as if the string was "1.100"
-    if (digits_after < type.scale) {
-      decimal *= DecimalUtil::GetScaleMultiplier<T>(type.scale - digits_after);
-    }
-
-    if (underflow) {
-      *result = StringParser::PARSE_UNDERFLOW;
-    } else {
-      *result = StringParser::PARSE_SUCCESS;
-    }
-    return DecimalValue<T>(negative ? -decimal : decimal);
-=======
     // Ignore leading zeros even after a dot. This allows for differetiating between
     // cases like 0.01e2, which would fit in a DECIMAL(1, 0), and 0.10e2, which would
     // overflow.
@@ -340,7 +231,6 @@
     }
 
     return DecimalValue<T>(is_negative ? -value : value);
->>>>>>> fec66694
   }
 
  private:
@@ -563,11 +453,7 @@
       if (s_end != c_str + len - negative) {
         // skip trailing whitespace
         int trailing_len = len - negative - (int)(s_end - c_str);
-<<<<<<< HEAD
-        if (UNLIKELY(!isAllWhitespace(s_end, trailing_len))) {
-=======
         if (UNLIKELY(!IsAllWhitespace(s_end, trailing_len))) {
->>>>>>> fec66694
           *result = PARSE_FAILURE;
           return val;
         }
