// Copyright 2012 Cloudera Inc.
//
// Licensed under the Apache License, Version 2.0 (the "License");
// you may not use this file except in compliance with the License.
// You may obtain a copy of the License at
//
// http://www.apache.org/licenses/LICENSE-2.0
//
// Unless required by applicable law or agreed to in writing, software
// distributed under the License is distributed on an "AS IS" BASIS,
// WITHOUT WARRANTIES OR CONDITIONS OF ANY KIND, either express or implied.
// See the License for the specific language governing permissions and
// limitations under the License.

#include "util/compress.h"
#include "exec/read-write-util.h"
#include "runtime/runtime-state.h"

// Codec libraries
#include <zlib.h>
#include <bzlib.h>
#include <snappy.h>
#include <lz4.h>
<<<<<<< HEAD

#include <boost/crc.hpp>
=======
>>>>>>> fec66694

#include <boost/crc.hpp>
#include <gutil/strings/substitute.h>

#include "common/names.h"

using boost::crc_32_type;
using namespace impala;
using namespace strings;

GzipCompressor::GzipCompressor(Format format, MemPool* mem_pool, bool reuse_buffer)
  : Codec(mem_pool, reuse_buffer),
    format_(format) {
  bzero(&stream_, sizeof(stream_));
}

GzipCompressor::~GzipCompressor() {
  (void)deflateEnd(&stream_);
}

Status GzipCompressor::Init() {
  int ret;
  // Initialize to run specified format
  int window_bits = WINDOW_BITS;
  if (format_ == DEFLATE) {
    window_bits = -window_bits;
  } else if (format_ == GZIP) {
    window_bits += GZIP_CODEC;
  }
  if ((ret = deflateInit2(&stream_, Z_DEFAULT_COMPRESSION, Z_DEFLATED,
                          window_bits, 9, Z_DEFAULT_STRATEGY )) != Z_OK) {
    return Status("zlib deflateInit failed: " +  string(stream_.msg));
  }

  return Status::OK();
}

int64_t GzipCompressor::MaxOutputLen(int64_t input_len, const uint8_t* input) {
#if !defined ZLIB_VERNUM || ZLIB_VERNUM <= 0x1230
  if (UNLIKELY(input_len == 0 && format_ == GZIP)) {
    // zlib version 1.2.3 has a bug in deflateBound() that causes it to return too low a
    // bound for this case. Hardcode the value returned in zlib version 1.2.3.1+.
    return 23;
  }
  // There is a known issue that zlib 1.2.3 does not include the size of the
  // gzip wrapper. This is has been fixed in zlib 1.2.3.1:
  // http://www.zlib.net/ChangeLog.txt
  // "Take into account wrapper variations in deflateBound()"
  //
  // Mark, maintainer of zlib, has stated that 12 needs to be added to result for gzip
  // http://compgroups.net/comp.unix.programmer/gzip-compressing-an-in-memory-string-usi/54854
  // To have a safe upper bound for "wrapper variations", we add 32 to estimate
  return deflateBound(&stream_, input_len) + 32;
#else
  return deflateBound(&stream_, input_len);
#endif
}

Status GzipCompressor::Compress(int64_t input_length, const uint8_t* input,
    int64_t* output_length, uint8_t* output) {
  DCHECK_GE(*output_length, MaxOutputLen(input_length));
  stream_.next_in = const_cast<Bytef*>(reinterpret_cast<const Bytef*>(input));
  stream_.avail_in = input_length;
  stream_.next_out = reinterpret_cast<Bytef*>(output);
  stream_.avail_out = *output_length;

  int64_t ret = 0;
  if ((ret = deflate(&stream_, Z_FINISH)) != Z_STREAM_END) {
    if (ret == Z_OK) {
      // will return Z_OK (and stream_.msg NOT set) if stream_.avail_out is too small
      return Status(Substitute("zlib deflate failed: output buffer ($0) is too small.",
                    output_length).c_str());
    }
    stringstream ss;
    ss << "zlib deflate failed: " << stream_.msg;
    return Status(ss.str());
  }

  *output_length = *output_length - stream_.avail_out;

  if (deflateReset(&stream_) != Z_OK) {
    return Status("zlib deflateReset failed: " + string(stream_.msg));
  }
  return Status::OK();
}

Status GzipCompressor::ProcessBlock(bool output_preallocated,
    int64_t input_length, const uint8_t* input, int64_t* output_length,
    uint8_t** output) {
<<<<<<< HEAD
=======
  DCHECK(!output_preallocated || (output_preallocated && *output_length > 0));
>>>>>>> fec66694
  int64_t max_compressed_len = MaxOutputLen(input_length);
  if (!output_preallocated) {
    if (!reuse_buffer_ || buffer_length_ < max_compressed_len || out_buffer_ == NULL) {
      DCHECK(memory_pool_ != NULL) << "Can't allocate without passing in a mem pool";
      buffer_length_ = max_compressed_len;
      out_buffer_ = memory_pool_->Allocate(buffer_length_);
    }
    *output = out_buffer_;
    *output_length = buffer_length_;
  } else if (*output_length < max_compressed_len) {
    return Status("GzipCompressor::ProcessBlock: output length too small");
  }

  RETURN_IF_ERROR(Compress(input_length, input, output_length, *output));
  return Status::OK();
}

BzipCompressor::BzipCompressor(MemPool* mem_pool, bool reuse_buffer)
  : Codec(mem_pool, reuse_buffer) {
}

int64_t BzipCompressor::MaxOutputLen(int64_t input_len, const uint8_t* input) {
  // TODO: is it possible to get a bound with bzip.
  return -1;
}

Status BzipCompressor::ProcessBlock(bool output_preallocated, int64_t input_length,
    const uint8_t* input, int64_t *output_length, uint8_t** output) {
  // The bz2 library does not allow input to be NULL, even when input_length is 0. This
  // should be OK because we do not write any file formats that support bzip compression.
  DCHECK(input != NULL);

  if (output_preallocated) {
    buffer_length_ = *output_length;
    out_buffer_ = *output;
  } else if (!reuse_buffer_ || out_buffer_ == NULL) {
    // guess that we will need no more the input length.
    buffer_length_ = input_length;
    out_buffer_ = temp_memory_pool_->Allocate(buffer_length_);
  }

  unsigned int outlen;
  int ret = BZ_OUTBUFF_FULL;
  while (ret == BZ_OUTBUFF_FULL) {
    if (out_buffer_ == NULL) {
      DCHECK(!output_preallocated);
      temp_memory_pool_->Clear();
      buffer_length_ = buffer_length_ * 2;
      out_buffer_ = temp_memory_pool_->Allocate(buffer_length_);
    }
    outlen = static_cast<unsigned int>(buffer_length_);
    if ((ret = BZ2_bzBuffToBuffCompress(reinterpret_cast<char*>(out_buffer_), &outlen,
        const_cast<char*>(reinterpret_cast<const char*>(input)),
        static_cast<unsigned int>(input_length), 5, 2, 0)) == BZ_OUTBUFF_FULL) {
      if (output_preallocated) {
        return Status("Too small buffer passed to BzipCompressor");
      }
      out_buffer_ = NULL;
    }
  }
  if (ret !=  BZ_OK) {
    stringstream ss;
    ss << "bzlib BZ2_bzBuffToBuffCompressor failed: " << ret;
    return Status(ss.str());

  }

  *output = out_buffer_;
  *output_length = outlen;
  memory_pool_->AcquireData(temp_memory_pool_.get(), false);
  return Status::OK();
}

// Currently this is only use for testing of the decompressor.
SnappyBlockCompressor::SnappyBlockCompressor(MemPool* mem_pool, bool reuse_buffer)
  : Codec(mem_pool, reuse_buffer) {
}

int64_t SnappyBlockCompressor::MaxOutputLen(int64_t input_len, const uint8_t* input) {
  // TODO: is it possible to get a bound on this?
  return -1;
}

Status SnappyBlockCompressor::ProcessBlock(bool output_preallocated,
    int64_t input_length, const uint8_t* input, int64_t *output_length,
    uint8_t** output) {
  // Hadoop uses a block compression scheme on top of snappy.  First there is
  // an integer which is the size of the decompressed data followed by a
  // sequence of compressed blocks each preceded with an integer size.
  // For testing purposes we are going to generate two blocks.
  int64_t block_size = input_length / 2;
  size_t length = snappy::MaxCompressedLength(block_size) * 2;
  length += 3 * sizeof (int32_t);
  DCHECK(!output_preallocated || length <= *output_length);

  if (output_preallocated) {
    buffer_length_ = *output_length;
    out_buffer_ = *output;
  } else if (!reuse_buffer_ || out_buffer_ == NULL || buffer_length_ < length) {
    buffer_length_ = length;
    out_buffer_ = memory_pool_->Allocate(buffer_length_);
  }

  uint8_t* outp = out_buffer_;
  uint8_t* sizep;
  ReadWriteUtil::PutInt(outp, static_cast<uint32_t>(input_length));
  outp += sizeof (int32_t);
  while (input_length > 0) {
    // TODO: should this be a while or a do-while loop? Check what Hadoop does.
    // Point at the spot to store the compressed size.
    sizep = outp;
    outp += sizeof (int32_t);
    size_t size;
    snappy::RawCompress(reinterpret_cast<const char*>(input),
        static_cast<size_t>(block_size), reinterpret_cast<char*>(outp), &size);

    ReadWriteUtil::PutInt(sizep, static_cast<uint32_t>(size));
    input += block_size;
    input_length -= block_size;
    outp += size;
  }

  *output = out_buffer_;
  *output_length = outp - out_buffer_;
  return Status::OK();
}

SnappyCompressor::SnappyCompressor(MemPool* mem_pool, bool reuse_buffer)
  : Codec(mem_pool, reuse_buffer) {
}

int64_t SnappyCompressor::MaxOutputLen(int64_t input_len, const uint8_t* input) {
  return snappy::MaxCompressedLength(input_len);
}

Status SnappyCompressor::ProcessBlock(bool output_preallocated, int64_t input_length,
    const uint8_t* input, int64_t* output_length, uint8_t** output) {
  int64_t max_compressed_len = MaxOutputLen(input_length);
  if (output_preallocated && *output_length < max_compressed_len) {
    return Status("SnappyCompressor::ProcessBlock: output length too small");
  }

  if (!output_preallocated) {
      if ((!reuse_buffer_ || buffer_length_ < max_compressed_len)) {
        DCHECK(memory_pool_ != NULL) << "Can't allocate without passing in a mem pool";
        buffer_length_ = max_compressed_len;
        out_buffer_ = memory_pool_->Allocate(buffer_length_);
      }
    *output = out_buffer_;
  }

  size_t out_len;
  snappy::RawCompress(reinterpret_cast<const char*>(input),
      static_cast<size_t>(input_length),
      reinterpret_cast<char*>(*output), &out_len);
  *output_length = out_len;
<<<<<<< HEAD
  return Status::OK;
=======
  return Status::OK();
>>>>>>> fec66694
}

uint32_t SnappyCompressor::ComputeChecksum(int64_t input_len, const uint8_t* input) {
  crc_32_type crc;
  crc.process_bytes(reinterpret_cast<const char*>(input), input_len);
  uint32_t chk = crc.checksum();
  // Snappy requires the checksum to be masked.
  return ((chk >> 15) | (chk << 17)) + 0xa282ead8;
}

Lz4Compressor::Lz4Compressor(MemPool* mem_pool, bool reuse_buffer)
  : Codec(mem_pool, reuse_buffer) {
}

int64_t Lz4Compressor::MaxOutputLen(int64_t input_len, const uint8_t* input) {
  return LZ4_compressBound(input_len);
}

Status Lz4Compressor::ProcessBlock(bool output_preallocated, int64_t input_length,
    const uint8_t* input, int64_t* output_length, uint8_t** output) {
  CHECK(output_preallocated) << "Output was not allocated for Lz4 Codec";
<<<<<<< HEAD
  if (input_length == 0) return Status::OK;
  *output_length = LZ4_compress(reinterpret_cast<const char*>(input),
                       reinterpret_cast<char*>(*output), input_length);
  return Status::OK;
=======
  if (input_length == 0) return Status::OK();
  *output_length = LZ4_compress(reinterpret_cast<const char*>(input),
                       reinterpret_cast<char*>(*output), input_length);
  return Status::OK();
>>>>>>> fec66694
}<|MERGE_RESOLUTION|>--- conflicted
+++ resolved
@@ -21,11 +21,6 @@
 #include <bzlib.h>
 #include <snappy.h>
 #include <lz4.h>
-<<<<<<< HEAD
-
-#include <boost/crc.hpp>
-=======
->>>>>>> fec66694
 
 #include <boost/crc.hpp>
 #include <gutil/strings/substitute.h>
@@ -115,10 +110,7 @@
 Status GzipCompressor::ProcessBlock(bool output_preallocated,
     int64_t input_length, const uint8_t* input, int64_t* output_length,
     uint8_t** output) {
-<<<<<<< HEAD
-=======
   DCHECK(!output_preallocated || (output_preallocated && *output_length > 0));
->>>>>>> fec66694
   int64_t max_compressed_len = MaxOutputLen(input_length);
   if (!output_preallocated) {
     if (!reuse_buffer_ || buffer_length_ < max_compressed_len || out_buffer_ == NULL) {
@@ -275,11 +267,7 @@
       static_cast<size_t>(input_length),
       reinterpret_cast<char*>(*output), &out_len);
   *output_length = out_len;
-<<<<<<< HEAD
-  return Status::OK;
-=======
-  return Status::OK();
->>>>>>> fec66694
+  return Status::OK();
 }
 
 uint32_t SnappyCompressor::ComputeChecksum(int64_t input_len, const uint8_t* input) {
@@ -301,15 +289,8 @@
 Status Lz4Compressor::ProcessBlock(bool output_preallocated, int64_t input_length,
     const uint8_t* input, int64_t* output_length, uint8_t** output) {
   CHECK(output_preallocated) << "Output was not allocated for Lz4 Codec";
-<<<<<<< HEAD
-  if (input_length == 0) return Status::OK;
-  *output_length = LZ4_compress(reinterpret_cast<const char*>(input),
-                       reinterpret_cast<char*>(*output), input_length);
-  return Status::OK;
-=======
   if (input_length == 0) return Status::OK();
   *output_length = LZ4_compress(reinterpret_cast<const char*>(input),
                        reinterpret_cast<char*>(*output), input_length);
   return Status::OK();
->>>>>>> fec66694
 }