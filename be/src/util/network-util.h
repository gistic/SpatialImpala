--- conflicted
+++ resolved
@@ -34,15 +34,6 @@
 /// Utility method because Thrift does not supply useful constructors
 TNetworkAddress MakeNetworkAddress(const std::string& hostname, int port);
 
-<<<<<<< HEAD
-// Utility method to parse the given string into a network address.
-// Accepted format: "host:port" or "host". For the latter format the port is set to zero.
-// If the given string address is malformed, returns a network address with an empty
-// hostname and a port of 0.
-TNetworkAddress MakeNetworkAddress(const std::string& address);
-
-// Returns true if the ip address parameter is the wildcard interface (0.0.0.0)
-=======
 /// Utility method to parse the given string into a network address.
 /// Accepted format: "host:port" or "host". For the latter format the port is set to zero.
 /// If the given string address is malformed, returns a network address with an empty
@@ -50,7 +41,6 @@
 TNetworkAddress MakeNetworkAddress(const std::string& address);
 
 /// Returns true if the ip address parameter is the wildcard interface (0.0.0.0)
->>>>>>> fec66694
 bool IsWildcardAddress(const std::string& ipaddress);
 
 /// Utility method to print address as address:port
