--- conflicted
+++ resolved
@@ -195,11 +195,7 @@
   (*descriptor->method_id) = env->GetMethodID(jni_class,
       descriptor->name.c_str(), descriptor->signature.c_str());
   RETURN_ERROR_IF_EXC(env);
-<<<<<<< HEAD
-  return Status::OK;
-=======
-  return Status::OK();
->>>>>>> fec66694
+  return Status::OK();
 }
 
 }