// Copyright 2012 Cloudera Inc.
//
// Licensed under the Apache License, Version 2.0 (the "License");
// you may not use this file except in compliance with the License.
// You may obtain a copy of the License at
//
// http://www.apache.org/licenses/LICENSE-2.0
//
// Unless required by applicable law or agreed to in writing, software
// distributed under the License is distributed on an "AS IS" BASIS,
// WITHOUT WARRANTIES OR CONDITIONS OF ANY KIND, either express or implied.
// See the License for the specific language governing permissions and
// limitations under the License.

#include "util/periodic-counter-updater.h"

#include "util/time.h"

#include "common/names.h"

namespace posix_time = boost::posix_time;
using boost::get_system_time;
using boost::system_time;

namespace impala {

// Period to update rate counters and sampling counters in ms.
DEFINE_int32(periodic_counter_update_period_ms, 500, "Period to update rate counters and"
    " sampling counters in ms");

PeriodicCounterUpdater PeriodicCounterUpdater::state_;

PeriodicCounterUpdater::PeriodicCounterUpdater() : done_(0) {
  DCHECK_EQ(this, &state_);
  state_.update_thread_.reset(
      new thread(&PeriodicCounterUpdater::UpdateLoop, this));
}

PeriodicCounterUpdater::~PeriodicCounterUpdater() {
  done_.Swap(1);
  update_thread_->join();
}

void PeriodicCounterUpdater::RegisterPeriodicCounter(
    RuntimeProfile::Counter* src_counter,
    RuntimeProfile::DerivedCounterFunction sample_fn,
    RuntimeProfile::Counter* dst_counter, PeriodicCounterType type) {
  DCHECK(src_counter == NULL || sample_fn == NULL);

  switch (type) {
    case RATE_COUNTER: {
      RateCounterInfo counter;
      counter.src_counter = src_counter;
      counter.sample_fn = sample_fn;
      counter.elapsed_ms = 0;
      lock_guard<SpinLock> ratelock(state_.rate_lock_);
      state_.rate_counters_[dst_counter] = counter;
      break;
    }
    case SAMPLING_COUNTER: {
      SamplingCounterInfo counter;
      counter.src_counter = src_counter;
      counter.sample_fn = sample_fn;
      counter.num_sampled = 0;
      counter.total_sampled_value = 0;
      lock_guard<SpinLock> samplinglock(state_.sampling_lock_);
      state_.sampling_counters_[dst_counter] = counter;
      break;
    }
    default:
      DCHECK(false) << "Unsupported PeriodicCounterType:" << type;
  }
}

void PeriodicCounterUpdater::StopRateCounter(RuntimeProfile::Counter* counter) {
  lock_guard<SpinLock> ratelock(state_.rate_lock_);
  state_.rate_counters_.erase(counter);
}

void PeriodicCounterUpdater::StopSamplingCounter(RuntimeProfile::Counter* counter) {
  lock_guard<SpinLock> samplinglock(state_.sampling_lock_);
  state_.sampling_counters_.erase(counter);
}

void PeriodicCounterUpdater::RegisterBucketingCounters(
    RuntimeProfile::Counter* src_counter, vector<RuntimeProfile::Counter*>* buckets) {
  BucketCountersInfo info;
  info.src_counter = src_counter;
  info.num_sampled = 0;
  lock_guard<SpinLock> bucketinglock(state_.bucketing_lock_);
  state_.bucketing_counters_[buckets] = info;
}

void PeriodicCounterUpdater::StopBucketingCounters(
    vector<RuntimeProfile::Counter*>* buckets, bool convert) {
  int64_t num_sampled = 0;
  {
    lock_guard<SpinLock> bucketinglock(state_.bucketing_lock_);
    BucketCountersMap::iterator itr =
        state_.bucketing_counters_.find(buckets);
    if (itr != state_.bucketing_counters_.end()) {
      num_sampled = itr->second.num_sampled;
      state_.bucketing_counters_.erase(itr);
    }
  }

  if (convert && num_sampled > 0) {
    for (int i = 0; i < buckets->size(); ++i) {
      RuntimeProfile::Counter* counter = (*buckets)[i];
      double perc = 100 * counter->value() / (double)num_sampled;
      counter->Set(perc);
    }
  }
}

void PeriodicCounterUpdater::RegisterTimeSeriesCounter(
    RuntimeProfile::TimeSeriesCounter* counter) {
  lock_guard<SpinLock> timeserieslock(state_.time_series_lock_);
  state_.time_series_counters_.insert(counter);
}

void PeriodicCounterUpdater::StopTimeSeriesCounter(
    RuntimeProfile::TimeSeriesCounter* counter) {
  lock_guard<SpinLock> timeserieslock(state_.time_series_lock_);
  state_.time_series_counters_.erase(counter);
}

void PeriodicCounterUpdater::UpdateLoop() {
  while (done_.Read() == 0) {
    system_time before_time = get_system_time();
    SleepForMs(FLAGS_periodic_counter_update_period_ms);
    posix_time::time_duration elapsed = get_system_time() - before_time;
    int elapsed_ms = elapsed.total_milliseconds();

    {
      lock_guard<SpinLock> ratelock(state_.rate_lock_);
      for (RateCounterMap::iterator it = rate_counters_.begin();
           it != rate_counters_.end(); ++it) {
        it->second.elapsed_ms += elapsed_ms;
        int64_t value;
        if (it->second.src_counter != NULL) {
          value = it->second.src_counter->value();
        } else {
          DCHECK(it->second.sample_fn != NULL);
          value = it->second.sample_fn();
        }
        int64_t rate = value * 1000 / (it->second.elapsed_ms);
        it->first->Set(rate);
      }
    }

    {
      lock_guard<SpinLock> samplinglock(state_.sampling_lock_);
      for (SamplingCounterMap::iterator it = sampling_counters_.begin();
           it != sampling_counters_.end(); ++it) {
        ++it->second.num_sampled;
        int64_t value;
        if (it->second.src_counter != NULL) {
          value = it->second.src_counter->value();
        } else {
          DCHECK(it->second.sample_fn != NULL);
          value = it->second.sample_fn();
        }
        it->second.total_sampled_value += value;
        double average = static_cast<double>(it->second.total_sampled_value) /
            it->second.num_sampled;
        it->first->Set(average);
      }
    }

<<<<<<< HEAD
    for (BucketCountersMap::iterator it = bucketing_counters_.begin();
        it != bucketing_counters_.end(); ++it) {
      int64_t val = it->second.src_counter->value();
      if (val >= it->first->size()) val = it->first->size() - 1;
      it->first->at(val)->Add(1);
      ++it->second.num_sampled;
=======
    {
      lock_guard<SpinLock> bucketinglock(state_.bucketing_lock_);
      for (BucketCountersMap::iterator it = bucketing_counters_.begin();
           it != bucketing_counters_.end(); ++it) {
        int64_t val = it->second.src_counter->value();
        if (val >= it->first->size()) val = it->first->size() - 1;
        it->first->at(val)->Add(1);
        ++it->second.num_sampled;
      }
>>>>>>> fec66694
    }

    {
      lock_guard<SpinLock> timeserieslock(state_.time_series_lock_);
      for (TimeSeriesCounters::iterator it = time_series_counters_.begin();
           it != time_series_counters_.end(); ++it) {
        (*it)->AddSample(elapsed_ms);
      }
    }
  }
}




}<|MERGE_RESOLUTION|>--- conflicted
+++ resolved
@@ -168,14 +168,6 @@
       }
     }
 
-<<<<<<< HEAD
-    for (BucketCountersMap::iterator it = bucketing_counters_.begin();
-        it != bucketing_counters_.end(); ++it) {
-      int64_t val = it->second.src_counter->value();
-      if (val >= it->first->size()) val = it->first->size() - 1;
-      it->first->at(val)->Add(1);
-      ++it->second.num_sampled;
-=======
     {
       lock_guard<SpinLock> bucketinglock(state_.bucketing_lock_);
       for (BucketCountersMap::iterator it = bucketing_counters_.begin();
@@ -185,7 +177,6 @@
         it->first->at(val)->Add(1);
         ++it->second.num_sampled;
       }
->>>>>>> fec66694
     }
 
     {
