// Copyright 2012 Cloudera Inc.
//
// Licensed under the Apache License, Version 2.0 (the "License");
// you may not use this file except in compliance with the License.
// You may obtain a copy of the License at
//
// http://www.apache.org/licenses/LICENSE-2.0
//
// Unless required by applicable law or agreed to in writing, software
// distributed under the License is distributed on an "AS IS" BASIS,
// WITHOUT WARRANTIES OR CONDITIONS OF ANY KIND, either express or implied.
// See the License for the specific language governing permissions and
// limitations under the License.


#ifndef IMPALA_UTIL_HDFS_UTIL_H
#define IMPALA_UTIL_HDFS_UTIL_H

#include <string>
#include <hdfs.h>
#include "common/status.h"

namespace impala {

/// Utility function to get error messages from HDFS. This function takes prefix/file and
/// appends errno to it. Note: any stdlib function can reset errno, this should be called
/// immediately following the failed call into libhdfs.
std::string GetHdfsErrorMsg(const std::string& prefix, const std::string& file = "");

/// Return the size, in bytes, of a file from the hdfs connection.
Status GetFileSize(const hdfsFS& connection, const char* filename, int64_t* filesize);

<<<<<<< HEAD
// Returns the last modification time of 'filename' in seconds.
// This should not be called in a fast path (e.g., running a UDF).
=======
/// Returns the last modification time of 'filename' in seconds.
/// This should not be called in a fast path (e.g., running a UDF).
>>>>>>> fec66694
Status GetLastModificationTime(const hdfsFS& connection, const char* filename,
                               time_t* last_mod_time);

bool IsHiddenFile(const std::string& filename);

/// Copy the file at 'src_path' from 'src_conn' to 'dst_path' in 'dst_conn'.
Status CopyHdfsFile(const hdfsFS& src_conn, const std::string& src_path,
                    const hdfsFS& dst_conn, const std::string& dst_path);

/// Returns true iff the path refers to a location on an HDFS filesystem.
bool IsDfsPath(const char* path);

/// Returns true iff the path refers to a location on an S3A filesystem.
bool IsS3APath(const char* path);
}
#endif // IMPALA_UTIL_HDFS_UTIL_H<|MERGE_RESOLUTION|>--- conflicted
+++ resolved
@@ -30,13 +30,8 @@
 /// Return the size, in bytes, of a file from the hdfs connection.
 Status GetFileSize(const hdfsFS& connection, const char* filename, int64_t* filesize);
 
-<<<<<<< HEAD
-// Returns the last modification time of 'filename' in seconds.
-// This should not be called in a fast path (e.g., running a UDF).
-=======
 /// Returns the last modification time of 'filename' in seconds.
 /// This should not be called in a fast path (e.g., running a UDF).
->>>>>>> fec66694
 Status GetLastModificationTime(const hdfsFS& connection, const char* filename,
                                time_t* last_mod_time);
 
