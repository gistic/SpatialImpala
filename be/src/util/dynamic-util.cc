--- conflicted
+++ resolved
@@ -29,11 +29,7 @@
   if (error != NULL) {
     stringstream ss;
     ss << "Unable to find " << symbol << "\ndlerror: " << error;
-<<<<<<< HEAD
-    return Status(ss.str());
-=======
     return quiet ? Status::Expected(ss.str()) : Status(ss.str());
->>>>>>> fec66694
   }
   return Status::OK();
 }
@@ -63,8 +59,4 @@
   dlclose(handle);
 }
 
-void DynamicClose(void* handle) {
-  dlclose(handle);
-}
-
 }