// Copyright 2012 Cloudera Inc.
//
// Licensed under the Apache License, Version 2.0 (the "License");
// you may not use this file except in compliance with the License.
// You may obtain a copy of the License at
//
// http://www.apache.org/licenses/LICENSE-2.0
//
// Unless required by applicable law or agreed to in writing, software
// distributed under the License is distributed on an "AS IS" BASIS,
// WITHOUT WARRANTIES OR CONDITIONS OF ANY KIND, either express or implied.
// See the License for the specific language governing permissions and
// limitations under the License.


#ifndef IMPALA_UTIL_ERROR_UTIL_H
#define IMPALA_UTIL_ERROR_UTIL_H


#include <string>
#include <vector>
#include <boost/cstdint.hpp>
<<<<<<< HEAD
#include "gen-cpp/CatalogObjects_types.h"
=======
#include <boost/lexical_cast.hpp>

#include "gen-cpp/CatalogObjects_types.h"
#include "gen-cpp/ErrorCodes_types.h"
#include "gen-cpp/ErrorCodes_constants.h"
#include "gen-cpp/ImpalaInternalService_types.h"
#include "gutil/strings/substitute.h"
>>>>>>> fec66694

namespace impala {

/// Returns the error message for errno. We should not use strerror directly
/// as that is not thread safe.
/// Returns empty string if errno is 0.
std::string GetStrErrMsg();

<<<<<<< HEAD
// Returns an error message warning that the given table names are missing relevant
// table/and or column statistics.
std::string GetTablesMissingStatsWarning(
    const std::vector<TTableName>& tables_missing_stats);
=======
/// Returns an error message warning that the given table names are missing relevant
/// table/and or column statistics.
std::string GetTablesMissingStatsWarning(
    const std::vector<TTableName>& tables_missing_stats);


/// Class that holds a formatted error message and potentially a set of detail
/// messages. Error messages are intended to be user facing. Error details can be attached
/// as strings to the message. These details should only be accessed internally.
class ErrorMsg {
 public:
  typedef strings::internal::SubstituteArg ArgType;

  /// Trivial constructor.
  ErrorMsg() : error_(TErrorCode::OK) {}

  /// Below are a set of overloaded constructors taking all possible number of arguments
  /// that can be passed to Substitute. The reason is to try to avoid forcing the compiler
  /// putting all arguments for Substitute() on the stack whenver this is called and thus
  /// polute the instruction cache.
  explicit ErrorMsg(TErrorCode::type error);
  ErrorMsg(TErrorCode::type error, const ArgType& arg0);
  ErrorMsg(TErrorCode::type error, const ArgType& arg0, const ArgType& arg1);
  ErrorMsg(TErrorCode::type error, const ArgType& arg0, const ArgType& arg1,
      const ArgType& arg2);
  ErrorMsg(TErrorCode::type error, const ArgType& arg0, const ArgType& arg1,
      const ArgType& arg2, const ArgType& arg3);
  ErrorMsg(TErrorCode::type error, const ArgType& arg0, const ArgType& arg1,
      const ArgType& arg2, const ArgType& arg3, const ArgType& arg4);
  ErrorMsg(TErrorCode::type error, const ArgType& arg0, const ArgType& arg1,
      const ArgType& arg2, const ArgType& arg3, const ArgType& arg4,
      const ArgType& arg5);
  ErrorMsg(TErrorCode::type error, const ArgType& arg0, const ArgType& arg1,
      const ArgType& arg2, const ArgType& arg3, const ArgType& arg4,
      const ArgType& arg5, const ArgType& arg6);
  ErrorMsg(TErrorCode::type error, const ArgType& arg0, const ArgType& arg1,
      const ArgType& arg2, const ArgType& arg3, const ArgType& arg4,
      const ArgType& arg5, const ArgType& arg6, const ArgType& arg7);
  ErrorMsg(TErrorCode::type error, const ArgType& arg0, const ArgType& arg1,
      const ArgType& arg2, const ArgType& arg3, const ArgType& arg4,
      const ArgType& arg5, const ArgType& arg6, const ArgType& arg7,
      const ArgType& arg8);
  ErrorMsg(TErrorCode::type error, const ArgType& arg0, const ArgType& arg1,
      const ArgType& arg2, const ArgType& arg3, const ArgType& arg4,
      const ArgType& arg5, const ArgType& arg6, const ArgType& arg7,
      const ArgType& arg8, const ArgType& arg9);

  ErrorMsg(TErrorCode::type error, const std::vector<string>& detail)
      : error_(error), details_(detail) {}

  /// Static initializer that is needed to avoid issues with static initialization order
  /// and the point in time when the string list generated via thrift becomes
  /// available. This method should not be used if no static initialization is needed as
  /// the cost of this method is proportional to the number of entries in the global error
  /// message list.
  /// WARNING: DO NOT CALL THIS METHOD IN A NON STATIC CONTEXT
  static ErrorMsg Init(TErrorCode::type error, const ArgType& arg0 = ArgType::NoArg,
      const ArgType& arg1 = ArgType::NoArg,
      const ArgType& arg2 = ArgType::NoArg,
      const ArgType& arg3 = ArgType::NoArg,
      const ArgType& arg4 = ArgType::NoArg,
      const ArgType& arg5 = ArgType::NoArg,
      const ArgType& arg6 = ArgType::NoArg,
      const ArgType& arg7 = ArgType::NoArg,
      const ArgType& arg8 = ArgType::NoArg,
      const ArgType& arg9 = ArgType::NoArg);

  TErrorCode::type error() const { return error_; }

  /// Add detail string message.
  void AddDetail(const std::string& d) {
    details_.push_back(d);
  }

  /// Set a specific error code.
  void SetError(TErrorCode::type e) {
    error_ = e;
  }

  /// Return the formatted error string.
  const std::string& msg() const {
    return message_;
  }

  const std::vector<std::string>& details() const {
    return details_;
  }

  /// Produce a string representation of the error message that includes the formatted
  /// message of the original error and the attached detail strings.
  std::string GetFullMessageDetails() const {
    std::stringstream ss;
    ss << message_ << "\n";
    for(size_t i=0, end=details_.size(); i < end; ++i) {
      ss << details_[i] << "\n";
    }
    return ss.str();
  }

private:
  TErrorCode::type error_;
  std::string message_;
  std::vector<std::string> details_;
};

/// Track log messages per error code.
typedef std::map<TErrorCode::type, TErrorLogEntry> ErrorLogMap;

/// Merge error maps. Merging of error maps occurs, when the errors from multiple backends
/// are merged into a single error map.  General log messages are simply appended,
/// specific errors are deduplicated by either appending a new instance or incrementing
/// the count of an existing one.
void MergeErrorMaps(ErrorLogMap* left, const ErrorLogMap& right);

/// Append an error to the error map. Performs the aggregation as follows: GENERAL errors
/// are appended to the list of GENERAL errors, to keep one item each in the map, while
/// for all other error codes only the count is incremented and only the first message
/// is kept as a sample.
void AppendError(ErrorLogMap* map, const ErrorMsg& e);

/// Helper method to print the contents of an ErrorMap to a stream.
void PrintErrorMap(std::ostream* stream, const ErrorLogMap& errors);

/// Return the number of errors within this error maps. General errors are counted
/// individually, while specific errors are counted once per distinct occurrence.
size_t ErrorCount(const ErrorLogMap& errors);

/// Generate a string representation of the error map. Produces the same output as
/// PrintErrorMap, but returns a string instead of using a stream.
std::string PrintErrorMapToString(const ErrorLogMap& errors);

>>>>>>> fec66694
}

#endif<|MERGE_RESOLUTION|>--- conflicted
+++ resolved
@@ -20,9 +20,6 @@
 #include <string>
 #include <vector>
 #include <boost/cstdint.hpp>
-<<<<<<< HEAD
-#include "gen-cpp/CatalogObjects_types.h"
-=======
 #include <boost/lexical_cast.hpp>
 
 #include "gen-cpp/CatalogObjects_types.h"
@@ -30,7 +27,6 @@
 #include "gen-cpp/ErrorCodes_constants.h"
 #include "gen-cpp/ImpalaInternalService_types.h"
 #include "gutil/strings/substitute.h"
->>>>>>> fec66694
 
 namespace impala {
 
@@ -39,12 +35,6 @@
 /// Returns empty string if errno is 0.
 std::string GetStrErrMsg();
 
-<<<<<<< HEAD
-// Returns an error message warning that the given table names are missing relevant
-// table/and or column statistics.
-std::string GetTablesMissingStatsWarning(
-    const std::vector<TTableName>& tables_missing_stats);
-=======
 /// Returns an error message warning that the given table names are missing relevant
 /// table/and or column statistics.
 std::string GetTablesMissingStatsWarning(
@@ -176,7 +166,6 @@
 /// PrintErrorMap, but returns a string instead of using a stream.
 std::string PrintErrorMapToString(const ErrorLogMap& errors);
 
->>>>>>> fec66694
 }
 
 #endif