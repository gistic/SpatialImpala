--- conflicted
+++ resolved
@@ -41,10 +41,7 @@
 #include "util/process-state-info.h"
 #include "util/url-coding.h"
 #include "util/debug-util.h"
-<<<<<<< HEAD
-=======
 #include "util/pretty-printer.h"
->>>>>>> fec66694
 #include "util/stopwatch.h"
 #include "rpc/thrift-util.h"
 
@@ -98,12 +95,6 @@
 static const uint32_t PROCESSING_COMPLETE = 1;
 static const uint32_t NOT_PROCESSED = 0;
 
-<<<<<<< HEAD
-// Standard keys in the json document sent to templates for rendering. Must be kept in
-// sync with the templates themselves.
-static const char* COMMON_JSON_KEY = "__common__";
-
-=======
 // Standard key in the json document sent to templates for rendering. Must be kept in
 // sync with the templates themselves.
 static const char* COMMON_JSON_KEY = "__common__";
@@ -112,7 +103,6 @@
 // handler.
 static const char* ERROR_KEY = "__error_msg__";
 
->>>>>>> fec66694
 // Returns $IMPALA_HOME if set, otherwise /tmp/impala_www
 const char* GetDefaultDocumentRoot() {
   stringstream ss;
@@ -133,9 +123,6 @@
 
 const char* Webserver::ENABLE_RAW_JSON_KEY = "__raw__";
 
-<<<<<<< HEAD
-Webserver::Webserver() : context_(NULL) {
-=======
 // Supported HTTP response codes
 enum ResponseCode {
   OK = 200,
@@ -158,7 +145,6 @@
     : context_(NULL),
       error_handler_(UrlHandler(bind<void>(&Webserver::ErrorHandler, this, _1, _2),
           "error.tmpl", false)) {
->>>>>>> fec66694
   http_address_ = MakeNetworkAddress(
       FLAGS_webserver_interface.empty() ? "0.0.0.0" : FLAGS_webserver_interface,
       FLAGS_webserver_port);
@@ -175,11 +161,7 @@
   Stop();
 }
 
-<<<<<<< HEAD
-void Webserver::RootHandler(const Webserver::ArgumentMap& args, Document* document) {
-=======
 void Webserver::RootHandler(const ArgumentMap& args, Document* document) {
->>>>>>> fec66694
   Value version(GetVersionString().c_str(), document->GetAllocator());
   document->AddMember("version", version, document->GetAllocator());
   Value cpu_info(CpuInfo::DebugString().c_str(), document->GetAllocator());
@@ -190,9 +172,6 @@
   document->AddMember("disk_info", disk_info, document->GetAllocator());
   Value os_info(OsInfo::DebugString().c_str(), document->GetAllocator());
   document->AddMember("os_info", os_info, document->GetAllocator());
-<<<<<<< HEAD
-  document->AddMember("pid", getpid(), document->GetAllocator());
-=======
   Value process_state_info(ProcessStateInfo().DebugString().c_str(),
     document->GetAllocator());
   document->AddMember("process_state_info", process_state_info,
@@ -205,7 +184,6 @@
 
   Value error(it->second.c_str(), document->GetAllocator());
   document->AddMember("error", error, document->GetAllocator());
->>>>>>> fec66694
 }
 
 void Webserver::BuildArgumentMap(const string& args, ArgumentMap* output) {
@@ -328,11 +306,7 @@
   UrlCallback default_callback =
       bind<void>(mem_fn(&Webserver::RootHandler), this, _1, _2);
 
-<<<<<<< HEAD
-  RegisterUrlCallback("/", "root.tmpl", default_callback);
-=======
   RegisterUrlCallback("/", "root.tmpl", default_callback, false);
->>>>>>> fec66694
 
   LOG(INFO) << "Webserver started";
   return Status::OK();
@@ -389,83 +363,11 @@
       return NOT_PROCESSED;
     }
   }
-<<<<<<< HEAD
-  shared_lock<shared_mutex> lock(url_handlers_lock_);
-  UrlHandlerMap::const_iterator it = url_handlers_.find(request_info->uri);
-  if (it == url_handlers_.end()) {
-    sq_printf(connection, "HTTP/1.1 404 Not Found\r\n"
-        "Content-Type: text/plain\r\n\r\n");
-    sq_printf(connection, "No handler for URI %s\r\n\r\n", request_info->uri);
-    return PROCESSING_COMPLETE;
-  }
-=======
->>>>>>> fec66694
 
   map<string, string> arguments;
   if (request_info->query_string != NULL) {
     BuildArgumentMap(request_info->query_string, &arguments);
   }
-<<<<<<< HEAD
-  MonotonicStopWatch sw;
-  sw.Start();
-
-  Document document;
-  document.SetObject();
-  GetCommonJson(&document);
-
-  bool send_html_headers = true;
-  // The output of this page is accumulated into this stringstream.
-  stringstream output;
-  bool raw_json = (arguments.find("json") != arguments.end());
-  if (raw_json) {
-    // Callbacks may optionally be rendered as a text-only, pretty-printed Json document
-    // (mostly for debugging or integration with third-party tools).
-    StringBuffer strbuf;
-    PrettyWriter<StringBuffer> writer(strbuf);
-    it->second.callback()(arguments, &document);
-    document.Accept(writer);
-    output << strbuf.GetString();
-    send_html_headers = false;
-  } else {
-    it->second.callback()(arguments, &document);
-    if (arguments.find("raw") != arguments.end()) {
-      document.AddMember(ENABLE_RAW_JSON_KEY, "true", document.GetAllocator());
-    }
-    if (document.HasMember(ENABLE_RAW_JSON_KEY)) {
-      send_html_headers = false;
-    }
-
-    const string& full_template_path =
-        Substitute("$0/$1/$2", FLAGS_webserver_doc_root, DOC_FOLDER,
-            it->second.template_filename());
-    ifstream tmpl(full_template_path.c_str());
-    if (!tmpl.is_open()) {
-      output << "Could not open template: " << full_template_path;
-      send_html_headers = false;
-    } else {
-      stringstream buffer;
-      buffer << tmpl.rdbuf();
-      RenderTemplate(buffer.str(), Substitute("$0/", FLAGS_webserver_doc_root), document,
-          &output);
-    }
-  }
-
-  VLOG(3) << "Rendering page " << request_info->uri << " took "
-          << PrettyPrinter::Print(sw.ElapsedTime(), TCounterType::CPU_TICKS);
-
-  const string& str = output.str();
-  // Without styling, render the page as plain text
-  if (send_html_headers) {
-    sq_printf(connection, "HTTP/1.1 200 OK\r\n"
-        "Content-Type: text/html\r\n"
-        "Content-Length: %d\r\n"
-        "\r\n", (int)str.length());
-  } else {
-    sq_printf(connection, "HTTP/1.1 200 OK\r\n"
-        "Content-Type: text/plain\r\n"
-        "Content-Length: %d\r\n"
-        "\r\n", (int)str.length());
-=======
 
   shared_lock<shared_mutex> lock(url_handlers_lock_);
   UrlHandlerMap::const_iterator it = url_handlers_.find(request_info->uri);
@@ -490,7 +392,6 @@
     url_handler->raw_callback()(arguments, &output);
   } else {
     RenderUrlWithTemplate(arguments, *url_handler, &output, &content_type);
->>>>>>> fec66694
   }
 
   VLOG(3) << "Rendering page " << request_info->uri << " took "
@@ -506,17 +407,6 @@
   return PROCESSING_COMPLETE;
 }
 
-<<<<<<< HEAD
-void Webserver::RegisterUrlCallback(const string& path,
-    const string& template_filename, const UrlCallback& callback, bool is_on_nav_bar) {
-  upgrade_lock<shared_mutex> lock(url_handlers_lock_);
-  upgrade_to_unique_lock<shared_mutex> writer_lock(lock);
-  DCHECK(url_handlers_.find(path) == url_handlers_.end())
-      << "Duplicate Url handler for: " << path;
-
-  url_handlers_.insert(
-      make_pair(path, UrlHandler(callback, template_filename, is_on_nav_bar)));
-=======
 void Webserver::RenderUrlWithTemplate(const ArgumentMap& arguments,
     const UrlHandler& url_handler, stringstream* output, ContentType* content_type) {
   Document document;
@@ -575,7 +465,6 @@
       << "Duplicate Url handler for: " << path;
 
   url_handlers_.insert(make_pair(path, UrlHandler(callback)));
->>>>>>> fec66694
 }
 
 }