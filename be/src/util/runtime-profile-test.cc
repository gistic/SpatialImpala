--- conflicted
+++ resolved
@@ -78,11 +78,7 @@
   averaged_profile.UpdateAverage(from_thrift);
   EXPECT_EQ(counter_merged->value(), 1);
 
-<<<<<<< HEAD
-  counter_a = profile_a2.AddCounter("A", TCounterType::UNIT);
-=======
   counter_a = profile_a2.AddCounter("A", TUnit::UNIT);
->>>>>>> fec66694
   counter_a->Set(3L);
   averaged_profile.UpdateAverage(&profile_a2);
   EXPECT_EQ(counter_merged->value(), 2);
@@ -131,11 +127,7 @@
   RuntimeProfile::Counter* parent1_only =
       profile1.AddCounter("Parent 1 Only", TUnit::UNIT);
   RuntimeProfile::Counter* parent2_only =
-<<<<<<< HEAD
-      profile2.AddCounter("Parent 2 Only", TCounterType::UNIT);
-=======
       profile2.AddCounter("Parent 2 Only", TUnit::UNIT);
->>>>>>> fec66694
   parent1_shared->Add(1);
   parent2_shared->Add(3);
   parent1_only->Add(2);
@@ -153,11 +145,7 @@
   RuntimeProfile::Counter* p2_c1_only =
     p1_child1.AddCounter("Child1 Parent 2 Only", TUnit::UNIT);
   RuntimeProfile::Counter* p2_c3 =
-<<<<<<< HEAD
-    p2_child3.AddCounter("Child3", TCounterType::UNIT);
-=======
     p2_child3.AddCounter("Child3", TUnit::UNIT);
->>>>>>> fec66694
   p1_c1_shared->Add(10);
   p1_c1_only->Add(50);
   p2_c1_shared->Add(20);
@@ -171,11 +159,7 @@
   RuntimeProfile averaged_profile(&pool, "merged", true);
   averaged_profile.UpdateAverage(&profile1);
   averaged_profile.UpdateAverage(&profile2);
-<<<<<<< HEAD
-  EXPECT_EQ(6, averaged_profile.num_counters());
-=======
   EXPECT_EQ(5, averaged_profile.num_counters());
->>>>>>> fec66694
   ValidateCounter(&averaged_profile, "Parent Shared", 2);
   ValidateCounter(&averaged_profile, "Parent 1 Only", 2);
   ValidateCounter(&averaged_profile, "Parent 2 Only", 5);
@@ -187,26 +171,15 @@
   for (int i = 0; i < 3; ++i) {
     RuntimeProfile* profile = children[i];
     if (profile->name().compare("Child1") == 0) {
-<<<<<<< HEAD
-      EXPECT_EQ(6, profile->num_counters());
-=======
       EXPECT_EQ(5, profile->num_counters());
->>>>>>> fec66694
       ValidateCounter(profile, "Child1 Shared", 15);
       ValidateCounter(profile, "Child1 Parent 1 Only", 50);
       ValidateCounter(profile, "Child1 Parent 2 Only", 100);
     } else if (profile->name().compare("Child2") == 0) {
-<<<<<<< HEAD
-      EXPECT_EQ(4, profile->num_counters());
-      ValidateCounter(profile, "Child2", 40);
-    } else if (profile->name().compare("Child3") == 0) {
-      EXPECT_EQ(4, profile->num_counters());
-=======
       EXPECT_EQ(3, profile->num_counters());
       ValidateCounter(profile, "Child2", 40);
     } else if (profile->name().compare("Child3") == 0) {
       EXPECT_EQ(3, profile->num_counters());
->>>>>>> fec66694
       ValidateCounter(profile, "Child3", 30);
     } else {
       EXPECT_TRUE(false);
@@ -219,11 +192,7 @@
 
   // Update profile2 w/ profile1 and validate
   profile2.Update(tprofile1);
-<<<<<<< HEAD
-  EXPECT_EQ(6, profile2.num_counters());
-=======
   EXPECT_EQ(5, profile2.num_counters());
->>>>>>> fec66694
   ValidateCounter(&profile2, "Parent Shared", 1);
   ValidateCounter(&profile2, "Parent 1 Only", 2);
   ValidateCounter(&profile2, "Parent 2 Only", 5);
@@ -234,26 +203,15 @@
   for (int i = 0; i < 3; ++i) {
     RuntimeProfile* profile = children[i];
     if (profile->name().compare("Child1") == 0) {
-<<<<<<< HEAD
-      EXPECT_EQ(6, profile->num_counters());
-=======
       EXPECT_EQ(5, profile->num_counters());
->>>>>>> fec66694
       ValidateCounter(profile, "Child1 Shared", 10);
       ValidateCounter(profile, "Child1 Parent 1 Only", 50);
       ValidateCounter(profile, "Child1 Parent 2 Only", 100);
     } else if (profile->name().compare("Child2") == 0) {
-<<<<<<< HEAD
-      EXPECT_EQ(4, profile->num_counters());
-      ValidateCounter(profile, "Child2", 40);
-    } else if (profile->name().compare("Child3") == 0) {
-      EXPECT_EQ(4, profile->num_counters());
-=======
       EXPECT_EQ(3, profile->num_counters());
       ValidateCounter(profile, "Child2", 40);
     } else if (profile->name().compare("Child3") == 0) {
       EXPECT_EQ(3, profile->num_counters());
->>>>>>> fec66694
       ValidateCounter(profile, "Child3", 30);
     } else {
       EXPECT_TRUE(false);
@@ -290,21 +248,12 @@
   ObjectPool pool;
   RuntimeProfile profile(&pool, "Profile");
   RuntimeProfile::Counter* bytes_1_counter =
-<<<<<<< HEAD
-      profile.AddCounter("bytes 1", TCounterType::BYTES);
-  RuntimeProfile::Counter* bytes_2_counter =
-      profile.AddCounter("bytes 2", TCounterType::BYTES);
-
-  bytes_1_counter->Set(10L);
-  RuntimeProfile::AveragedCounter bytes_avg(TCounterType::BYTES);
-=======
       profile.AddCounter("bytes 1", TUnit::BYTES);
   RuntimeProfile::Counter* bytes_2_counter =
       profile.AddCounter("bytes 2", TUnit::BYTES);
 
   bytes_1_counter->Set(10L);
   RuntimeProfile::AveragedCounter bytes_avg(TUnit::BYTES);
->>>>>>> fec66694
   bytes_avg.UpdateCounter(bytes_1_counter);
   // Avg of 10L
   EXPECT_EQ(bytes_avg.value(), 10L);
@@ -322,19 +271,11 @@
   EXPECT_EQ(bytes_avg.value(), 25L);
 
   RuntimeProfile::Counter* double_1_counter =
-<<<<<<< HEAD
-      profile.AddCounter("double 1", TCounterType::DOUBLE_VALUE);
-  RuntimeProfile::Counter* double_2_counter =
-      profile.AddCounter("double 2", TCounterType::DOUBLE_VALUE);
-  double_1_counter->Set(1.0f);
-  RuntimeProfile::AveragedCounter double_avg(TCounterType::DOUBLE_VALUE);
-=======
       profile.AddCounter("double 1", TUnit::DOUBLE_VALUE);
   RuntimeProfile::Counter* double_2_counter =
       profile.AddCounter("double 2", TUnit::DOUBLE_VALUE);
   double_1_counter->Set(1.0f);
   RuntimeProfile::AveragedCounter double_avg(TUnit::DOUBLE_VALUE);
->>>>>>> fec66694
   double_avg.UpdateCounter(double_1_counter);
   // Avg of 1.0f
   EXPECT_EQ(double_avg.double_value(), 1.0f);
