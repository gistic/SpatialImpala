--- conflicted
+++ resolved
@@ -16,7 +16,6 @@
 #include <gtest/gtest.h>
 #include <runtime/timestamp-value.h>
 #include <sys/resource.h>
-#include <runtime/timestamp-value.h>
 
 #include "util/promise.h"
 #include "util/time.h"
@@ -63,20 +62,12 @@
 
   // Test that the promise times out properly.
   int64_t start_time, end_time;
-<<<<<<< HEAD
-  start_time = TimestampValue::local_time_micros().time_of_day().total_milliseconds();
-=======
   start_time = MonotonicMillis();
->>>>>>> fec66694
   timed_out = false;
   Promise<int64_t> timedout_promise;
   timedout_promise.Get(1000, &timed_out);
   DCHECK_EQ(timed_out, true);
-<<<<<<< HEAD
-  end_time = TimestampValue::local_time_micros().time_of_day().total_milliseconds();
-=======
   end_time = MonotonicMillis();
->>>>>>> fec66694
   DCHECK_GE(end_time - start_time, 1000);
 }
 
