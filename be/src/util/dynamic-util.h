// Copyright 2012 Cloudera Inc.
//
// Licensed under the Apache License, Version 2.0 (the "License");
// you may not use this file except in compliance with the License.
// You may obtain a copy of the License at
//
// http://www.apache.org/licenses/LICENSE-2.0
//
// Unless required by applicable law or agreed to in writing, software
// distributed under the License is distributed on an "AS IS" BASIS,
// WITHOUT WARRANTIES OR CONDITIONS OF ANY KIND, either express or implied.
// See the License for the specific language governing permissions and
// limitations under the License.

#ifndef IMPALA_UTIL_DYNAMIC_UTIL_H
#define IMPALA_UTIL_DYNAMIC_UTIL_H

#include "common/status.h"

namespace impala {

<<<<<<< HEAD
// Look up smybols in a dynamically linked library.
// handle -- handle to the library. NULL if loading from the current process.
// symbol -- symbol to lookup.
// fn_ptr -- pointer tor retun addres of function.
Status DynamicLookup(void* handle, const char* symbol, void** fn_ptr);

// Open a dynamicly loaded library.
// library -- name of the library.  The default paths will be searched.
//            library can be NULL to get the handle for the current process.
// handle -- returned handle to the library.
Status DynamicOpen(const char* library, void** handle);

// Closes the handle.
=======
/// Look up symbols in a dynamically linked library.
/// handle -- handle to the library. NULL if loading from the current process.
/// symbol -- symbol to lookup.
/// fn_ptr -- pointer tor retun addres of function.
/// quiet -- silence the error
Status DynamicLookup(void* handle, const char* symbol, void** fn_ptr, bool quiet=false);

/// Open a dynamicly loaded library.
/// library -- name of the library.  The default paths will be searched.
///            library can be NULL to get the handle for the current process.
/// handle -- returned handle to the library.
Status DynamicOpen(const char* library, void** handle);

/// Closes the handle.
>>>>>>> fec66694
void DynamicClose(void* handle);

}

#endif
<|MERGE_RESOLUTION|>--- conflicted
+++ resolved
@@ -19,21 +19,6 @@
 
 namespace impala {
 
-<<<<<<< HEAD
-// Look up smybols in a dynamically linked library.
-// handle -- handle to the library. NULL if loading from the current process.
-// symbol -- symbol to lookup.
-// fn_ptr -- pointer tor retun addres of function.
-Status DynamicLookup(void* handle, const char* symbol, void** fn_ptr);
-
-// Open a dynamicly loaded library.
-// library -- name of the library.  The default paths will be searched.
-//            library can be NULL to get the handle for the current process.
-// handle -- returned handle to the library.
-Status DynamicOpen(const char* library, void** handle);
-
-// Closes the handle.
-=======
 /// Look up symbols in a dynamically linked library.
 /// handle -- handle to the library. NULL if loading from the current process.
 /// symbol -- symbol to lookup.
@@ -48,7 +33,6 @@
 Status DynamicOpen(const char* library, void** handle);
 
 /// Closes the handle.
->>>>>>> fec66694
 void DynamicClose(void* handle);
 
 }
