--- conflicted
+++ resolved
@@ -59,17 +59,10 @@
   const static int WINDOW_BITS = 15;    // Maximum window size
   const static int GZIP_CODEC = 16;     // Output Gzip.
 
-<<<<<<< HEAD
-  // Compresses 'input' into 'output'.  Output must be preallocated and
-  // at least big enough.
-  // *output_length should be called with the length of the output buffer and on return
-  // is the length of the output.
-=======
   /// Compresses 'input' into 'output'.  Output must be preallocated and
   /// at least big enough.
   /// *output_length should be called with the length of the output buffer and on return
   /// is the length of the output.
->>>>>>> fec66694
   Status Compress(int64_t input_length, const uint8_t* input,
       int64_t* output_length, uint8_t* output);
 };
@@ -110,15 +103,9 @@
       const uint8_t* input, int64_t* output_length, uint8_t** output);
   virtual std::string file_extension() const { return "snappy"; }
 
-<<<<<<< HEAD
-  // Computes the crc checksum that snappy expects when used in a framing format.
-  // This checksum needs to come after the compressed data.
-  // http://code.google.com/p/snappy/source/browse/trunk/framing_format.txt
-=======
   /// Computes the crc checksum that snappy expects when used in a framing format.
   /// This checksum needs to come after the compressed data.
   /// http://code.google.com/p/snappy/source/browse/trunk/framing_format.txt
->>>>>>> fec66694
   static uint32_t ComputeChecksum(int64_t input_len, const uint8_t* input);
 
  private:
@@ -145,23 +132,5 @@
   virtual Status Init() { return Status::OK(); }
 };
 
-// Lz4 is a compression codec with similar compression ratios as snappy
-// but much faster decompression. This compressor is not able to compress
-// unless the output buffer is allocated and will cause an error if
-// asked to do so.
-class Lz4Compressor : public Codec {
- public:
-  virtual ~Lz4Compressor() { }
-  virtual int64_t MaxOutputLen(int64_t input_len, const uint8_t* input = NULL);
-  virtual Status ProcessBlock(bool output_preallocated, int64_t input_length,
-      const uint8_t* input, int64_t* output_length, uint8_t** output);
-  virtual std::string file_extension() const { return "lz4"; }
-
- private:
-  friend class Codec;
-  Lz4Compressor(MemPool* mem_pool = NULL, bool reuse_buffer = false);
-  virtual Status Init() { return Status::OK; }
-};
-
 }
 #endif