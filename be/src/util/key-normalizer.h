--- conflicted
+++ resolved
@@ -51,13 +51,8 @@
 /// Finally, we pad any remaining bytes of the key with zeroes.
 class KeyNormalizer {
  public:
-<<<<<<< HEAD
-  // Initializes the normalizer with the key exprs and length alloted to each normalized
-  // key.
-=======
   /// Initializes the normalizer with the key exprs and length alloted to each normalized
   /// key.
->>>>>>> fec66694
   KeyNormalizer(const std::vector<ExprContext*>& key_exprs_ctxs, int key_len,
       const std::vector<bool>& is_asc, const std::vector<bool>& nulls_first)
       : key_expr_ctxs_(key_expr_ctxs), key_len_(key_len), is_asc_(is_asc),
@@ -92,15 +87,6 @@
 
   static void NormalizeTimestamp(uint8_t* src, uint8_t* dst, bool is_asc);
 
-<<<<<<< HEAD
-  // Normalizes a sort key value and writes it to dst.
-  // Updates bytes_left and returns true if we went over the max key size.
-  static bool WriteNormalizedKey(const ColumnType& type, bool is_asc,
-      uint8_t* value, uint8_t* dst, int* bytes_left);
-
-  // Normalizes a column by writing a NULL byte and then the normalized value.
-  // Updates bytes_left and returns true if we went over the max key size.
-=======
   /// Normalizes a sort key value and writes it to dst.
   /// Updates bytes_left and returns true if we went over the max key size.
   static bool WriteNormalizedKey(const ColumnType& type, bool is_asc,
@@ -108,7 +94,6 @@
 
   /// Normalizes a column by writing a NULL byte and then the normalized value.
   /// Updates bytes_left and returns true if we went over the max key size.
->>>>>>> fec66694
   static bool NormalizeKeyColumn(const ColumnType& type, uint8_t null_bit, bool is_asc,
       uint8_t* value, uint8_t* dst, int* bytes_left);
 
