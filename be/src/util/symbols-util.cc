// Copyright 2012 Cloudera Inc.
//
// Licensed under the Apache License, Version 2.0 (the "License");
// you may not use this file except in compliance with the License.
// You may obtain a copy of the License at
//
// http://www.apache.org/licenses/LICENSE-2.0
//
// Unless required by applicable law or agreed to in writing, software
// distributed under the License is distributed on an "AS IS" BASIS,
// WITHOUT WARRANTIES OR CONDITIONS OF ANY KIND, either express or implied.
// See the License for the specific language governing permissions and
// limitations under the License.

#include "util/symbols-util.h"
#include <cxxabi.h>
#include <sstream>
#include <boost/algorithm/string.hpp>
#include <boost/algorithm/string/regex.hpp>

#include "common/names.h"

using boost::algorithm::split_regex;
using boost::regex;
using namespace impala;

// For the rules about gcc-compatible name mangling, see:
// http://mentorembedded.github.io/cxx-abi/abi.html#mangling
// This implementation *is* not generally compatible. It is harded coded to
// only work with functions that implement the UDF or UDA signature. That is,
// functions of the form:
//   namespace::Function(impala_udf::FunctionContext*, const impala_udf::AnyVal&, etc)
//
// The general idea is to walk the types left to right and output them. This happens
// in a single pass. User literals are output as <len><literal>. There are many reserved,
// usually single character tokens for native types and specifying if something is a
// pointer.
//
// One additional piece of complexity is that repeated literals are compressed out.
// As literals are output, they are associated with an ID. The next time that
// we encounter the literal, we output the ID instead.
// We don't implement this generally since the way the literals are added to the
// dictionary is much more general than we need.
// e.g. for the literal ns1::ns2::class::type,
// the dictionary would add 4 literals: 'ns1', 'ns1::ns2', 'ns1::ns2::class',
//    'ns1::ns2::class::type'
// We instead take some shortcuts since we know all the argument types are
// types we define.

// Mangled symbols must start with this.
const char* MANGLE_PREFIX = "_Z";

bool SymbolsUtil::IsMangled(const string& symbol) {
  return strncmp(symbol.c_str(), MANGLE_PREFIX, strlen(MANGLE_PREFIX)) == 0;
}

string SymbolsUtil::Demangle(const string& name) {
  int status = 0;
  char* demangled_name = abi::__cxa_demangle(name.c_str(), NULL, NULL, &status);
  if (status != 0) return name;
  string result = demangled_name;
  free(demangled_name);
  return result;
}

<<<<<<< HEAD
string SymbolsUtil::DemangleNameOnly(const string& symbol) {
  string fn_name = Demangle(symbol);
  // Chop off argument list (e.g. "foo(int)" => "foo")
  fn_name = fn_name.substr(0, fn_name.find('('));
  // Chop off namespace and/or class name if present (e.g. "impala::foo" => "foo")
  fn_name = fn_name.substr(fn_name.find_last_of(':') + 1);
  return fn_name;
=======
string SymbolsUtil::DemangleNoArgs(const string& symbol) {
  string fn_name = Demangle(symbol);
  // Chop off argument list (e.g. "foo(int)" => "foo")
  return fn_name.substr(0, fn_name.find('('));
}

string SymbolsUtil::DemangleNameOnly(const string& symbol) {
  string fn_name = DemangleNoArgs(symbol);
  // Chop off namespace and/or class name if present (e.g. "impala::foo" => "foo")
  // TODO: fix for templates
  return fn_name.substr(fn_name.find_last_of(':') + 1);
>>>>>>> fec66694
}

// Appends <Length><String> to the stream.
// e.g. Hello --> "5Hello"
static void AppendMangledToken(const string& s, stringstream* out) {
  DCHECK(!s.empty());
  (*out) << s.size() << s;
}

// Outputs the seq_id. This is base 36 encoded with an S prefix and _ suffix.
// As an added optimization, the "seq_id - 1" value is output with the first
// token as just "S".
// e.g. seq_id 0: "S_"
//      seq_id 1: "S0_"
//      seq_id 2: "S1_"
static void AppendSeqId(int seq_id, stringstream* out) {
  DCHECK_GE(seq_id, 0);
  if (seq_id == 0) {
    (*out) << "S_";
    return;
  }
  --seq_id;
  char buffer[10];
  char* ptr = buffer + 10;
  if (seq_id == 0) *--ptr = '0';
  while (seq_id != 0) {
    DCHECK(ptr > buffer);
    char c = static_cast<char>(seq_id % 36);
    *--ptr = (c < 10 ? '0' + c : 'A' + c - 10);
    seq_id /=36;
  }
  (*out) << "S";
  out->write(ptr, 10 - (ptr - buffer));
  (*out) << "_";
}

static void AppendAnyValType(int namespace_id, const ColumnType& type, stringstream* s) {
  (*s) << "N";
  // All the AnyVal types are in the impala_udf namespace, that token
  // already came with impala_udf::FunctionContext
  AppendSeqId(namespace_id, s);

  switch (type.type) {
    case TYPE_BOOLEAN:
      AppendMangledToken("BooleanVal", s);
      break;
    case TYPE_TINYINT:
      AppendMangledToken("TinyIntVal", s);
      break;
    case TYPE_SMALLINT:
      AppendMangledToken("SmallIntVal", s);
      break;
    case TYPE_INT:
      AppendMangledToken("IntVal", s);
      break;
    case TYPE_BIGINT:
      AppendMangledToken("BigIntVal", s);
      break;
    case TYPE_FLOAT:
      AppendMangledToken("FloatVal", s);
      break;
    case TYPE_DOUBLE:
      AppendMangledToken("DoubleVal", s);
      break;
    case TYPE_STRING:
    case TYPE_VARCHAR:
    case TYPE_CHAR:
      AppendMangledToken("StringVal", s);
      break;
    case TYPE_TIMESTAMP:
      AppendMangledToken("TimestampVal", s);
      break;
    case TYPE_DECIMAL:
      AppendMangledToken("DecimalVal", s);
      break;
    default:
      DCHECK(false) << "NYI: " << type.DebugString();
  }
  (*s) << "E"; // end impala_udf namespace
}

string SymbolsUtil::MangleUserFunction(const string& fn_name,
    const vector<ColumnType>& arg_types, bool has_var_args,
    ColumnType* ret_arg_type) {
  // We need to split fn_name by :: to separate scoping from tokens
  vector<string> name_tokens;
  split_regex(name_tokens, fn_name, regex("::"));

  // Mangled names use substitution as a builtin compression. The first time a token
  // is seen, we output the raw token string and store the index ("seq_id"). The
  // next time we see the same token, we output the index instead.
  int seq_id = 0;

  // Sequence id for the impala_udf namespace token
  int impala_udf_seq_id = -1;

  stringstream ss;
  ss << MANGLE_PREFIX;
  if (name_tokens.size() > 1) {
    ss << "N";  // Start namespace
    seq_id += name_tokens.size() - 1; // Append for all the name space tokens.
  }
  for (int i = 0; i < name_tokens.size(); ++i) {
    AppendMangledToken(name_tokens[i], &ss);
  }
  if (name_tokens.size() > 1) ss << "E"; // End fn namespace
  ss << "PN"; // First argument and start of FunctionContext namespace
  AppendMangledToken("impala_udf", &ss);
  impala_udf_seq_id = seq_id++;
  AppendMangledToken("FunctionContext", &ss);
  ++seq_id;
  ss << "E"; // E indicates end of namespace

  map<PrimitiveType, int> argument_map;
  for (int i = 0; i < arg_types.size(); ++i) {
    int repeated_symbol_idx = -1; // Set to >0, if we've seen the symbol.
    if (argument_map.find(arg_types[i].type) != argument_map.end()) {
      repeated_symbol_idx = argument_map[arg_types[i].type];
    }

    if (has_var_args && i == arg_types.size() - 1) {
      // We always specify varargs as int32 followed by the type.
      ss << "i"; // The argument for the number of varargs.
      ss << "P"; // This indicates what follows is a ptr (that is the array of varargs)
      ++seq_id; // For "P"
      if (repeated_symbol_idx > 0) {
        AppendSeqId(repeated_symbol_idx - 1, &ss);
        continue;
      }
    } else {
      if (repeated_symbol_idx > 0) {
        AppendSeqId(repeated_symbol_idx, &ss);
        continue;
      }
      ss << "R"; // This indicates it is a reference type
      ++seq_id; // For R.
    }

    ss << "K"; // This indicates it is const
    seq_id += 2; // For impala_udf::*Val, which is two tokens.
    AppendAnyValType(impala_udf_seq_id, arg_types[i], &ss);
    argument_map[arg_types[i].type] = seq_id;
  }

  // Output return argument.
  if (ret_arg_type != NULL) {
    int repeated_symbol_idx = -1;
    if (argument_map.find(ret_arg_type->type) != argument_map.end()) {
      repeated_symbol_idx = argument_map[ret_arg_type->type];
    }
    ss << "P"; // Return argument is a pointer

    if (repeated_symbol_idx != -1) {
      // This is always last and a pointer type.
      AppendSeqId(argument_map[ret_arg_type->type] - 2, &ss);
    } else {
      AppendAnyValType(impala_udf_seq_id, *ret_arg_type, &ss);
    }
  }

  return ss.str();
}

string SymbolsUtil::ManglePrepareOrCloseFunction(const string& fn_name) {
  // We need to split fn_name by :: to separate scoping from tokens
  vector<string> name_tokens;
  split_regex(name_tokens, fn_name, regex("::"));

  // Mangled names use substitution as a builtin compression. The first time a token
  // is seen, we output the raw token string and store the index ("seq_id"). The
  // next time we see the same token, we output the index instead.
  int seq_id = 0;

  stringstream ss;
  ss << MANGLE_PREFIX;
  if (name_tokens.size() > 1) {
    ss << "N";  // Start namespace
    seq_id += name_tokens.size() - 1; // Append for all the name space tokens.
  }
  for (int i = 0; i < name_tokens.size(); ++i) {
    AppendMangledToken(name_tokens[i], &ss);
  }
  if (name_tokens.size() > 1) ss << "E"; // End fn namespace

  ss << "PN"; // FunctionContext* argument and start of FunctionContext namespace
  AppendMangledToken("impala_udf", &ss);
  AppendMangledToken("FunctionContext", &ss);
  ss << "E"; // E indicates end of namespace

  ss << "NS"; // FunctionStateScope argument
  ss << seq_id;
  ss << "_";
  AppendMangledToken("FunctionStateScope", &ss);
  ss << "E"; // E indicates end of namespace

  return ss.str();
}<|MERGE_RESOLUTION|>--- conflicted
+++ resolved
@@ -63,15 +63,6 @@
   return result;
 }
 
-<<<<<<< HEAD
-string SymbolsUtil::DemangleNameOnly(const string& symbol) {
-  string fn_name = Demangle(symbol);
-  // Chop off argument list (e.g. "foo(int)" => "foo")
-  fn_name = fn_name.substr(0, fn_name.find('('));
-  // Chop off namespace and/or class name if present (e.g. "impala::foo" => "foo")
-  fn_name = fn_name.substr(fn_name.find_last_of(':') + 1);
-  return fn_name;
-=======
 string SymbolsUtil::DemangleNoArgs(const string& symbol) {
   string fn_name = Demangle(symbol);
   // Chop off argument list (e.g. "foo(int)" => "foo")
@@ -83,7 +74,6 @@
   // Chop off namespace and/or class name if present (e.g. "impala::foo" => "foo")
   // TODO: fix for templates
   return fn_name.substr(fn_name.find_last_of(':') + 1);
->>>>>>> fec66694
 }
 
 // Appends <Length><String> to the stream.
