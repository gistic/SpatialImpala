--- conflicted
+++ resolved
@@ -73,21 +73,6 @@
   /// Number of IO buffers that are currently unused (and can be GC'ed)
   static const char* IO_MGR_NUM_UNUSED_BUFFERS;
 
-<<<<<<< HEAD
-  // Total number of bytes read by the io mgr
-  static const char* IO_MGR_BYTES_READ;
-
-  // Total number of local bytes read by the io mgr
-  static const char* IO_MGR_LOCAL_BYTES_READ;
-
-  // Total number of short-circuit bytes read by the io mgr
-  static const char* IO_MGR_SHORT_CIRCUIT_BYTES_READ;
-
-  // Total number of bytes written to disk by the io mgr (for spilling)
-  static const char* IO_MGR_BYTES_WRITTEN;
-
-  // Number of DBs in the catalog
-=======
   /// Total number of bytes read by the io mgr
   static const char* IO_MGR_BYTES_READ;
 
@@ -119,7 +104,6 @@
   static const char* IO_MGR_CACHED_FILE_HANDLES_MISS_COUNT;
 
   /// Number of DBs in the catalog
->>>>>>> fec66694
   static const char* CATALOG_NUM_DBS;
 
   /// Number of tables in the catalog
@@ -140,16 +124,6 @@
   /// Number of queries expired due to inactivity
   static const char* NUM_QUERIES_EXPIRED;
 
-<<<<<<< HEAD
-  // Number of queries that spilled.
-  static const char* NUM_QUERIES_SPILLED;
-
-  // Total number of rows cached to support HS2 FETCH_FIRST.
-  static const char* RESULTSET_CACHE_TOTAL_NUM_ROWS;
-
-  // Total bytes consumed for rows cached to support HS2 FETCH_FIRST.
-  static const char* RESULTSET_CACHE_TOTAL_BYTES;
-=======
   /// Number of queries that spilled.
   static const char* NUM_QUERIES_SPILLED;
 
@@ -162,7 +136,6 @@
   // Distribution of execution times for queries and DDL statements, in ms.
   static const char* QUERY_DURATIONS;
   static const char* DDL_DURATIONS;
->>>>>>> fec66694
 };
 
 /// Global impalad-wide metrics.  This is useful for objects that want to update metrics
@@ -171,37 +144,6 @@
 /// ImpaladServer starts up.
 class ImpaladMetrics {
  public:
-<<<<<<< HEAD
-  static Metrics::StringMetric* IMPALA_SERVER_START_TIME;
-  static Metrics::StringMetric* IMPALA_SERVER_VERSION;
-  static Metrics::BooleanMetric* IMPALA_SERVER_READY;
-  static Metrics::StringMetric* IMPALA_SERVER_LAST_REFRESH_TIME;
-  static Metrics::IntMetric* IMPALA_SERVER_NUM_QUERIES;
-  static Metrics::IntMetric* IMPALA_SERVER_NUM_FRAGMENTS;
-  static Metrics::IntMetric* IMPALA_SERVER_NUM_OPEN_HS2_SESSIONS;
-  static Metrics::IntMetric* IMPALA_SERVER_NUM_OPEN_BEESWAX_SESSIONS;
-  static Metrics::IntMetric* NUM_RANGES_PROCESSED;
-  static Metrics::IntMetric* NUM_RANGES_MISSING_VOLUME_ID;
-  static Metrics::BytesMetric* MEM_POOL_TOTAL_BYTES;
-  static Metrics::BytesMetric* HASH_TABLE_TOTAL_BYTES;
-  static Metrics::IntMetric* IO_MGR_NUM_OPEN_FILES;
-  static Metrics::IntMetric* IO_MGR_NUM_BUFFERS;
-  static Metrics::IntMetric* IO_MGR_TOTAL_BYTES;
-  static Metrics::IntMetric* IO_MGR_NUM_UNUSED_BUFFERS;
-  static Metrics::BytesMetric* IO_MGR_BYTES_READ;
-  static Metrics::BytesMetric* IO_MGR_LOCAL_BYTES_READ;
-  static Metrics::BytesMetric* IO_MGR_SHORT_CIRCUIT_BYTES_READ;
-  static Metrics::BytesMetric* IO_MGR_BYTES_WRITTEN;
-  static Metrics::IntMetric* CATALOG_NUM_DBS;
-  static Metrics::IntMetric* CATALOG_NUM_TABLES;
-  static Metrics::BooleanMetric* CATALOG_READY;
-  static Metrics::IntMetric* NUM_FILES_OPEN_FOR_INSERT;
-  static Metrics::IntMetric* NUM_SESSIONS_EXPIRED;
-  static Metrics::IntMetric* NUM_QUERIES_EXPIRED;
-  static Metrics::IntMetric* NUM_QUERIES_SPILLED;
-  static Metrics::IntMetric* RESULTSET_CACHE_TOTAL_NUM_ROWS;
-  static Metrics::BytesMetric* RESULTSET_CACHE_TOTAL_BYTES;
-=======
   // Counters
   static IntGauge* HASH_TABLE_TOTAL_BYTES;
   static IntCounter* IMPALA_SERVER_NUM_FRAGMENTS;
@@ -245,7 +187,6 @@
 
   // Other
   static StatsMetric<uint64_t, StatsType::MEAN>* IO_MGR_CACHED_FILE_HANDLES_HIT_RATIO;
->>>>>>> fec66694
 
   // Creates and initializes all metrics above in 'm'.
   static void CreateMetrics(MetricGroup* m);
