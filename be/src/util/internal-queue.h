// Copyright 2013 Cloudera Inc.
//
// Licensed under the Apache License, Version 2.0 (the "License");
// you may not use this file except in compliance with the License.
// You may obtain a copy of the License at
//
// http://www.apache.org/licenses/LICENSE-2.0
//
// Unless required by applicable law or agreed to in writing, software
// distributed under the License is distributed on an "AS IS" BASIS,
// WITHOUT WARRANTIES OR CONDITIONS OF ANY KIND, either express or implied.
// See the License for the specific language governing permissions and
// limitations under the License.


#ifndef IMPALA_UTIL_INTERNAL_QUEUE_H
#define IMPALA_UTIL_INTERNAL_QUEUE_H

#include <boost/thread/locks.hpp>

#include "common/atomic.h"
#include "util/spinlock.h"


namespace impala {

<<<<<<< HEAD
// Thread safe fifo-queue. This is an internal queue, meaning the links to nodes
// are maintained in the object itself. This is in contrast to the stl list which
// allocates a wrapper Node object around the data. Since it's an internal queue,
// the list pointers are maintained in the Nodes which is memory owned by the user.
// The nodes cannot be deallocated while the queue has elements.
// To use: subclass InternalQueue::Node.
// The internal structure is a doubly-linked list.
//  NULL <-- N1 <--> N2 <--> N3 --> NULL
//          (head)          (tail)
// TODO: this is an ideal candidate to be made lock free.

// T must be a subclass of InternalQueue::Node
=======
/// Thread safe fifo-queue. This is an internal queue, meaning the links to nodes
/// are maintained in the object itself. This is in contrast to the stl list which
/// allocates a wrapper Node object around the data. Since it's an internal queue,
/// the list pointers are maintained in the Nodes which is memory owned by the user.
/// The nodes cannot be deallocated while the queue has elements.
/// To use: subclass InternalQueue::Node.
/// The internal structure is a doubly-linked list.
///  NULL <-- N1 <--> N2 <--> N3 --> NULL
///          (head)          (tail)
/// TODO: this is an ideal candidate to be made lock free.

/// T must be a subclass of InternalQueue::Node
>>>>>>> fec66694
template<typename T>
class InternalQueue {
 public:
  struct Node {
   public:
    Node() : parent_queue(NULL), next(NULL), prev(NULL) {}
    virtual ~Node() {}

<<<<<<< HEAD
    // Returns the Next/Prev node or NULL if this is the end/front.
    T* Next() const {
      ScopedSpinLock lock(&parent_queue->lock_);
      return reinterpret_cast<T*>(next);
    }
    T* Prev() const {
      ScopedSpinLock lock(&parent_queue->lock_);
=======
    /// Returns the Next/Prev node or NULL if this is the end/front.
    T* Next() const {
      boost::lock_guard<SpinLock> lock(parent_queue->lock_);
      return reinterpret_cast<T*>(next);
    }
    T* Prev() const {
      boost::lock_guard<SpinLock> lock(parent_queue->lock_);
>>>>>>> fec66694
      return reinterpret_cast<T*>(prev);
    }

   private:
    friend class InternalQueue;

<<<<<<< HEAD
    // Pointer to the queue this Node is on. NULL if not on any queue.
=======
    /// Pointer to the queue this Node is on. NULL if not on any queue.
>>>>>>> fec66694
    InternalQueue* parent_queue;
    Node* next;
    Node* prev;
  };

  InternalQueue() : head_(NULL), tail_(NULL), size_(0) {}

<<<<<<< HEAD
  // Returns the element at the head of the list without dequeuing or NULL
  // if the queue is empty. This is O(1).
  T* head() const {
    ScopedSpinLock lock(&lock_);
=======
  /// Returns the element at the head of the list without dequeuing or NULL
  /// if the queue is empty. This is O(1).
  T* head() const {
    boost::lock_guard<SpinLock> lock(lock_);
>>>>>>> fec66694
    if (empty()) return NULL;
    return reinterpret_cast<T*>(head_);
  }

<<<<<<< HEAD
  // Returns the element at the end of the list without dequeuing or NULL
  // if the queue is empty. This is O(1).
  T* tail() {
    ScopedSpinLock lock(&lock_);
=======
  /// Returns the element at the end of the list without dequeuing or NULL
  /// if the queue is empty. This is O(1).
  T* tail() {
    boost::lock_guard<SpinLock> lock(lock_);
>>>>>>> fec66694
    if (empty()) return NULL;
    return reinterpret_cast<T*>(tail_);
  }

<<<<<<< HEAD
  // Enqueue node onto the queue's tail. This is O(1).
=======
  /// Enqueue node onto the queue's tail. This is O(1).
>>>>>>> fec66694
  void Enqueue(T* n) {
    Node* node = (Node*)n;
    DCHECK(node->next == NULL);
    DCHECK(node->prev == NULL);
    DCHECK(node->parent_queue == NULL);
    node->parent_queue = this;
    {
      boost::lock_guard<SpinLock> lock(lock_);
      if (tail_ != NULL) tail_->next = node;
      node->prev = tail_;
      tail_ = node;
      if (head_ == NULL) head_ = node;
      ++size_;
    }
  }

  /// Dequeues an element from the queue's head. Returns NULL if the queue
  /// is empty. This is O(1).
  T* Dequeue() {
    Node* result = NULL;
    {
      boost::lock_guard<SpinLock> lock(lock_);
      if (empty()) return NULL;
      --size_;
      result = head_;
      head_ = head_->next;
      if (head_ == NULL) {
        tail_ = NULL;
      } else {
        head_->prev = NULL;
      }
    }
    DCHECK(result != NULL);
    result->next = result->prev = NULL;
    result->parent_queue = NULL;
    return reinterpret_cast<T*>(result);
  }

<<<<<<< HEAD
  // Dequeues an element from the queue's tail. Returns NULL if the queue
  // is empty. This is O(1).
  T* PopBack() {
    Node* result = NULL;
    {
      ScopedSpinLock lock(&lock_);
=======
  /// Dequeues an element from the queue's tail. Returns NULL if the queue
  /// is empty. This is O(1).
  T* PopBack() {
    Node* result = NULL;
    {
      boost::lock_guard<SpinLock> lock(lock_);
>>>>>>> fec66694
      if (empty()) return NULL;
      --size_;
      result = tail_;
      tail_ = tail_->prev;
      if (tail_ == NULL) {
        head_ = NULL;
      } else {
        tail_->next = NULL;
      }
    }
    DCHECK(result != NULL);
    result->next = result->prev = NULL;
    result->parent_queue = NULL;
    return reinterpret_cast<T*>(result);
  }

<<<<<<< HEAD
  // Removes 'node' from the queue. This is O(1). No-op if node is
  // not on the list.
=======
  /// Removes 'node' from the queue. This is O(1). No-op if node is
  /// not on the list.
>>>>>>> fec66694
  void Remove(T* n) {
    Node* node = (Node*)n;
    if (node->parent_queue == NULL) return;
    DCHECK(node->parent_queue == this);
    {
<<<<<<< HEAD
      ScopedSpinLock lock(&lock_);
=======
      boost::lock_guard<SpinLock> lock(lock_);
>>>>>>> fec66694
      if (node->next == NULL && node->prev == NULL) {
        // Removing only node
        DCHECK(node == head_);
        DCHECK(tail_ == node);
        head_ = tail_ = NULL;
        --size_;
        node->parent_queue = NULL;
        return;
      }

      if (head_ == node) {
        DCHECK(node->prev == NULL);
        head_ = node->next;
      } else {
        DCHECK(node->prev != NULL);
        node->prev->next = node->next;
      }

      if (node == tail_) {
        DCHECK(node->next == NULL);
        tail_ = node->prev;
      } else if (node->next != NULL) {
        node->next->prev = node->prev;
      }
      --size_;
    }
    node->next = node->prev = NULL;
    node->parent_queue = NULL;
  }

  /// Clears all elements in the list.
  void Clear() {
    boost::lock_guard<SpinLock> lock(lock_);
    Node* cur = head_;
    while (cur != NULL) {
      Node* tmp = cur;
      cur = cur->next;
      tmp->prev = tmp->next = NULL;
      tmp->parent_queue = NULL;
    }
    size_ = 0;
    head_ = tail_ = NULL;
  }

  int size() const { return size_; }
  bool empty() const { return head_ == NULL; }

<<<<<<< HEAD
  // Returns if the target is on the queue. This is O(1) and intended to
  // be used for debugging.
=======
  /// Returns if the target is on the queue. This is O(1) and intended to
  /// be used for debugging.
>>>>>>> fec66694
  bool Contains(const T* target) const {
    return target->parent_queue == this;
  }

  /// Validates the internal structure of the list
  bool Validate() {
    int num_elements_found = 0;
    boost::lock_guard<SpinLock> lock(lock_);
    if (head_ == NULL) {
      if (tail_ != NULL) return false;
      if (size() != 0) return false;
      return true;
    }

    if (head_->prev != NULL) return false;
    Node* current = head_;
    while (current != NULL) {
      if (current->parent_queue != this) return false;
      ++num_elements_found;
      Node* next = current->next;
      if (next == NULL) {
        if (current != tail_) return false;
      } else {
        if (next->prev != current) return false;
      }
      current = next;
    }
    if (num_elements_found != size()) return false;
    return true;
  }

  /// Prints the queue ptrs to a string.
  std::string DebugString() {
    std::stringstream ss;
    ss << "(";
    {
      boost::lock_guard<SpinLock> lock(lock_);
      Node* curr = head_;
      while (curr != NULL) {
        ss << (void*)curr;
        curr = curr->next;
      }
    }
    ss << ")";
    return ss.str();
  }

 private:
  friend struct Node;
  mutable SpinLock lock_;
  Node* head_, *tail_;
  int size_;
};

}

#endif<|MERGE_RESOLUTION|>--- conflicted
+++ resolved
@@ -24,20 +24,6 @@
 
 namespace impala {
 
-<<<<<<< HEAD
-// Thread safe fifo-queue. This is an internal queue, meaning the links to nodes
-// are maintained in the object itself. This is in contrast to the stl list which
-// allocates a wrapper Node object around the data. Since it's an internal queue,
-// the list pointers are maintained in the Nodes which is memory owned by the user.
-// The nodes cannot be deallocated while the queue has elements.
-// To use: subclass InternalQueue::Node.
-// The internal structure is a doubly-linked list.
-//  NULL <-- N1 <--> N2 <--> N3 --> NULL
-//          (head)          (tail)
-// TODO: this is an ideal candidate to be made lock free.
-
-// T must be a subclass of InternalQueue::Node
-=======
 /// Thread safe fifo-queue. This is an internal queue, meaning the links to nodes
 /// are maintained in the object itself. This is in contrast to the stl list which
 /// allocates a wrapper Node object around the data. Since it's an internal queue,
@@ -50,7 +36,6 @@
 /// TODO: this is an ideal candidate to be made lock free.
 
 /// T must be a subclass of InternalQueue::Node
->>>>>>> fec66694
 template<typename T>
 class InternalQueue {
  public:
@@ -59,15 +44,6 @@
     Node() : parent_queue(NULL), next(NULL), prev(NULL) {}
     virtual ~Node() {}
 
-<<<<<<< HEAD
-    // Returns the Next/Prev node or NULL if this is the end/front.
-    T* Next() const {
-      ScopedSpinLock lock(&parent_queue->lock_);
-      return reinterpret_cast<T*>(next);
-    }
-    T* Prev() const {
-      ScopedSpinLock lock(&parent_queue->lock_);
-=======
     /// Returns the Next/Prev node or NULL if this is the end/front.
     T* Next() const {
       boost::lock_guard<SpinLock> lock(parent_queue->lock_);
@@ -75,18 +51,13 @@
     }
     T* Prev() const {
       boost::lock_guard<SpinLock> lock(parent_queue->lock_);
->>>>>>> fec66694
       return reinterpret_cast<T*>(prev);
     }
 
    private:
     friend class InternalQueue;
 
-<<<<<<< HEAD
-    // Pointer to the queue this Node is on. NULL if not on any queue.
-=======
     /// Pointer to the queue this Node is on. NULL if not on any queue.
->>>>>>> fec66694
     InternalQueue* parent_queue;
     Node* next;
     Node* prev;
@@ -94,41 +65,23 @@
 
   InternalQueue() : head_(NULL), tail_(NULL), size_(0) {}
 
-<<<<<<< HEAD
-  // Returns the element at the head of the list without dequeuing or NULL
-  // if the queue is empty. This is O(1).
-  T* head() const {
-    ScopedSpinLock lock(&lock_);
-=======
   /// Returns the element at the head of the list without dequeuing or NULL
   /// if the queue is empty. This is O(1).
   T* head() const {
     boost::lock_guard<SpinLock> lock(lock_);
->>>>>>> fec66694
     if (empty()) return NULL;
     return reinterpret_cast<T*>(head_);
   }
 
-<<<<<<< HEAD
-  // Returns the element at the end of the list without dequeuing or NULL
-  // if the queue is empty. This is O(1).
-  T* tail() {
-    ScopedSpinLock lock(&lock_);
-=======
   /// Returns the element at the end of the list without dequeuing or NULL
   /// if the queue is empty. This is O(1).
   T* tail() {
     boost::lock_guard<SpinLock> lock(lock_);
->>>>>>> fec66694
     if (empty()) return NULL;
     return reinterpret_cast<T*>(tail_);
   }
 
-<<<<<<< HEAD
-  // Enqueue node onto the queue's tail. This is O(1).
-=======
   /// Enqueue node onto the queue's tail. This is O(1).
->>>>>>> fec66694
   void Enqueue(T* n) {
     Node* node = (Node*)n;
     DCHECK(node->next == NULL);
@@ -167,21 +120,12 @@
     return reinterpret_cast<T*>(result);
   }
 
-<<<<<<< HEAD
-  // Dequeues an element from the queue's tail. Returns NULL if the queue
-  // is empty. This is O(1).
-  T* PopBack() {
-    Node* result = NULL;
-    {
-      ScopedSpinLock lock(&lock_);
-=======
   /// Dequeues an element from the queue's tail. Returns NULL if the queue
   /// is empty. This is O(1).
   T* PopBack() {
     Node* result = NULL;
     {
       boost::lock_guard<SpinLock> lock(lock_);
->>>>>>> fec66694
       if (empty()) return NULL;
       --size_;
       result = tail_;
@@ -198,23 +142,14 @@
     return reinterpret_cast<T*>(result);
   }
 
-<<<<<<< HEAD
-  // Removes 'node' from the queue. This is O(1). No-op if node is
-  // not on the list.
-=======
   /// Removes 'node' from the queue. This is O(1). No-op if node is
   /// not on the list.
->>>>>>> fec66694
   void Remove(T* n) {
     Node* node = (Node*)n;
     if (node->parent_queue == NULL) return;
     DCHECK(node->parent_queue == this);
     {
-<<<<<<< HEAD
-      ScopedSpinLock lock(&lock_);
-=======
-      boost::lock_guard<SpinLock> lock(lock_);
->>>>>>> fec66694
+      boost::lock_guard<SpinLock> lock(lock_);
       if (node->next == NULL && node->prev == NULL) {
         // Removing only node
         DCHECK(node == head_);
@@ -262,13 +197,8 @@
   int size() const { return size_; }
   bool empty() const { return head_ == NULL; }
 
-<<<<<<< HEAD
-  // Returns if the target is on the queue. This is O(1) and intended to
-  // be used for debugging.
-=======
   /// Returns if the target is on the queue. This is O(1) and intended to
   /// be used for debugging.
->>>>>>> fec66694
   bool Contains(const T* target) const {
     return target->parent_queue == this;
   }
