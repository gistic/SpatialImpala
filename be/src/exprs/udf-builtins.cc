// Copyright 2012 Cloudera Inc.
//
// Licensed under the Apache License, Version 2.0 (the "License");
// you may not use this file except in compliance with the License.
// You may obtain a copy of the License at
//
// http://www.apache.org/licenses/LICENSE-2.0
//
// Unless required by applicable law or agreed to in writing, software
// distributed under the License is distributed on an "AS IS" BASIS,
// WITHOUT WARRANTIES OR CONDITIONS OF ANY KIND, either express or implied.
// See the License for the specific language governing permissions and
// limitations under the License.

#include "exprs/udf-builtins.h"
#include "runtime/timestamp-value.h"
#include "util/bit-util.h"

#include <ctype.h>
#include <gutil/strings/substitute.h>
#include <iostream>
#include <math.h>
<<<<<<< HEAD
#include <string>
#include <sstream>
#include <iostream>

#include <gutil/strings/substitute.h>

using namespace impala;
using namespace std;
using namespace boost::gregorian;
using namespace boost::posix_time;
=======
#include <sstream>
#include <string>

#include "gen-cpp/Exprs_types.h"
#include "runtime/timestamp-value.h"
#include "util/bit-util.h"

#include "common/names.h"

using boost::gregorian::date;
using boost::gregorian::date_duration;
using boost::posix_time::ptime;
using boost::posix_time::time_duration;
using namespace impala;
>>>>>>> fec66694
using namespace strings;

DoubleVal UdfBuiltins::Abs(FunctionContext* context, const DoubleVal& v) {
  if (v.is_null) return v;
  return DoubleVal(fabs(v.val));
}

DoubleVal UdfBuiltins::Pi(FunctionContext* context) {
  return DoubleVal(M_PI);
}

StringVal UdfBuiltins::Lower(FunctionContext* context, const StringVal& v) {
  if (v.is_null) return v;
  StringVal result(context, v.len);
  for (int i = 0; i < v.len; ++i) {
    result.ptr[i] = tolower(v.ptr[i]);
  }
  return result;
}

IntVal UdfBuiltins::MaxInt(FunctionContext* context) {
  return IntVal(numeric_limits<int32_t>::max());
}

TinyIntVal UdfBuiltins::MaxTinyInt(FunctionContext* context) {
  return TinyIntVal(numeric_limits<int8_t>::max());
}

SmallIntVal UdfBuiltins::MaxSmallInt(FunctionContext* context) {
  return SmallIntVal(numeric_limits<int16_t>::max());
}

BigIntVal UdfBuiltins::MaxBigInt(FunctionContext* context) {
  return BigIntVal(numeric_limits<int64_t>::max());
}

IntVal UdfBuiltins::MinInt(FunctionContext* context) {
  return IntVal(numeric_limits<int32_t>::min());
}

TinyIntVal UdfBuiltins::MinTinyInt(FunctionContext* context) {
  return TinyIntVal(numeric_limits<int8_t>::min());
}

SmallIntVal UdfBuiltins::MinSmallInt(FunctionContext* context) {
  return SmallIntVal(numeric_limits<int16_t>::min());
}

BigIntVal UdfBuiltins::MinBigInt(FunctionContext* context) {
  return BigIntVal(numeric_limits<int64_t>::min());
}

BooleanVal UdfBuiltins::IsNan(FunctionContext* context, const DoubleVal& val) {
  if (val.is_null) return BooleanVal(false);
  return BooleanVal(isnan(val.val));
}

BooleanVal UdfBuiltins::IsInf(FunctionContext* context, const DoubleVal& val) {
  if (val.is_null) return BooleanVal(false);
  return BooleanVal(isinf(val.val));
}

// The units which can be used when Truncating a Timestamp
struct TruncUnit {
  enum Type {
    UNIT_INVALID,
    YEAR,
    QUARTER,
    MONTH,
    WW,
    W,
    DAY,
    DAY_OF_WEEK,
    HOUR,
    MINUTE
  };
};

// Maps the user facing name of a unit to a TruncUnit
// Returns the TruncUnit for the given string
TruncUnit::Type StrToTruncUnit(FunctionContext* ctx, const StringVal& unit_str) {
  StringVal unit = UdfBuiltins::Lower(ctx, unit_str);
  if ((unit == "syyyy") || (unit == "yyyy") || (unit == "year") || (unit == "syear") ||
      (unit == "yyy") || (unit == "yy") || (unit == "y")) {
    return TruncUnit::YEAR;
  } else if (unit == "q") {
    return TruncUnit::QUARTER;
  } else if ((unit == "month") || (unit == "mon") || (unit == "mm") || (unit == "rm")) {
    return TruncUnit::MONTH;
  } else if (unit == "ww") {
    return TruncUnit::WW;
  } else if (unit == "w") {
    return TruncUnit::W;
  } else if ((unit == "ddd") || (unit == "dd") || (unit == "j")) {
    return TruncUnit::DAY;
  } else if ((unit == "day") || (unit == "dy") || (unit == "d")) {
    return TruncUnit::DAY_OF_WEEK;
  } else if ((unit == "hh") || (unit == "hh12") || (unit == "hh24")) {
    return TruncUnit::HOUR;
  } else if (unit == "mi") {
    return TruncUnit::MINUTE;
  } else {
    return TruncUnit::UNIT_INVALID;
  }
}

// Returns the most recent date, no later than orig_date, which is on week_day
// week_day: 0==Sunday, 1==Monday, ...
date GoBackToWeekday(const date& orig_date, int week_day) {
  int current_week_day = orig_date.day_of_week();
  int diff = current_week_day - week_day;
  if (diff == 0) return orig_date;
  if (diff > 0) {
    // ex. Weds(3) shifts to Tues(2), so we go back 1 day
    return orig_date - date_duration(diff);
  }
  // ex. Tues(2) shifts to Weds(3), so we go back 6 days
  DCHECK_LT(diff, 0);
  return orig_date - date_duration(7 + diff);
}

// Truncate to first day of year
TimestampValue TruncYear(const date& orig_date) {
  date new_date(orig_date.year(), 1, 1);
  time_duration new_time(0, 0, 0, 0);
  return TimestampValue(new_date, new_time);
}

// Truncate to first day of quarter
TimestampValue TruncQuarter(const date& orig_date) {
  int first_month_of_quarter = BitUtil::RoundDown(orig_date.month() - 1, 3) + 1;
  date new_date(orig_date.year(), first_month_of_quarter, 1);
  time_duration new_time(0, 0, 0, 0);
  return TimestampValue(new_date, new_time);
}

// Truncate to first day of month
TimestampValue TruncMonth(const date& orig_date) {
  date new_date(orig_date.year(), orig_date.month(), 1);
  time_duration new_time(0, 0, 0, 0);
  return TimestampValue(new_date, new_time);
}

// Same day of the week as the first day of the year
TimestampValue TruncWW(const date& orig_date) {
<<<<<<< HEAD
  const date& first_day_of_year = TruncYear(orig_date).get_date();
=======
  const date& first_day_of_year = TruncYear(orig_date).date();
>>>>>>> fec66694
  int target_week_day = first_day_of_year.day_of_week();
  date new_date = GoBackToWeekday(orig_date, target_week_day);
  time_duration new_time(0, 0, 0, 0);
  return TimestampValue(new_date, new_time);
}

// Same day of the week as the first day of the month
TimestampValue TruncW(const date& orig_date) {
<<<<<<< HEAD
  const date& first_day_of_mon = TruncMonth(orig_date).get_date();
=======
  const date& first_day_of_mon = TruncMonth(orig_date).date();
>>>>>>> fec66694
  const date& new_date = GoBackToWeekday(orig_date, first_day_of_mon.day_of_week());
  time_duration new_time(0, 0, 0, 0);
  return TimestampValue(new_date, new_time);
}

// Truncate to midnight on the given date
TimestampValue TruncDay(const date& orig_date) {
  time_duration new_time(0, 0, 0, 0);
  return TimestampValue(orig_date, new_time);
<<<<<<< HEAD
}

// Date of the previous Monday
TimestampValue TruncDayOfWeek(const date& orig_date) {
  const date& new_date = GoBackToWeekday(orig_date, 1);
  time_duration new_time(0, 0, 0, 0);
  return TimestampValue(new_date, new_time);
}

// Truncate minutes, seconds, and parts of seconds
TimestampValue TruncHour(const date& orig_date, const time_duration& orig_time) {
  time_duration new_time(orig_time.hours(), 0, 0, 0);
  return TimestampValue(orig_date, new_time);
}

// Truncate seconds and parts of seconds
TimestampValue TruncMinute(const date& orig_date, const time_duration& orig_time) {
  time_duration new_time(orig_time.hours(), orig_time.minutes(), 0, 0);
  return TimestampValue(orig_date, new_time);
}

TimestampVal UdfBuiltins::Trunc(
    FunctionContext* context, const TimestampVal& tv, const StringVal &unit_str) {
  if (tv.is_null) return TimestampVal::null();

  const TimestampValue& ts = TimestampValue::FromTimestampVal(tv);
  const date& orig_date = ts.get_date();
  const time_duration& orig_time = ts.get_time();

  // resolve trunc_unit using the prepared state if possible, o.w. parse now
  // TruncPrepare() can only parse trunc_unit if user passes it as a string literal
  TruncUnit::Type trunc_unit;
  void* state = context->GetFunctionState(FunctionContext::THREAD_LOCAL);
  if (state != NULL) {
    trunc_unit = *reinterpret_cast<TruncUnit::Type*>(state);
  } else {
    trunc_unit = StrToTruncUnit(context, unit_str);
    if (trunc_unit == TruncUnit::UNIT_INVALID) {
      string string_unit(reinterpret_cast<char*>(unit_str.ptr), unit_str.len);
      context->SetError(Substitute("Invalid Truncate Unit: $0", string_unit).c_str());
      return TimestampVal::null();
    }
  }

  TimestampValue ret;
  TimestampVal ret_val;

  // check for invalid or malformed timestamps
  switch (trunc_unit) {
    case TruncUnit::YEAR:
    case TruncUnit::QUARTER:
    case TruncUnit::MONTH:
    case TruncUnit::WW:
    case TruncUnit::W:
    case TruncUnit::DAY:
    case TruncUnit::DAY_OF_WEEK:
      if (orig_date.is_special()) return TimestampVal::null();
      break;
    case TruncUnit::HOUR:
    case TruncUnit::MINUTE:
      if (orig_time.is_special()) return TimestampVal::null();
      break;
    case TruncUnit::UNIT_INVALID:
      DCHECK(false);
  }

  switch(trunc_unit) {
    case TruncUnit::YEAR:
      ret = TruncYear(orig_date);
      break;
    case TruncUnit::QUARTER:
      ret = TruncQuarter(orig_date);
      break;
    case TruncUnit::MONTH:
      ret = TruncMonth(orig_date);
      break;
    case TruncUnit::WW:
      ret = TruncWW(orig_date);
      break;
    case TruncUnit::W:
      ret = TruncW(orig_date);
      break;
    case TruncUnit::DAY:
      ret = TruncDay(orig_date);
      break;
    case TruncUnit::DAY_OF_WEEK:
      ret = TruncDayOfWeek(orig_date);
      break;
    case TruncUnit::HOUR:
      ret = TruncHour(orig_date, orig_time);
      break;
    case TruncUnit::MINUTE:
      ret = TruncMinute(orig_date, orig_time);
      break;
    default:
      // internal error: implies StrToTruncUnit out of sync with this switch
      context->SetError(Substitute("truncate unit $0 not supported", trunc_unit).c_str());
      return TimestampVal::null();
  }

  ret.ToTimestampVal(&ret_val);
  return ret_val;
}

void UdfBuiltins::TruncPrepare(FunctionContext* ctx,
                               FunctionContext::FunctionStateScope scope) {
  // Parse the unit up front if we can, otherwise do it on the fly in Trunc()
  if (ctx->IsArgConstant(1)) {
    StringVal* unit_str = reinterpret_cast<StringVal*>(ctx->GetConstantArg(1));
    TruncUnit::Type trunc_unit = StrToTruncUnit(ctx, *unit_str);
    if (trunc_unit == TruncUnit::UNIT_INVALID) {
      string string_unit(reinterpret_cast<char*>(unit_str->ptr), unit_str->len);
      ctx->SetError(Substitute("Invalid Truncate Unit: $0", string_unit).c_str());
    } else {
      TruncUnit::Type* state = reinterpret_cast<TruncUnit::Type*>(
          ctx->Allocate(sizeof(TruncUnit::Type)));
      *state = trunc_unit;
      ctx->SetFunctionState(scope, state);
    }
  }
}

void UdfBuiltins::TruncClose(FunctionContext* ctx,
                             FunctionContext::FunctionStateScope scope) {
  void* state = ctx->GetFunctionState(scope);
  if (state != NULL) {
    ctx->Free(reinterpret_cast<uint8_t*>(state));
    ctx->SetFunctionState(scope, NULL);
  }
}

// The units which can be used when extracting a Timestamp
struct ExtractField {
  enum Type {
    INVALID_FIELD,
    YEAR,
    MONTH,
    DAY,
    HOUR,
    MINUTE,
    SECOND,
    MILLISECOND,
    EPOCH
  };
};

// Maps the user facing name of a unit to a ExtractField
// Returns the ExtractField for the given unit
ExtractField::Type StrToExtractField(FunctionContext* ctx, const StringVal& unit_str) {
  StringVal unit = UdfBuiltins::Lower(ctx, unit_str);
  if (unit == "year") return ExtractField::YEAR;
  if (unit == "month") return ExtractField::MONTH;
  if (unit == "day") return ExtractField::DAY;
  if (unit == "hour") return ExtractField::HOUR;
  if (unit == "minute") return ExtractField::MINUTE;
  if (unit == "second") return ExtractField::SECOND;
  if (unit == "millisecond") return ExtractField::MILLISECOND;
  if (unit == "epoch") return ExtractField::EPOCH;
  return ExtractField::INVALID_FIELD;
}

IntVal UdfBuiltins::Extract(
    FunctionContext* context, const TimestampVal& tv, const StringVal &unit_str) {
  // resolve extract_field using the prepared state if possible, o.w. parse now
  // ExtractPrepare() can only parse extract_field if user passes it as a string literal
  if (tv.is_null) return IntVal::null();

  ExtractField::Type field;
  void* state = context->GetFunctionState(FunctionContext::THREAD_LOCAL);
  if (state != NULL) {
    field = *reinterpret_cast<ExtractField::Type*>(state);
  } else {
    field = StrToExtractField(context, unit_str);
    if (field == ExtractField::INVALID_FIELD) {
      string string_unit(reinterpret_cast<char*>(unit_str.ptr), unit_str.len);
      context->SetError(Substitute("invalid extract field: $0", string_unit).c_str());
      return IntVal::null();
    }
  }

  const date& orig_date = *reinterpret_cast<const date*>(&tv.date);
  const time_duration& time = *reinterpret_cast<const time_duration*>(&tv.time_of_day);

  switch (field) {
    case ExtractField::YEAR:
    case ExtractField::MONTH:
    case ExtractField::DAY:
      if (orig_date.is_special()) return IntVal::null();
      break;
    case ExtractField::HOUR:
    case ExtractField::MINUTE:
    case ExtractField::SECOND:
    case ExtractField::MILLISECOND:
      if (time.is_special()) return IntVal::null();
      break;
    case ExtractField::EPOCH:
      if (time.is_special() || orig_date.is_special()) return IntVal::null();
      break;
    case ExtractField::INVALID_FIELD:
      DCHECK(false);
  }

  switch (field) {
    case ExtractField::YEAR: {
      return IntVal(orig_date.year());
    }
    case ExtractField::MONTH: {
      return IntVal(orig_date.month());
    }
    case ExtractField::DAY: {
      return IntVal(orig_date.day());
    }
    case ExtractField::HOUR: {
      return IntVal(time.hours());
    }
    case ExtractField::MINUTE: {
      return IntVal(time.minutes());
    }
    case ExtractField::SECOND: {
      return IntVal(time.seconds());
    }
    case ExtractField::MILLISECOND: {
      return IntVal(time.total_milliseconds() - time.total_seconds() * 1000);
    }
    case ExtractField::EPOCH: {
      ptime epoch_date(date(1970, 1, 1), time_duration(0, 0, 0));
      ptime cur_date(orig_date, time);
      time_duration diff = cur_date - epoch_date;
      return IntVal(diff.total_seconds());
    }
    default: {
      DCHECK(false) << field;
      return IntVal::null();
    }
  }
}

void UdfBuiltins::ExtractPrepare(FunctionContext* ctx,
                                 FunctionContext::FunctionStateScope scope) {
  // Parse the unit up front if we can, otherwise do it on the fly in Extract()
  if (ctx->IsArgConstant(1)) {
    StringVal* unit_str = reinterpret_cast<StringVal*>(ctx->GetConstantArg(1));
    ExtractField::Type field = StrToExtractField(ctx, *unit_str);
    if (field == ExtractField::INVALID_FIELD) {
      string string_field(reinterpret_cast<char*>(unit_str->ptr), unit_str->len);
      ctx->SetError(Substitute("invalid extract field: $0", string_field).c_str());
    } else {
      ExtractField::Type* state = reinterpret_cast<ExtractField::Type*>(
          ctx->Allocate(sizeof(ExtractField::Type)));
      *state = field;
      ctx->SetFunctionState(scope, state);
    }
  }
}

void UdfBuiltins::ExtractClose(FunctionContext* ctx,
                               FunctionContext::FunctionStateScope scope) {
  void* state = ctx->GetFunctionState(scope);
  if (state != NULL) {
    ctx->Free(reinterpret_cast<uint8_t*>(state));
    ctx->SetFunctionState(scope, NULL);
  }
}

bool ValidateMADlibVector(FunctionContext* context, const StringVal& arr) {
  if (arr.ptr == NULL) {
    context->SetError("MADlib vector is null");
    return false;
  }
  if (arr.len % 8 != 0) {
    context->SetError(Substitute("MADlib vector of incorrect length $0,"
                                 " expected multiple of 8", arr.len).c_str());
    return false;
  }
  return true;
}

StringVal UdfBuiltins::ToVector(FunctionContext* context, int n, const DoubleVal* vals) {
  StringVal s(context, n * sizeof(double));
  double* darr = reinterpret_cast<double*>(s.ptr);
  for (int i = 0; i < n; ++i) {
    if (vals[i].is_null) {
      context->SetError(Substitute("madlib vector entry $0 is NULL", i).c_str());
      return StringVal::null();
    }
    darr[i] = vals[i].val;
  }
  return s;
}

StringVal UdfBuiltins::PrintVector(FunctionContext* context, const StringVal& arr) {
  if (!ValidateMADlibVector(context, arr)) return StringVal::null();
  double* darr = reinterpret_cast<double*>(arr.ptr);
  int len = arr.len / sizeof(double);
  stringstream ss;
  ss << "<";
  for (int i = 0; i < len; ++i) {
    if (i != 0) ss << ", ";
    ss << darr[i];
  }
  ss << ">";
  const string& str = ss.str();
  StringVal result(context, str.size());
  memcpy(result.ptr, str.c_str(), str.size());
  return result;
}

DoubleVal UdfBuiltins::VectorGet(FunctionContext* context, const BigIntVal& index,
                                 const StringVal& arr) {
  if (!ValidateMADlibVector(context, arr)) return DoubleVal::null();
  if (index.is_null) return DoubleVal::null();
  uint64_t i = index.val;
  uint64_t len = arr.len / sizeof(double);
  if (index.val < 0 || len <= i) return DoubleVal::null();
  double* darr = reinterpret_cast<double*>(arr.ptr);
  return DoubleVal(darr[i]);
}

=======
}

// Date of the previous Monday
TimestampValue TruncDayOfWeek(const date& orig_date) {
  const date& new_date = GoBackToWeekday(orig_date, 1);
  time_duration new_time(0, 0, 0, 0);
  return TimestampValue(new_date, new_time);
}

// Truncate minutes, seconds, and parts of seconds
TimestampValue TruncHour(const date& orig_date, const time_duration& orig_time) {
  time_duration new_time(orig_time.hours(), 0, 0, 0);
  return TimestampValue(orig_date, new_time);
}

// Truncate seconds and parts of seconds
TimestampValue TruncMinute(const date& orig_date, const time_duration& orig_time) {
  time_duration new_time(orig_time.hours(), orig_time.minutes(), 0, 0);
  return TimestampValue(orig_date, new_time);
}

TimestampVal UdfBuiltins::Trunc(FunctionContext* context, const TimestampVal& tv,
    const StringVal &unit_str) {
  if (tv.is_null) return TimestampVal::null();
  const TimestampValue& ts = TimestampValue::FromTimestampVal(tv);
  const date& orig_date = ts.date();
  const time_duration& orig_time = ts.time();

  // resolve trunc_unit using the prepared state if possible, o.w. parse now
  // TruncPrepare() can only parse trunc_unit if user passes it as a string literal
  TruncUnit::Type trunc_unit;
  void* state = context->GetFunctionState(FunctionContext::THREAD_LOCAL);
  if (state != NULL) {
    trunc_unit = *reinterpret_cast<TruncUnit::Type*>(state);
  } else {
    trunc_unit = StrToTruncUnit(context, unit_str);
    if (trunc_unit == TruncUnit::UNIT_INVALID) {
      string string_unit(reinterpret_cast<char*>(unit_str.ptr), unit_str.len);
      context->SetError(Substitute("Invalid Truncate Unit: $0", string_unit).c_str());
      return TimestampVal::null();
    }
  }

  TimestampValue ret;
  TimestampVal ret_val;

  // check for invalid or malformed timestamps
  switch (trunc_unit) {
    case TruncUnit::YEAR:
    case TruncUnit::QUARTER:
    case TruncUnit::MONTH:
    case TruncUnit::WW:
    case TruncUnit::W:
    case TruncUnit::DAY:
    case TruncUnit::DAY_OF_WEEK:
      if (orig_date.is_special()) return TimestampVal::null();
      break;
    case TruncUnit::HOUR:
    case TruncUnit::MINUTE:
      if (orig_time.is_special()) return TimestampVal::null();
      break;
    case TruncUnit::UNIT_INVALID:
      DCHECK(false);
  }

  switch(trunc_unit) {
    case TruncUnit::YEAR:
      ret = TruncYear(orig_date);
      break;
    case TruncUnit::QUARTER:
      ret = TruncQuarter(orig_date);
      break;
    case TruncUnit::MONTH:
      ret = TruncMonth(orig_date);
      break;
    case TruncUnit::WW:
      ret = TruncWW(orig_date);
      break;
    case TruncUnit::W:
      ret = TruncW(orig_date);
      break;
    case TruncUnit::DAY:
      ret = TruncDay(orig_date);
      break;
    case TruncUnit::DAY_OF_WEEK:
      ret = TruncDayOfWeek(orig_date);
      break;
    case TruncUnit::HOUR:
      ret = TruncHour(orig_date, orig_time);
      break;
    case TruncUnit::MINUTE:
      ret = TruncMinute(orig_date, orig_time);
      break;
    default:
      // internal error: implies StrToTruncUnit out of sync with this switch
      context->SetError(Substitute("truncate unit $0 not supported", trunc_unit).c_str());
      return TimestampVal::null();
  }

  ret.ToTimestampVal(&ret_val);
  return ret_val;
}

void UdfBuiltins::TruncPrepare(FunctionContext* ctx,
    FunctionContext::FunctionStateScope scope) {
  // Parse the unit up front if we can, otherwise do it on the fly in Trunc()
  if (ctx->IsArgConstant(1)) {
    StringVal* unit_str = reinterpret_cast<StringVal*>(ctx->GetConstantArg(1));
    TruncUnit::Type trunc_unit = StrToTruncUnit(ctx, *unit_str);
    if (trunc_unit == TruncUnit::UNIT_INVALID) {
      string string_unit(reinterpret_cast<char*>(unit_str->ptr), unit_str->len);
      ctx->SetError(Substitute("Invalid Truncate Unit: $0", string_unit).c_str());
    } else {
      TruncUnit::Type* state = reinterpret_cast<TruncUnit::Type*>(
          ctx->Allocate(sizeof(TruncUnit::Type)));
      *state = trunc_unit;
      ctx->SetFunctionState(scope, state);
    }
  }
}

void UdfBuiltins::TruncClose(FunctionContext* ctx,
    FunctionContext::FunctionStateScope scope) {
  void* state = ctx->GetFunctionState(scope);
  if (state != NULL) {
    ctx->Free(reinterpret_cast<uint8_t*>(state));
    ctx->SetFunctionState(scope, NULL);
  }
}

// Maps the user facing name of a unit to a TExtractField
// Returns the TExtractField for the given unit
TExtractField::type StrToExtractField(FunctionContext* ctx, const StringVal& unit_str) {
  StringVal unit = UdfBuiltins::Lower(ctx, unit_str);
  if (unit == "year") return TExtractField::YEAR;
  if (unit == "month") return TExtractField::MONTH;
  if (unit == "day") return TExtractField::DAY;
  if (unit == "hour") return TExtractField::HOUR;
  if (unit == "minute") return TExtractField::MINUTE;
  if (unit == "second") return TExtractField::SECOND;
  if (unit == "millisecond") return TExtractField::MILLISECOND;
  if (unit == "epoch") return TExtractField::EPOCH;
  return TExtractField::INVALID_FIELD;
}

IntVal UdfBuiltins::Extract(FunctionContext* context, const StringVal& unit_str,
    const TimestampVal& tv) {
  // resolve extract_field using the prepared state if possible, o.w. parse now
  // ExtractPrepare() can only parse extract_field if user passes it as a string literal
  if (tv.is_null) return IntVal::null();

  TExtractField::type field;
  void* state = context->GetFunctionState(FunctionContext::THREAD_LOCAL);
  if (state != NULL) {
    field = *reinterpret_cast<TExtractField::type*>(state);
  } else {
    field = StrToExtractField(context, unit_str);
    if (field == TExtractField::INVALID_FIELD) {
      string string_unit(reinterpret_cast<char*>(unit_str.ptr), unit_str.len);
      context->SetError(Substitute("invalid extract field: $0", string_unit).c_str());
      return IntVal::null();
    }
  }

  const date& orig_date = *reinterpret_cast<const date*>(&tv.date);
  const time_duration& time = *reinterpret_cast<const time_duration*>(&tv.time_of_day);

  switch (field) {
    case TExtractField::YEAR:
    case TExtractField::MONTH:
    case TExtractField::DAY:
      if (orig_date.is_special()) return IntVal::null();
      break;
    case TExtractField::HOUR:
    case TExtractField::MINUTE:
    case TExtractField::SECOND:
    case TExtractField::MILLISECOND:
      if (time.is_special()) return IntVal::null();
      break;
    case TExtractField::EPOCH:
      if (time.is_special() || orig_date.is_special()) return IntVal::null();
      break;
    case TExtractField::INVALID_FIELD:
      DCHECK(false);
  }

  switch (field) {
    case TExtractField::YEAR: {
      return IntVal(orig_date.year());
    }
    case TExtractField::MONTH: {
      return IntVal(orig_date.month());
    }
    case TExtractField::DAY: {
      return IntVal(orig_date.day());
    }
    case TExtractField::HOUR: {
      return IntVal(time.hours());
    }
    case TExtractField::MINUTE: {
      return IntVal(time.minutes());
    }
    case TExtractField::SECOND: {
      return IntVal(time.seconds());
    }
    case TExtractField::MILLISECOND: {
      return IntVal(time.total_milliseconds() - time.total_seconds() * 1000);
    }
    case TExtractField::EPOCH: {
      ptime epoch_date(date(1970, 1, 1), time_duration(0, 0, 0));
      ptime cur_date(orig_date, time);
      time_duration diff = cur_date - epoch_date;
      return IntVal(diff.total_seconds());
    }
    default: {
      DCHECK(false) << field;
      return IntVal::null();
    }
  }
}

IntVal UdfBuiltins::Extract(FunctionContext* context, const TimestampVal& tv,
    const StringVal& unit_str) {
  return Extract(context, unit_str, tv);
}

void UdfBuiltins::ExtractPrepare(FunctionContext* ctx,
    FunctionContext::FunctionStateScope scope, int unit_idx) {
  // Parse the unit up front if we can, otherwise do it on the fly in Extract()
  if (ctx->IsArgConstant(unit_idx)) {
    StringVal* unit_str = reinterpret_cast<StringVal*>(ctx->GetConstantArg(unit_idx));
    TExtractField::type field = StrToExtractField(ctx, *unit_str);
    if (field == TExtractField::INVALID_FIELD) {
      string string_field(reinterpret_cast<char*>(unit_str->ptr), unit_str->len);
      ctx->SetError(Substitute("invalid extract field: $0", string_field).c_str());
    } else {
      TExtractField::type* state = reinterpret_cast<TExtractField::type*>(
          ctx->Allocate(sizeof(TExtractField::type)));
      *state = field;
      ctx->SetFunctionState(scope, state);
    }
  }
}

void UdfBuiltins::ExtractPrepare(FunctionContext* ctx,
    FunctionContext::FunctionStateScope scope) {
  ExtractPrepare(ctx, scope, 0);
}

void UdfBuiltins::SwappedExtractPrepare(FunctionContext* ctx,
    FunctionContext::FunctionStateScope scope) {
  ExtractPrepare(ctx, scope, 1);
}

void UdfBuiltins::ExtractClose(FunctionContext* ctx,
    FunctionContext::FunctionStateScope scope) {
  void* state = ctx->GetFunctionState(scope);
  if (state != NULL) {
    ctx->Free(reinterpret_cast<uint8_t*>(state));
    ctx->SetFunctionState(scope, NULL);
  }
}

bool ValidateMADlibVector(FunctionContext* context, const StringVal& arr) {
  if (arr.ptr == NULL) {
    context->SetError("MADlib vector is null");
    return false;
  }
  if (arr.len % 8 != 0) {
    context->SetError(Substitute("MADlib vector of incorrect length $0,"
                                 " expected multiple of 8", arr.len).c_str());
    return false;
  }
  return true;
}

StringVal UdfBuiltins::ToVector(FunctionContext* context, int n, const DoubleVal* vals) {
  StringVal s(context, n * sizeof(double));
  double* darr = reinterpret_cast<double*>(s.ptr);
  for (int i = 0; i < n; ++i) {
    if (vals[i].is_null) {
      context->SetError(Substitute("madlib vector entry $0 is NULL", i).c_str());
      return StringVal::null();
    }
    darr[i] = vals[i].val;
  }
  return s;
}

StringVal UdfBuiltins::PrintVector(FunctionContext* context, const StringVal& arr) {
  if (!ValidateMADlibVector(context, arr)) return StringVal::null();
  double* darr = reinterpret_cast<double*>(arr.ptr);
  int len = arr.len / sizeof(double);
  stringstream ss;
  ss << "<";
  for (int i = 0; i < len; ++i) {
    if (i != 0) ss << ", ";
    ss << darr[i];
  }
  ss << ">";
  const string& str = ss.str();
  StringVal result(context, str.size());
  memcpy(result.ptr, str.c_str(), str.size());
  return result;
}

DoubleVal UdfBuiltins::VectorGet(FunctionContext* context, const BigIntVal& index,
    const StringVal& arr) {
  if (!ValidateMADlibVector(context, arr)) return DoubleVal::null();
  if (index.is_null) return DoubleVal::null();
  uint64_t i = index.val;
  uint64_t len = arr.len / sizeof(double);
  if (index.val < 0 || len <= i) return DoubleVal::null();
  double* darr = reinterpret_cast<double*>(arr.ptr);
  return DoubleVal(darr[i]);
}

>>>>>>> fec66694
void InplaceDoubleEncode(double* arr, uint64_t len) {
  for (uint64_t i = 0; i < len; ++i) {
    char* hex = reinterpret_cast<char*>(&arr[i]);
    // cast to float so we have 4 bytes to encode but 8 bytes of space
    float float_val = arr[i];
    uint32_t float_as_int = *reinterpret_cast<int32_t*>(&float_val);
    for (int k = 0; k < 8; ++k) {
      // This is a simple hex encoding, 'a' becomes 0, 'b' is 1, ...
      // This isn't a complicated encoding, but it is simple to debug and is
      // a temporary solution until we have nested types
      hex[k] = 'a' + ((float_as_int >> (4*k)) & 0xF);
    }
  }
}

// Inplace conversion from a printable ascii encoding to a double*
void InplaceDoubleDecode(char* arr, uint64_t len) {
  for (uint64_t i = 0; i < len; i += 8) {
    double* dub = reinterpret_cast<double*>(&arr[i]);
    // cast to float so we have 4 bytes to encode but 8 bytes of space
    int32_t float_as_int = 0;
    for (int k = 7; k >= 0; --k) {
      float_as_int = (float_as_int <<4) | ((arr[i+k] - 'a') & 0xF);
    }
    float* float_ptr = reinterpret_cast<float*>(&float_as_int);
    *dub = *float_ptr;
  }
}

StringVal UdfBuiltins::EncodeVector(FunctionContext* context, const StringVal& arr) {
  if (arr.is_null) return StringVal::null();
  double* darr = reinterpret_cast<double*>(arr.ptr);
  int len = arr.len / sizeof(double);
  StringVal result(context, arr.len);
  memcpy(result.ptr, darr, arr.len);
  InplaceDoubleEncode(reinterpret_cast<double*>(result.ptr), len);
  return result;
}

StringVal UdfBuiltins::DecodeVector(FunctionContext* context, const StringVal& arr) {
  if (arr.is_null) return StringVal::null();
  StringVal result(context, arr.len);
  memcpy(result.ptr, arr.ptr, arr.len);
  InplaceDoubleDecode(reinterpret_cast<char*>(result.ptr), arr.len);
  return result;
}<|MERGE_RESOLUTION|>--- conflicted
+++ resolved
@@ -13,25 +13,11 @@
 // limitations under the License.
 
 #include "exprs/udf-builtins.h"
-#include "runtime/timestamp-value.h"
-#include "util/bit-util.h"
 
 #include <ctype.h>
 #include <gutil/strings/substitute.h>
 #include <iostream>
 #include <math.h>
-<<<<<<< HEAD
-#include <string>
-#include <sstream>
-#include <iostream>
-
-#include <gutil/strings/substitute.h>
-
-using namespace impala;
-using namespace std;
-using namespace boost::gregorian;
-using namespace boost::posix_time;
-=======
 #include <sstream>
 #include <string>
 
@@ -46,7 +32,6 @@
 using boost::posix_time::ptime;
 using boost::posix_time::time_duration;
 using namespace impala;
->>>>>>> fec66694
 using namespace strings;
 
 DoubleVal UdfBuiltins::Abs(FunctionContext* context, const DoubleVal& v) {
@@ -192,11 +177,7 @@
 
 // Same day of the week as the first day of the year
 TimestampValue TruncWW(const date& orig_date) {
-<<<<<<< HEAD
-  const date& first_day_of_year = TruncYear(orig_date).get_date();
-=======
   const date& first_day_of_year = TruncYear(orig_date).date();
->>>>>>> fec66694
   int target_week_day = first_day_of_year.day_of_week();
   date new_date = GoBackToWeekday(orig_date, target_week_day);
   time_duration new_time(0, 0, 0, 0);
@@ -205,11 +186,7 @@
 
 // Same day of the week as the first day of the month
 TimestampValue TruncW(const date& orig_date) {
-<<<<<<< HEAD
-  const date& first_day_of_mon = TruncMonth(orig_date).get_date();
-=======
   const date& first_day_of_mon = TruncMonth(orig_date).date();
->>>>>>> fec66694
   const date& new_date = GoBackToWeekday(orig_date, first_day_of_mon.day_of_week());
   time_duration new_time(0, 0, 0, 0);
   return TimestampValue(new_date, new_time);
@@ -219,326 +196,6 @@
 TimestampValue TruncDay(const date& orig_date) {
   time_duration new_time(0, 0, 0, 0);
   return TimestampValue(orig_date, new_time);
-<<<<<<< HEAD
-}
-
-// Date of the previous Monday
-TimestampValue TruncDayOfWeek(const date& orig_date) {
-  const date& new_date = GoBackToWeekday(orig_date, 1);
-  time_duration new_time(0, 0, 0, 0);
-  return TimestampValue(new_date, new_time);
-}
-
-// Truncate minutes, seconds, and parts of seconds
-TimestampValue TruncHour(const date& orig_date, const time_duration& orig_time) {
-  time_duration new_time(orig_time.hours(), 0, 0, 0);
-  return TimestampValue(orig_date, new_time);
-}
-
-// Truncate seconds and parts of seconds
-TimestampValue TruncMinute(const date& orig_date, const time_duration& orig_time) {
-  time_duration new_time(orig_time.hours(), orig_time.minutes(), 0, 0);
-  return TimestampValue(orig_date, new_time);
-}
-
-TimestampVal UdfBuiltins::Trunc(
-    FunctionContext* context, const TimestampVal& tv, const StringVal &unit_str) {
-  if (tv.is_null) return TimestampVal::null();
-
-  const TimestampValue& ts = TimestampValue::FromTimestampVal(tv);
-  const date& orig_date = ts.get_date();
-  const time_duration& orig_time = ts.get_time();
-
-  // resolve trunc_unit using the prepared state if possible, o.w. parse now
-  // TruncPrepare() can only parse trunc_unit if user passes it as a string literal
-  TruncUnit::Type trunc_unit;
-  void* state = context->GetFunctionState(FunctionContext::THREAD_LOCAL);
-  if (state != NULL) {
-    trunc_unit = *reinterpret_cast<TruncUnit::Type*>(state);
-  } else {
-    trunc_unit = StrToTruncUnit(context, unit_str);
-    if (trunc_unit == TruncUnit::UNIT_INVALID) {
-      string string_unit(reinterpret_cast<char*>(unit_str.ptr), unit_str.len);
-      context->SetError(Substitute("Invalid Truncate Unit: $0", string_unit).c_str());
-      return TimestampVal::null();
-    }
-  }
-
-  TimestampValue ret;
-  TimestampVal ret_val;
-
-  // check for invalid or malformed timestamps
-  switch (trunc_unit) {
-    case TruncUnit::YEAR:
-    case TruncUnit::QUARTER:
-    case TruncUnit::MONTH:
-    case TruncUnit::WW:
-    case TruncUnit::W:
-    case TruncUnit::DAY:
-    case TruncUnit::DAY_OF_WEEK:
-      if (orig_date.is_special()) return TimestampVal::null();
-      break;
-    case TruncUnit::HOUR:
-    case TruncUnit::MINUTE:
-      if (orig_time.is_special()) return TimestampVal::null();
-      break;
-    case TruncUnit::UNIT_INVALID:
-      DCHECK(false);
-  }
-
-  switch(trunc_unit) {
-    case TruncUnit::YEAR:
-      ret = TruncYear(orig_date);
-      break;
-    case TruncUnit::QUARTER:
-      ret = TruncQuarter(orig_date);
-      break;
-    case TruncUnit::MONTH:
-      ret = TruncMonth(orig_date);
-      break;
-    case TruncUnit::WW:
-      ret = TruncWW(orig_date);
-      break;
-    case TruncUnit::W:
-      ret = TruncW(orig_date);
-      break;
-    case TruncUnit::DAY:
-      ret = TruncDay(orig_date);
-      break;
-    case TruncUnit::DAY_OF_WEEK:
-      ret = TruncDayOfWeek(orig_date);
-      break;
-    case TruncUnit::HOUR:
-      ret = TruncHour(orig_date, orig_time);
-      break;
-    case TruncUnit::MINUTE:
-      ret = TruncMinute(orig_date, orig_time);
-      break;
-    default:
-      // internal error: implies StrToTruncUnit out of sync with this switch
-      context->SetError(Substitute("truncate unit $0 not supported", trunc_unit).c_str());
-      return TimestampVal::null();
-  }
-
-  ret.ToTimestampVal(&ret_val);
-  return ret_val;
-}
-
-void UdfBuiltins::TruncPrepare(FunctionContext* ctx,
-                               FunctionContext::FunctionStateScope scope) {
-  // Parse the unit up front if we can, otherwise do it on the fly in Trunc()
-  if (ctx->IsArgConstant(1)) {
-    StringVal* unit_str = reinterpret_cast<StringVal*>(ctx->GetConstantArg(1));
-    TruncUnit::Type trunc_unit = StrToTruncUnit(ctx, *unit_str);
-    if (trunc_unit == TruncUnit::UNIT_INVALID) {
-      string string_unit(reinterpret_cast<char*>(unit_str->ptr), unit_str->len);
-      ctx->SetError(Substitute("Invalid Truncate Unit: $0", string_unit).c_str());
-    } else {
-      TruncUnit::Type* state = reinterpret_cast<TruncUnit::Type*>(
-          ctx->Allocate(sizeof(TruncUnit::Type)));
-      *state = trunc_unit;
-      ctx->SetFunctionState(scope, state);
-    }
-  }
-}
-
-void UdfBuiltins::TruncClose(FunctionContext* ctx,
-                             FunctionContext::FunctionStateScope scope) {
-  void* state = ctx->GetFunctionState(scope);
-  if (state != NULL) {
-    ctx->Free(reinterpret_cast<uint8_t*>(state));
-    ctx->SetFunctionState(scope, NULL);
-  }
-}
-
-// The units which can be used when extracting a Timestamp
-struct ExtractField {
-  enum Type {
-    INVALID_FIELD,
-    YEAR,
-    MONTH,
-    DAY,
-    HOUR,
-    MINUTE,
-    SECOND,
-    MILLISECOND,
-    EPOCH
-  };
-};
-
-// Maps the user facing name of a unit to a ExtractField
-// Returns the ExtractField for the given unit
-ExtractField::Type StrToExtractField(FunctionContext* ctx, const StringVal& unit_str) {
-  StringVal unit = UdfBuiltins::Lower(ctx, unit_str);
-  if (unit == "year") return ExtractField::YEAR;
-  if (unit == "month") return ExtractField::MONTH;
-  if (unit == "day") return ExtractField::DAY;
-  if (unit == "hour") return ExtractField::HOUR;
-  if (unit == "minute") return ExtractField::MINUTE;
-  if (unit == "second") return ExtractField::SECOND;
-  if (unit == "millisecond") return ExtractField::MILLISECOND;
-  if (unit == "epoch") return ExtractField::EPOCH;
-  return ExtractField::INVALID_FIELD;
-}
-
-IntVal UdfBuiltins::Extract(
-    FunctionContext* context, const TimestampVal& tv, const StringVal &unit_str) {
-  // resolve extract_field using the prepared state if possible, o.w. parse now
-  // ExtractPrepare() can only parse extract_field if user passes it as a string literal
-  if (tv.is_null) return IntVal::null();
-
-  ExtractField::Type field;
-  void* state = context->GetFunctionState(FunctionContext::THREAD_LOCAL);
-  if (state != NULL) {
-    field = *reinterpret_cast<ExtractField::Type*>(state);
-  } else {
-    field = StrToExtractField(context, unit_str);
-    if (field == ExtractField::INVALID_FIELD) {
-      string string_unit(reinterpret_cast<char*>(unit_str.ptr), unit_str.len);
-      context->SetError(Substitute("invalid extract field: $0", string_unit).c_str());
-      return IntVal::null();
-    }
-  }
-
-  const date& orig_date = *reinterpret_cast<const date*>(&tv.date);
-  const time_duration& time = *reinterpret_cast<const time_duration*>(&tv.time_of_day);
-
-  switch (field) {
-    case ExtractField::YEAR:
-    case ExtractField::MONTH:
-    case ExtractField::DAY:
-      if (orig_date.is_special()) return IntVal::null();
-      break;
-    case ExtractField::HOUR:
-    case ExtractField::MINUTE:
-    case ExtractField::SECOND:
-    case ExtractField::MILLISECOND:
-      if (time.is_special()) return IntVal::null();
-      break;
-    case ExtractField::EPOCH:
-      if (time.is_special() || orig_date.is_special()) return IntVal::null();
-      break;
-    case ExtractField::INVALID_FIELD:
-      DCHECK(false);
-  }
-
-  switch (field) {
-    case ExtractField::YEAR: {
-      return IntVal(orig_date.year());
-    }
-    case ExtractField::MONTH: {
-      return IntVal(orig_date.month());
-    }
-    case ExtractField::DAY: {
-      return IntVal(orig_date.day());
-    }
-    case ExtractField::HOUR: {
-      return IntVal(time.hours());
-    }
-    case ExtractField::MINUTE: {
-      return IntVal(time.minutes());
-    }
-    case ExtractField::SECOND: {
-      return IntVal(time.seconds());
-    }
-    case ExtractField::MILLISECOND: {
-      return IntVal(time.total_milliseconds() - time.total_seconds() * 1000);
-    }
-    case ExtractField::EPOCH: {
-      ptime epoch_date(date(1970, 1, 1), time_duration(0, 0, 0));
-      ptime cur_date(orig_date, time);
-      time_duration diff = cur_date - epoch_date;
-      return IntVal(diff.total_seconds());
-    }
-    default: {
-      DCHECK(false) << field;
-      return IntVal::null();
-    }
-  }
-}
-
-void UdfBuiltins::ExtractPrepare(FunctionContext* ctx,
-                                 FunctionContext::FunctionStateScope scope) {
-  // Parse the unit up front if we can, otherwise do it on the fly in Extract()
-  if (ctx->IsArgConstant(1)) {
-    StringVal* unit_str = reinterpret_cast<StringVal*>(ctx->GetConstantArg(1));
-    ExtractField::Type field = StrToExtractField(ctx, *unit_str);
-    if (field == ExtractField::INVALID_FIELD) {
-      string string_field(reinterpret_cast<char*>(unit_str->ptr), unit_str->len);
-      ctx->SetError(Substitute("invalid extract field: $0", string_field).c_str());
-    } else {
-      ExtractField::Type* state = reinterpret_cast<ExtractField::Type*>(
-          ctx->Allocate(sizeof(ExtractField::Type)));
-      *state = field;
-      ctx->SetFunctionState(scope, state);
-    }
-  }
-}
-
-void UdfBuiltins::ExtractClose(FunctionContext* ctx,
-                               FunctionContext::FunctionStateScope scope) {
-  void* state = ctx->GetFunctionState(scope);
-  if (state != NULL) {
-    ctx->Free(reinterpret_cast<uint8_t*>(state));
-    ctx->SetFunctionState(scope, NULL);
-  }
-}
-
-bool ValidateMADlibVector(FunctionContext* context, const StringVal& arr) {
-  if (arr.ptr == NULL) {
-    context->SetError("MADlib vector is null");
-    return false;
-  }
-  if (arr.len % 8 != 0) {
-    context->SetError(Substitute("MADlib vector of incorrect length $0,"
-                                 " expected multiple of 8", arr.len).c_str());
-    return false;
-  }
-  return true;
-}
-
-StringVal UdfBuiltins::ToVector(FunctionContext* context, int n, const DoubleVal* vals) {
-  StringVal s(context, n * sizeof(double));
-  double* darr = reinterpret_cast<double*>(s.ptr);
-  for (int i = 0; i < n; ++i) {
-    if (vals[i].is_null) {
-      context->SetError(Substitute("madlib vector entry $0 is NULL", i).c_str());
-      return StringVal::null();
-    }
-    darr[i] = vals[i].val;
-  }
-  return s;
-}
-
-StringVal UdfBuiltins::PrintVector(FunctionContext* context, const StringVal& arr) {
-  if (!ValidateMADlibVector(context, arr)) return StringVal::null();
-  double* darr = reinterpret_cast<double*>(arr.ptr);
-  int len = arr.len / sizeof(double);
-  stringstream ss;
-  ss << "<";
-  for (int i = 0; i < len; ++i) {
-    if (i != 0) ss << ", ";
-    ss << darr[i];
-  }
-  ss << ">";
-  const string& str = ss.str();
-  StringVal result(context, str.size());
-  memcpy(result.ptr, str.c_str(), str.size());
-  return result;
-}
-
-DoubleVal UdfBuiltins::VectorGet(FunctionContext* context, const BigIntVal& index,
-                                 const StringVal& arr) {
-  if (!ValidateMADlibVector(context, arr)) return DoubleVal::null();
-  if (index.is_null) return DoubleVal::null();
-  uint64_t i = index.val;
-  uint64_t len = arr.len / sizeof(double);
-  if (index.val < 0 || len <= i) return DoubleVal::null();
-  double* darr = reinterpret_cast<double*>(arr.ptr);
-  return DoubleVal(darr[i]);
-}
-
-=======
 }
 
 // Date of the previous Monday
@@ -856,7 +513,6 @@
   return DoubleVal(darr[i]);
 }
 
->>>>>>> fec66694
 void InplaceDoubleEncode(double* arr, uint64_t len) {
   for (uint64_t i = 0; i < len; ++i) {
     char* hex = reinterpret_cast<char*>(&arr[i]);
