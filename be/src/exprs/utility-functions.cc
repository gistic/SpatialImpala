--- conflicted
+++ resolved
@@ -14,11 +14,8 @@
 
 #include "exprs/utility-functions.h"
 
-<<<<<<< HEAD
-=======
 #include <gutil/strings/substitute.h>
 
->>>>>>> fec66694
 #include "exprs/anyval-util.h"
 #include "runtime/runtime-state.h"
 #include "udf/udf-internal.h"
@@ -35,53 +32,6 @@
                                           const StringVal& input_val) {
   if (input_val.is_null) return BigIntVal::null();
   return BigIntVal(HashUtil::FnvHash64(input_val.ptr, input_val.len, HashUtil::FNV_SEED));
-<<<<<<< HEAD
-}
-
-BigIntVal UtilityFunctions::FnvHashTimestamp(FunctionContext* ctx,
-                                             const TimestampVal& input_val) {
-  if (input_val.is_null) return BigIntVal::null();
-  TimestampValue tv = TimestampValue::FromTimestampVal(input_val);
-  return BigIntVal(HashUtil::FnvHash64(&tv, 12, HashUtil::FNV_SEED));
-}
-
-template<typename T>
-BigIntVal UtilityFunctions::FnvHash(FunctionContext* ctx, const T& input_val) {
-  if (input_val.is_null) return BigIntVal::null();
-  return BigIntVal(
-      HashUtil::FnvHash64(&input_val.val, sizeof(input_val.val), HashUtil::FNV_SEED));
-}
-
-// Note that this only hashes the unscaled value and not the scale or precision, so this
-// function is only valid when used over a single decimal type.
-BigIntVal UtilityFunctions::FnvHashDecimal(FunctionContext* ctx,
-                                           const DecimalVal& input_val) {
-  if (input_val.is_null) return BigIntVal::null();
-  ColumnType input_type = AnyValUtil::TypeDescToColumnType(*ctx->GetArgType(0));
-  int byte_size = input_type.GetByteSize();
-  return BigIntVal(HashUtil::FnvHash64(&input_val.val16, byte_size, HashUtil::FNV_SEED));
-}
-
-template BigIntVal UtilityFunctions::FnvHash(
-    FunctionContext* ctx, const BooleanVal& input_val);
-template BigIntVal UtilityFunctions::FnvHash(
-    FunctionContext* ctx, const TinyIntVal& input_val);
-template BigIntVal UtilityFunctions::FnvHash(
-    FunctionContext* ctx, const SmallIntVal& input_val);
-template BigIntVal UtilityFunctions::FnvHash(
-    FunctionContext* ctx, const IntVal& input_val);
-template BigIntVal UtilityFunctions::FnvHash(
-    FunctionContext* ctx, const BigIntVal& input_val);
-template BigIntVal UtilityFunctions::FnvHash(
-    FunctionContext* ctx, const FloatVal& input_val);
-template BigIntVal UtilityFunctions::FnvHash(
-    FunctionContext* ctx, const DoubleVal& input_val);
-
-StringVal UtilityFunctions::User(FunctionContext* ctx) {
-  StringVal user(ctx->user());
-  // An empty string indicates the user wasn't set in the session or in the query request.
-  return (user.len > 0) ? user : StringVal::null();
-=======
 }
 
 BigIntVal UtilityFunctions::FnvHashTimestamp(FunctionContext* ctx,
@@ -133,7 +83,6 @@
   StringVal effective_user(ctx->effective_user());
   // An empty string indicates the user wasn't set in the session or in the query request.
   return (effective_user.len > 0) ? effective_user : StringVal::null();
->>>>>>> fec66694
 }
 
 StringVal UtilityFunctions::Version(FunctionContext* ctx) {
