--- conflicted
+++ resolved
@@ -23,22 +23,11 @@
 namespace impala {
 
 BooleanVal TupleIsNullPredicate::GetBooleanVal(ExprContext* ctx, TupleRow* row) {
-<<<<<<< HEAD
-  bool result = true;
-  for (int i = 0; i < tuple_idxs_.size(); ++i) {
-    if (row->GetTuple(tuple_idxs_[i]) != NULL) {
-      result = false;
-      break;
-    }
-  }
-  return BooleanVal(result);
-=======
   int count = 0;
   for (int i = 0; i < tuple_idxs_.size(); ++i) {
     count += row->GetTuple(tuple_idxs_[i]) == NULL;
   }
   return BooleanVal(!tuple_idxs_.empty() && count == tuple_idxs_.size());
->>>>>>> fec66694
 }
 
 TupleIsNullPredicate::TupleIsNullPredicate(const TExprNode& node)
@@ -54,11 +43,6 @@
   // Resolve tuple ids to tuple indexes.
   for (int i = 0; i < tuple_ids_.size(); ++i) {
     int32_t tuple_idx = row_desc.GetTupleIdx(tuple_ids_[i]);
-<<<<<<< HEAD
-    if (row_desc.TupleIsNullable(tuple_idx)) tuple_idxs_.push_back(tuple_idx);
-  }
-  return Status::OK;
-=======
     if (tuple_idx == RowDescriptor::INVALID_IDX) {
       // This should not happen and indicates a planner issue. This code is tricky
       // so rather than crashing, do this as a stop gap.
@@ -68,12 +52,6 @@
     if (row_desc.TupleIsNullable(tuple_idx)) tuple_idxs_.push_back(tuple_idx);
   }
   return Status::OK();
-}
-
-Status TupleIsNullPredicate::GetCodegendComputeFn(RuntimeState* state,
-                                                  llvm::Function** fn) {
-  return GetCodegendComputeFnWrapper(state, fn);
->>>>>>> fec66694
 }
 
 Status TupleIsNullPredicate::GetCodegendComputeFn(RuntimeState* state,
