// Copyright 2012 Cloudera Inc.
//
// Licensed under the Apache License, Version 2.0 (the "License");
// you may not use this file except in compliance with the License.
// You may obtain a copy of the License at
//
// http://www.apache.org/licenses/LICENSE-2.0
//
// Unless required by applicable law or agreed to in writing, software
// distributed under the License is distributed on an "AS IS" BASIS,
// WITHOUT WARRANTIES OR CONDITIONS OF ANY KIND, either express or implied.
// See the License for the specific language governing permissions and
// limitations under the License.


<<<<<<< HEAD
// --- Terminology:
//
// Compute function: The function that, given a row, performs the computation of an expr
// and produces a scalar result. This function evaluates the necessary child arguments by
// calling their compute functions, then performs whatever computation is necessary on the
// arguments (e.g. calling a UDF with the child arguments). All compute functions take
// arguments (ExprContext*, TupleRow*). The return type is a *Val (i.e. a subclass of
// AnyVal). Thus, a single expression will implement a compute function for every return
// type it supports.
//
// UDX: user-defined X. E.g., user-defined function, user-defined aggregate. Something
// that is written by an external user.
//
// Scalar function call: An expr that returns a single scalar value and can be implemented
// using the UDF interface. Note that this includes builtins, which although not being
// user-defined still use the same interface as UDFs (i.e., they are implemented as
// functions with signature "*Val (FunctionContext*, *Val, *Val...)").
//
// Aggregate function call: a UDA or builtin aggregate function.
//
// --- Expr overview:
//
// The Expr superclass defines a virtual Get*Val() compute function for each possible
// return type (GetBooleanVal(), GetStringVal(), etc). Expr subclasses implement the
// Get*Val() functions associated with their possible return types; for many Exprs this
// will be a single function. These functions are generally cross-compiled to both native
// and IR libraries. In the interpreted path, the native compute functions are run as-is.
//
// For the codegen path, Expr defines a virtual method GetCodegendComputeFn() that returns
// the Function* of the expr's compute function. Note that we do not need a separate
// GetCodegendComputeFn() for each type.
//
// Only short-circuited operators (e.g. &&, ||) and other special functions like literals
// must implement custom Get*Val() compute functions. Scalar function calls use the
// generic compute functions implemented by ScalarFnCall(). For cross-compiled compute
// functions, GetCodegendComputeFn() can use ReplaceChildCallsComputeFn(), which takes a
// cross-compiled IR Get*Val() function, pulls out any calls to the children's Get*Val()
// functions (which we identify via the Get*Val() static wrappers), and replaces them with
// the codegen'd version of that function. This allows us to write a single function for
// both the interpreted and codegen paths.
//
// --- Expr users (e.g. exec nodes):
//
// A typical usage pattern will look something like:
// 1. Expr::CreateExprTrees()
// 2. Expr::Prepare()
// 3. Expr::Open()
// 4. Expr::Clone() [for multi-threaded execution]
// 5. Evaluate exprs via Get*Val() calls
// 6. Expr::Close() [called once per ExprContext, including clones]
//
// Expr users should use the static Get*Val() wrapper functions to evaluate exprs,
// cross-compile the resulting function, and use ReplaceGetValCalls() to create the
// codegen'd function. See the comments on these functions for more details. This is a
// similar pattern to that used by the cross-compiled compute functions.
//
// TODO:
// - Fix codegen compile time
// - Fix perf regressions via extra optimization passes + patching LLVM
=======
/// --- Terminology:
//
/// Compute function: The function that, given a row, performs the computation of an expr
/// and produces a scalar result. This function evaluates the necessary child arguments by
/// calling their compute functions, then performs whatever computation is necessary on
/// the arguments (e.g. calling a UDF with the child arguments). All compute functions
/// take arguments (ExprContext*, TupleRow*). The return type is a *Val (i.e. a subclass
/// of AnyVal). Thus, a single expression will implement a compute function for every
/// return type it supports.
///
/// UDX: user-defined X. E.g., user-defined function, user-defined aggregate. Something
/// that is written by an external user.
///
/// Scalar function call: An expr that returns a single scalar value and can be
/// implemented using the UDF interface. Note that this includes builtins, which although
/// not being user-defined still use the same interface as UDFs (i.e., they are
/// implemented as functions with signature "*Val (FunctionContext*, *Val, *Val...)").
///
/// Aggregate function call: a UDA or builtin aggregate function.
///
/// --- Expr overview:
///
/// The Expr superclass defines a virtual Get*Val() compute function for each possible
/// return type (GetBooleanVal(), GetStringVal(), etc). Expr subclasses implement the
/// Get*Val() functions associated with their possible return types; for many Exprs this
/// will be a single function. These functions are generally cross-compiled to both native
/// and IR libraries. In the interpreted path, the native compute functions are run as-is.
///
/// For the codegen path, Expr defines a virtual method GetCodegendComputeFn() that
/// returns the Function* of the expr's compute function. Note that we do not need a
/// separate GetCodegendComputeFn() for each type.
///
/// Only short-circuited operators (e.g. &&, ||) and other special functions like literals
/// must implement custom Get*Val() compute functions. Scalar function calls use the
/// generic compute functions implemented by ScalarFnCall(). For cross-compiled compute
/// functions, GetCodegendComputeFn() can use ReplaceChildCallsComputeFn(), which takes a
/// cross-compiled IR Get*Val() function, pulls out any calls to the children's Get*Val()
/// functions (which we identify via the Get*Val() static wrappers), and replaces them
/// with the codegen'd version of that function. This allows us to write a single function
/// for both the interpreted and codegen paths.
///
/// Only short-circuited operators (e.g. &&, ||) and other special functions like
/// literals must implement custom Get*Val() compute functions. Scalar function calls
/// use the generic compute functions implemented by ScalarFnCall(). For cross-compiled
/// compute functions, GetCodegendComputeFn() can use ReplaceChildCallsComputeFn(), which
/// takes a cross-compiled IR Get*Val() function, pulls out any calls to the children's
/// Get*Val() functions (which we identify via the Get*Val() static wrappers), and
/// replaces them with the codegen'd version of that function. This allows us to write a
/// single function for both the interpreted and codegen paths.
///
/// --- Expr users (e.g. exec nodes):
///
/// A typical usage pattern will look something like:
/// 1. Expr::CreateExprTrees()
/// 2. Expr::Prepare()
/// 3. Expr::Open()
/// 4. Expr::CloneIfNotExists() [for multi-threaded execution]
/// 5. Evaluate exprs via Get*Val() calls
/// 6. Expr::Close() [called once per ExprContext, including clones]
///
/// Expr users should use the static Get*Val() wrapper functions to evaluate exprs,
/// cross-compile the resulting function, and use ReplaceGetValCalls() to create the
/// codegen'd function. See the comments on these functions for more details. This is a
/// similar pattern to that used by the cross-compiled compute functions.
///
/// TODO:
/// - Fix codegen compile time
/// - Fix perf regressions via extra optimization passes + patching LLVM
>>>>>>> fec66694

#ifndef IMPALA_EXPRS_EXPR_H
#define IMPALA_EXPRS_EXPR_H

#include <string>
#include <vector>

#include "common/status.h"
#include "impala-ir/impala-ir-functions.h"
#include "runtime/descriptors.h"
#include "runtime/decimal-value.h"
#include "runtime/lib-cache.h"
#include "runtime/raw-value.h"
#include "runtime/tuple.h"
#include "runtime/tuple-row.h"
#include "runtime/string-value.h"
#include "runtime/timestamp-value.h"
#include "udf/udf.h"
<<<<<<< HEAD
=======
#include "udf/udf-internal.h" // for ArrayVal
>>>>>>> fec66694

using namespace impala_udf;

namespace llvm {
  class BasicBlock;
  class Function;
  class Type;
  class Value;
};

namespace impala {

class Expr;
class IsNullExpr;
class LlvmCodeGen;
class ObjectPool;
class RowDescriptor;
class RuntimeState;
class TColumnValue;
class TExpr;
class TExprNode;

<<<<<<< HEAD
// This is the superclass of all expr evaluation nodes.
=======
/// This is the superclass of all expr evaluation nodes.
>>>>>>> fec66694
class Expr {
 public:
  virtual ~Expr();

<<<<<<< HEAD
  // Virtual compute functions for each *Val type. Each Expr subclass should implement the
  // functions for the return type(s) it supports. For example, a boolean function will
  // only implement GetBooleanVal(). Some Exprs, like Literal, have many possible return
  // types and will implement multiple Get*Val() functions.
=======
  /// Virtual compute functions for each *Val type. Each Expr subclass should implement
  /// the functions for the return type(s) it supports. For example, a boolean function
  /// will only implement GetBooleanVal(). Some Exprs, like Literal, have many possible
  /// return types and will implement multiple Get*Val() functions.
>>>>>>> fec66694
  virtual BooleanVal GetBooleanVal(ExprContext* context, TupleRow*);
  virtual TinyIntVal GetTinyIntVal(ExprContext* context, TupleRow*);
  virtual SmallIntVal GetSmallIntVal(ExprContext* context, TupleRow*);
  virtual IntVal GetIntVal(ExprContext* context, TupleRow*);
  virtual BigIntVal GetBigIntVal(ExprContext* context, TupleRow*);
  virtual FloatVal GetFloatVal(ExprContext* context, TupleRow*);
  virtual DoubleVal GetDoubleVal(ExprContext* context, TupleRow*);
  virtual StringVal GetStringVal(ExprContext* context, TupleRow*);
<<<<<<< HEAD
  virtual TimestampVal GetTimestampVal(ExprContext* context, TupleRow*);
  virtual DecimalVal GetDecimalVal(ExprContext* context, TupleRow*);

  // Get the number of digits after the decimal that should be displayed for this
  // value. Returns -1 if no scale has been specified (currently the scale is only set for
  // doubles set by RoundUpTo). GetValue() must have already been called.
  // TODO: is this still necessary?
=======
  virtual ArrayVal GetArrayVal(ExprContext* context, TupleRow*);
  virtual TimestampVal GetTimestampVal(ExprContext* context, TupleRow*);
  virtual DecimalVal GetDecimalVal(ExprContext* context, TupleRow*);

  /// Get the number of digits after the decimal that should be displayed for this value.
  /// Returns -1 if no scale has been specified (currently the scale is only set for
  /// doubles set by RoundUpTo). GetValue() must have already been called.
  /// TODO: is this still necessary?
>>>>>>> fec66694
  int output_scale() const { return output_scale_; }

  void AddChild(Expr* expr) { children_.push_back(expr); }
  Expr* GetChild(int i) const { return children_[i]; }
  int GetNumChildren() const { return children_.size(); }

  const ColumnType& type() const { return type_; }
  bool is_slotref() const { return is_slotref_; }
<<<<<<< HEAD

  const std::vector<Expr*>& children() const { return children_; }
=======

  const std::vector<Expr*>& children() const { return children_; }

  /// Returns an error status if the function context associated with the
  /// expr has an error set.
  Status GetFnContextError(ExprContext* ctx);
>>>>>>> fec66694

  /// Returns true if GetValue(NULL) can be called on this expr and always returns the same
  /// result (e.g., exprs that don't contain slotrefs). The default implementation returns
  /// true if all children are constant.
  virtual bool IsConstant() const;

  /// Returns the slots that are referenced by this expr tree in 'slot_ids'.
  /// Returns the number of slots added to the vector
  virtual int GetSlotIds(std::vector<SlotId>* slot_ids) const;

<<<<<<< HEAD
  // Create expression tree from the list of nodes contained in texpr within 'pool'.
  // Returns the root of expression tree in 'expr' and the corresponding ExprContext in
  // 'ctx'.
  static Status CreateExprTree(ObjectPool* pool, const TExpr& texpr, ExprContext** ctx);

  // Creates vector of ExprContexts containing exprs from the given vector of
  // TExprs within 'pool'.  Returns an error if any of the individual conversions caused
  // an error, otherwise OK.
  static Status CreateExprTrees(ObjectPool* pool, const std::vector<TExpr>& texprs,
      std::vector<ExprContext*>* ctxs);

  // Convenience function for preparing multiple expr trees.
  // If 'tracker' is provided, it will be used rather than the default UDF tracker from
  // 'state'. This is used for testing.
  static Status Prepare(const std::vector<ExprContext*>& ctxs, RuntimeState* state,
                        const RowDescriptor& row_desc, MemTracker* tracker = NULL);

  // Convenience function for opening multiple expr trees.
  static Status Open(const std::vector<ExprContext*>& ctxs, RuntimeState* state);

  // Clones each ExprContext for multiple expr trees. 'new_ctxs' should be an
  // empty vector, and a clone of each context in 'ctxs' will be added to it.
  // The new ExprContexts are created in state->obj_pool().
  static Status Clone(const std::vector<ExprContext*>& ctxs, RuntimeState* state,
                      std::vector<ExprContext*>* new_ctxs);

  // Convenience function for closing multiple expr trees.
  static void Close(const std::vector<ExprContext*>& ctxs, RuntimeState* state);

  // Create a new literal expr of 'type' with initial 'data'.
  // data should match the ColumnType (i.e. type == TYPE_INT, data is a int*)
  // The new Expr will be allocated from the pool.
=======
  /// Create expression tree from the list of nodes contained in texpr within 'pool'.
  /// Returns the root of expression tree in 'expr' and the corresponding ExprContext in
  /// 'ctx'.
  static Status CreateExprTree(ObjectPool* pool, const TExpr& texpr, ExprContext** ctx);

  /// Creates vector of ExprContexts containing exprs from the given vector of
  /// TExprs within 'pool'.  Returns an error if any of the individual conversions caused
  /// an error, otherwise OK.
  static Status CreateExprTrees(ObjectPool* pool, const std::vector<TExpr>& texprs,
      std::vector<ExprContext*>* ctxs);

  /// Convenience function for preparing multiple expr trees.
  /// Allocations from 'ctxs' will be counted against 'tracker'.
  static Status Prepare(const std::vector<ExprContext*>& ctxs, RuntimeState* state,
                        const RowDescriptor& row_desc, MemTracker* tracker);

  /// Convenience function for opening multiple expr trees.
  static Status Open(const std::vector<ExprContext*>& ctxs, RuntimeState* state);

  /// Clones each ExprContext for multiple expr trees. 'new_ctxs' must be non-NULL.
  /// Idempotent: if '*new_ctxs' is empty, a clone of each context in 'ctxs' will be added
  /// to it, and if non-empty, it is assumed CloneIfNotExists() was already called and the
  /// call is a no-op. The new ExprContexts are created in state->obj_pool().
  static Status CloneIfNotExists(const std::vector<ExprContext*>& ctxs,
      RuntimeState* state, std::vector<ExprContext*>* new_ctxs);

  /// Convenience function for closing multiple expr trees.
  static void Close(const std::vector<ExprContext*>& ctxs, RuntimeState* state);

  /// Create a new literal expr of 'type' with initial 'data'.
  /// data should match the ColumnType (i.e. type == TYPE_INT, data is a int*)
  /// The new Expr will be allocated from the pool.
>>>>>>> fec66694
  static Expr* CreateLiteral(ObjectPool* pool, const ColumnType& type, void* data);

  /// Create a new literal expr of 'type' by parsing the string.
  /// NULL will be returned if the string and type are not compatible.
  /// The new Expr will be allocated from the pool.
  static Expr* CreateLiteral(ObjectPool* pool, const ColumnType& type,
      const std::string&);

  /// Computes a memory efficient layout for storing the results of evaluating
  /// 'exprs'. The results are assumed to be void* slot types (vs AnyVal types). Varlen
  /// data is not included (e.g. there will be space for a StringValue, but not the data
  /// referenced by it).
  ///
  /// Returns the number of bytes necessary to store all the results and offsets
  /// where the result for each expr should be stored.
  ///
  /// Variable length types are guaranteed to be at the end and 'var_result_begin'
  /// will be set the beginning byte offset where variable length results begin.
  /// 'var_result_begin' will be set to -1 if there are no variable len types.
  static int ComputeResultsLayout(const std::vector<Expr*>& exprs,
      std::vector<int>* offsets, int* var_result_begin);
  static int ComputeResultsLayout(const std::vector<ExprContext*>& ctxs,
      std::vector<int>* offsets, int* var_result_begin);
<<<<<<< HEAD

  // Returns an llvm::Function* with signature:
  // <subclass of AnyVal> ComputeFn(ExprContext* context, TupleRow* row)
  //
  // The function should evaluate this expr over 'row' and return the result as the
  // appropriate type of AnyVal.
  virtual Status GetCodegendComputeFn(RuntimeState* state, llvm::Function** fn) = 0;

  // If this expr is constant, evaluates the expr with no input row argument and returns
  // the output. Returns NULL if the argument is not constant. The returned AnyVal* is
  // owned by this expr. This should only be called after Open() has been called on this
  // expr.
=======

  /// Returns an llvm::Function* with signature:
  /// <subclass of AnyVal> ComputeFn(ExprContext* context, TupleRow* row)
  //
  /// The function should evaluate this expr over 'row' and return the result as the
  /// appropriate type of AnyVal.
  virtual Status GetCodegendComputeFn(RuntimeState* state, llvm::Function** fn) = 0;

  /// If this expr is constant, evaluates the expr with no input row argument and returns
  /// the output. Returns NULL if the argument is not constant. The returned AnyVal* is
  /// owned by this expr. This should only be called after Open() has been called on this
  /// expr.
>>>>>>> fec66694
  virtual AnyVal* GetConstVal(ExprContext* context);

  virtual std::string DebugString() const;
  static std::string DebugString(const std::vector<Expr*>& exprs);
  static std::string DebugString(const std::vector<ExprContext*>& ctxs);

<<<<<<< HEAD
  // The builtin functions are not called from anywhere in the code and the
  // symbols are therefore not included in the binary. We call these functions
  // by using dlsym. The compiler must think this function is callable to
  // not strip these symbols.
  static void InitBuiltinsDummy();
=======
  /// The builtin functions are not called from anywhere in the code and the
  /// symbols are therefore not included in the binary. We call these functions
  /// by using dlsym. The compiler must think this function is callable to
  /// not strip these symbols.
  static void InitBuiltinsDummy();

  // Any additions to this enum must be reflected in both GetConstant() and
  // GetIrConstant().
  enum ExprConstant {
    RETURN_TYPE_SIZE, // int
    ARG_TYPE_SIZE // int[]
  };

  // Static function for obtaining a runtime constant.  Expr compute functions and
  // builtins implementing the UDF interface should use this function, rather than
  // accessing runtime constants directly, so any constants can be inlined via
  // InlineConstants() in the codegen path. In the interpreted path, this function will
  // work as-is.
  //
  // 'c' determines which constant is returned. 'T' must match the type of the constant,
  // which is annotated in the ExprConstant enum above. If the constant is an array, 'i'
  // must be specified and indicates which element to return. 'T' is the element type in
  // this case. 'i' must always be an immediate integer value so InlineConstants() can
  // resolve the index, e.g., it cannot be a variable or an expression like "1 + 1".  For
  // example, if 'c' = ARG_TYPE_SIZE, then 'T' = int and 0 <= i < children_.size().
  //
  // TODO: implement a loop unroller (or use LLVM's) so we can use GetConstant() in loops
  template<typename T> static T GetConstant(
      const FunctionContext& ctx, ExprConstant c, int i = -1);
>>>>>>> fec66694

  static const char* LLVM_CLASS_NAME;

  // Prefix of Expr::GetConstant() symbols, regardless of template specialization
  static const char* GET_CONSTANT_SYMBOL_PREFIX;

 protected:
  friend class AggFnEvaluator;
  friend class CastExpr;
  friend class ComputeFunctions;
  friend class DecimalFunctions;
  friend class DecimalLliteral;
  friend class DecimalOperators;
  friend class MathFunctions;
  friend class StringFunctions;
  friend class TimestampFunctions;
  friend class ConditionalFunctions;
  friend class UtilityFunctions;
  friend class CaseExpr;
  friend class InPredicate;
  friend class FunctionCall;
  friend class ScalarFnCall;

  Expr(const ColumnType& type, bool is_slotref = false);
  Expr(const TExprNode& node, bool is_slotref = false);

<<<<<<< HEAD
  // Initializes this expr instance for execution. This does not include initializing
  // state in the ExprContext; 'context' should only be used to register a FunctionContext
  // via RegisterFunctionContext(). Any IR functions must be generated here.
  //
  // Subclasses overriding this function should call Expr::Prepare() to recursively call
  // Prepare() on the expr tree.
  virtual Status Prepare(RuntimeState* state, const RowDescriptor& row_desc,
                         ExprContext* context);

  // Initializes 'context' for execution. If scope if FRAGMENT_LOCAL, both fragment- and
  // thread-local state should be initialized. Otherwise, if scope is THREAD_LOCAL, only
  // thread-local state should be initialized.
  //
  // Subclasses overriding this function should call Expr::Open() to recursively call
  // Open() on the expr tree.
  virtual Status Open(RuntimeState* state, ExprContext* context,
      FunctionContext::FunctionStateScope scope = FunctionContext::FRAGMENT_LOCAL);

  // Subclasses overriding this function should call Expr::Close().
  //
  // If scope if FRAGMENT_LOCAL, both fragment- and thread-local state should be torn
  // down. Otherwise, if scope is THREAD_LOCAL, only thread-local state should be torn
  // down.
  virtual void Close(RuntimeState* state, ExprContext* context,
      FunctionContext::FunctionStateScope scope = FunctionContext::FRAGMENT_LOCAL);

  // Cache entry for the library implementing this function.
  LibCache::LibCacheEntry* cache_entry_;

  // Function description.
=======
  /// Initializes this expr instance for execution. This does not include initializing
  /// state in the ExprContext; 'context' should only be used to register a
  /// FunctionContext via RegisterFunctionContext(). Any IR functions must be generated
  /// here.
  ///
  /// Subclasses overriding this function should call Expr::Prepare() to recursively call
  /// Prepare() on the expr tree.
  virtual Status Prepare(RuntimeState* state, const RowDescriptor& row_desc,
                         ExprContext* context);

  /// Initializes 'context' for execution. If scope if FRAGMENT_LOCAL, both fragment- and
  /// thread-local state should be initialized. Otherwise, if scope is THREAD_LOCAL, only
  /// thread-local state should be initialized.
  //
  /// Subclasses overriding this function should call Expr::Open() to recursively call
  /// Open() on the expr tree.
  virtual Status Open(RuntimeState* state, ExprContext* context,
      FunctionContext::FunctionStateScope scope = FunctionContext::FRAGMENT_LOCAL);

  /// Subclasses overriding this function should call Expr::Close().
  //
  /// If scope if FRAGMENT_LOCAL, both fragment- and thread-local state should be torn
  /// down. Otherwise, if scope is THREAD_LOCAL, only thread-local state should be torn
  /// down.
  virtual void Close(RuntimeState* state, ExprContext* context,
      FunctionContext::FunctionStateScope scope = FunctionContext::FRAGMENT_LOCAL);

  /// Cache entry for the library implementing this function.
  LibCache::LibCacheEntry* cache_entry_;

  /// Function description.
>>>>>>> fec66694
  TFunction fn_;

  /// recognize if this node is a slotref in order to speed up GetValue()
  const bool is_slotref_;
  /// analysis is done, types are fixed at this point
  const ColumnType type_;
  std::vector<Expr*> children_;
  int output_scale_;

<<<<<<< HEAD
  // Index to pass to ExprContext::fn_context() to retrieve this expr's FunctionContext.
  // Set in RegisterFunctionContext(). -1 if this expr does not need a FunctionContext and
  // doesn't call RegisterFunctionContext().
  int context_index_;

  // Cached codegened compute function. Exprs should set this in GetCodegendComputeFn().
  llvm::Function* ir_compute_fn_;

  // If this expr is constant, this will store and cache the value generated by
  // GetConstVal().
  boost::scoped_ptr<AnyVal> constant_val_;

  // Helper function that calls ctx->Register(), sets context_index_, and returns the
  // registered FunctionContext.
  FunctionContext* RegisterFunctionContext(
      ExprContext* ctx, RuntimeState* state, int varargs_buffer_size = 0);

  // Helper function to create an empty Function* with the appropriate signature to be
  // returned by GetCodegendComputeFn(). 'name' is the name of the returned Function*. The
  // arguments to the function are returned in 'args'.
  llvm::Function* CreateIrFunctionPrototype(LlvmCodeGen* codegen, const std::string& name,
                                            llvm::Value* (*args)[2]);

  // Generates an IR compute function that calls the appropriate interpreted Get*Val()
  // compute function.
  //
  // This is useful for builtins that can't be implemented with the UDF interface
  // (e.g. functions that need short-circuiting) and that don't have custom codegen
  // functions that use the IRBuilder. It doesn't provide any performance benefit over the
  // interpreted path.
  // TODO: this should be replaced with fancier xcompiling infrastructure
  Status GetCodegendComputeFnWrapper(RuntimeState* state, llvm::Function** fn);

  // Returns the IR version of the static Get*Val() wrapper function corresponding to
  // 'type'. This is used for calling interpreted Get*Val() functions from codegen'd
  // functions (e.g. in ScalarFnCall() when codegen is disabled).
  llvm::Function* GetStaticGetValWrapper(ColumnType type, LlvmCodeGen* codegen);

  // Simple debug string that provides no expr subclass-specific information
  std::string DebugString(const std::string& expr_name) const {
    std::stringstream out;
    out << expr_name << "(" << DebugString() << ")";
=======
  /// Index to pass to ExprContext::fn_context() to retrieve this expr's FunctionContext.
  /// Set in RegisterFunctionContext(). -1 if this expr does not need a FunctionContext and
  /// doesn't call RegisterFunctionContext().
  int fn_context_index_;

  /// Cached codegened compute function. Exprs should set this in GetCodegendComputeFn().
  llvm::Function* ir_compute_fn_;

  /// If this expr is constant, this will store and cache the value generated by
  /// GetConstVal().
  boost::scoped_ptr<AnyVal> constant_val_;

  /// Helper function that calls ctx->Register(), sets fn_context_index_, and returns the
  /// registered FunctionContext.
  FunctionContext* RegisterFunctionContext(
      ExprContext* ctx, RuntimeState* state, int varargs_buffer_size = 0);

  /// Helper function to create an empty Function* with the appropriate signature to be
  /// returned by GetCodegendComputeFn(). 'name' is the name of the returned Function*.
  /// The arguments to the function are returned in 'args'.
  llvm::Function* CreateIrFunctionPrototype(LlvmCodeGen* codegen, const std::string& name,
                                            llvm::Value* (*args)[2]);

  /// Generates an IR compute function that calls the appropriate interpreted Get*Val()
  /// compute function.
  //
  /// This is useful for builtins that can't be implemented with the UDF interface
  /// (e.g. functions that need short-circuiting) and that don't have custom codegen
  /// functions that use the IRBuilder. It doesn't provide any performance benefit over
  /// the interpreted path.
  /// TODO: this should be replaced with fancier xcompiling infrastructure
  Status GetCodegendComputeFnWrapper(RuntimeState* state, llvm::Function** fn);

  /// Returns the IR version of the static Get*Val() wrapper function corresponding to
  /// 'type'. This is used for calling interpreted Get*Val() functions from codegen'd
  /// functions (e.g. in ScalarFnCall() when codegen is disabled).
  llvm::Function* GetStaticGetValWrapper(ColumnType type, LlvmCodeGen* codegen);

  /// Finds all calls to Expr::GetConstant() in 'fn' and replaces them with the requested
  /// runtime constant. Returns the number of calls replaced. This should be used in
  /// GetCodegendComputeFn().
  int InlineConstants(LlvmCodeGen* codegen, llvm::Function* fn);

  /// Simple debug string that provides no expr subclass-specific information
  std::string DebugString(const std::string& expr_name) const {
    std::stringstream out;
    out << expr_name << "(" << Expr::DebugString() << ")";
>>>>>>> fec66694
    return out.str();
  }

 private:
  friend class ExprContext;
  friend class ExprTest;
  friend class ExprCodegenTest;

  /// Create a new Expr based on texpr_node.node_type within 'pool'.
  static Status CreateExpr(ObjectPool* pool, const TExprNode& texpr_node, Expr** expr);

<<<<<<< HEAD
  // Creates an expr tree for the node rooted at 'node_idx' via depth-first traversal.
  // parameters
  //   nodes: vector of thrift expression nodes to be translated
  //   parent: parent of node at node_idx (or NULL for node_idx == 0)
  //   node_idx:
  //     in: root of TExprNode tree
  //     out: next node in 'nodes' that isn't part of tree
  //   root_expr: out: root of constructed expr tree
  //   ctx: out: context of constructed expr tree
  // return
  //   status.ok() if successful
  //   !status.ok() if tree is inconsistent or corrupt
=======
  /// Creates an expr tree for the node rooted at 'node_idx' via depth-first traversal.
  /// parameters
  ///   nodes: vector of thrift expression nodes to be translated
  ///   parent: parent of node at node_idx (or NULL for node_idx == 0)
  ///   node_idx:
  ///     in: root of TExprNode tree
  ///     out: next node in 'nodes' that isn't part of tree
  ///   root_expr: out: root of constructed expr tree
  ///   ctx: out: context of constructed expr tree
  /// return
  ///   status.ok() if successful
  ///   !status.ok() if tree is inconsistent or corrupt
>>>>>>> fec66694
  static Status CreateTreeFromThrift(ObjectPool* pool,
      const std::vector<TExprNode>& nodes, Expr* parent, int* node_idx,
      Expr** root_expr, ExprContext** ctx);

<<<<<<< HEAD
  // Static wrappers around the virtual Get*Val() functions. Calls the appropriate
  // Get*Val() function on expr, passing it the context and row arguments.
  //
  // These are used to call Get*Val() functions from generated functions, since I don't
  // know how to call virtual functions directly. GetStaticGetValWrapper() returns the IR
  // function of the appropriate wrapper function.
=======
  /// Static wrappers around the virtual Get*Val() functions. Calls the appropriate
  /// Get*Val() function on expr, passing it the context and row arguments.
  //
  /// These are used to call Get*Val() functions from generated functions, since I don't
  /// know how to call virtual functions directly. GetStaticGetValWrapper() returns the
  /// IR function of the appropriate wrapper function.
>>>>>>> fec66694
  static BooleanVal GetBooleanVal(Expr* expr, ExprContext* context, TupleRow* row);
  static TinyIntVal GetTinyIntVal(Expr* expr, ExprContext* context, TupleRow* row);
  static SmallIntVal GetSmallIntVal(Expr* expr, ExprContext* context, TupleRow* row);
  static IntVal GetIntVal(Expr* expr, ExprContext* context, TupleRow* row);
  static BigIntVal GetBigIntVal(Expr* expr, ExprContext* context, TupleRow* row);
  static FloatVal GetFloatVal(Expr* expr, ExprContext* context, TupleRow* row);
  static DoubleVal GetDoubleVal(Expr* expr, ExprContext* context, TupleRow* row);
  static StringVal GetStringVal(Expr* expr, ExprContext* context, TupleRow* row);
  static TimestampVal GetTimestampVal(Expr* expr, ExprContext* context, TupleRow* row);
  static DecimalVal GetDecimalVal(Expr* expr, ExprContext* context, TupleRow* row);
<<<<<<< HEAD
=======

  // Helper function for InlineConstants(). Returns the IR version of what GetConstant()
  // would return.
  llvm::Value* GetIrConstant(LlvmCodeGen* codegen, ExprConstant c, int i);
>>>>>>> fec66694
};

}

#endif<|MERGE_RESOLUTION|>--- conflicted
+++ resolved
@@ -13,67 +13,6 @@
 // limitations under the License.
 
 
-<<<<<<< HEAD
-// --- Terminology:
-//
-// Compute function: The function that, given a row, performs the computation of an expr
-// and produces a scalar result. This function evaluates the necessary child arguments by
-// calling their compute functions, then performs whatever computation is necessary on the
-// arguments (e.g. calling a UDF with the child arguments). All compute functions take
-// arguments (ExprContext*, TupleRow*). The return type is a *Val (i.e. a subclass of
-// AnyVal). Thus, a single expression will implement a compute function for every return
-// type it supports.
-//
-// UDX: user-defined X. E.g., user-defined function, user-defined aggregate. Something
-// that is written by an external user.
-//
-// Scalar function call: An expr that returns a single scalar value and can be implemented
-// using the UDF interface. Note that this includes builtins, which although not being
-// user-defined still use the same interface as UDFs (i.e., they are implemented as
-// functions with signature "*Val (FunctionContext*, *Val, *Val...)").
-//
-// Aggregate function call: a UDA or builtin aggregate function.
-//
-// --- Expr overview:
-//
-// The Expr superclass defines a virtual Get*Val() compute function for each possible
-// return type (GetBooleanVal(), GetStringVal(), etc). Expr subclasses implement the
-// Get*Val() functions associated with their possible return types; for many Exprs this
-// will be a single function. These functions are generally cross-compiled to both native
-// and IR libraries. In the interpreted path, the native compute functions are run as-is.
-//
-// For the codegen path, Expr defines a virtual method GetCodegendComputeFn() that returns
-// the Function* of the expr's compute function. Note that we do not need a separate
-// GetCodegendComputeFn() for each type.
-//
-// Only short-circuited operators (e.g. &&, ||) and other special functions like literals
-// must implement custom Get*Val() compute functions. Scalar function calls use the
-// generic compute functions implemented by ScalarFnCall(). For cross-compiled compute
-// functions, GetCodegendComputeFn() can use ReplaceChildCallsComputeFn(), which takes a
-// cross-compiled IR Get*Val() function, pulls out any calls to the children's Get*Val()
-// functions (which we identify via the Get*Val() static wrappers), and replaces them with
-// the codegen'd version of that function. This allows us to write a single function for
-// both the interpreted and codegen paths.
-//
-// --- Expr users (e.g. exec nodes):
-//
-// A typical usage pattern will look something like:
-// 1. Expr::CreateExprTrees()
-// 2. Expr::Prepare()
-// 3. Expr::Open()
-// 4. Expr::Clone() [for multi-threaded execution]
-// 5. Evaluate exprs via Get*Val() calls
-// 6. Expr::Close() [called once per ExprContext, including clones]
-//
-// Expr users should use the static Get*Val() wrapper functions to evaluate exprs,
-// cross-compile the resulting function, and use ReplaceGetValCalls() to create the
-// codegen'd function. See the comments on these functions for more details. This is a
-// similar pattern to that used by the cross-compiled compute functions.
-//
-// TODO:
-// - Fix codegen compile time
-// - Fix perf regressions via extra optimization passes + patching LLVM
-=======
 /// --- Terminology:
 //
 /// Compute function: The function that, given a row, performs the computation of an expr
@@ -142,7 +81,6 @@
 /// TODO:
 /// - Fix codegen compile time
 /// - Fix perf regressions via extra optimization passes + patching LLVM
->>>>>>> fec66694
 
 #ifndef IMPALA_EXPRS_EXPR_H
 #define IMPALA_EXPRS_EXPR_H
@@ -161,10 +99,7 @@
 #include "runtime/string-value.h"
 #include "runtime/timestamp-value.h"
 #include "udf/udf.h"
-<<<<<<< HEAD
-=======
 #include "udf/udf-internal.h" // for ArrayVal
->>>>>>> fec66694
 
 using namespace impala_udf;
 
@@ -187,26 +122,15 @@
 class TExpr;
 class TExprNode;
 
-<<<<<<< HEAD
-// This is the superclass of all expr evaluation nodes.
-=======
 /// This is the superclass of all expr evaluation nodes.
->>>>>>> fec66694
 class Expr {
  public:
   virtual ~Expr();
 
-<<<<<<< HEAD
-  // Virtual compute functions for each *Val type. Each Expr subclass should implement the
-  // functions for the return type(s) it supports. For example, a boolean function will
-  // only implement GetBooleanVal(). Some Exprs, like Literal, have many possible return
-  // types and will implement multiple Get*Val() functions.
-=======
   /// Virtual compute functions for each *Val type. Each Expr subclass should implement
   /// the functions for the return type(s) it supports. For example, a boolean function
   /// will only implement GetBooleanVal(). Some Exprs, like Literal, have many possible
   /// return types and will implement multiple Get*Val() functions.
->>>>>>> fec66694
   virtual BooleanVal GetBooleanVal(ExprContext* context, TupleRow*);
   virtual TinyIntVal GetTinyIntVal(ExprContext* context, TupleRow*);
   virtual SmallIntVal GetSmallIntVal(ExprContext* context, TupleRow*);
@@ -215,15 +139,6 @@
   virtual FloatVal GetFloatVal(ExprContext* context, TupleRow*);
   virtual DoubleVal GetDoubleVal(ExprContext* context, TupleRow*);
   virtual StringVal GetStringVal(ExprContext* context, TupleRow*);
-<<<<<<< HEAD
-  virtual TimestampVal GetTimestampVal(ExprContext* context, TupleRow*);
-  virtual DecimalVal GetDecimalVal(ExprContext* context, TupleRow*);
-
-  // Get the number of digits after the decimal that should be displayed for this
-  // value. Returns -1 if no scale has been specified (currently the scale is only set for
-  // doubles set by RoundUpTo). GetValue() must have already been called.
-  // TODO: is this still necessary?
-=======
   virtual ArrayVal GetArrayVal(ExprContext* context, TupleRow*);
   virtual TimestampVal GetTimestampVal(ExprContext* context, TupleRow*);
   virtual DecimalVal GetDecimalVal(ExprContext* context, TupleRow*);
@@ -232,7 +147,6 @@
   /// Returns -1 if no scale has been specified (currently the scale is only set for
   /// doubles set by RoundUpTo). GetValue() must have already been called.
   /// TODO: is this still necessary?
->>>>>>> fec66694
   int output_scale() const { return output_scale_; }
 
   void AddChild(Expr* expr) { children_.push_back(expr); }
@@ -241,17 +155,12 @@
 
   const ColumnType& type() const { return type_; }
   bool is_slotref() const { return is_slotref_; }
-<<<<<<< HEAD
-
-  const std::vector<Expr*>& children() const { return children_; }
-=======
 
   const std::vector<Expr*>& children() const { return children_; }
 
   /// Returns an error status if the function context associated with the
   /// expr has an error set.
   Status GetFnContextError(ExprContext* ctx);
->>>>>>> fec66694
 
   /// Returns true if GetValue(NULL) can be called on this expr and always returns the same
   /// result (e.g., exprs that don't contain slotrefs). The default implementation returns
@@ -262,40 +171,6 @@
   /// Returns the number of slots added to the vector
   virtual int GetSlotIds(std::vector<SlotId>* slot_ids) const;
 
-<<<<<<< HEAD
-  // Create expression tree from the list of nodes contained in texpr within 'pool'.
-  // Returns the root of expression tree in 'expr' and the corresponding ExprContext in
-  // 'ctx'.
-  static Status CreateExprTree(ObjectPool* pool, const TExpr& texpr, ExprContext** ctx);
-
-  // Creates vector of ExprContexts containing exprs from the given vector of
-  // TExprs within 'pool'.  Returns an error if any of the individual conversions caused
-  // an error, otherwise OK.
-  static Status CreateExprTrees(ObjectPool* pool, const std::vector<TExpr>& texprs,
-      std::vector<ExprContext*>* ctxs);
-
-  // Convenience function for preparing multiple expr trees.
-  // If 'tracker' is provided, it will be used rather than the default UDF tracker from
-  // 'state'. This is used for testing.
-  static Status Prepare(const std::vector<ExprContext*>& ctxs, RuntimeState* state,
-                        const RowDescriptor& row_desc, MemTracker* tracker = NULL);
-
-  // Convenience function for opening multiple expr trees.
-  static Status Open(const std::vector<ExprContext*>& ctxs, RuntimeState* state);
-
-  // Clones each ExprContext for multiple expr trees. 'new_ctxs' should be an
-  // empty vector, and a clone of each context in 'ctxs' will be added to it.
-  // The new ExprContexts are created in state->obj_pool().
-  static Status Clone(const std::vector<ExprContext*>& ctxs, RuntimeState* state,
-                      std::vector<ExprContext*>* new_ctxs);
-
-  // Convenience function for closing multiple expr trees.
-  static void Close(const std::vector<ExprContext*>& ctxs, RuntimeState* state);
-
-  // Create a new literal expr of 'type' with initial 'data'.
-  // data should match the ColumnType (i.e. type == TYPE_INT, data is a int*)
-  // The new Expr will be allocated from the pool.
-=======
   /// Create expression tree from the list of nodes contained in texpr within 'pool'.
   /// Returns the root of expression tree in 'expr' and the corresponding ExprContext in
   /// 'ctx'.
@@ -328,7 +203,6 @@
   /// Create a new literal expr of 'type' with initial 'data'.
   /// data should match the ColumnType (i.e. type == TYPE_INT, data is a int*)
   /// The new Expr will be allocated from the pool.
->>>>>>> fec66694
   static Expr* CreateLiteral(ObjectPool* pool, const ColumnType& type, void* data);
 
   /// Create a new literal expr of 'type' by parsing the string.
@@ -352,20 +226,6 @@
       std::vector<int>* offsets, int* var_result_begin);
   static int ComputeResultsLayout(const std::vector<ExprContext*>& ctxs,
       std::vector<int>* offsets, int* var_result_begin);
-<<<<<<< HEAD
-
-  // Returns an llvm::Function* with signature:
-  // <subclass of AnyVal> ComputeFn(ExprContext* context, TupleRow* row)
-  //
-  // The function should evaluate this expr over 'row' and return the result as the
-  // appropriate type of AnyVal.
-  virtual Status GetCodegendComputeFn(RuntimeState* state, llvm::Function** fn) = 0;
-
-  // If this expr is constant, evaluates the expr with no input row argument and returns
-  // the output. Returns NULL if the argument is not constant. The returned AnyVal* is
-  // owned by this expr. This should only be called after Open() has been called on this
-  // expr.
-=======
 
   /// Returns an llvm::Function* with signature:
   /// <subclass of AnyVal> ComputeFn(ExprContext* context, TupleRow* row)
@@ -378,20 +238,12 @@
   /// the output. Returns NULL if the argument is not constant. The returned AnyVal* is
   /// owned by this expr. This should only be called after Open() has been called on this
   /// expr.
->>>>>>> fec66694
   virtual AnyVal* GetConstVal(ExprContext* context);
 
   virtual std::string DebugString() const;
   static std::string DebugString(const std::vector<Expr*>& exprs);
   static std::string DebugString(const std::vector<ExprContext*>& ctxs);
 
-<<<<<<< HEAD
-  // The builtin functions are not called from anywhere in the code and the
-  // symbols are therefore not included in the binary. We call these functions
-  // by using dlsym. The compiler must think this function is callable to
-  // not strip these symbols.
-  static void InitBuiltinsDummy();
-=======
   /// The builtin functions are not called from anywhere in the code and the
   /// symbols are therefore not included in the binary. We call these functions
   /// by using dlsym. The compiler must think this function is callable to
@@ -421,7 +273,6 @@
   // TODO: implement a loop unroller (or use LLVM's) so we can use GetConstant() in loops
   template<typename T> static T GetConstant(
       const FunctionContext& ctx, ExprConstant c, int i = -1);
->>>>>>> fec66694
 
   static const char* LLVM_CLASS_NAME;
 
@@ -448,38 +299,6 @@
   Expr(const ColumnType& type, bool is_slotref = false);
   Expr(const TExprNode& node, bool is_slotref = false);
 
-<<<<<<< HEAD
-  // Initializes this expr instance for execution. This does not include initializing
-  // state in the ExprContext; 'context' should only be used to register a FunctionContext
-  // via RegisterFunctionContext(). Any IR functions must be generated here.
-  //
-  // Subclasses overriding this function should call Expr::Prepare() to recursively call
-  // Prepare() on the expr tree.
-  virtual Status Prepare(RuntimeState* state, const RowDescriptor& row_desc,
-                         ExprContext* context);
-
-  // Initializes 'context' for execution. If scope if FRAGMENT_LOCAL, both fragment- and
-  // thread-local state should be initialized. Otherwise, if scope is THREAD_LOCAL, only
-  // thread-local state should be initialized.
-  //
-  // Subclasses overriding this function should call Expr::Open() to recursively call
-  // Open() on the expr tree.
-  virtual Status Open(RuntimeState* state, ExprContext* context,
-      FunctionContext::FunctionStateScope scope = FunctionContext::FRAGMENT_LOCAL);
-
-  // Subclasses overriding this function should call Expr::Close().
-  //
-  // If scope if FRAGMENT_LOCAL, both fragment- and thread-local state should be torn
-  // down. Otherwise, if scope is THREAD_LOCAL, only thread-local state should be torn
-  // down.
-  virtual void Close(RuntimeState* state, ExprContext* context,
-      FunctionContext::FunctionStateScope scope = FunctionContext::FRAGMENT_LOCAL);
-
-  // Cache entry for the library implementing this function.
-  LibCache::LibCacheEntry* cache_entry_;
-
-  // Function description.
-=======
   /// Initializes this expr instance for execution. This does not include initializing
   /// state in the ExprContext; 'context' should only be used to register a
   /// FunctionContext via RegisterFunctionContext(). Any IR functions must be generated
@@ -511,7 +330,6 @@
   LibCache::LibCacheEntry* cache_entry_;
 
   /// Function description.
->>>>>>> fec66694
   TFunction fn_;
 
   /// recognize if this node is a slotref in order to speed up GetValue()
@@ -521,50 +339,6 @@
   std::vector<Expr*> children_;
   int output_scale_;
 
-<<<<<<< HEAD
-  // Index to pass to ExprContext::fn_context() to retrieve this expr's FunctionContext.
-  // Set in RegisterFunctionContext(). -1 if this expr does not need a FunctionContext and
-  // doesn't call RegisterFunctionContext().
-  int context_index_;
-
-  // Cached codegened compute function. Exprs should set this in GetCodegendComputeFn().
-  llvm::Function* ir_compute_fn_;
-
-  // If this expr is constant, this will store and cache the value generated by
-  // GetConstVal().
-  boost::scoped_ptr<AnyVal> constant_val_;
-
-  // Helper function that calls ctx->Register(), sets context_index_, and returns the
-  // registered FunctionContext.
-  FunctionContext* RegisterFunctionContext(
-      ExprContext* ctx, RuntimeState* state, int varargs_buffer_size = 0);
-
-  // Helper function to create an empty Function* with the appropriate signature to be
-  // returned by GetCodegendComputeFn(). 'name' is the name of the returned Function*. The
-  // arguments to the function are returned in 'args'.
-  llvm::Function* CreateIrFunctionPrototype(LlvmCodeGen* codegen, const std::string& name,
-                                            llvm::Value* (*args)[2]);
-
-  // Generates an IR compute function that calls the appropriate interpreted Get*Val()
-  // compute function.
-  //
-  // This is useful for builtins that can't be implemented with the UDF interface
-  // (e.g. functions that need short-circuiting) and that don't have custom codegen
-  // functions that use the IRBuilder. It doesn't provide any performance benefit over the
-  // interpreted path.
-  // TODO: this should be replaced with fancier xcompiling infrastructure
-  Status GetCodegendComputeFnWrapper(RuntimeState* state, llvm::Function** fn);
-
-  // Returns the IR version of the static Get*Val() wrapper function corresponding to
-  // 'type'. This is used for calling interpreted Get*Val() functions from codegen'd
-  // functions (e.g. in ScalarFnCall() when codegen is disabled).
-  llvm::Function* GetStaticGetValWrapper(ColumnType type, LlvmCodeGen* codegen);
-
-  // Simple debug string that provides no expr subclass-specific information
-  std::string DebugString(const std::string& expr_name) const {
-    std::stringstream out;
-    out << expr_name << "(" << DebugString() << ")";
-=======
   /// Index to pass to ExprContext::fn_context() to retrieve this expr's FunctionContext.
   /// Set in RegisterFunctionContext(). -1 if this expr does not need a FunctionContext and
   /// doesn't call RegisterFunctionContext().
@@ -612,7 +386,6 @@
   std::string DebugString(const std::string& expr_name) const {
     std::stringstream out;
     out << expr_name << "(" << Expr::DebugString() << ")";
->>>>>>> fec66694
     return out.str();
   }
 
@@ -624,20 +397,6 @@
   /// Create a new Expr based on texpr_node.node_type within 'pool'.
   static Status CreateExpr(ObjectPool* pool, const TExprNode& texpr_node, Expr** expr);
 
-<<<<<<< HEAD
-  // Creates an expr tree for the node rooted at 'node_idx' via depth-first traversal.
-  // parameters
-  //   nodes: vector of thrift expression nodes to be translated
-  //   parent: parent of node at node_idx (or NULL for node_idx == 0)
-  //   node_idx:
-  //     in: root of TExprNode tree
-  //     out: next node in 'nodes' that isn't part of tree
-  //   root_expr: out: root of constructed expr tree
-  //   ctx: out: context of constructed expr tree
-  // return
-  //   status.ok() if successful
-  //   !status.ok() if tree is inconsistent or corrupt
-=======
   /// Creates an expr tree for the node rooted at 'node_idx' via depth-first traversal.
   /// parameters
   ///   nodes: vector of thrift expression nodes to be translated
@@ -650,26 +409,16 @@
   /// return
   ///   status.ok() if successful
   ///   !status.ok() if tree is inconsistent or corrupt
->>>>>>> fec66694
   static Status CreateTreeFromThrift(ObjectPool* pool,
       const std::vector<TExprNode>& nodes, Expr* parent, int* node_idx,
       Expr** root_expr, ExprContext** ctx);
 
-<<<<<<< HEAD
-  // Static wrappers around the virtual Get*Val() functions. Calls the appropriate
-  // Get*Val() function on expr, passing it the context and row arguments.
-  //
-  // These are used to call Get*Val() functions from generated functions, since I don't
-  // know how to call virtual functions directly. GetStaticGetValWrapper() returns the IR
-  // function of the appropriate wrapper function.
-=======
   /// Static wrappers around the virtual Get*Val() functions. Calls the appropriate
   /// Get*Val() function on expr, passing it the context and row arguments.
   //
   /// These are used to call Get*Val() functions from generated functions, since I don't
   /// know how to call virtual functions directly. GetStaticGetValWrapper() returns the
   /// IR function of the appropriate wrapper function.
->>>>>>> fec66694
   static BooleanVal GetBooleanVal(Expr* expr, ExprContext* context, TupleRow* row);
   static TinyIntVal GetTinyIntVal(Expr* expr, ExprContext* context, TupleRow* row);
   static SmallIntVal GetSmallIntVal(Expr* expr, ExprContext* context, TupleRow* row);
@@ -680,13 +429,10 @@
   static StringVal GetStringVal(Expr* expr, ExprContext* context, TupleRow* row);
   static TimestampVal GetTimestampVal(Expr* expr, ExprContext* context, TupleRow* row);
   static DecimalVal GetDecimalVal(Expr* expr, ExprContext* context, TupleRow* row);
-<<<<<<< HEAD
-=======
 
   // Helper function for InlineConstants(). Returns the IR version of what GetConstant()
   // would return.
   llvm::Value* GetIrConstant(LlvmCodeGen* codegen, ExprConstant c, int i);
->>>>>>> fec66694
 };
 
 }
