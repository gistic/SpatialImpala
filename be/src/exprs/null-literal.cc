// Copyright 2012 Cloudera Inc.
//
// Licensed under the Apache License, Version 2.0 (the "License");
// you may not use this file except in compliance with the License.
// You may obtain a copy of the License at
//
// http://www.apache.org/licenses/LICENSE-2.0
//
// Unless required by applicable law or agreed to in writing, software
// distributed under the License is distributed on an "AS IS" BASIS,
// WITHOUT WARRANTIES OR CONDITIONS OF ANY KIND, either express or implied.
// See the License for the specific language governing permissions and
// limitations under the License.

#include "null-literal.h"

#include "codegen/codegen-anyval.h"
#include "codegen/llvm-codegen.h"
#include "runtime/runtime-state.h"
#include "udf/udf.h"
#include "gen-cpp/Exprs_types.h"

<<<<<<< HEAD
=======
#include "common/names.h"

>>>>>>> fec66694
using namespace impala_udf;
using namespace llvm;
using namespace std;

namespace impala {

BooleanVal NullLiteral::GetBooleanVal(ExprContext* context, TupleRow* row) {
  DCHECK_EQ(type_.type, TYPE_BOOLEAN) << type_;
  return BooleanVal::null();
<<<<<<< HEAD
}

TinyIntVal NullLiteral::GetTinyIntVal(ExprContext* context, TupleRow* row) {
  DCHECK_EQ(type_.type, TYPE_TINYINT) << type_;
  return TinyIntVal::null();
}

SmallIntVal NullLiteral::GetSmallIntVal(ExprContext* context, TupleRow* row) {
  DCHECK_EQ(type_.type, TYPE_SMALLINT) << type_;
  return SmallIntVal::null();
}

IntVal NullLiteral::GetIntVal(ExprContext* context, TupleRow* row) {
  DCHECK_EQ(type_.type, TYPE_INT) << type_;
  return IntVal::null();
}

BigIntVal NullLiteral::GetBigIntVal(ExprContext* context, TupleRow* row) {
  DCHECK_EQ(type_.type, TYPE_BIGINT) << type_;
  return BigIntVal::null();
}

FloatVal NullLiteral::GetFloatVal(ExprContext* context, TupleRow* row) {
  DCHECK_EQ(type_.type, TYPE_FLOAT) << type_;
  return FloatVal::null();
}

DoubleVal NullLiteral::GetDoubleVal(ExprContext* context, TupleRow* row) {
  DCHECK_EQ(type_.type, TYPE_DOUBLE) << type_;
  return DoubleVal::null();
}

StringVal NullLiteral::GetStringVal(ExprContext* context, TupleRow* row) {
  DCHECK(type_.IsStringType()) << type_;
  return StringVal::null();
}

=======
}

TinyIntVal NullLiteral::GetTinyIntVal(ExprContext* context, TupleRow* row) {
  DCHECK_EQ(type_.type, TYPE_TINYINT) << type_;
  return TinyIntVal::null();
}

SmallIntVal NullLiteral::GetSmallIntVal(ExprContext* context, TupleRow* row) {
  DCHECK_EQ(type_.type, TYPE_SMALLINT) << type_;
  return SmallIntVal::null();
}

IntVal NullLiteral::GetIntVal(ExprContext* context, TupleRow* row) {
  DCHECK_EQ(type_.type, TYPE_INT) << type_;
  return IntVal::null();
}

BigIntVal NullLiteral::GetBigIntVal(ExprContext* context, TupleRow* row) {
  DCHECK_EQ(type_.type, TYPE_BIGINT) << type_;
  return BigIntVal::null();
}

FloatVal NullLiteral::GetFloatVal(ExprContext* context, TupleRow* row) {
  DCHECK_EQ(type_.type, TYPE_FLOAT) << type_;
  return FloatVal::null();
}

DoubleVal NullLiteral::GetDoubleVal(ExprContext* context, TupleRow* row) {
  DCHECK_EQ(type_.type, TYPE_DOUBLE) << type_;
  return DoubleVal::null();
}

StringVal NullLiteral::GetStringVal(ExprContext* context, TupleRow* row) {
  DCHECK(type_.IsStringType()) << type_;
  return StringVal::null();
}

>>>>>>> fec66694
TimestampVal NullLiteral::GetTimestampVal(ExprContext* context, TupleRow* row) {
  DCHECK_EQ(type_.type, TYPE_TIMESTAMP) << type_;
  return TimestampVal::null();
}

DecimalVal NullLiteral::GetDecimalVal(ExprContext* context, TupleRow* row) {
  DCHECK_EQ(type_.type, TYPE_DECIMAL) << type_;
  return DecimalVal::null();
}

// Generated IR for a bigint NULL literal:
//
// define { i8, i64 } @NullLiteral(i8* %context, %"class.impala::TupleRow"* %row) {
// entry:
//   ret { i8, i64 } { i8 1, i64 0 }
// }
Status NullLiteral::GetCodegendComputeFn(RuntimeState* state, llvm::Function** fn) {
  if (ir_compute_fn_ != NULL) {
    *fn = ir_compute_fn_;
<<<<<<< HEAD
    return Status::OK;
=======
    return Status::OK();
>>>>>>> fec66694
  }

  DCHECK_EQ(GetNumChildren(), 0);
  LlvmCodeGen* codegen;
  RETURN_IF_ERROR(state->GetCodegen(&codegen));
  Value* args[2];
  *fn = CreateIrFunctionPrototype(codegen, "NullLiteral", &args);
  BasicBlock* entry_block = BasicBlock::Create(codegen->context(), "entry", *fn);
  LlvmCodeGen::LlvmBuilder builder(entry_block);

  Value* v = CodegenAnyVal::GetNullVal(codegen, type());
  builder.CreateRet(v);
  *fn = codegen->FinalizeFunction(*fn);
  ir_compute_fn_ = *fn;
<<<<<<< HEAD
  return Status::OK;
=======
  return Status::OK();
>>>>>>> fec66694
}

string NullLiteral::DebugString() const {
  stringstream out;
  out << "NullLiteral(" << Expr::DebugString() << ")";
  return out.str();
}

}<|MERGE_RESOLUTION|>--- conflicted
+++ resolved
@@ -20,21 +20,16 @@
 #include "udf/udf.h"
 #include "gen-cpp/Exprs_types.h"
 
-<<<<<<< HEAD
-=======
 #include "common/names.h"
 
->>>>>>> fec66694
 using namespace impala_udf;
 using namespace llvm;
-using namespace std;
 
 namespace impala {
 
 BooleanVal NullLiteral::GetBooleanVal(ExprContext* context, TupleRow* row) {
   DCHECK_EQ(type_.type, TYPE_BOOLEAN) << type_;
   return BooleanVal::null();
-<<<<<<< HEAD
 }
 
 TinyIntVal NullLiteral::GetTinyIntVal(ExprContext* context, TupleRow* row) {
@@ -72,45 +67,6 @@
   return StringVal::null();
 }
 
-=======
-}
-
-TinyIntVal NullLiteral::GetTinyIntVal(ExprContext* context, TupleRow* row) {
-  DCHECK_EQ(type_.type, TYPE_TINYINT) << type_;
-  return TinyIntVal::null();
-}
-
-SmallIntVal NullLiteral::GetSmallIntVal(ExprContext* context, TupleRow* row) {
-  DCHECK_EQ(type_.type, TYPE_SMALLINT) << type_;
-  return SmallIntVal::null();
-}
-
-IntVal NullLiteral::GetIntVal(ExprContext* context, TupleRow* row) {
-  DCHECK_EQ(type_.type, TYPE_INT) << type_;
-  return IntVal::null();
-}
-
-BigIntVal NullLiteral::GetBigIntVal(ExprContext* context, TupleRow* row) {
-  DCHECK_EQ(type_.type, TYPE_BIGINT) << type_;
-  return BigIntVal::null();
-}
-
-FloatVal NullLiteral::GetFloatVal(ExprContext* context, TupleRow* row) {
-  DCHECK_EQ(type_.type, TYPE_FLOAT) << type_;
-  return FloatVal::null();
-}
-
-DoubleVal NullLiteral::GetDoubleVal(ExprContext* context, TupleRow* row) {
-  DCHECK_EQ(type_.type, TYPE_DOUBLE) << type_;
-  return DoubleVal::null();
-}
-
-StringVal NullLiteral::GetStringVal(ExprContext* context, TupleRow* row) {
-  DCHECK(type_.IsStringType()) << type_;
-  return StringVal::null();
-}
-
->>>>>>> fec66694
 TimestampVal NullLiteral::GetTimestampVal(ExprContext* context, TupleRow* row) {
   DCHECK_EQ(type_.type, TYPE_TIMESTAMP) << type_;
   return TimestampVal::null();
@@ -130,11 +86,7 @@
 Status NullLiteral::GetCodegendComputeFn(RuntimeState* state, llvm::Function** fn) {
   if (ir_compute_fn_ != NULL) {
     *fn = ir_compute_fn_;
-<<<<<<< HEAD
-    return Status::OK;
-=======
     return Status::OK();
->>>>>>> fec66694
   }
 
   DCHECK_EQ(GetNumChildren(), 0);
@@ -149,11 +101,7 @@
   builder.CreateRet(v);
   *fn = codegen->FinalizeFunction(*fn);
   ir_compute_fn_ = *fn;
-<<<<<<< HEAD
-  return Status::OK;
-=======
   return Status::OK();
->>>>>>> fec66694
 }
 
 string NullLiteral::DebugString() const {
