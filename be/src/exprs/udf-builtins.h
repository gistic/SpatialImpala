--- conflicted
+++ resolved
@@ -43,64 +43,6 @@
   static BooleanVal IsNan(FunctionContext* context, const DoubleVal& val);
   static BooleanVal IsInf(FunctionContext* context, const DoubleVal& val);
 
-<<<<<<< HEAD
-  // Rounds (truncating down) a Timestamp to the specified unit.
-  //    Units:
-  //    CC, SCC : One greater than the first two digits of
-  //               a four-digit year
-  //    SYYYY, YYYY, YEAR, SYEAR, YYY, YY, Y : Current Year
-  //    Q : Quarter
-  //    MONTH, MON, MM, RM : Month
-  //    WW : Same day of the week as the first day of the year
-  //    W : Same day of the week as the first day of the month
-  //    DDD, DD, J : Day
-  //    DAY, DY, D : Starting day of the week
-  //    HH, HH12, HH24 : Hour
-  //    MI : Minute
-  //
-  //    Reference:
-  //    http://docs.oracle.com/cd/B19306_01/server.102/b14200/functions201.htm
-  static TimestampVal Trunc(FunctionContext* context, const TimestampVal& date,
-                            const StringVal& unit_str);
-  static void TruncPrepare(FunctionContext* context,
-                           FunctionContext::FunctionStateScope scope);
-  static void TruncClose(FunctionContext* context,
-                         FunctionContext::FunctionStateScope scope);
-
-  // Returns a single field from a timestamp
-  //    Fields:
-  //      YEAR, MONTH, DAY, HOUR, MINUTE, SECOND, MILLISECOND, EPOCH
-  //    Reference:
-  //    http://docs.oracle.com/cd/B19306_01/server.102/b14200/functions050.htm
-  static IntVal Extract(FunctionContext* context, const TimestampVal& date,
-                        const StringVal& field_str);
-  static void ExtractPrepare(FunctionContext* context,
-                             FunctionContext::FunctionStateScope scope);
-  static void ExtractClose(FunctionContext* context,
-                           FunctionContext::FunctionStateScope scope);
-
-  // Converts a set of doubles to double[] stored as a StringVal
-  // Stored as a StringVal with each double value encoded in IEEE back to back
-  // The returned StringVal ptr can be casted to a double*
-  static StringVal ToVector(FunctionContext* context, int n, const DoubleVal* values);
-
-  // Converts a double[] stored as a StringVal into a human readable string
-  static StringVal PrintVector(FunctionContext* context, const StringVal& arr);
-
-  // Returns the n-th (0-indexed) element of a double[] stored as a StringVal
-  static DoubleVal VectorGet(FunctionContext* context, const BigIntVal& n,
-                            const StringVal& arr);
-
-  // Converts a double[] stored as a StringVal to an printable ascii encoding
-  // MADlib operates on binary strings but the Impala shell is not friendly to
-  // binary data. We offer these functions to the user to allow them to
-  // copy-paste vectors to/from the impala shell.
-  // Note: this loses precision (converts from double to float)
-  static StringVal EncodeVector(FunctionContext* context, const StringVal& arr);
-
-  // Converts a printable ascii encoding of a vector to a double[] stored as a StringVal
-  static StringVal DecodeVector(FunctionContext* context, const StringVal& arr);
-=======
   /// Rounds (truncating down) a Timestamp to the specified unit.
   ///    Units:
   ///    CC, SCC : One greater than the first two digits of
@@ -178,7 +120,6 @@
   /// with a different unit_idx than EXTRACT.
   static void ExtractPrepare(FunctionContext* context,
       FunctionContext::FunctionStateScope scope, int unit_idx);
->>>>>>> fec66694
 };
 
 } // namespace impala
