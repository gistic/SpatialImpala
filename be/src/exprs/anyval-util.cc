--- conflicted
+++ resolved
@@ -14,18 +14,11 @@
 
 #include "exprs/anyval-util.h"
 #include "codegen/llvm-codegen.h"
-<<<<<<< HEAD
-
-#include "common/object-pool.h"
-
-using namespace std;
-=======
 
 #include "common/object-pool.h"
 
 #include "common/names.h"
 
->>>>>>> fec66694
 using namespace impala_udf;
 
 namespace impala {
