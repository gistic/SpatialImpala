// Copyright 2012 Cloudera Inc.
//
// Licensed under the Apache License, Version 2.0 (the "License");
// you may not use this file except in compliance with the License.
// You may obtain a copy of the License at
//
// http://www.apache.org/licenses/LICENSE-2.0
//
// Unless required by applicable law or agreed to in writing, software
// distributed under the License is distributed on an "AS IS" BASIS,
// WITHOUT WARRANTIES OR CONDITIONS OF ANY KIND, either express or implied.
// See the License for the specific language governing permissions and
// limitations under the License.


#ifndef IMPALA_EXPRS_CASE_EXPR_H_
#define IMPALA_EXPRS_CASE_EXPR_H_

#include <string>
#include "expr.h"

using namespace impala_udf;

namespace impala {

class TExprNode;

class CaseExpr: public Expr {
 public:
  virtual Status GetCodegendComputeFn(RuntimeState* state, llvm::Function** fn);

  virtual BooleanVal GetBooleanVal(ExprContext* ctx, TupleRow* row);
  virtual TinyIntVal GetTinyIntVal(ExprContext* ctx, TupleRow* row);
  virtual SmallIntVal GetSmallIntVal(ExprContext* ctx, TupleRow* row);
  virtual IntVal GetIntVal(ExprContext* ctx, TupleRow* row);
  virtual BigIntVal GetBigIntVal(ExprContext* ctx, TupleRow* row);
  virtual FloatVal GetFloatVal(ExprContext* ctx, TupleRow* row);
  virtual DoubleVal GetDoubleVal(ExprContext* ctx, TupleRow* row);
  virtual StringVal GetStringVal(ExprContext* ctx, TupleRow* row);
  virtual TimestampVal GetTimestampVal(ExprContext* ctx, TupleRow* row);
  virtual DecimalVal GetDecimalVal(ExprContext* ctx, TupleRow* row);

 protected:
  friend class Expr;
  friend class ComputeFunctions;
  friend class ConditionalFunctions;
  friend class DecimalOperators;

  CaseExpr(const TExprNode& node);
  virtual Status Prepare(RuntimeState* state, const RowDescriptor& row_desc,
      ExprContext* context);
  virtual Status Open(RuntimeState* state, ExprContext* context,
      FunctionContext::FunctionStateScope scope = FunctionContext::FRAGMENT_LOCAL);
  virtual void Close(RuntimeState* state, ExprContext* context,
      FunctionContext::FunctionStateScope scope = FunctionContext::FRAGMENT_LOCAL);

  virtual std::string DebugString() const;

  bool has_case_expr() { return has_case_expr_; }
  bool has_else_expr() { return has_else_expr_; }

 private:
  const bool has_case_expr_;
  const bool has_else_expr_;

<<<<<<< HEAD
  // Populates 'dst' with the result of calling the appropriate Get*Val() function on the
  // specified child expr.
  void GetChildVal(int child_idx, ExprContext* ctx, TupleRow* row, AnyVal* dst);

  // Return true iff *v1 == *v2. v1 and v2 should both be of the specified type.
=======
  /// Populates 'dst' with the result of calling the appropriate Get*Val() function on the
  /// specified child expr.
  void GetChildVal(int child_idx, ExprContext* ctx, TupleRow* row, AnyVal* dst);

  /// Return true iff *v1 == *v2. v1 and v2 should both be of the specified type.
>>>>>>> fec66694
  bool AnyValEq(const ColumnType& type, const AnyVal* v1, const AnyVal* v2);
};

}

#endif<|MERGE_RESOLUTION|>--- conflicted
+++ resolved
@@ -63,19 +63,11 @@
   const bool has_case_expr_;
   const bool has_else_expr_;
 
-<<<<<<< HEAD
-  // Populates 'dst' with the result of calling the appropriate Get*Val() function on the
-  // specified child expr.
-  void GetChildVal(int child_idx, ExprContext* ctx, TupleRow* row, AnyVal* dst);
-
-  // Return true iff *v1 == *v2. v1 and v2 should both be of the specified type.
-=======
   /// Populates 'dst' with the result of calling the appropriate Get*Val() function on the
   /// specified child expr.
   void GetChildVal(int child_idx, ExprContext* ctx, TupleRow* row, AnyVal* dst);
 
   /// Return true iff *v1 == *v2. v1 and v2 should both be of the specified type.
->>>>>>> fec66694
   bool AnyValEq(const ColumnType& type, const AnyVal* v1, const AnyVal* v2);
 };
 
