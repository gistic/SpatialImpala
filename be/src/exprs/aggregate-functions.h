--- conflicted
+++ resolved
@@ -38,16 +38,6 @@
   template <typename T>
   static void InitZero(FunctionContext*, T* dst);
 
-<<<<<<< HEAD
-  // StringVal GetValue() function that returns a copy of src
-  static StringVal StringValGetValue(FunctionContext* ctx, const StringVal& src);
-
-  // StringVal Serialize/Finalize function that copies and frees src
-  static StringVal StringValSerializeOrFinalize(
-      FunctionContext* ctx, const StringVal& src);
-
-  // Implementation of Count and Count(*)
-=======
   /// StringVal GetValue() function that returns a copy of src
   static StringVal StringValGetValue(FunctionContext* ctx, const StringVal& src);
 
@@ -56,20 +46,14 @@
       FunctionContext* ctx, const StringVal& src);
 
   /// Implementation of Count and Count(*)
->>>>>>> fec66694
   static void CountUpdate(FunctionContext*, const AnyVal& src, BigIntVal* dst);
   static void CountStarUpdate(FunctionContext*, BigIntVal* dst);
   static void CountRemove(FunctionContext*, const AnyVal& src, BigIntVal* dst);
   static void CountStarRemove(FunctionContext*, BigIntVal* dst);
   static void CountMerge(FunctionContext*, const BigIntVal& src, BigIntVal* dst);
 
-<<<<<<< HEAD
-  // Implementation of Avg.
-  // TODO: Change this to use a fixed-sized BufferVal as intermediate type.
-=======
   /// Implementation of Avg.
   /// TODO: Change this to use a fixed-sized BufferVal as intermediate type.
->>>>>>> fec66694
   static void AvgInit(FunctionContext* ctx, StringVal* dst);
   template <typename T>
   static void AvgUpdate(FunctionContext* ctx, const T& src, StringVal* dst);
@@ -79,11 +63,7 @@
   static DoubleVal AvgGetValue(FunctionContext* ctx, const StringVal& val);
   static DoubleVal AvgFinalize(FunctionContext* ctx, const StringVal& val);
 
-<<<<<<< HEAD
-  // Avg for timestamp. Uses AvgInit() and AvgMerge().
-=======
   /// Avg for timestamp. Uses AvgInit() and AvgMerge().
->>>>>>> fec66694
   static void TimestampAvgUpdate(FunctionContext* ctx, const TimestampVal& src,
       StringVal* dst);
   static void TimestampAvgRemove(FunctionContext* ctx, const TimestampVal& src,
@@ -91,11 +71,7 @@
   static TimestampVal TimestampAvgGetValue(FunctionContext* ctx, const StringVal& val);
   static TimestampVal TimestampAvgFinalize(FunctionContext* ctx, const StringVal& val);
 
-<<<<<<< HEAD
-  // Avg for decimals.
-=======
   /// Avg for decimals.
->>>>>>> fec66694
   static void DecimalAvgInit(FunctionContext* ctx, StringVal* dst);
   static void DecimalAvgUpdate(FunctionContext* ctx, const DecimalVal& src,
       StringVal* dst);
@@ -107,31 +83,13 @@
       StringVal* dst);
   static DecimalVal DecimalAvgGetValue(FunctionContext* ctx, const StringVal& val);
   static DecimalVal DecimalAvgFinalize(FunctionContext* ctx, const StringVal& val);
-<<<<<<< HEAD
-=======
 
   /// SumUpdate, SumMerge
   template <typename SRC_VAL, typename DST_VAL>
   static void SumUpdate(FunctionContext*, const SRC_VAL& src, DST_VAL* dst);
->>>>>>> fec66694
-
-  template <typename SRC_VAL, typename DST_VAL>
-<<<<<<< HEAD
-  static void SumUpdate(FunctionContext*, const SRC_VAL& src, DST_VAL* dst);
 
   template <typename SRC_VAL, typename DST_VAL>
   static void SumRemove(FunctionContext*, const SRC_VAL& src, DST_VAL* dst);
-
-  // Sum for decimals
-  static void SumDecimalUpdate(FunctionContext*, const DecimalVal& src, DecimalVal* dst);
-  static void SumDecimalRemove(FunctionContext*, const DecimalVal& src, DecimalVal* dst);
-  static void SumDecimalMerge(FunctionContext*, const DecimalVal& src, DecimalVal* dst);
-  // Adds or or subtracts src from dst. Implements Update() and Remove().
-  static void SumDecimalAddOrSubtract(FunctionContext*, const DecimalVal& src,
-      DecimalVal* dst, bool subtract = false);
-=======
-  static void SumRemove(FunctionContext*, const SRC_VAL& src, DST_VAL* dst);
->>>>>>> fec66694
 
   /// Sum for decimals
   static void SumDecimalUpdate(FunctionContext*, const DecimalVal& src, DecimalVal* dst);
@@ -149,11 +107,7 @@
   template <typename T>
   static void Max(FunctionContext*, const T& src, T* dst);
 
-<<<<<<< HEAD
-  // String concat
-=======
   /// String concat
->>>>>>> fec66694
   static void StringConcatUpdate(FunctionContext*,
       const StringVal& src, StringVal* result);
   static void StringConcatUpdate(FunctionContext*,
@@ -174,19 +128,6 @@
   static void PcsaUpdate(FunctionContext*, const T& src, StringVal* dst);
 
   static void PcMerge(FunctionContext*, const StringVal& src, StringVal* dst);
-<<<<<<< HEAD
-  static StringVal PcFinalize(FunctionContext*, const StringVal& src);
-  static StringVal PcsaFinalize(FunctionContext*, const StringVal& src);
-
-  // Reservoir sampling produces a uniform random sample without knowing the total number
-  // of items. ReservoirSample{Init, Update, Merge, Serialize} implement distributed
-  // reservoir sampling. Samples are first collected locally via reservoir sampling in
-  // Update(), and then all local samples are merged together in Merge() using weights
-  // proportional to the size of the local input, using 'weighted' reservoir sampling.
-  // See the following references for more details:
-  // http://dl.acm.org/citation.cfm?id=1138834
-  // http://gregable.com/2007/10/reservoir-sampling.html
-=======
   static BigIntVal PcFinalize(FunctionContext*, const StringVal& src);
   static BigIntVal PcsaFinalize(FunctionContext*, const StringVal& src);
 
@@ -198,7 +139,6 @@
   /// See the following references for more details:
   /// http://dl.acm.org/citation.cfm?id=1138834
   /// http://gregable.com/2007/10/reservoir-sampling.html
->>>>>>> fec66694
   template <typename T>
   static void ReservoirSampleInit(FunctionContext*, StringVal* slot);
   template <typename T>
@@ -210,30 +150,6 @@
   static const StringVal ReservoirSampleSerialize(FunctionContext*,
       const StringVal& src);
 
-<<<<<<< HEAD
-  // Returns 20,000 unsorted samples as a list of comma-separated values.
-  template <typename T>
-  static StringVal ReservoirSampleFinalize(FunctionContext*, const StringVal& src);
-
-  // Returns an approximate median using reservoir sampling.
-  // TODO: Return T when return type does not need to be the intermediate type
-  template <typename T>
-  static StringVal AppxMedianFinalize(FunctionContext*, const StringVal& src);
-
-  // Returns an equi-depth histogram computed from a sample of data produced via
-  // reservoir sampling. The result is a comma-separated list of up to 100 histogram
-  // bucket endpoints where each bucket contains the same number of elements. For
-  // example, "10, 50, 60, 100" would mean 25% of values are less than 10, 25% are
-  // between 10 and 50, etc.
-  template <typename T>
-  static StringVal HistogramFinalize(FunctionContext*, const StringVal& src);
-
-  // Hyperloglog distinct estimate algorithm.
-  // See these papers for more details.
-  // 1) Hyperloglog: The analysis of a near-optimal cardinality estimation
-  // algorithm (2007)
-  // 2) HyperLogLog in Practice (paper from google with some improvements)
-=======
   /// Returns 20,000 unsorted samples as a list of comma-separated values.
   template <typename T>
   static StringVal ReservoirSampleFinalize(FunctionContext*, const StringVal& src);
@@ -257,18 +173,12 @@
   /// 2) HyperLogLog in Practice (paper from google with some improvements)
   static const int HLL_PRECISION;
   static const int HLL_LEN;
->>>>>>> fec66694
   static void HllInit(FunctionContext*, StringVal* slot);
   template <typename T>
   static void HllUpdate(FunctionContext*, const T& src, StringVal* dst);
   static void HllMerge(FunctionContext*, const StringVal& src, StringVal* dst);
   static BigIntVal HllFinalize(FunctionContext*, const StringVal& src);
 
-<<<<<<< HEAD
-  // Knuth's variance algorithm, more numerically stable than canonical stddev
-  // algorithms; reference implementation:
-  // http://en.wikipedia.org/wiki/Algorithms_for_calculating_variance#Online_algorithm
-=======
   /// Utility method to compute the final result of an HLL estimation from num_buckets
   /// estimates.
   static uint64_t HllFinalEstimate(const uint8_t* buckets, int32_t num_buckets);
@@ -276,7 +186,6 @@
   /// Knuth's variance algorithm, more numerically stable than canonical stddev
   /// algorithms; reference implementation:
   /// http://en.wikipedia.org/wiki/Algorithms_for_calculating_variance#Online_algorithm
->>>>>>> fec66694
   static void KnuthVarInit(FunctionContext* context, StringVal* val);
   template <typename T>
   static void KnuthVarUpdate(FunctionContext* context, const T& input, StringVal* val);
@@ -284,62 +193,6 @@
                             StringVal* dst);
   static DoubleVal KnuthVarFinalize(FunctionContext* context, const StringVal& val);
 
-<<<<<<< HEAD
-  // Calculates the biased variance, uses KnuthVar Init-Update-Merge functions
-  static DoubleVal KnuthVarPopFinalize(FunctionContext* context, const StringVal& val);
-
-  // Calculates STDDEV, uses KnuthVar Init-Update-Merge functions
-  static DoubleVal KnuthStddevFinalize(FunctionContext* context, const StringVal& val);
-
-  // Calculates the biased STDDEV, uses KnuthVar Init-Update-Merge functions
-  static DoubleVal KnuthStddevPopFinalize(FunctionContext* context, const StringVal& val);
-
-
-  // ----------------------------- Analytic Functions ---------------------------------
-  // Analytic functions implement the UDA interface (except Merge(), Serialize()) and are
-  // used internally by the AnalyticEvalNode. Some analytic functions store intermediate
-  // state as a StringVal which is needed for multiple calls to Finalize(), so some fns
-  // also implement a (private) GetValue() method to just return the value. In that
-  // case, Finalize() is only called at the end to clean up.
-
-  // Initializes the state for RANK and DENSE_RANK
-  static void RankInit(FunctionContext*, StringVal* slot);
-
-  // Update state for RANK
-  static void RankUpdate(FunctionContext*, StringVal* dst);
-
-  // Update state for DENSE_RANK
-  static void DenseRankUpdate(FunctionContext*, StringVal* dst);
-
-  // Returns the result for RANK and prepares the state for the next Update().
-  static BigIntVal RankGetValue(FunctionContext*, StringVal& src);
-
-  // Returns the result for DENSE_RANK and prepares the state for the next Update().
-  // TODO: Implement DENSE_RANK with a single BigIntVal. Requires src can be modified,
-  // AggFnEvaluator would need to handle copying the src AnyVal back into the src slot.
-  static BigIntVal DenseRankGetValue(FunctionContext*, StringVal& src);
-
-  // Returns the result for RANK and DENSE_RANK and cleans up intermediate state in src.
-  static BigIntVal RankFinalize(FunctionContext*, StringVal& src);
-
-  // Implements LAST_VALUE.
-  template <typename T>
-  static void LastValUpdate(FunctionContext*, const T& src, T* dst);
-
-  // Implements FIRST_VALUE.
-  template <typename T>
-  static void FirstValUpdate(FunctionContext*, const T& src, T* dst);
-
-  // OffsetFn*() implement LAG and LEAD. Init() sets the default value (the last
-  // constant parameter) as dst.
-  template <typename T>
-  static void OffsetFnInit(FunctionContext*, T* dst);
-
-  // Update() takes all the parameters to LEAD/LAG, including the integer offset and
-  // the default value, neither which are needed by Update(). (The offset is already
-  // used in the window for the analytic fn evaluation and the default value is set
-  // in Init().
-=======
   /// Calculates the biased variance, uses KnuthVar Init-Update-Merge functions
   static DoubleVal KnuthVarPopFinalize(FunctionContext* context, const StringVal& val);
 
@@ -402,7 +255,6 @@
   /// the default value, neither which are needed by Update(). (The offset is already
   /// used in the window for the analytic fn evaluation and the default value is set
   /// in Init().
->>>>>>> fec66694
   template <typename T>
   static void OffsetFnUpdate(FunctionContext*, const T& src, const BigIntVal&, const T&,
       T* dst);
