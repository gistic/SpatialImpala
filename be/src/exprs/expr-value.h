--- conflicted
+++ resolved
@@ -43,15 +43,12 @@
   Decimal4Value decimal4_val;
   Decimal8Value decimal8_val;
   Decimal16Value decimal16_val;
-<<<<<<< HEAD
   Point point_val;
   Line line_val;
   Rectangle rectangle_val;
   Polygon polygon_val;
   LineString linestring_val;
-=======
   ArrayValue array_val;
->>>>>>> fc276fe1
 
   ExprValue()
     : bool_val(false),
@@ -66,15 +63,12 @@
       decimal4_val(),
       decimal8_val(),
       decimal16_val(),
-<<<<<<< HEAD
       point_val(),
       line_val(),
       rectangle_val(),
       linestring_val(),
-      polygon_val() {
-=======
+      polygon_val(),
       array_val() {
->>>>>>> fc276fe1
   }
 
   ExprValue(bool v) : bool_val(v) {}
@@ -93,17 +87,13 @@
     string_val.len = string_data.size();
   }
 
-<<<<<<< HEAD
   ExprValue(Point p) { point_val = p; }
   ExprValue(Line l) { line_val = l; }
   ExprValue(Rectangle r) { rectangle_val = r; }
   ExprValue(Polygon pl) { polygon_val = pl; }
   ExprValue(LineString pl) { linestring_val = pl; }
 
-  // Sets the value for type to '0' and returns a pointer to the data
-=======
   /// Sets the value for type to '0' and returns a pointer to the data
->>>>>>> fc276fe1
   void* SetToZero(const ColumnType& type) {
     switch (type.type) {
       case TYPE_NULL:
