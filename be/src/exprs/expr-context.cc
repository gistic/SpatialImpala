--- conflicted
+++ resolved
@@ -290,7 +290,6 @@
           return NULL;
       }
     }
-<<<<<<< HEAD
     case TYPE_POINT: {
       impala_udf::PointVal v = e->GetPointVal(this, row);
       if (v.is_null) return NULL;
@@ -316,7 +315,7 @@
       result_.string_val.ptr = reinterpret_cast<char*>(v.ptr);
       result_.string_val.len = v.len;
       return &result_.string_val;
-=======
+    }
     case TYPE_ARRAY:
     case TYPE_MAP: {
       impala_udf::ArrayVal v = e->GetArrayVal(this, row);
@@ -324,7 +323,6 @@
       result_.array_val.ptr = v.ptr;
       result_.array_val.num_tuples = v.num_tuples;
       return &result_.array_val;
->>>>>>> fc276fe1
     }
     default:
       DCHECK(false) << "Type not implemented: " << e->type_.DebugString();
