// Copyright 2012 Cloudera Inc.
//
// Licensed under the Apache License, Version 2.0 (the "License");
// you may not use this file except in compliance with the License.
// You may obtain a copy of the License at
//
// http://www.apache.org/licenses/LICENSE-2.0
//
// Unless required by applicable law or agreed to in writing, software
// distributed under the License is distributed on an "AS IS" BASIS,
// WITHOUT WARRANTIES OR CONDITIONS OF ANY KIND, either express or implied.
// See the License for the specific language governing permissions and
// limitations under the License.

#include <boost/date_time/posix_time/posix_time.hpp>
#include <boost/date_time/gregorian/gregorian.hpp>
#include <boost/date_time/time_zone_base.hpp>
#include <boost/date_time/local_time/local_time.hpp>
#include <boost/algorithm/string.hpp>
<<<<<<< HEAD
=======
#include <ctime>
#include <gutil/strings/substitute.h>
>>>>>>> fec66694

#include "exprs/timestamp-functions.h"
#include "exprs/expr.h"
#include "exprs/anyval-util.h"

#include "runtime/tuple-row.h"
#include "runtime/timestamp-value.h"
#include "util/path-builder.h"
#include "runtime/string-value.inline.h"
#include "udf/udf.h"
#include "udf/udf-internal.h"
#include "runtime/runtime-state.h"

#define TIMEZONE_DATABASE "be/files/date_time_zonespec.csv"

<<<<<<< HEAD
using namespace boost;
using namespace boost::posix_time;
using namespace boost::local_time;
using namespace boost::gregorian;
using namespace std;
using namespace impala_udf;
=======
#include "common/names.h"

using boost::algorithm::iequals;
using boost::gregorian::greg_month;
using boost::gregorian::min_date_time;
using boost::local_time::local_date_time;
using boost::local_time::time_zone_ptr;
using boost::posix_time::not_a_date_time;
using boost::posix_time::ptime;
using namespace impala_udf;
using namespace strings;

typedef boost::gregorian::date Date;
typedef boost::gregorian::days Days;
typedef boost::gregorian::months Months;
typedef boost::gregorian::weeks Weeks;
typedef boost::gregorian::years Years;
typedef boost::posix_time::hours Hours;
typedef boost::posix_time::microseconds Microseconds;
typedef boost::posix_time::milliseconds Milliseconds;
typedef boost::posix_time::minutes Minutes;
typedef boost::posix_time::nanoseconds Nanoseconds;
typedef boost::posix_time::seconds Seconds;
>>>>>>> fec66694

namespace impala {

// Constant strings used for DayName function.
const char* TimestampFunctions::SUNDAY = "Sunday";
const char* TimestampFunctions::MONDAY = "Monday";
const char* TimestampFunctions::TUESDAY = "Tuesday";
const char* TimestampFunctions::WEDNESDAY = "Wednesday";
const char* TimestampFunctions::THURSDAY = "Thursday";
const char* TimestampFunctions::FRIDAY = "Friday";
const char* TimestampFunctions::SATURDAY = "Saturday";
<<<<<<< HEAD

void TimestampFunctions::UnixAndFromUnixPrepare(FunctionContext* context,
    FunctionContext::FunctionStateScope scope) {
  if (scope != FunctionContext::THREAD_LOCAL) return;
  DateTimeFormatContext* dt_ctx = NULL;
  if (context->IsArgConstant(1)) {
    StringVal fmt_val = *reinterpret_cast<StringVal*>(context->GetConstantArg(1));
    const StringValue& fmt_ref = StringValue::FromStringVal(fmt_val);
    if (fmt_val.is_null || fmt_ref.len <= 0) {
      TimestampFunctions::ReportBadFormat(context, fmt_val, true);
      return;
    }
    dt_ctx = new DateTimeFormatContext(fmt_ref.ptr, fmt_ref.len);
    bool parse_result = TimestampParser::ParseFormatTokens(dt_ctx);
    if (!parse_result) {
      delete dt_ctx;
      TimestampFunctions::ReportBadFormat(context, fmt_val, true);
      return;
    }
  } else {
    // If our format string is constant, then we benefit from it only being parsed once in
    // the code above. If it's not constant, then we can reuse a context by resetting it.
    // This is much cheaper vs alloc/dealloc'ing a context for each evaluation.
    dt_ctx = new DateTimeFormatContext();
  }
  context->SetFunctionState(scope, dt_ctx);
}

void TimestampFunctions::UnixAndFromUnixClose(FunctionContext* context,
    FunctionContext::FunctionStateScope scope) {
  if (scope == FunctionContext::THREAD_LOCAL) {
    DateTimeFormatContext* dt_ctx =
        reinterpret_cast<DateTimeFormatContext*>(context->GetFunctionState(scope));
    delete dt_ctx;
  }
}

template <class TIME>
StringVal TimestampFunctions::FromUnix(FunctionContext* context, const TIME& intp) {
  if (intp.is_null) return StringVal::null();
  TimestampValue t(boost::posix_time::from_time_t(intp.val));
  return AnyValUtil::FromString(context, lexical_cast<string>(t));
}

template <class TIME>
StringVal TimestampFunctions::FromUnix(FunctionContext* context, const TIME& intp,
    const StringVal& fmt) {
  if (fmt.is_null || fmt.len <= 0) {
    TimestampFunctions::ReportBadFormat(context, fmt, false);
    return StringVal::null();
  }
  if (intp.is_null) return StringVal::null();

  TimestampValue t(boost::posix_time::from_time_t(intp.val));
  void* state = context->GetFunctionState(FunctionContext::THREAD_LOCAL);
  DateTimeFormatContext* dt_ctx = reinterpret_cast<DateTimeFormatContext*>(state);
  if (!context->IsArgConstant(1)) {
    dt_ctx->Reset(reinterpret_cast<const char*>(fmt.ptr), fmt.len);
    if (!TimestampParser::ParseFormatTokens(dt_ctx)){
      TimestampFunctions::ReportBadFormat(context, fmt, false);
      return StringVal::null();
    }
  }

  int buff_len = dt_ctx->fmt_out_len + 1;
  StringVal result(context, buff_len);
  result.len = t.Format(*dt_ctx, buff_len, reinterpret_cast<char*>(result.ptr));
  if (result.len <= 0) return StringVal::null();
  return result;
}

IntVal TimestampFunctions::Unix(FunctionContext* context, const StringVal& string_val,
    const StringVal& fmt) {
  if (fmt.is_null || fmt.len <= 0) {
    TimestampFunctions::ReportBadFormat(context, fmt, false);
    return IntVal::null();
  }
  if(string_val.is_null || string_val.len <= 0) return IntVal::null();

  void* state = context->GetFunctionState(FunctionContext::THREAD_LOCAL);
  DateTimeFormatContext* dt_ctx = reinterpret_cast<DateTimeFormatContext*>(state);

  if (!context->IsArgConstant(1)) {
     dt_ctx->Reset(reinterpret_cast<const char*>(fmt.ptr), fmt.len);
     if (!TimestampParser::ParseFormatTokens(dt_ctx)){
       ReportBadFormat(context, fmt, false);
       return IntVal::null();
     }
  }

  TimestampValue default_tv;
  TimestampValue* tv = &default_tv;
  default_tv = TimestampValue(
      reinterpret_cast<const char*>(string_val.ptr), string_val.len, *dt_ctx);
  if (tv->date().is_special()) return IntVal::null();
  ptime temp;
  tv->ToPtime(&temp);
  return IntVal(to_time_t(temp));
}

IntVal TimestampFunctions::Unix(FunctionContext* context, const TimestampVal& ts_val) {
  if (ts_val.is_null) return IntVal::null();
  const TimestampValue& ts_value_ref = TimestampValue::FromTimestampVal(ts_val);
  if (ts_value_ref.get_date().is_special()) return IntVal::null();
  ptime temp;
  ts_value_ref.ToPtime(&temp);
  return IntVal(to_time_t(temp));
}

IntVal TimestampFunctions::Unix(FunctionContext* context) {
  TimestampValue default_tv;
  TimestampValue* tv = &default_tv;
  default_tv = TimestampValue(context->impl()->state()->now());
  if (tv->date().is_special()) return IntVal::null();
  ptime temp;
  tv->ToPtime(&temp);
  return IntVal(to_time_t(temp));
}

IntVal TimestampFunctions::UnixFromString(FunctionContext* context, const StringVal& sv) {
  if (sv.is_null) return IntVal::null();
  TimestampValue tv(reinterpret_cast<const char *>(sv.ptr), sv.len);
  if (tv.date().is_special()) return IntVal::null();
  ptime temp;
  tv.ToPtime(&temp);
  return IntVal(to_time_t(temp));
}

void TimestampFunctions::ReportBadFormat(FunctionContext* context,
    const StringVal& format, bool is_error) {
  stringstream ss;
  const StringValue& fmt = StringValue::FromStringVal(format);
  if (format.is_null || format.len <= 0) {
    ss << "Bad date/time coversion format: format string is NULL or has 0 length";
  } else {
    ss << "Bad date/time coversion format: " << fmt.DebugString();
  }
  if (is_error) {
    context->SetError(ss.str().c_str());
  } else {
    context->AddWarning(ss.str().c_str());
  }
}

StringVal TimestampFunctions::DayName(FunctionContext* context, const TimestampVal& ts) {
  if (ts.is_null) return StringVal::null();
  IntVal dow = DayOfWeek(context, ts);
  switch(dow.val) {
    case 1: return StringVal(SUNDAY);
    case 2: return StringVal(MONDAY);
    case 3: return StringVal(TUESDAY);
    case 4: return StringVal(WEDNESDAY);
    case 5: return StringVal(THURSDAY);
    case 6: return StringVal(FRIDAY);
    case 7: return StringVal(SATURDAY);
    default: return StringVal::null();
   }
}

IntVal TimestampFunctions::Year(FunctionContext* context, const TimestampVal& ts_val) {
  if (ts_val.is_null) return IntVal::null();
  const TimestampValue& ts_value = TimestampValue::FromTimestampVal(ts_val);
  if (ts_value.get_date().is_special()) return IntVal::null();
  return IntVal(ts_value.get_date().year());
}


IntVal TimestampFunctions::Month(FunctionContext* context, const TimestampVal& ts_val) {
  if (ts_val.is_null) return IntVal::null();
  const TimestampValue& ts_value = TimestampValue::FromTimestampVal(ts_val);
  if (ts_value.get_date().is_special()) return IntVal::null();
  return IntVal(ts_value.get_date().month());
}


IntVal TimestampFunctions::DayOfWeek(FunctionContext* context,
    const TimestampVal& ts_val) {
  if (ts_val.is_null) return IntVal::null();
  const TimestampValue ts_value_ref = TimestampValue::FromTimestampVal(ts_val);
  if (ts_value_ref.get_date().is_special()) return IntVal::null();
  // Sql has the result in [1,7] where 1 = Sunday. Boost has 0 = Sunday.
  return IntVal(ts_value_ref.get_date().day_of_week() + 1);
}

=======

// To workaround a boost bug (where adding very large intervals to ptimes causes the
// value to wrap around instead or throwing an exception -- the root cause of
// IMPALA-1675), max interval value are defined below. Some values below are less than
// the minimum interval needed to trigger IMPALA-1675 but the values are greater or
// equal to the interval that would definitely result in an out of bounds value. The
// min and max year are also defined for manual error checking. Boost is inconsistent
// with its defined max year. date(max_date_time).year() will give 9999 but testing shows
// the actual max date is 1 year later.
const int64_t TimestampFunctions::MAX_YEAR = 10000;
const int64_t TimestampFunctions::MIN_YEAR = Date(min_date_time).year();
const int64_t TimestampFunctions::MAX_YEAR_INTERVAL =
    TimestampFunctions::MAX_YEAR - TimestampFunctions::MIN_YEAR;
const int64_t TimestampFunctions::MAX_MONTH_INTERVAL =
    TimestampFunctions::MAX_YEAR_INTERVAL * 12;
const int64_t TimestampFunctions::MAX_WEEK_INTERVAL =
    TimestampFunctions::MAX_YEAR_INTERVAL * 53;
const int64_t TimestampFunctions::MAX_DAY_INTERVAL =
    TimestampFunctions::MAX_YEAR_INTERVAL * 366;
const int64_t TimestampFunctions::MAX_HOUR_INTERVAL =
    TimestampFunctions::MAX_DAY_INTERVAL * 24;
const int64_t TimestampFunctions::MAX_MINUTE_INTERVAL =
    TimestampFunctions::MAX_DAY_INTERVAL * 60;
const int64_t TimestampFunctions::MAX_SEC_INTERVAL =
    TimestampFunctions::MAX_MINUTE_INTERVAL * 60;
const int64_t TimestampFunctions::MAX_MILLI_INTERVAL =
    TimestampFunctions::MAX_SEC_INTERVAL * 1000;
const int64_t TimestampFunctions::MAX_MICRO_INTERVAL =
    TimestampFunctions::MAX_MILLI_INTERVAL * 1000;

void TimestampFunctions::UnixAndFromUnixPrepare(FunctionContext* context,
    FunctionContext::FunctionStateScope scope) {
  if (scope != FunctionContext::THREAD_LOCAL) return;
  DateTimeFormatContext* dt_ctx = NULL;
  if (context->IsArgConstant(1)) {
    StringVal fmt_val = *reinterpret_cast<StringVal*>(context->GetConstantArg(1));
    const StringValue& fmt_ref = StringValue::FromStringVal(fmt_val);
    if (fmt_val.is_null || fmt_ref.len == 0) {
      TimestampFunctions::ReportBadFormat(context, fmt_val, true);
      return;
    }
    dt_ctx = new DateTimeFormatContext(fmt_ref.ptr, fmt_ref.len);
    bool parse_result = TimestampParser::ParseFormatTokens(dt_ctx);
    if (!parse_result) {
      delete dt_ctx;
      TimestampFunctions::ReportBadFormat(context, fmt_val, true);
      return;
    }
  } else {
    // If our format string is constant, then we benefit from it only being parsed once in
    // the code above. If it's not constant, then we can reuse a context by resetting it.
    // This is much cheaper vs alloc/dealloc'ing a context for each evaluation.
    dt_ctx = new DateTimeFormatContext();
  }
  context->SetFunctionState(scope, dt_ctx);
}

void TimestampFunctions::UnixAndFromUnixClose(FunctionContext* context,
    FunctionContext::FunctionStateScope scope) {
  if (scope == FunctionContext::THREAD_LOCAL) {
    DateTimeFormatContext* dt_ctx =
        reinterpret_cast<DateTimeFormatContext*>(context->GetFunctionState(scope));
    delete dt_ctx;
  }
}

StringVal TimestampFunctions::StringValFromTimestamp(FunctionContext* context,
    TimestampValue tv, const StringVal& fmt) {
  void* state = context->GetFunctionState(FunctionContext::THREAD_LOCAL);
  DateTimeFormatContext* dt_ctx = reinterpret_cast<DateTimeFormatContext*>(state);
  if (!context->IsArgConstant(1)) {
    dt_ctx->Reset(reinterpret_cast<const char*>(fmt.ptr), fmt.len);
    if (!TimestampParser::ParseFormatTokens(dt_ctx)){
      TimestampFunctions::ReportBadFormat(context, fmt, false);
      return StringVal::null();
    }
  }

  int buff_len = dt_ctx->fmt_out_len + 1;
  StringVal result(context, buff_len);
  result.len = tv.Format(*dt_ctx, buff_len, reinterpret_cast<char*>(result.ptr));
  if (result.len <= 0) return StringVal::null();
  return result;
}

template <class TIME>
StringVal TimestampFunctions::FromUnix(FunctionContext* context, const TIME& intp) {
  if (intp.is_null) return StringVal::null();
  TimestampValue t(intp.val);
  return AnyValUtil::FromString(context, lexical_cast<string>(t));
}

template <class TIME>
StringVal TimestampFunctions::FromUnix(FunctionContext* context, const TIME& intp,
    const StringVal& fmt) {
  if (fmt.is_null || fmt.len == 0) {
    TimestampFunctions::ReportBadFormat(context, fmt, false);
    return StringVal::null();
  }
  if (intp.is_null) return StringVal::null();

  TimestampValue t(intp.val);
  return StringValFromTimestamp(context, t, fmt);
}

BigIntVal TimestampFunctions::Unix(FunctionContext* context, const StringVal& string_val,
    const StringVal& fmt) {
  const TimestampVal& tv_val = ToTimestamp(context, string_val, fmt);
  if (tv_val.is_null) return BigIntVal::null();
  const TimestampValue& tv = TimestampValue::FromTimestampVal(tv_val);
  return BigIntVal(tv.ToUnixTime());
}

BigIntVal TimestampFunctions::Unix(FunctionContext* context, const TimestampVal& ts_val) {
  if (ts_val.is_null) return BigIntVal::null();
  const TimestampValue& tv = TimestampValue::FromTimestampVal(ts_val);
  if (!tv.HasDate()) return BigIntVal::null();
  return BigIntVal(tv.ToUnixTime());
}

BigIntVal TimestampFunctions::Unix(FunctionContext* context) {
  if (!context->impl()->state()->now()->HasDate()) return BigIntVal::null();
  return BigIntVal(context->impl()->state()->now()->ToUnixTime());
}

TimestampVal TimestampFunctions::ToTimestamp(FunctionContext* context,
    const BigIntVal& bigint_val) {
  if (bigint_val.is_null) return TimestampVal::null();
  TimestampValue tv(bigint_val.val);
  if (!tv.HasDate()) return TimestampVal::null();
  TimestampVal tv_val;
  tv.ToTimestampVal(&tv_val);
  return tv_val;
}

TimestampVal TimestampFunctions::ToTimestamp(FunctionContext* context,
    const StringVal& date, const StringVal& fmt) {
  if (fmt.is_null || fmt.len == 0) {
    TimestampFunctions::ReportBadFormat(context, fmt, false);
    return TimestampVal::null();
  }
  if (date.is_null || date.len == 0) return TimestampVal::null();
  void* state = context->GetFunctionState(FunctionContext::THREAD_LOCAL);
  DateTimeFormatContext* dt_ctx = reinterpret_cast<DateTimeFormatContext*>(state);
  if (!context->IsArgConstant(1)) {
     dt_ctx->Reset(reinterpret_cast<const char*>(fmt.ptr), fmt.len);
     if (!TimestampParser::ParseFormatTokens(dt_ctx)) {
       ReportBadFormat(context, fmt, false);
       return TimestampVal::null();
     }
  }
  TimestampValue tv = TimestampValue(
      reinterpret_cast<const char*>(date.ptr), date.len, *dt_ctx);
  if (!tv.HasDate()) return TimestampVal::null();
  TimestampVal tv_val;
  tv.ToTimestampVal(&tv_val);
  return tv_val;
}

StringVal TimestampFunctions::FromTimestamp(FunctionContext* context,
    const TimestampVal& date, const StringVal& fmt) {
  if (date.is_null) return StringVal::null();
  TimestampValue tv = TimestampValue::FromTimestampVal(date);
  if (!tv.HasDate()) return StringVal::null();
  return StringValFromTimestamp(context, tv, fmt);
}

BigIntVal TimestampFunctions::UnixFromString(FunctionContext* context,
    const StringVal& sv) {
  if (sv.is_null) return BigIntVal::null();
  TimestampValue tv(reinterpret_cast<const char *>(sv.ptr), sv.len);
  if (!tv.HasDate()) return BigIntVal::null();
  return BigIntVal(tv.ToUnixTime());
}

void TimestampFunctions::ReportBadFormat(FunctionContext* context,
    const StringVal& format, bool is_error) {
  stringstream ss;
  const StringValue& fmt = StringValue::FromStringVal(format);
  if (format.is_null || format.len == 0) {
    ss << "Bad date/time conversion format: format string is NULL or has 0 length";
  } else {
    ss << "Bad date/time conversion format: " << fmt.DebugString();
  }
  if (is_error) {
    context->SetError(ss.str().c_str());
  } else {
    context->AddWarning(ss.str().c_str());
  }
}

StringVal TimestampFunctions::DayName(FunctionContext* context, const TimestampVal& ts) {
  if (ts.is_null) return StringVal::null();
  IntVal dow = DayOfWeek(context, ts);
  switch(dow.val) {
    case 1: return StringVal(SUNDAY);
    case 2: return StringVal(MONDAY);
    case 3: return StringVal(TUESDAY);
    case 4: return StringVal(WEDNESDAY);
    case 5: return StringVal(THURSDAY);
    case 6: return StringVal(FRIDAY);
    case 7: return StringVal(SATURDAY);
    default: return StringVal::null();
   }
}

IntVal TimestampFunctions::Year(FunctionContext* context, const TimestampVal& ts_val) {
  if (ts_val.is_null) return IntVal::null();
  const TimestampValue& ts_value = TimestampValue::FromTimestampVal(ts_val);
  if (!ts_value.HasDate()) return IntVal::null();
  return IntVal(ts_value.date().year());
}


IntVal TimestampFunctions::Month(FunctionContext* context, const TimestampVal& ts_val) {
  if (ts_val.is_null) return IntVal::null();
  const TimestampValue& ts_value = TimestampValue::FromTimestampVal(ts_val);
  if (!ts_value.HasDate()) return IntVal::null();
  return IntVal(ts_value.date().month());
}


IntVal TimestampFunctions::DayOfWeek(FunctionContext* context,
    const TimestampVal& ts_val) {
  if (ts_val.is_null) return IntVal::null();
  const TimestampValue& ts_value = TimestampValue::FromTimestampVal(ts_val);
  if (!ts_value.HasDate()) return IntVal::null();
  // Sql has the result in [1,7] where 1 = Sunday. Boost has 0 = Sunday.
  return IntVal(ts_value.date().day_of_week() + 1);
}

>>>>>>> fec66694
IntVal TimestampFunctions::DayOfMonth(FunctionContext* context,
    const TimestampVal& ts_val) {
  if (ts_val.is_null) return IntVal::null();
  const TimestampValue& ts_value = TimestampValue::FromTimestampVal(ts_val);
<<<<<<< HEAD
  if (ts_value.get_date().is_special()) return IntVal::null();
  return IntVal(ts_value.get_date().day());
=======
  if (!ts_value.HasDate()) return IntVal::null();
  return IntVal(ts_value.date().day());
>>>>>>> fec66694
}

IntVal TimestampFunctions::DayOfYear(FunctionContext* context,
    const TimestampVal& ts_val) {
  if (ts_val.is_null) return IntVal::null();
  const TimestampValue& ts_value = TimestampValue::FromTimestampVal(ts_val);
<<<<<<< HEAD
  if (ts_value.get_date().is_special()) return IntVal::null();
  return IntVal(ts_value.get_date().day_of_year());
}

IntVal TimestampFunctions::WeekOfYear(FunctionContext* context,
    const TimestampVal& ts_val) {
  if (ts_val.is_null) return IntVal::null();
  const TimestampValue& ts_value = TimestampValue::FromTimestampVal(ts_val);
  if (ts_value.get_date().is_special()) return IntVal::null();
  return IntVal(ts_value.get_date().week_number());
}

IntVal TimestampFunctions::Hour(FunctionContext* context, const TimestampVal& ts_val) {
  if (ts_val.is_null) return IntVal::null();
  const TimestampValue& ts_value = TimestampValue::FromTimestampVal(ts_val);
  if (ts_value.get_time().is_special()) return IntVal::null();
  return IntVal(ts_value.get_time().hours());
}

IntVal TimestampFunctions::Minute(FunctionContext* context, const TimestampVal& ts_val) {
  if (ts_val.is_null) return IntVal::null();
  const TimestampValue& ts_value = TimestampValue::FromTimestampVal(ts_val);
  if (ts_value.get_time().is_special()) return IntVal::null();
  return IntVal(ts_value.get_time().minutes());
}

IntVal TimestampFunctions::Second(FunctionContext* context, const TimestampVal& ts_val) {
  if (ts_val.is_null) return IntVal::null();
  const TimestampValue& ts_value = TimestampValue::FromTimestampVal(ts_val);
  if (ts_value.get_time().is_special()) return IntVal::null();
  return IntVal(ts_value.get_time().seconds());
}

TimestampVal TimestampFunctions::Now(FunctionContext* context) {
  const TimestampValue* now = context->impl()->state()->now();
  if (now->NotADateTime()) return TimestampVal::null();
  TimestampVal return_val;
  now->ToTimestampVal(&return_val);
  return return_val;
}

StringVal TimestampFunctions::ToDate(FunctionContext* context,
    const TimestampVal& ts_val) {
  if (ts_val.is_null) return StringVal::null();
  const TimestampValue ts_value = TimestampValue::FromTimestampVal(ts_val);
  string result = to_iso_extended_string(ts_value.get_date());
  return AnyValUtil::FromString(context, result);
}

template <bool ISADD, class VALTYPE, class UNIT>
TimestampVal TimestampFunctions::DateAddSub(FunctionContext* contenxt,
    const TimestampVal& ts_val, const VALTYPE& count) {
  if (ts_val.is_null || count.is_null) return TimestampVal::null();
  const TimestampValue& ts_value = TimestampValue::FromTimestampVal(ts_val);

  if (ts_value.get_date().is_special()) return TimestampVal::null();
  UNIT unit(count.val);
  TimestampValue value((ISADD ? ts_value.get_date() + unit : ts_value.get_date() - unit),
      ts_value.get_time());
  TimestampVal return_val;
  value.ToTimestampVal(&return_val);
  return return_val;
}

template <bool ISADD, class VALTYPE, class UNIT>
TimestampVal TimestampFunctions::TimeAddSub(FunctionContext * context,
    const TimestampVal& ts_val, const VALTYPE& count) {
  if (ts_val.is_null || count.is_null) return TimestampVal::null();
  const TimestampValue& ts_value = TimestampValue::FromTimestampVal(ts_val);
  if (ts_value.get_date().is_special()) return TimestampVal::null();
  UNIT unit(count.val);
  ptime p(ts_value.get_date(), ts_value.get_time());
  TimestampValue value(ISADD ? p + unit : p - unit);
  TimestampVal return_val;
  value.ToTimestampVal(&return_val);
  return return_val;
}

IntVal TimestampFunctions::DateDiff(FunctionContext* context,
    const TimestampVal& ts_val1,
    const TimestampVal& ts_val2) {
  if (ts_val1.is_null || ts_val2.is_null) return IntVal::null();
  const TimestampValue& ts_value1 = TimestampValue::FromTimestampVal(ts_val1);
  const TimestampValue& ts_value2 = TimestampValue::FromTimestampVal(ts_val2);
  if (ts_value1.get_date().is_special() || ts_value2.get_date().is_special()) {
    return IntVal::null();
  }
  return IntVal((ts_value1.get_date() - ts_value2.get_date()).days());
}

=======
  if (!ts_value.HasDate()) return IntVal::null();
  return IntVal(ts_value.date().day_of_year());
}

IntVal TimestampFunctions::WeekOfYear(FunctionContext* context,
    const TimestampVal& ts_val) {
  if (ts_val.is_null) return IntVal::null();
  const TimestampValue& ts_value = TimestampValue::FromTimestampVal(ts_val);
  if (!ts_value.HasDate()) return IntVal::null();
  return IntVal(ts_value.date().week_number());
}

IntVal TimestampFunctions::Hour(FunctionContext* context, const TimestampVal& ts_val) {
  if (ts_val.is_null) return IntVal::null();
  const TimestampValue& ts_value = TimestampValue::FromTimestampVal(ts_val);
  if (!ts_value.HasTime()) return IntVal::null();
  return IntVal(ts_value.time().hours());
}

IntVal TimestampFunctions::Minute(FunctionContext* context, const TimestampVal& ts_val) {
  if (ts_val.is_null) return IntVal::null();
  const TimestampValue& ts_value = TimestampValue::FromTimestampVal(ts_val);
  if (!ts_value.HasTime()) return IntVal::null();
  return IntVal(ts_value.time().minutes());
}

IntVal TimestampFunctions::Second(FunctionContext* context, const TimestampVal& ts_val) {
  if (ts_val.is_null) return IntVal::null();
  const TimestampValue& ts_value = TimestampValue::FromTimestampVal(ts_val);
  if (!ts_value.HasTime()) return IntVal::null();
  return IntVal(ts_value.time().seconds());
}

TimestampVal TimestampFunctions::Now(FunctionContext* context) {
  const TimestampValue* now = context->impl()->state()->now();
  if (!now->HasDateOrTime()) return TimestampVal::null();
  TimestampVal return_val;
  now->ToTimestampVal(&return_val);
  return return_val;
}

StringVal TimestampFunctions::ToDate(FunctionContext* context,
    const TimestampVal& ts_val) {
  if (ts_val.is_null) return StringVal::null();
  const TimestampValue ts_value = TimestampValue::FromTimestampVal(ts_val);
  string result = to_iso_extended_string(ts_value.date());
  return AnyValUtil::FromString(context, result);
}

inline bool IsLeapYear(int year) {
  return year % 4 == 0 && (year % 100 != 0 || year % 400 == 0);
}

inline unsigned short GetLastDayOfMonth(int month, int year) {
  switch (month) {
    case 1: return 31;
    case 2: return IsLeapYear(year) ? 29 : 28;
    case 3: return 31;
    case 4: return 30;
    case 5: return 31;
    case 6: return 30;
    case 7: return 31;
    case 8: return 31;
    case 9: return 30;
    case 10: return 31;
    case 11: return 30;
    case 12: return 31;
    default:
      DCHECK(false);
      return -1;
  }
}

/// The functions below help workaround IMPALA-1675: if a very large interval is added
/// to a date, boost fails to throw an exception.
template <class Interval>
bool IsOverMaxInterval(const int64_t count) {
  DCHECK(false) << "NYI";
  return false;
}

template <>
inline bool IsOverMaxInterval<Years>(const int64_t val) {
  return val < -TimestampFunctions::MAX_YEAR_INTERVAL ||
      TimestampFunctions::MAX_YEAR_INTERVAL < val;
}

template <>
inline bool IsOverMaxInterval<Months>(const int64_t val) {
  return val < -TimestampFunctions::MAX_MONTH_INTERVAL ||
      TimestampFunctions::MAX_MONTH_INTERVAL < val;
}

template <>
inline bool IsOverMaxInterval<Weeks>(const int64_t val) {
  return val < -TimestampFunctions::MAX_WEEK_INTERVAL ||
      TimestampFunctions::MAX_WEEK_INTERVAL < val;
}

template <>
inline bool IsOverMaxInterval<Days>(const int64_t val) {
  return val < -TimestampFunctions::MAX_DAY_INTERVAL ||
      TimestampFunctions::MAX_DAY_INTERVAL < val;
}

template <>
inline bool IsOverMaxInterval<Hours>(const int64_t val) {
  return val < -TimestampFunctions::MAX_HOUR_INTERVAL ||
      TimestampFunctions::MAX_HOUR_INTERVAL < val;
}

template <>
inline bool IsOverMaxInterval<Minutes>(const int64_t val) {
  return val < -TimestampFunctions::MAX_MINUTE_INTERVAL ||
      TimestampFunctions::MAX_MINUTE_INTERVAL < val;
}

template <>
inline bool IsOverMaxInterval<Seconds>(const int64_t val) {
  return val < -TimestampFunctions::MAX_SEC_INTERVAL ||
      TimestampFunctions::MAX_SEC_INTERVAL < val;
}

template <>
inline bool IsOverMaxInterval<Milliseconds>(const int64_t val) {
  return val < -TimestampFunctions::MAX_MILLI_INTERVAL ||
      TimestampFunctions::MAX_MILLI_INTERVAL < val;
}

template <>
inline bool IsOverMaxInterval<Microseconds>(const int64_t val) {
  return val < -TimestampFunctions::MAX_MICRO_INTERVAL ||
      TimestampFunctions::MAX_MICRO_INTERVAL < val;
}

template <>
inline bool IsOverMaxInterval<Nanoseconds>(const int64_t val) {
  return false;
}

inline bool IsUnsupportedYear(int64_t year) {
  return year < TimestampFunctions::MIN_YEAR || TimestampFunctions::MAX_YEAR < year;
}

/// The AddInterval() functions provide a unified interface for adding intervals of all
/// types. To subtract, the 'interval' can be negative. 'context' and 'interval' are
/// input params, 'datetime' is an output param.
template <typename Interval>
inline void AddInterval(FunctionContext* context, int64_t interval, ptime* datetime) {
  *datetime += Interval(interval);
}

/// IMPALA-2086: Avoid boost changing Feb 28th into Feb 29th when the resulting year is
/// a leap year. Doing the work rather than using boost then adjusting the boost result
/// is a little faster (and about the same speed as the default boost logic).
template <>
inline void AddInterval<Years>(FunctionContext* context, int64_t interval,
    ptime* datetime) {
  const Date& date = datetime->date();
  int year = date.year() + interval;
  if (UNLIKELY(IsUnsupportedYear(year))) {
    context->AddWarning(Substitute("Add/sub year resulted in an out of range year: $0",
          year).c_str());
    *datetime = ptime(not_a_date_time);
  }
  greg_month month = date.month();
  int day = date.day().as_number();
  if (day == 29 && month == boost::gregorian::Feb && !IsLeapYear(year)) day = 28;
  *datetime = ptime(boost::gregorian::date(year, month, day), datetime->time_of_day());
}

string TimestampFunctions::ShortDayName(FunctionContext* context,
    const TimestampVal& ts) {
  if (ts.is_null) return NULL;
  static const string DAY_ARRAY[7] = {"Sun", "Mon", "Tue", "Wed", "Thu", "Fri",
      "Sat"};
  IntVal dow = DayOfWeek(context, ts);
  DCHECK_GT(dow.val, 0);
  DCHECK_LT(dow.val, 8);
  return DAY_ARRAY[dow.val - 1];
}

string TimestampFunctions::ShortMonthName(FunctionContext* context,
    const TimestampVal& ts) {
  if (ts.is_null) return NULL;
  static const string MONTH_ARRAY[12] = {"Jan", "Feb", "Mar", "Apr", "May",
      "Jun", "Jul", "Aug", "Sep", "Oct", "Nov", "Dec"};
  IntVal mth = Month(context, ts);
  DCHECK_GT(mth.val, 0);
  DCHECK_LT(mth.val, 13);
  return MONTH_ARRAY[mth.val - 1];
}

StringVal TimestampFunctions::TimeOfDay(FunctionContext* context) {
  const TimestampVal curr = Now(context);
  if (curr.is_null) return StringVal::null();
  const string& day = ShortDayName(context, curr);
  const string& month = ShortMonthName(context, curr);
  IntVal dayofmonth = DayOfMonth(context, curr);
  IntVal hour = Hour(context, curr);
  IntVal min = Minute(context, curr);
  IntVal sec = Second(context, curr);
  IntVal year = Year(context, curr);
  time_t rawtime;
  time(&rawtime);
  struct tm tzone;
  localtime_r(&rawtime, &tzone);
  stringstream result;
  result << day << " " << month << " " << setw(2) << setfill('0')
         << dayofmonth.val << " " << setw(2) << setfill('0') << hour.val << ":"
         << setw(2) << setfill('0') << min.val << ":"
         << setw(2) << setfill('0') << sec.val << " " << year.val << " "
         << tzone.tm_zone;
  return AnyValUtil::FromString(context, result.str());
}

IntVal TimestampFunctions::TimestampCmp(FunctionContext* context,
    const TimestampVal& ts1, const TimestampVal& ts2) {
  if (ts1.is_null || ts2.is_null) return IntVal::null();
  const TimestampValue& ts_value1 = TimestampValue::FromTimestampVal(ts1);
  const TimestampValue& ts_value2 = TimestampValue::FromTimestampVal(ts2);
  if (ts_value1 > ts_value2) return 1;
  if (ts_value1 < ts_value2) return -1;
  return 0;
}

DoubleVal TimestampFunctions::MonthsBetween(FunctionContext* context,
    const TimestampVal& ts1, const TimestampVal& ts2) {
  if (ts1.is_null || ts2.is_null) return DoubleVal::null();
  const TimestampValue& ts_value1 = TimestampValue::FromTimestampVal(ts1);
  const TimestampValue& ts_value2 = TimestampValue::FromTimestampVal(ts2);
  if (!ts_value1.HasDate() || !ts_value2.HasDate()) return DoubleVal::null();
  IntVal year1 = Year(context, ts1);
  IntVal year2 = Year(context, ts2);
  IntVal month1 = Month(context, ts1);
  IntVal month2 = Month(context, ts2);
  IntVal day1 = DayOfMonth(context, ts1);
  IntVal day2 = DayOfMonth(context, ts2);
  int days_diff = 0;
  // If both timestamps are last days of different months they don't contribute
  // a fractional value to the number of months, therefore there is no need to
  // calculate difference in their days.
  if (!(day1.val == GetLastDayOfMonth(month1.val, year1.val) &&
      day2.val == GetLastDayOfMonth(month2.val, year2.val))) {
    days_diff = day1.val - day2.val;
  }
  double months_between = (year1.val - year2.val) * 12 +
      month1.val - month2.val + (static_cast<double>(days_diff) / 31.0);
  return DoubleVal(months_between);
}

IntVal TimestampFunctions::IntMonthsBetween(FunctionContext* context,
    const TimestampVal& ts1, const TimestampVal& ts2) {
  if (ts1.is_null || ts2.is_null) return IntVal::null();
  const TimestampValue& ts_value1 = TimestampValue::FromTimestampVal(ts1);
  const TimestampValue& ts_value2 = TimestampValue::FromTimestampVal(ts2);
  if (!ts_value1.HasDate() || !ts_value2.HasDate()) return IntVal::null();
  DoubleVal months_between = MonthsBetween(context, ts1, ts2);
  return IntVal(static_cast<int32_t>(months_between.val));
}

/// The MONTH interval is a special case. The different ways of adding a month interval
/// are:
///   1) ADD_MONTHS(<TIMESTAMP>, <NUMBER>)
///   2) ADD_DATE(<TIMESTAMP>, INTERVAL <NUMBER> MONTH)
///   3) <TIMESTAMP> + INTERVAL <NUMBER> MONTH
/// For other interval types, all three produce the same result. For MONTH and case #1, if
/// the input TIMESTAMP is the last day of the month, the result will always be the last
/// day of the month. Cases #2 and #3 are equivalent and do not have the special handling
/// as case #1. In all cases, if the result would be on a day that is beyond the last day
/// of the month, the day is reduced to be the last day of the month. A value of true
/// for the 'keep_max_day' argument corresponds to case #1.
inline void AddMonths(FunctionContext* context, int64_t months, bool keep_max_day,
    ptime* datetime) {
  int64_t years = months / 12;
  months %= 12;
  const Date& date = datetime->date();
  int year = date.year() + years;
  int month = date.month().as_number() + months;
  if (month <= 0) {
    --year;
    month += 12;
  } else if (month > 12) {
    ++year;
    month -= 12;
  }
  if (UNLIKELY(IsUnsupportedYear(year))) {
    context->AddWarning(Substitute("Add/sub month resulted in an out of range year: $0",
          year).c_str());
    *datetime = ptime(not_a_date_time);
  }
  DCHECK_GE(month, 1);
  DCHECK_LE(month, 12);
  int day = date.day().as_number();
  if (keep_max_day && GetLastDayOfMonth(date.month().as_number(), date.year()) == day) {
    day = GetLastDayOfMonth(month, year);
  } else {
    day = min(day, static_cast<int>(GetLastDayOfMonth(month, year)));
  }
  *datetime = ptime(boost::gregorian::date(year, month, day), datetime->time_of_day());
}

template <>
inline void AddInterval<Months>(FunctionContext* context, int64_t interval,
    ptime* datetime) {
  AddMonths(context, interval, false, datetime);
}

/// The AddInterval() functions below workaround various boost bugs in adding large
/// intervals -- if the interval is too large, some sort of overflow/wrap around
/// happens resulting in an incorrect value. There is no way to predict what input value
/// will cause a wrap around. The values below were chosen arbitrarily and shown to
/// work through testing.
template <>
inline void AddInterval<Hours>(FunctionContext* context, int64_t interval,
    ptime* datetime) {
  int64_t weeks = interval / (7 * 24);
  int64_t hours = interval % (7 * 24);
  AddInterval<Weeks>(context, weeks, datetime);
  *datetime += Hours(hours);
}

template <>
inline void AddInterval<Minutes>(FunctionContext* context, int64_t interval,
    ptime* datetime) {
  int64_t days = interval / (60 * 24);
  int64_t minutes = interval % (60 * 24);
  AddInterval<Days>(context, days, datetime);
  *datetime += Minutes(minutes);
}

/// Workaround a boost bug in adding large second intervals.
template <>
inline void AddInterval<Seconds>(FunctionContext* context, int64_t interval,
    ptime* datetime) {
  int64_t days = interval / (60 * 60 * 24);
  int64_t seconds = interval % (60 * 60 * 24);
  AddInterval<Days>(context, days, datetime);
  *datetime += Seconds(seconds);
}

/// Workaround a boost bug in adding large microsecond intervals.
template <>
inline void AddInterval<Microseconds>(FunctionContext* context, int64_t interval,
    ptime* datetime) {
  int64_t seconds = interval / 1000000;
  int64_t microseconds = interval % 1000000;
  AddInterval<Seconds>(context, seconds, datetime);
  *datetime += Microseconds(microseconds);
}

/// Workaround a boost bug in adding large nanosecond intervals.
template <>
inline void AddInterval<Nanoseconds>(FunctionContext* context, int64_t interval,
    ptime* datetime) {
  int64_t seconds = interval / 1000000000;
  int64_t nanoseconds = interval % 1000000000;
  AddInterval<Seconds>(context, seconds, datetime);
  *datetime += Nanoseconds(nanoseconds);
}

inline void DcheckAddSubResult(const TimestampVal& input, const TimestampVal& result,
    bool is_add, int64_t interval) {
#ifndef NDEBUG
  if (!result.is_null) {
    const TimestampValue& input_value = TimestampValue::FromTimestampVal(input);
    const TimestampValue& result_value = TimestampValue::FromTimestampVal(result);
    if (interval == 0) {
      DCHECK_EQ(result_value, input_value);
    } else if (is_add == (interval > 0)) {
      DCHECK_GT(result_value, input_value);
    } else {
      DCHECK_LT(result_value, input_value);
    }
  }
#endif
}

/// Template parameters:
///   'is_add': Set to false for subtraction.
///   'AnyIntVal': TinyIntVal, SmallIntVal, ...
///   'Interval': A boost interval type -- Years, Months, ...
///   'is_add_months_keep_last_day': Should only be set to true if 'Interval' is Months.
///       When true, AddMonths() will be called with 'keep_max_day' set to true.
template <bool is_add, typename AnyIntVal, typename Interval,
    bool is_add_months_keep_last_day>
TimestampVal TimestampFunctions::AddSub(FunctionContext* context,
    const TimestampVal& timestamp, const AnyIntVal& num_interval_units) {
  if (timestamp.is_null || num_interval_units.is_null) return TimestampVal::null();
  const TimestampValue& value = TimestampValue::FromTimestampVal(timestamp);
  if (!value.HasDate()) return TimestampVal::null();
  // Adding/subtracting boost::gregorian::dates can throw if the result exceeds the
  // min/max supported dates. (Sometimes the exception is thrown lazily and calling an
  // accessor functions is needed to trigger validation.)
  if (UNLIKELY(IsOverMaxInterval<Interval>(num_interval_units.val))) {
    context->AddWarning(Substitute("Cannot $0 interval $1: Interval value too large",
        is_add ? "add" : "subtract", num_interval_units.val).c_str());
    return TimestampVal::null();
  }
  try {
    ptime datetime;
    value.ToPtime(&datetime);
    if (is_add_months_keep_last_day) {
      AddMonths(context, is_add ? num_interval_units.val : -num_interval_units.val, true,
          &datetime);
    } else {
      AddInterval<Interval>(context,
          is_add ? num_interval_units.val : -num_interval_units.val, &datetime);
    }
    // Validate that the ptime is not "special" (ie not_a_date_time) and has a valid year.
    // If validation fails, an exception is thrown.
    datetime.date().year();
    const TimestampValue result_value(datetime);
    TimestampVal result_val;
    result_value.ToTimestampVal(&result_val);
    DcheckAddSubResult(timestamp, result_val, is_add, num_interval_units.val);
    return result_val;
  } catch (const std::exception& e) {
    context->AddWarning(Substitute("Cannot $0 interval $1: $2",
        is_add ? "add" : "subtract", num_interval_units.val, e.what()).c_str());
    return TimestampVal::null();
  }
}

IntVal TimestampFunctions::DateDiff(FunctionContext* context,
    const TimestampVal& ts_val1,
    const TimestampVal& ts_val2) {
  if (ts_val1.is_null || ts_val2.is_null) return IntVal::null();
  const TimestampValue& ts_value1 = TimestampValue::FromTimestampVal(ts_val1);
  const TimestampValue& ts_value2 = TimestampValue::FromTimestampVal(ts_val2);
  if (!ts_value1.HasDate() || !ts_value2.HasDate()) {
    return IntVal::null();
  }
  return IntVal((ts_value1.date() - ts_value2.date()).days());
}

>>>>>>> fec66694
// This function uses inline asm functions, which we believe to be from the boost library.
// Inline asm is not currently supported by JIT, so this function should always be run in
// the interpreted mode. This is handled in ScalarFnCall::GetUdf().
TimestampVal TimestampFunctions::FromUtc(FunctionContext* context,
    const TimestampVal& ts_val, const StringVal& tz_string_val) {
  if (ts_val.is_null || tz_string_val.is_null) return TimestampVal::null();
  const TimestampValue& ts_value = TimestampValue::FromTimestampVal(ts_val);
<<<<<<< HEAD
  if (ts_value.NotADateTime()) return TimestampVal::null();
=======
  if (!ts_value.HasDateOrTime()) return TimestampVal::null();
>>>>>>> fec66694

  const StringValue& tz_string_value = StringValue::FromStringVal(tz_string_val);
  time_zone_ptr timezone =
      TimezoneDatabase::FindTimezone(tz_string_value.DebugString(), ts_value);
  if (timezone == NULL) {
    // This should return null. Hive just ignores it.
    stringstream ss;
    ss << "Unknown timezone '" << tz_string_value << "'" << endl;
    context->AddWarning(ss.str().c_str());
    return ts_val;
  }

  ptime temp;
  ts_value.ToPtime(&temp);
  local_date_time lt(temp, timezone);
  TimestampValue return_value = lt.local_time();
  TimestampVal return_val;
  return_value.ToTimestampVal(&return_val);
  return return_val;
}

// This function uses inline asm functions, which we believe to be from the boost library.
// Inline asm is not currently supported by JIT, so this function should always be run in
// the interpreted mode. This is handled in ScalarFnCall::GetUdf().
TimestampVal TimestampFunctions::ToUtc(FunctionContext* context,
    const TimestampVal& ts_val, const StringVal& tz_string_val) {
  if (ts_val.is_null || tz_string_val.is_null) return TimestampVal::null();
  const TimestampValue& ts_value = TimestampValue::FromTimestampVal(ts_val);
<<<<<<< HEAD
  if (ts_value.NotADateTime()) return TimestampVal::null();
=======
  if (!ts_value.HasDateOrTime()) return TimestampVal::null();
>>>>>>> fec66694

  const StringValue& tz_string_value = StringValue::FromStringVal(tz_string_val);
  time_zone_ptr timezone =
      TimezoneDatabase::FindTimezone(tz_string_value.DebugString(), ts_value);
  // This should raise some sort of error or at least null. Hive Just ignores it.
  if (timezone == NULL) {
    stringstream ss;
    ss << "Unknown timezone '" << tz_string_value << "'" << endl;
    context->AddWarning(ss.str().c_str());
    return ts_val;
  }

<<<<<<< HEAD
  local_date_time lt(ts_value.get_date(), ts_value.get_time(),
=======
  local_date_time lt(ts_value.date(), ts_value.time(),
>>>>>>> fec66694
      timezone, local_date_time::NOT_DATE_TIME_ON_ERROR);
  TimestampValue return_value(lt.utc_time());
  TimestampVal return_val;
  return_value.ToTimestampVal(&return_val);
  return return_val;
}

TimezoneDatabase::TimezoneDatabase() {
  // Create a temporary file and write the timezone information.  The boost
  // interface only loads this format from a file.  We don't want to raise
  // an error here since this is done when the backend is created and this
  // information might not actually get used by any queries.
  char filestr[] = "/tmp/impala.tzdb.XXXXXXX";
  FILE* file;
  int fd;
  if ((fd = mkstemp(filestr)) == -1) {
    LOG(ERROR) << "Could not create temporary timezone file: " << filestr;
    return;
  }
  if ((file = fopen(filestr, "w")) == NULL) {
    unlink(filestr);
    close(fd);
    LOG(ERROR) << "Could not open temporary timezone file: " << filestr;
    return;
  }
  if (fputs(TIMEZONE_DATABASE_STR, file) == EOF) {
    unlink(filestr);
    close(fd);
    fclose(file);
    LOG(ERROR) << "Could not load temporary timezone file: " << filestr;
    return;
  }
  fclose(file);
  tz_database_.load_from_file(string(filestr));
  tz_region_list_ = tz_database_.region_list();
  unlink(filestr);
  close(fd);
}

TimezoneDatabase::~TimezoneDatabase() { }

time_zone_ptr TimezoneDatabase::FindTimezone(const string& tz, const TimestampValue& tv) {
  // The backing database does not capture some subtleties, there are special cases
<<<<<<< HEAD
  if ((tv.get_date().year() > 2011
       || (tv.get_date().year() == 2011 && tv.get_date().month() >= 4))
      && (iequals("Europe/Moscow", tz) || iequals("Moscow", tz) || iequals("MSK", tz))) {
    // We transition in April 2011 from using the tz_database_ to a custom rule
=======
  if ((tv.date().year() < 2011 || (tv.date().year() == 2011 && tv.date().month() < 4)) &&
      (iequals("Europe/Moscow", tz) || iequals("Moscow", tz) || iequals("MSK", tz))) {
    // We transition in pre April 2011 from using the tz_database_ to a custom rule
>>>>>>> fec66694
    // Russia stopped using daylight savings in 2011, the tz_database_ is
    // set up assuming Russia uses daylight saving every year.
    // Sun, Mar 27, 2:00AM Moscow clocks moved forward +1 hour (a total of GMT +4)
    // Specifically,
    // UTC Time 26 Mar 2011 22:59:59 +0000 ===> Sun Mar 27 01:59:59 MSK 2011
    // UTC Time 26 Mar 2011 23:00:00 +0000 ===> Sun Mar 27 03:00:00 MSK 2011
    // This means in 2011, The database rule will apply DST starting March 26 2011.
    // This will be a correct +4 offset, and the database rule can apply until
    // Oct 31 when tz_database_ will incorrectly attempt to turn clocks backwards 1 hour.
<<<<<<< HEAD
    return TIMEZONE_MSK_2011_NODST;
  }

  // See if they specified a zone id
  if (tz.find_first_of('/') != string::npos) {
    return tz_database_.time_zone_from_region(tz);
  }
=======
    return TIMEZONE_MSK_PRE_2011_DST;
  }

  // See if they specified a zone id
  time_zone_ptr tzp = tz_database_.time_zone_from_region(tz);
  if (tzp != NULL) return tzp;

>>>>>>> fec66694
  for (vector<string>::const_iterator iter = tz_region_list_.begin();
       iter != tz_region_list_.end(); ++iter) {
    time_zone_ptr tzp = tz_database_.time_zone_from_region(*iter);
    DCHECK(tzp != NULL);
    if (tzp->dst_zone_abbrev() == tz)
      return tzp;
    if (tzp->std_zone_abbrev() == tz)
      return tzp;
    if (tzp->dst_zone_name() == tz)
      return tzp;
    if (tzp->std_zone_name() == tz)
      return tzp;
  }
  return time_zone_ptr();
}

// Explicit template instantiation is required for proper linking. These functions
// are only indirectly called via a function pointer provided by the opcode registry
// which does not trigger implicit template instantiation.
// Must be kept in sync with common/function-registry/impala_functions.py.
template StringVal
TimestampFunctions::FromUnix<IntVal>(FunctionContext* context, const IntVal& intp, const
  StringVal& fmt);
template StringVal
TimestampFunctions::FromUnix<BigIntVal>(FunctionContext* context, const BigIntVal& intp,
    const StringVal& fmt);
template StringVal
TimestampFunctions::FromUnix<IntVal>(FunctionContext* context , const IntVal& intp);
template StringVal
TimestampFunctions::FromUnix<BigIntVal>(FunctionContext* context, const BigIntVal& intp);

template TimestampVal
<<<<<<< HEAD
TimestampFunctions::DateAddSub<true, IntVal, years>(FunctionContext* context,
    const TimestampVal& ts_val, const IntVal& count);
template TimestampVal
TimestampFunctions::DateAddSub<true, BigIntVal, years>(FunctionContext* context,
    const TimestampVal& ts_val, const BigIntVal& count);
template TimestampVal
TimestampFunctions::DateAddSub<false, IntVal, years>(FunctionContext* context,
    const TimestampVal& ts_val, const IntVal& count);
template TimestampVal
TimestampFunctions::DateAddSub<false, BigIntVal, years>(FunctionContext* context,
    const TimestampVal& ts_val, const BigIntVal& count);
template TimestampVal
TimestampFunctions::DateAddSub<true, IntVal, months>(FunctionContext* context,
    const TimestampVal& ts_val, const IntVal& count);
template TimestampVal
TimestampFunctions::DateAddSub<true, BigIntVal, months>(FunctionContext* context,
    const TimestampVal& ts_val, const BigIntVal& count);
template TimestampVal
TimestampFunctions::DateAddSub<false, IntVal, months>(FunctionContext* context,
    const TimestampVal& ts_val, const IntVal& count);
template TimestampVal
TimestampFunctions::DateAddSub<false, BigIntVal, months>(FunctionContext* context,
    const TimestampVal& ts_val, const BigIntVal& count);
template TimestampVal
TimestampFunctions::DateAddSub<true, IntVal, weeks>(FunctionContext* context,
    const TimestampVal& ts_val, const IntVal& count);
template TimestampVal
TimestampFunctions::DateAddSub<true, BigIntVal, weeks>(FunctionContext* context,
    const TimestampVal& ts_val, const BigIntVal& count);
template TimestampVal
TimestampFunctions::DateAddSub<false, IntVal, weeks>(FunctionContext* context,
    const TimestampVal& ts_val, const IntVal& count);
template TimestampVal
TimestampFunctions::DateAddSub<false, BigIntVal, weeks>(FunctionContext* context,
    const TimestampVal& ts_val, const BigIntVal& count);
template TimestampVal
TimestampFunctions::DateAddSub<true, IntVal, days>(FunctionContext* context,
    const TimestampVal& ts_val, const IntVal& count);
template TimestampVal
TimestampFunctions::DateAddSub<true, BigIntVal, days>(FunctionContext* context,
    const TimestampVal& ts_val, const BigIntVal& count);
template TimestampVal
TimestampFunctions::DateAddSub<false, IntVal, days>(FunctionContext* context,
    const TimestampVal& ts_val, const IntVal& count);
template TimestampVal
TimestampFunctions::DateAddSub<false, BigIntVal, days>(FunctionContext* context,
    const TimestampVal& ts_val, const BigIntVal& count);

template TimestampVal
TimestampFunctions::TimeAddSub<true, IntVal, hours>(FunctionContext* context,
    const TimestampVal& ts_val, const IntVal& count);
template TimestampVal
TimestampFunctions::TimeAddSub<true, BigIntVal, hours>(FunctionContext* context,
    const TimestampVal& ts_val, const BigIntVal& count);
template TimestampVal
TimestampFunctions::TimeAddSub<false, IntVal, hours>(FunctionContext* context,
    const TimestampVal& ts_val, const IntVal& count);
template TimestampVal
TimestampFunctions::TimeAddSub<false, BigIntVal, hours>(FunctionContext* context,
    const TimestampVal& ts_val, const BigIntVal& count);
template TimestampVal
TimestampFunctions::TimeAddSub<true, IntVal, minutes>(FunctionContext* context,
    const TimestampVal& ts_val, const IntVal& count);
template TimestampVal
TimestampFunctions::TimeAddSub<true, BigIntVal, minutes>(FunctionContext* context,
    const TimestampVal& ts_val, const BigIntVal& count);
template TimestampVal
TimestampFunctions::TimeAddSub<false, IntVal, minutes>(FunctionContext* context,
    const TimestampVal& ts_val, const IntVal& count);
template TimestampVal
TimestampFunctions::TimeAddSub<false, BigIntVal, minutes>(FunctionContext* context,
    const TimestampVal& ts_val, const BigIntVal& count);
template TimestampVal
TimestampFunctions::TimeAddSub<true, IntVal, seconds>(FunctionContext* context,
    const TimestampVal& ts_val, const IntVal& count);
template TimestampVal
TimestampFunctions::TimeAddSub<true, BigIntVal, seconds>(FunctionContext* context,
    const TimestampVal& ts_val, const BigIntVal& count);
template TimestampVal
TimestampFunctions::TimeAddSub<false, IntVal, seconds>(FunctionContext* context,
    const TimestampVal& ts_val, const IntVal& count);
template TimestampVal
TimestampFunctions::TimeAddSub<false, BigIntVal, seconds>(FunctionContext* context,
    const TimestampVal& ts_val, const BigIntVal& count);
template TimestampVal
TimestampFunctions::TimeAddSub<true, IntVal, milliseconds>(FunctionContext* context,
    const TimestampVal& ts_val, const IntVal& count);
template TimestampVal
TimestampFunctions::TimeAddSub<true, BigIntVal, milliseconds>(FunctionContext* context,
    const TimestampVal& ts_val, const BigIntVal& count);
template TimestampVal
TimestampFunctions::TimeAddSub<false, IntVal, milliseconds>(FunctionContext* context,
    const TimestampVal& ts_val, const IntVal& count);
template TimestampVal
TimestampFunctions::TimeAddSub<false, BigIntVal, milliseconds>(FunctionContext* context,
    const TimestampVal& ts_val, const BigIntVal& count);
template TimestampVal
TimestampFunctions::TimeAddSub<true, IntVal, microseconds>(FunctionContext* context,
    const TimestampVal& ts_val, const IntVal& count);
template TimestampVal
TimestampFunctions::TimeAddSub<true, BigIntVal, microseconds>(FunctionContext* context,
    const TimestampVal& ts_val, const BigIntVal& count);
template TimestampVal
TimestampFunctions::TimeAddSub<false, IntVal, microseconds>(FunctionContext* context,
    const TimestampVal& ts_val, const IntVal& count);
template TimestampVal
TimestampFunctions::TimeAddSub<false, BigIntVal, microseconds>(FunctionContext* context,
    const TimestampVal& ts_val, const BigIntVal& count);
template TimestampVal
TimestampFunctions::TimeAddSub<true, IntVal, nanoseconds>(FunctionContext* context,
    const TimestampVal& ts_val, const IntVal& count);
template TimestampVal
TimestampFunctions::TimeAddSub<true, BigIntVal, nanoseconds>(FunctionContext* context,
    const TimestampVal& ts_val, const BigIntVal& count);
template TimestampVal
TimestampFunctions::TimeAddSub<false, IntVal, nanoseconds>(FunctionContext* context,
    const TimestampVal& ts_val, const IntVal& count);
template TimestampVal
TimestampFunctions::TimeAddSub<false, BigIntVal, nanoseconds>(FunctionContext* context,
=======
TimestampFunctions::AddSub<true, IntVal, Years, false>(FunctionContext* context,
    const TimestampVal& ts_val, const IntVal& count);
template TimestampVal
TimestampFunctions::AddSub<true, BigIntVal, Years, false>(FunctionContext* context,
    const TimestampVal& ts_val, const BigIntVal& count);
template TimestampVal
TimestampFunctions::AddSub<false, IntVal, Years, false>(FunctionContext* context,
    const TimestampVal& ts_val, const IntVal& count);
template TimestampVal
TimestampFunctions::AddSub<false, BigIntVal, Years, false>(FunctionContext* context,
    const TimestampVal& ts_val, const BigIntVal& count);
template TimestampVal
TimestampFunctions::AddSub<true, IntVal, Months, false>(FunctionContext* context,
    const TimestampVal& ts_val, const IntVal& count);
template TimestampVal
TimestampFunctions::AddSub<true, IntVal, Months, true>(FunctionContext* context,
    const TimestampVal& ts_val, const IntVal& count);
template TimestampVal
TimestampFunctions::AddSub<true, BigIntVal, Months, false>(FunctionContext* context,
    const TimestampVal& ts_val, const BigIntVal& count);
template TimestampVal
TimestampFunctions::AddSub<true, BigIntVal, Months, true>(FunctionContext* context,
    const TimestampVal& ts_val, const BigIntVal& count);
template TimestampVal
TimestampFunctions::AddSub<false, IntVal, Months, false>(FunctionContext* context,
    const TimestampVal& ts_val, const IntVal& count);
template TimestampVal
TimestampFunctions::AddSub<false, IntVal, Months, true>(FunctionContext* context,
    const TimestampVal& ts_val, const IntVal& count);
template TimestampVal
TimestampFunctions::AddSub<false, BigIntVal, Months, false>(FunctionContext* context,
    const TimestampVal& ts_val, const BigIntVal& count);
template TimestampVal
TimestampFunctions::AddSub<false, BigIntVal, Months, true>(FunctionContext* context,
    const TimestampVal& ts_val, const BigIntVal& count);
template TimestampVal
TimestampFunctions::AddSub<true, IntVal, Weeks, false>(FunctionContext* context,
    const TimestampVal& ts_val, const IntVal& count);
template TimestampVal
TimestampFunctions::AddSub<true, BigIntVal, Weeks, false>(FunctionContext* context,
    const TimestampVal& ts_val, const BigIntVal& count);
template TimestampVal
TimestampFunctions::AddSub<false, IntVal, Weeks, false>(FunctionContext* context,
    const TimestampVal& ts_val, const IntVal& count);
template TimestampVal
TimestampFunctions::AddSub<false, BigIntVal, Weeks, false>(FunctionContext* context,
    const TimestampVal& ts_val, const BigIntVal& count);
template TimestampVal
TimestampFunctions::AddSub<true, IntVal, Days, false>(FunctionContext* context,
    const TimestampVal& ts_val, const IntVal& count);
template TimestampVal
TimestampFunctions::AddSub<true, BigIntVal, Days, false>(FunctionContext* context,
    const TimestampVal& ts_val, const BigIntVal& count);
template TimestampVal
TimestampFunctions::AddSub<false, IntVal, Days, false>(FunctionContext* context,
    const TimestampVal& ts_val, const IntVal& count);
template TimestampVal
TimestampFunctions::AddSub<false, BigIntVal, Days, false>(FunctionContext* context,
    const TimestampVal& ts_val, const BigIntVal& count);

template TimestampVal
TimestampFunctions::AddSub<true, IntVal, Hours, false>(FunctionContext* context,
    const TimestampVal& ts_val, const IntVal& count);
template TimestampVal
TimestampFunctions::AddSub<true, BigIntVal, Hours, false>(FunctionContext* context,
    const TimestampVal& ts_val, const BigIntVal& count);
template TimestampVal
TimestampFunctions::AddSub<false, IntVal, Hours, false>(FunctionContext* context,
    const TimestampVal& ts_val, const IntVal& count);
template TimestampVal
TimestampFunctions::AddSub<false, BigIntVal, Hours, false>(FunctionContext* context,
    const TimestampVal& ts_val, const BigIntVal& count);
template TimestampVal
TimestampFunctions::AddSub<true, IntVal, Minutes, false>(FunctionContext* context,
    const TimestampVal& ts_val, const IntVal& count);
template TimestampVal
TimestampFunctions::AddSub<true, BigIntVal, Minutes, false>(FunctionContext* context,
    const TimestampVal& ts_val, const BigIntVal& count);
template TimestampVal
TimestampFunctions::AddSub<false, IntVal, Minutes, false>(FunctionContext* context,
    const TimestampVal& ts_val, const IntVal& count);
template TimestampVal
TimestampFunctions::AddSub<false, BigIntVal, Minutes, false>(FunctionContext* context,
    const TimestampVal& ts_val, const BigIntVal& count);
template TimestampVal
TimestampFunctions::AddSub<true, IntVal, Seconds, false>(FunctionContext* context,
    const TimestampVal& ts_val, const IntVal& count);
template TimestampVal
TimestampFunctions::AddSub<true, BigIntVal, Seconds, false>(FunctionContext* context,
    const TimestampVal& ts_val, const BigIntVal& count);
template TimestampVal
TimestampFunctions::AddSub<false, IntVal, Seconds, false>(FunctionContext* context,
    const TimestampVal& ts_val, const IntVal& count);
template TimestampVal
TimestampFunctions::AddSub<false, BigIntVal, Seconds, false>(FunctionContext* context,
    const TimestampVal& ts_val, const BigIntVal& count);
template TimestampVal
TimestampFunctions::AddSub<true, IntVal, Milliseconds, false>(FunctionContext* context,
    const TimestampVal& ts_val, const IntVal& count);
template TimestampVal
TimestampFunctions::AddSub<true, BigIntVal, Milliseconds, false>(FunctionContext* context,
    const TimestampVal& ts_val, const BigIntVal& count);
template TimestampVal
TimestampFunctions::AddSub<false, IntVal, Milliseconds, false>(FunctionContext* context,
    const TimestampVal& ts_val, const IntVal& count);
template TimestampVal
TimestampFunctions::AddSub<false, BigIntVal, Milliseconds, false>(
    FunctionContext* context, const TimestampVal& ts_val, const BigIntVal& count);
template TimestampVal
TimestampFunctions::AddSub<true, IntVal, Microseconds, false>(FunctionContext* context,
    const TimestampVal& ts_val, const IntVal& count);
template TimestampVal
TimestampFunctions::AddSub<true, BigIntVal, Microseconds, false>(FunctionContext* context,
    const TimestampVal& ts_val, const BigIntVal& count);
template TimestampVal
TimestampFunctions::AddSub<false, IntVal, Microseconds, false>(FunctionContext* context,
    const TimestampVal& ts_val, const IntVal& count);
template TimestampVal
TimestampFunctions::AddSub<false, BigIntVal, Microseconds, false>(
    FunctionContext* context, const TimestampVal& ts_val, const BigIntVal& count);
template TimestampVal
TimestampFunctions::AddSub<true, IntVal, Nanoseconds, false>(FunctionContext* context,
    const TimestampVal& ts_val, const IntVal& count);
template TimestampVal
TimestampFunctions::AddSub<true, BigIntVal, Nanoseconds, false>(FunctionContext* context,
    const TimestampVal& ts_val, const BigIntVal& count);
template TimestampVal
TimestampFunctions::AddSub<false, IntVal, Nanoseconds, false>(FunctionContext* context,
    const TimestampVal& ts_val, const IntVal& count);
template TimestampVal
TimestampFunctions::AddSub<false, BigIntVal, Nanoseconds, false>(FunctionContext* context,
>>>>>>> fec66694
    const TimestampVal& ts_val, const BigIntVal& count);
}<|MERGE_RESOLUTION|>--- conflicted
+++ resolved
@@ -17,11 +17,8 @@
 #include <boost/date_time/time_zone_base.hpp>
 #include <boost/date_time/local_time/local_time.hpp>
 #include <boost/algorithm/string.hpp>
-<<<<<<< HEAD
-=======
 #include <ctime>
 #include <gutil/strings/substitute.h>
->>>>>>> fec66694
 
 #include "exprs/timestamp-functions.h"
 #include "exprs/expr.h"
@@ -37,14 +34,6 @@
 
 #define TIMEZONE_DATABASE "be/files/date_time_zonespec.csv"
 
-<<<<<<< HEAD
-using namespace boost;
-using namespace boost::posix_time;
-using namespace boost::local_time;
-using namespace boost::gregorian;
-using namespace std;
-using namespace impala_udf;
-=======
 #include "common/names.h"
 
 using boost::algorithm::iequals;
@@ -68,7 +57,6 @@
 typedef boost::posix_time::minutes Minutes;
 typedef boost::posix_time::nanoseconds Nanoseconds;
 typedef boost::posix_time::seconds Seconds;
->>>>>>> fec66694
 
 namespace impala {
 
@@ -80,192 +68,6 @@
 const char* TimestampFunctions::THURSDAY = "Thursday";
 const char* TimestampFunctions::FRIDAY = "Friday";
 const char* TimestampFunctions::SATURDAY = "Saturday";
-<<<<<<< HEAD
-
-void TimestampFunctions::UnixAndFromUnixPrepare(FunctionContext* context,
-    FunctionContext::FunctionStateScope scope) {
-  if (scope != FunctionContext::THREAD_LOCAL) return;
-  DateTimeFormatContext* dt_ctx = NULL;
-  if (context->IsArgConstant(1)) {
-    StringVal fmt_val = *reinterpret_cast<StringVal*>(context->GetConstantArg(1));
-    const StringValue& fmt_ref = StringValue::FromStringVal(fmt_val);
-    if (fmt_val.is_null || fmt_ref.len <= 0) {
-      TimestampFunctions::ReportBadFormat(context, fmt_val, true);
-      return;
-    }
-    dt_ctx = new DateTimeFormatContext(fmt_ref.ptr, fmt_ref.len);
-    bool parse_result = TimestampParser::ParseFormatTokens(dt_ctx);
-    if (!parse_result) {
-      delete dt_ctx;
-      TimestampFunctions::ReportBadFormat(context, fmt_val, true);
-      return;
-    }
-  } else {
-    // If our format string is constant, then we benefit from it only being parsed once in
-    // the code above. If it's not constant, then we can reuse a context by resetting it.
-    // This is much cheaper vs alloc/dealloc'ing a context for each evaluation.
-    dt_ctx = new DateTimeFormatContext();
-  }
-  context->SetFunctionState(scope, dt_ctx);
-}
-
-void TimestampFunctions::UnixAndFromUnixClose(FunctionContext* context,
-    FunctionContext::FunctionStateScope scope) {
-  if (scope == FunctionContext::THREAD_LOCAL) {
-    DateTimeFormatContext* dt_ctx =
-        reinterpret_cast<DateTimeFormatContext*>(context->GetFunctionState(scope));
-    delete dt_ctx;
-  }
-}
-
-template <class TIME>
-StringVal TimestampFunctions::FromUnix(FunctionContext* context, const TIME& intp) {
-  if (intp.is_null) return StringVal::null();
-  TimestampValue t(boost::posix_time::from_time_t(intp.val));
-  return AnyValUtil::FromString(context, lexical_cast<string>(t));
-}
-
-template <class TIME>
-StringVal TimestampFunctions::FromUnix(FunctionContext* context, const TIME& intp,
-    const StringVal& fmt) {
-  if (fmt.is_null || fmt.len <= 0) {
-    TimestampFunctions::ReportBadFormat(context, fmt, false);
-    return StringVal::null();
-  }
-  if (intp.is_null) return StringVal::null();
-
-  TimestampValue t(boost::posix_time::from_time_t(intp.val));
-  void* state = context->GetFunctionState(FunctionContext::THREAD_LOCAL);
-  DateTimeFormatContext* dt_ctx = reinterpret_cast<DateTimeFormatContext*>(state);
-  if (!context->IsArgConstant(1)) {
-    dt_ctx->Reset(reinterpret_cast<const char*>(fmt.ptr), fmt.len);
-    if (!TimestampParser::ParseFormatTokens(dt_ctx)){
-      TimestampFunctions::ReportBadFormat(context, fmt, false);
-      return StringVal::null();
-    }
-  }
-
-  int buff_len = dt_ctx->fmt_out_len + 1;
-  StringVal result(context, buff_len);
-  result.len = t.Format(*dt_ctx, buff_len, reinterpret_cast<char*>(result.ptr));
-  if (result.len <= 0) return StringVal::null();
-  return result;
-}
-
-IntVal TimestampFunctions::Unix(FunctionContext* context, const StringVal& string_val,
-    const StringVal& fmt) {
-  if (fmt.is_null || fmt.len <= 0) {
-    TimestampFunctions::ReportBadFormat(context, fmt, false);
-    return IntVal::null();
-  }
-  if(string_val.is_null || string_val.len <= 0) return IntVal::null();
-
-  void* state = context->GetFunctionState(FunctionContext::THREAD_LOCAL);
-  DateTimeFormatContext* dt_ctx = reinterpret_cast<DateTimeFormatContext*>(state);
-
-  if (!context->IsArgConstant(1)) {
-     dt_ctx->Reset(reinterpret_cast<const char*>(fmt.ptr), fmt.len);
-     if (!TimestampParser::ParseFormatTokens(dt_ctx)){
-       ReportBadFormat(context, fmt, false);
-       return IntVal::null();
-     }
-  }
-
-  TimestampValue default_tv;
-  TimestampValue* tv = &default_tv;
-  default_tv = TimestampValue(
-      reinterpret_cast<const char*>(string_val.ptr), string_val.len, *dt_ctx);
-  if (tv->date().is_special()) return IntVal::null();
-  ptime temp;
-  tv->ToPtime(&temp);
-  return IntVal(to_time_t(temp));
-}
-
-IntVal TimestampFunctions::Unix(FunctionContext* context, const TimestampVal& ts_val) {
-  if (ts_val.is_null) return IntVal::null();
-  const TimestampValue& ts_value_ref = TimestampValue::FromTimestampVal(ts_val);
-  if (ts_value_ref.get_date().is_special()) return IntVal::null();
-  ptime temp;
-  ts_value_ref.ToPtime(&temp);
-  return IntVal(to_time_t(temp));
-}
-
-IntVal TimestampFunctions::Unix(FunctionContext* context) {
-  TimestampValue default_tv;
-  TimestampValue* tv = &default_tv;
-  default_tv = TimestampValue(context->impl()->state()->now());
-  if (tv->date().is_special()) return IntVal::null();
-  ptime temp;
-  tv->ToPtime(&temp);
-  return IntVal(to_time_t(temp));
-}
-
-IntVal TimestampFunctions::UnixFromString(FunctionContext* context, const StringVal& sv) {
-  if (sv.is_null) return IntVal::null();
-  TimestampValue tv(reinterpret_cast<const char *>(sv.ptr), sv.len);
-  if (tv.date().is_special()) return IntVal::null();
-  ptime temp;
-  tv.ToPtime(&temp);
-  return IntVal(to_time_t(temp));
-}
-
-void TimestampFunctions::ReportBadFormat(FunctionContext* context,
-    const StringVal& format, bool is_error) {
-  stringstream ss;
-  const StringValue& fmt = StringValue::FromStringVal(format);
-  if (format.is_null || format.len <= 0) {
-    ss << "Bad date/time coversion format: format string is NULL or has 0 length";
-  } else {
-    ss << "Bad date/time coversion format: " << fmt.DebugString();
-  }
-  if (is_error) {
-    context->SetError(ss.str().c_str());
-  } else {
-    context->AddWarning(ss.str().c_str());
-  }
-}
-
-StringVal TimestampFunctions::DayName(FunctionContext* context, const TimestampVal& ts) {
-  if (ts.is_null) return StringVal::null();
-  IntVal dow = DayOfWeek(context, ts);
-  switch(dow.val) {
-    case 1: return StringVal(SUNDAY);
-    case 2: return StringVal(MONDAY);
-    case 3: return StringVal(TUESDAY);
-    case 4: return StringVal(WEDNESDAY);
-    case 5: return StringVal(THURSDAY);
-    case 6: return StringVal(FRIDAY);
-    case 7: return StringVal(SATURDAY);
-    default: return StringVal::null();
-   }
-}
-
-IntVal TimestampFunctions::Year(FunctionContext* context, const TimestampVal& ts_val) {
-  if (ts_val.is_null) return IntVal::null();
-  const TimestampValue& ts_value = TimestampValue::FromTimestampVal(ts_val);
-  if (ts_value.get_date().is_special()) return IntVal::null();
-  return IntVal(ts_value.get_date().year());
-}
-
-
-IntVal TimestampFunctions::Month(FunctionContext* context, const TimestampVal& ts_val) {
-  if (ts_val.is_null) return IntVal::null();
-  const TimestampValue& ts_value = TimestampValue::FromTimestampVal(ts_val);
-  if (ts_value.get_date().is_special()) return IntVal::null();
-  return IntVal(ts_value.get_date().month());
-}
-
-
-IntVal TimestampFunctions::DayOfWeek(FunctionContext* context,
-    const TimestampVal& ts_val) {
-  if (ts_val.is_null) return IntVal::null();
-  const TimestampValue ts_value_ref = TimestampValue::FromTimestampVal(ts_val);
-  if (ts_value_ref.get_date().is_special()) return IntVal::null();
-  // Sql has the result in [1,7] where 1 = Sunday. Boost has 0 = Sunday.
-  return IntVal(ts_value_ref.get_date().day_of_week() + 1);
-}
-
-=======
 
 // To workaround a boost bug (where adding very large intervals to ptimes causes the
 // value to wrap around instead or throwing an exception -- the root cause of
@@ -497,116 +299,18 @@
   return IntVal(ts_value.date().day_of_week() + 1);
 }
 
->>>>>>> fec66694
 IntVal TimestampFunctions::DayOfMonth(FunctionContext* context,
     const TimestampVal& ts_val) {
   if (ts_val.is_null) return IntVal::null();
   const TimestampValue& ts_value = TimestampValue::FromTimestampVal(ts_val);
-<<<<<<< HEAD
-  if (ts_value.get_date().is_special()) return IntVal::null();
-  return IntVal(ts_value.get_date().day());
-=======
   if (!ts_value.HasDate()) return IntVal::null();
   return IntVal(ts_value.date().day());
->>>>>>> fec66694
 }
 
 IntVal TimestampFunctions::DayOfYear(FunctionContext* context,
     const TimestampVal& ts_val) {
   if (ts_val.is_null) return IntVal::null();
   const TimestampValue& ts_value = TimestampValue::FromTimestampVal(ts_val);
-<<<<<<< HEAD
-  if (ts_value.get_date().is_special()) return IntVal::null();
-  return IntVal(ts_value.get_date().day_of_year());
-}
-
-IntVal TimestampFunctions::WeekOfYear(FunctionContext* context,
-    const TimestampVal& ts_val) {
-  if (ts_val.is_null) return IntVal::null();
-  const TimestampValue& ts_value = TimestampValue::FromTimestampVal(ts_val);
-  if (ts_value.get_date().is_special()) return IntVal::null();
-  return IntVal(ts_value.get_date().week_number());
-}
-
-IntVal TimestampFunctions::Hour(FunctionContext* context, const TimestampVal& ts_val) {
-  if (ts_val.is_null) return IntVal::null();
-  const TimestampValue& ts_value = TimestampValue::FromTimestampVal(ts_val);
-  if (ts_value.get_time().is_special()) return IntVal::null();
-  return IntVal(ts_value.get_time().hours());
-}
-
-IntVal TimestampFunctions::Minute(FunctionContext* context, const TimestampVal& ts_val) {
-  if (ts_val.is_null) return IntVal::null();
-  const TimestampValue& ts_value = TimestampValue::FromTimestampVal(ts_val);
-  if (ts_value.get_time().is_special()) return IntVal::null();
-  return IntVal(ts_value.get_time().minutes());
-}
-
-IntVal TimestampFunctions::Second(FunctionContext* context, const TimestampVal& ts_val) {
-  if (ts_val.is_null) return IntVal::null();
-  const TimestampValue& ts_value = TimestampValue::FromTimestampVal(ts_val);
-  if (ts_value.get_time().is_special()) return IntVal::null();
-  return IntVal(ts_value.get_time().seconds());
-}
-
-TimestampVal TimestampFunctions::Now(FunctionContext* context) {
-  const TimestampValue* now = context->impl()->state()->now();
-  if (now->NotADateTime()) return TimestampVal::null();
-  TimestampVal return_val;
-  now->ToTimestampVal(&return_val);
-  return return_val;
-}
-
-StringVal TimestampFunctions::ToDate(FunctionContext* context,
-    const TimestampVal& ts_val) {
-  if (ts_val.is_null) return StringVal::null();
-  const TimestampValue ts_value = TimestampValue::FromTimestampVal(ts_val);
-  string result = to_iso_extended_string(ts_value.get_date());
-  return AnyValUtil::FromString(context, result);
-}
-
-template <bool ISADD, class VALTYPE, class UNIT>
-TimestampVal TimestampFunctions::DateAddSub(FunctionContext* contenxt,
-    const TimestampVal& ts_val, const VALTYPE& count) {
-  if (ts_val.is_null || count.is_null) return TimestampVal::null();
-  const TimestampValue& ts_value = TimestampValue::FromTimestampVal(ts_val);
-
-  if (ts_value.get_date().is_special()) return TimestampVal::null();
-  UNIT unit(count.val);
-  TimestampValue value((ISADD ? ts_value.get_date() + unit : ts_value.get_date() - unit),
-      ts_value.get_time());
-  TimestampVal return_val;
-  value.ToTimestampVal(&return_val);
-  return return_val;
-}
-
-template <bool ISADD, class VALTYPE, class UNIT>
-TimestampVal TimestampFunctions::TimeAddSub(FunctionContext * context,
-    const TimestampVal& ts_val, const VALTYPE& count) {
-  if (ts_val.is_null || count.is_null) return TimestampVal::null();
-  const TimestampValue& ts_value = TimestampValue::FromTimestampVal(ts_val);
-  if (ts_value.get_date().is_special()) return TimestampVal::null();
-  UNIT unit(count.val);
-  ptime p(ts_value.get_date(), ts_value.get_time());
-  TimestampValue value(ISADD ? p + unit : p - unit);
-  TimestampVal return_val;
-  value.ToTimestampVal(&return_val);
-  return return_val;
-}
-
-IntVal TimestampFunctions::DateDiff(FunctionContext* context,
-    const TimestampVal& ts_val1,
-    const TimestampVal& ts_val2) {
-  if (ts_val1.is_null || ts_val2.is_null) return IntVal::null();
-  const TimestampValue& ts_value1 = TimestampValue::FromTimestampVal(ts_val1);
-  const TimestampValue& ts_value2 = TimestampValue::FromTimestampVal(ts_val2);
-  if (ts_value1.get_date().is_special() || ts_value2.get_date().is_special()) {
-    return IntVal::null();
-  }
-  return IntVal((ts_value1.get_date() - ts_value2.get_date()).days());
-}
-
-=======
   if (!ts_value.HasDate()) return IntVal::null();
   return IntVal(ts_value.date().day_of_year());
 }
@@ -1043,7 +747,6 @@
   return IntVal((ts_value1.date() - ts_value2.date()).days());
 }
 
->>>>>>> fec66694
 // This function uses inline asm functions, which we believe to be from the boost library.
 // Inline asm is not currently supported by JIT, so this function should always be run in
 // the interpreted mode. This is handled in ScalarFnCall::GetUdf().
@@ -1051,11 +754,7 @@
     const TimestampVal& ts_val, const StringVal& tz_string_val) {
   if (ts_val.is_null || tz_string_val.is_null) return TimestampVal::null();
   const TimestampValue& ts_value = TimestampValue::FromTimestampVal(ts_val);
-<<<<<<< HEAD
-  if (ts_value.NotADateTime()) return TimestampVal::null();
-=======
   if (!ts_value.HasDateOrTime()) return TimestampVal::null();
->>>>>>> fec66694
 
   const StringValue& tz_string_value = StringValue::FromStringVal(tz_string_val);
   time_zone_ptr timezone =
@@ -1084,11 +783,7 @@
     const TimestampVal& ts_val, const StringVal& tz_string_val) {
   if (ts_val.is_null || tz_string_val.is_null) return TimestampVal::null();
   const TimestampValue& ts_value = TimestampValue::FromTimestampVal(ts_val);
-<<<<<<< HEAD
-  if (ts_value.NotADateTime()) return TimestampVal::null();
-=======
   if (!ts_value.HasDateOrTime()) return TimestampVal::null();
->>>>>>> fec66694
 
   const StringValue& tz_string_value = StringValue::FromStringVal(tz_string_val);
   time_zone_ptr timezone =
@@ -1101,11 +796,7 @@
     return ts_val;
   }
 
-<<<<<<< HEAD
-  local_date_time lt(ts_value.get_date(), ts_value.get_time(),
-=======
   local_date_time lt(ts_value.date(), ts_value.time(),
->>>>>>> fec66694
       timezone, local_date_time::NOT_DATE_TIME_ON_ERROR);
   TimestampValue return_value(lt.utc_time());
   TimestampVal return_val;
@@ -1149,16 +840,9 @@
 
 time_zone_ptr TimezoneDatabase::FindTimezone(const string& tz, const TimestampValue& tv) {
   // The backing database does not capture some subtleties, there are special cases
-<<<<<<< HEAD
-  if ((tv.get_date().year() > 2011
-       || (tv.get_date().year() == 2011 && tv.get_date().month() >= 4))
-      && (iequals("Europe/Moscow", tz) || iequals("Moscow", tz) || iequals("MSK", tz))) {
-    // We transition in April 2011 from using the tz_database_ to a custom rule
-=======
   if ((tv.date().year() < 2011 || (tv.date().year() == 2011 && tv.date().month() < 4)) &&
       (iequals("Europe/Moscow", tz) || iequals("Moscow", tz) || iequals("MSK", tz))) {
     // We transition in pre April 2011 from using the tz_database_ to a custom rule
->>>>>>> fec66694
     // Russia stopped using daylight savings in 2011, the tz_database_ is
     // set up assuming Russia uses daylight saving every year.
     // Sun, Mar 27, 2:00AM Moscow clocks moved forward +1 hour (a total of GMT +4)
@@ -1168,15 +852,6 @@
     // This means in 2011, The database rule will apply DST starting March 26 2011.
     // This will be a correct +4 offset, and the database rule can apply until
     // Oct 31 when tz_database_ will incorrectly attempt to turn clocks backwards 1 hour.
-<<<<<<< HEAD
-    return TIMEZONE_MSK_2011_NODST;
-  }
-
-  // See if they specified a zone id
-  if (tz.find_first_of('/') != string::npos) {
-    return tz_database_.time_zone_from_region(tz);
-  }
-=======
     return TIMEZONE_MSK_PRE_2011_DST;
   }
 
@@ -1184,7 +859,6 @@
   time_zone_ptr tzp = tz_database_.time_zone_from_region(tz);
   if (tzp != NULL) return tzp;
 
->>>>>>> fec66694
   for (vector<string>::const_iterator iter = tz_region_list_.begin();
        iter != tz_region_list_.end(); ++iter) {
     time_zone_ptr tzp = tz_database_.time_zone_from_region(*iter);
@@ -1217,127 +891,6 @@
 TimestampFunctions::FromUnix<BigIntVal>(FunctionContext* context, const BigIntVal& intp);
 
 template TimestampVal
-<<<<<<< HEAD
-TimestampFunctions::DateAddSub<true, IntVal, years>(FunctionContext* context,
-    const TimestampVal& ts_val, const IntVal& count);
-template TimestampVal
-TimestampFunctions::DateAddSub<true, BigIntVal, years>(FunctionContext* context,
-    const TimestampVal& ts_val, const BigIntVal& count);
-template TimestampVal
-TimestampFunctions::DateAddSub<false, IntVal, years>(FunctionContext* context,
-    const TimestampVal& ts_val, const IntVal& count);
-template TimestampVal
-TimestampFunctions::DateAddSub<false, BigIntVal, years>(FunctionContext* context,
-    const TimestampVal& ts_val, const BigIntVal& count);
-template TimestampVal
-TimestampFunctions::DateAddSub<true, IntVal, months>(FunctionContext* context,
-    const TimestampVal& ts_val, const IntVal& count);
-template TimestampVal
-TimestampFunctions::DateAddSub<true, BigIntVal, months>(FunctionContext* context,
-    const TimestampVal& ts_val, const BigIntVal& count);
-template TimestampVal
-TimestampFunctions::DateAddSub<false, IntVal, months>(FunctionContext* context,
-    const TimestampVal& ts_val, const IntVal& count);
-template TimestampVal
-TimestampFunctions::DateAddSub<false, BigIntVal, months>(FunctionContext* context,
-    const TimestampVal& ts_val, const BigIntVal& count);
-template TimestampVal
-TimestampFunctions::DateAddSub<true, IntVal, weeks>(FunctionContext* context,
-    const TimestampVal& ts_val, const IntVal& count);
-template TimestampVal
-TimestampFunctions::DateAddSub<true, BigIntVal, weeks>(FunctionContext* context,
-    const TimestampVal& ts_val, const BigIntVal& count);
-template TimestampVal
-TimestampFunctions::DateAddSub<false, IntVal, weeks>(FunctionContext* context,
-    const TimestampVal& ts_val, const IntVal& count);
-template TimestampVal
-TimestampFunctions::DateAddSub<false, BigIntVal, weeks>(FunctionContext* context,
-    const TimestampVal& ts_val, const BigIntVal& count);
-template TimestampVal
-TimestampFunctions::DateAddSub<true, IntVal, days>(FunctionContext* context,
-    const TimestampVal& ts_val, const IntVal& count);
-template TimestampVal
-TimestampFunctions::DateAddSub<true, BigIntVal, days>(FunctionContext* context,
-    const TimestampVal& ts_val, const BigIntVal& count);
-template TimestampVal
-TimestampFunctions::DateAddSub<false, IntVal, days>(FunctionContext* context,
-    const TimestampVal& ts_val, const IntVal& count);
-template TimestampVal
-TimestampFunctions::DateAddSub<false, BigIntVal, days>(FunctionContext* context,
-    const TimestampVal& ts_val, const BigIntVal& count);
-
-template TimestampVal
-TimestampFunctions::TimeAddSub<true, IntVal, hours>(FunctionContext* context,
-    const TimestampVal& ts_val, const IntVal& count);
-template TimestampVal
-TimestampFunctions::TimeAddSub<true, BigIntVal, hours>(FunctionContext* context,
-    const TimestampVal& ts_val, const BigIntVal& count);
-template TimestampVal
-TimestampFunctions::TimeAddSub<false, IntVal, hours>(FunctionContext* context,
-    const TimestampVal& ts_val, const IntVal& count);
-template TimestampVal
-TimestampFunctions::TimeAddSub<false, BigIntVal, hours>(FunctionContext* context,
-    const TimestampVal& ts_val, const BigIntVal& count);
-template TimestampVal
-TimestampFunctions::TimeAddSub<true, IntVal, minutes>(FunctionContext* context,
-    const TimestampVal& ts_val, const IntVal& count);
-template TimestampVal
-TimestampFunctions::TimeAddSub<true, BigIntVal, minutes>(FunctionContext* context,
-    const TimestampVal& ts_val, const BigIntVal& count);
-template TimestampVal
-TimestampFunctions::TimeAddSub<false, IntVal, minutes>(FunctionContext* context,
-    const TimestampVal& ts_val, const IntVal& count);
-template TimestampVal
-TimestampFunctions::TimeAddSub<false, BigIntVal, minutes>(FunctionContext* context,
-    const TimestampVal& ts_val, const BigIntVal& count);
-template TimestampVal
-TimestampFunctions::TimeAddSub<true, IntVal, seconds>(FunctionContext* context,
-    const TimestampVal& ts_val, const IntVal& count);
-template TimestampVal
-TimestampFunctions::TimeAddSub<true, BigIntVal, seconds>(FunctionContext* context,
-    const TimestampVal& ts_val, const BigIntVal& count);
-template TimestampVal
-TimestampFunctions::TimeAddSub<false, IntVal, seconds>(FunctionContext* context,
-    const TimestampVal& ts_val, const IntVal& count);
-template TimestampVal
-TimestampFunctions::TimeAddSub<false, BigIntVal, seconds>(FunctionContext* context,
-    const TimestampVal& ts_val, const BigIntVal& count);
-template TimestampVal
-TimestampFunctions::TimeAddSub<true, IntVal, milliseconds>(FunctionContext* context,
-    const TimestampVal& ts_val, const IntVal& count);
-template TimestampVal
-TimestampFunctions::TimeAddSub<true, BigIntVal, milliseconds>(FunctionContext* context,
-    const TimestampVal& ts_val, const BigIntVal& count);
-template TimestampVal
-TimestampFunctions::TimeAddSub<false, IntVal, milliseconds>(FunctionContext* context,
-    const TimestampVal& ts_val, const IntVal& count);
-template TimestampVal
-TimestampFunctions::TimeAddSub<false, BigIntVal, milliseconds>(FunctionContext* context,
-    const TimestampVal& ts_val, const BigIntVal& count);
-template TimestampVal
-TimestampFunctions::TimeAddSub<true, IntVal, microseconds>(FunctionContext* context,
-    const TimestampVal& ts_val, const IntVal& count);
-template TimestampVal
-TimestampFunctions::TimeAddSub<true, BigIntVal, microseconds>(FunctionContext* context,
-    const TimestampVal& ts_val, const BigIntVal& count);
-template TimestampVal
-TimestampFunctions::TimeAddSub<false, IntVal, microseconds>(FunctionContext* context,
-    const TimestampVal& ts_val, const IntVal& count);
-template TimestampVal
-TimestampFunctions::TimeAddSub<false, BigIntVal, microseconds>(FunctionContext* context,
-    const TimestampVal& ts_val, const BigIntVal& count);
-template TimestampVal
-TimestampFunctions::TimeAddSub<true, IntVal, nanoseconds>(FunctionContext* context,
-    const TimestampVal& ts_val, const IntVal& count);
-template TimestampVal
-TimestampFunctions::TimeAddSub<true, BigIntVal, nanoseconds>(FunctionContext* context,
-    const TimestampVal& ts_val, const BigIntVal& count);
-template TimestampVal
-TimestampFunctions::TimeAddSub<false, IntVal, nanoseconds>(FunctionContext* context,
-    const TimestampVal& ts_val, const IntVal& count);
-template TimestampVal
-TimestampFunctions::TimeAddSub<false, BigIntVal, nanoseconds>(FunctionContext* context,
-=======
 TimestampFunctions::AddSub<true, IntVal, Years, false>(FunctionContext* context,
     const TimestampVal& ts_val, const IntVal& count);
 template TimestampVal
@@ -1469,6 +1022,5 @@
     const TimestampVal& ts_val, const IntVal& count);
 template TimestampVal
 TimestampFunctions::AddSub<false, BigIntVal, Nanoseconds, false>(FunctionContext* context,
->>>>>>> fec66694
     const TimestampVal& ts_val, const BigIntVal& count);
 }