--- conflicted
+++ resolved
@@ -22,19 +22,11 @@
 
 class TExprNode;
 
-<<<<<<< HEAD
-// Returns true if all of the given tuples are NULL, false otherwise.
-// It is important that this predicate not require the given tuples to be nullable,
-// because the FE may sometimes wrap expressions in this predicate that contain SlotRefs
-// on non-nullable tuples (see IMPALA-904).
-// TODO: Implement codegen to eliminate overhead on non-nullable tuples.
-=======
 /// Returns true if all of the given tuples are NULL, false otherwise.
 /// It is important that this predicate not require the given tuples to be nullable,
 /// because the FE may sometimes wrap expressions in this predicate that contain SlotRefs
 /// on non-nullable tuples (see IMPALA-904).
 /// TODO: Implement codegen to eliminate overhead on non-nullable tuples.
->>>>>>> fec66694
 class TupleIsNullPredicate: public Predicate {
  protected:
   friend class Expr;
@@ -46,15 +38,6 @@
   virtual Status GetCodegendComputeFn(RuntimeState* state, llvm::Function** fn);
   virtual std::string DebugString() const;
 
-<<<<<<< HEAD
-  virtual BooleanVal GetBooleanVal(ExprContext* context, TupleRow* row);
-
- private:
-  // Tuple ids to check for NULL. May contain ids of nullable and non-nullable tuples.
-  std::vector<TupleId> tuple_ids_;
-
-  // Tuple indexes into the RowDescriptor. Only contains indexes of nullable tuples.
-=======
   virtual bool IsConstant() const { return false; }
 
   virtual BooleanVal GetBooleanVal(ExprContext* context, TupleRow* row);
@@ -64,7 +47,6 @@
   std::vector<TupleId> tuple_ids_;
 
   /// Tuple indexes into the RowDescriptor. Only contains indexes of nullable tuples.
->>>>>>> fec66694
   std::vector<int32_t> tuple_idxs_;
 };
 
