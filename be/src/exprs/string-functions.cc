--- conflicted
+++ resolved
@@ -18,10 +18,7 @@
 #include <stdint.h>
 #include <re2/re2.h>
 #include <re2/stringpiece.h>
-<<<<<<< HEAD
-=======
 #include <bitset>
->>>>>>> fec66694
 
 #include "exprs/anyval-util.h"
 #include "exprs/expr.h"
@@ -29,16 +26,10 @@
 #include "runtime/tuple-row.h"
 #include "util/url-parser.h"
 
-<<<<<<< HEAD
-using namespace boost;
-using namespace impala_udf;
-using namespace std;
-=======
 #include "common/names.h"
 
 using namespace impala_udf;
 using std::bitset;
->>>>>>> fec66694
 
 // NOTE: be careful not to use string::append.  It is not performant.
 namespace impala {
@@ -94,10 +85,7 @@
   if (str.is_null || n.is_null) return StringVal::null();
   if (str.len == 0 || n.val <= 0) return StringVal();
   StringVal result(context, str.len * n.val);
-<<<<<<< HEAD
-=======
   if (UNLIKELY(result.is_null)) return result;
->>>>>>> fec66694
   uint8_t* ptr = result.ptr;
   for (int64_t i = 0; i < n.val; ++i) {
     memcpy(ptr, str.ptr, str.len);
@@ -115,10 +103,7 @@
   if (len.val <= str.len || pad.len == 0) return StringVal(str.ptr, len.val);
 
   StringVal result(context, len.val);
-<<<<<<< HEAD
-=======
   if (result.is_null) return result;
->>>>>>> fec66694
   int padded_prefix_len = len.val - str.len;
   int pad_index = 0;
   int result_index = 0;
@@ -146,10 +131,7 @@
   }
 
   StringVal result(context, len.val);
-<<<<<<< HEAD
-=======
   if (UNLIKELY(result.is_null)) return result;
->>>>>>> fec66694
   memcpy(result.ptr, str.ptr, str.len);
 
   // Append chars of pad until desired length
@@ -168,11 +150,6 @@
   return IntVal(str.len);
 }
 
-<<<<<<< HEAD
-StringVal StringFunctions::Lower(FunctionContext* context, const StringVal& str) {
-  if (str.is_null) return StringVal::null();
-  StringVal result(context, str.len);
-=======
 IntVal StringFunctions::CharLength(FunctionContext* context, const StringVal& str) {
   if (str.is_null) return IntVal::null();
   const FunctionContext::TypeDesc* t = context->GetArgType(0);
@@ -184,7 +161,6 @@
   if (str.is_null) return StringVal::null();
   StringVal result(context, str.len);
   if (UNLIKELY(result.is_null)) return result;
->>>>>>> fec66694
   for (int i = 0; i < str.len; ++i) {
     result.ptr[i] = ::tolower(str.ptr[i]);
   }
@@ -194,10 +170,7 @@
 StringVal StringFunctions::Upper(FunctionContext* context, const StringVal& str) {
   if (str.is_null) return StringVal::null();
   StringVal result(context, str.len);
-<<<<<<< HEAD
-=======
   if (UNLIKELY(result.is_null)) return result;
->>>>>>> fec66694
   for (int i = 0; i < str.len; ++i) {
     result.ptr[i] = ::toupper(str.ptr[i]);
   }
@@ -211,10 +184,7 @@
 StringVal StringFunctions::InitCap(FunctionContext* context, const StringVal& str) {
   if (str.is_null) return StringVal::null();
   StringVal result(context, str.len);
-<<<<<<< HEAD
-=======
   if (UNLIKELY(result.is_null)) return result;
->>>>>>> fec66694
   uint8_t* result_ptr = result.ptr;
   bool word_start = true;
   for (int i = 0; i < str.len; ++i) {
@@ -232,10 +202,7 @@
 StringVal StringFunctions::Reverse(FunctionContext* context, const StringVal& str) {
   if (str.is_null) return StringVal::null();
   StringVal result(context, str.len);
-<<<<<<< HEAD
-=======
   if (UNLIKELY(result.is_null)) return result;
->>>>>>> fec66694
   std::reverse_copy(str.ptr, str.ptr + str.len, result.ptr);
   return result;
 }
@@ -244,10 +211,7 @@
     const StringVal& src, const StringVal& dst) {
   if (str.is_null || src.is_null || dst.is_null) return StringVal::null();
   StringVal result(context, str.len);
-<<<<<<< HEAD
-=======
   if (UNLIKELY(result.is_null)) return result;
->>>>>>> fec66694
 
   // TODO: if we know src and dst are constant, we can prebuild a conversion
   // table to remove the inner loop.
@@ -351,17 +315,6 @@
 }
 
 // The caller owns the returned regex. Returns NULL if the pattern could not be compiled.
-<<<<<<< HEAD
-re2::RE2* CompileRegex(const StringVal& pattern, string* error_str) {
-  re2::StringPiece pattern_sp(reinterpret_cast<char*>(pattern.ptr), pattern.len);
-  // Use POSIX to return the leftmost maximal match (and not the first match)
-  // TODO: re2 allows setting 'longest_match' to true and 'posix_syntax' to false, but
-  // would this be a incompatible change?
-  re2::RE2::Options options(re2::RE2::POSIX);
-  // Disable error logging in case e.g. every row causes an error
-  options.set_log_errors(false);
-  re2::RE2* re = new re2::RE2(pattern_sp, re2::RE2::POSIX);
-=======
 re2::RE2* CompileRegex(const StringVal& pattern, string* error_str,
     const StringVal& match_parameter) {
   re2::StringPiece pattern_sp(reinterpret_cast<char*>(pattern.ptr), pattern.len);
@@ -375,7 +328,6 @@
     return NULL;
   }
   re2::RE2* re = new re2::RE2(pattern_sp, options);
->>>>>>> fec66694
   if (!re->ok()) {
     stringstream ss;
     ss << "Could not compile regexp pattern: " << AnyValUtil::ToString(pattern) << endl
@@ -383,10 +335,6 @@
     *error_str = ss.str();
     delete re;
     return NULL;
-<<<<<<< HEAD
-  }
-  return re;
-=======
   }
   return re;
 }
@@ -419,7 +367,6 @@
     }
   }
   return true;
->>>>>>> fec66694
 }
 
 void StringFunctions::RegexpPrepare(
@@ -431,11 +378,7 @@
   if (pattern->is_null) return;
 
   string error_str;
-<<<<<<< HEAD
-  re2::RE2* re = CompileRegex(*pattern, &error_str);
-=======
   re2::RE2* re = CompileRegex(*pattern, &error_str, StringVal::null());
->>>>>>> fec66694
   if (re == NULL) {
     context->SetError(error_str.c_str());
     return;
@@ -461,11 +404,7 @@
   if (re == NULL) {
     DCHECK(!context->IsArgConstant(1));
     string error_str;
-<<<<<<< HEAD
-    re = CompileRegex(pattern, &error_str);
-=======
     re = CompileRegex(pattern, &error_str, StringVal::null());
->>>>>>> fec66694
     if (re == NULL) {
       context->AddWarning(error_str.c_str());
       return StringVal::null();
@@ -497,11 +436,7 @@
   if (re == NULL) {
     DCHECK(!context->IsArgConstant(1));
     string error_str;
-<<<<<<< HEAD
-    re = CompileRegex(pattern, &error_str);
-=======
     re = CompileRegex(pattern, &error_str, StringVal::null());
->>>>>>> fec66694
     if (re == NULL) {
       context->AddWarning(error_str.c_str());
       return StringVal::null();
@@ -516,8 +451,6 @@
   return AnyValUtil::FromString(context, result_str);
 }
 
-<<<<<<< HEAD
-=======
 void StringFunctions::RegexpMatchCountPrepare(FunctionContext* context,
     FunctionContext::FunctionStateScope scope) {
   if (scope != FunctionContext::FRAGMENT_LOCAL) return;
@@ -605,7 +538,6 @@
   return IntVal(count);
 }
 
->>>>>>> fec66694
 StringVal StringFunctions::Concat(FunctionContext* context, int num_children,
     const StringVal* strs) {
   return ConcatWs(context, StringVal(), num_children, strs);
@@ -759,8 +691,6 @@
   result.ToStringVal(&result_sv);
   return result_sv;
 }
-<<<<<<< HEAD
-=======
 
 StringVal StringFunctions::Chr(FunctionContext* ctx, const IntVal& val) {
   if (val.is_null) return StringVal::null();
@@ -861,6 +791,5 @@
   }
   return StringVal();
 }
->>>>>>> fec66694
 
 }