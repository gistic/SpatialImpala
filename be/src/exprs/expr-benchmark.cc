#include <stdio.h>
#include <iostream>

#include <jni.h>
#include <thrift/Thrift.h>
#include <thrift/protocol/TDebugProtocol.h>

#include "exprs/expr.h"
#include "exprs/expr-context.h"
#include "util/benchmark.h"
#include "util/cpu-info.h"
#include "util/debug-util.h"
#include "rpc/jni-thrift-util.h"

#include "gen-cpp/Types_types.h"
#include "gen-cpp/ImpalaService.h"
#include "gen-cpp/DataSinks_types.h"
#include "gen-cpp/Types_types.h"
#include "gen-cpp/ImpalaService.h"
#include "gen-cpp/ImpalaService_types.h"
#include "gen-cpp/ImpalaInternalService.h"
#include "gen-cpp/Frontend_types.h"
#include "gen-cpp/ImpalaService.h"
#include "gen-cpp/ImpalaInternalService.h"
#include "gen-cpp/Frontend_types.h"
#include "rpc/thrift-server.h"
#include "common/object-pool.h"
#include "common/status.h"
#include "service/impala-server.h"

#include "common/names.h"

using namespace apache::thrift;
using namespace impala;

// Utility class to take (ascii) sql and return the plan.  This does minimal
// error handling.
class Planner {
 public:
  Planner() {
    JNIEnv* jni_env = getJNIEnv();
    // create instance of java class JniFrontend
    jclass fe_class = jni_env->FindClass("com/cloudera/impala/service/JniFrontend");
    jmethodID fe_ctor = jni_env->GetMethodID(fe_class, "<init>", "(Z)V");
    EXIT_IF_EXC(jni_env);
    create_exec_request_id_ =
        jni_env->GetMethodID(fe_class, "createExecRequest", "([B)[B");
    EXIT_IF_EXC(jni_env);

    jboolean lazy = true;
    jobject fe = jni_env->NewObject(fe_class, fe_ctor, lazy);
    EXIT_IF_EXC(jni_env);
    EXIT_IF_ERROR(JniUtil::LocalToGlobalRef(jni_env, fe, &fe_));
  }

  Status GeneratePlan(const string& stmt, TExecRequest* result) {
    TQueryCtx query_ctx;
    query_ctx.request.stmt = stmt;
    query_ctx.request.query_options = query_options_;
    query_ctx.__set_session(session_state_);
    ImpalaServer::PrepareQueryContext(&query_ctx);

    JNIEnv* jni_env = getJNIEnv();
    JniLocalFrame jni_frame;
    RETURN_IF_ERROR(jni_frame.push(jni_env));
    jbyteArray request_bytes;
    RETURN_IF_ERROR(SerializeThriftMsg(jni_env, &query_ctx, &request_bytes));
    jbyteArray result_bytes = static_cast<jbyteArray>(
        jni_env->CallObjectMethod(fe_, create_exec_request_id_, request_bytes));
    RETURN_ERROR_IF_EXC(jni_env);
    RETURN_IF_ERROR(DeserializeThriftMsg(jni_env, result_bytes, result));
    return Status::OK();
  }

 private:
  jobject fe_;  // instance of com.cloudera.impala.service.JniFrontend
  jmethodID create_exec_request_id_;  // JniFrontend.createExecRequest()

  TQueryOptions query_options_;
  TSessionState session_state_;
};

struct TestData {
  ExprContext* ctx;
  int64_t dummy_result;
};

Planner planner;
ObjectPool pool;
MemTracker tracker;

// Utility function to get prepare select list for exprs.  Assumes this is a
// constant query
static Status PrepareSelectList(const TExecRequest& request, ExprContext** ctx) {
  const TQueryExecRequest& query_request = request.query_exec_request;
  vector<TExpr> texprs = query_request.fragments[0].output_exprs;
  DCHECK_EQ(texprs.size(), 1);
  RETURN_IF_ERROR(Expr::CreateExprTree(&pool, texprs[0], ctx));
<<<<<<< HEAD
  RETURN_IF_ERROR((*ctx)->Prepare(NULL, RowDescriptor()));
  return Status::OK;
=======
  RETURN_IF_ERROR((*ctx)->Prepare(NULL, RowDescriptor(), &tracker));
  return Status::OK();
>>>>>>> fec66694
}

// TODO: handle codegen.  Codegen needs a new driver that is also codegen'd.
static TestData* GenerateBenchmarkExprs(const string& query, bool codegen) {
  stringstream ss;
  ss << "select " << query;
  TestData* test_data = new TestData;
  TExecRequest request;
  EXIT_IF_ERROR(planner.GeneratePlan(ss.str(), &request));
  EXIT_IF_ERROR(PrepareSelectList(request, &test_data->ctx));
  return test_data;
}

const int ITERATIONS = 256;

// Benchmark driver to run expr multiple times.
void BenchmarkQueryFn(int batch_size, void* d) {
  TestData* data = reinterpret_cast<TestData*>(d);
  for (int i = 0; i < batch_size; ++i) {
    for (int n = 0; n < ITERATIONS; ++n) {
      void* value = data->ctx->GetValue(NULL);
      // Dummy result to prevent this from being optimized away
      data->dummy_result += reinterpret_cast<int64_t>(value);
    }
  }
}

#define BENCHMARK(name, stmt)\
  suite->AddBenchmark(name, BenchmarkQueryFn, GenerateBenchmarkExprs(stmt, false))
// Machine Info: Intel(R) Core(TM) i7-2600 CPU @ 3.40GHz
// Literals:             Function                Rate          Comparison
// ----------------------------------------------------------------------
//                            int                2154                  1X
//                          float                2155              1.001X
//                         double                2179              1.011X
//                         string                2179              1.011X
Benchmark* BenchmarkLiterals() {
  Benchmark* suite = new Benchmark("Literals");
  BENCHMARK("int", "1");
  BENCHMARK("float", "1.1f");
  BENCHMARK("double", "1.1");
  BENCHMARK("string", "'1.1'");
  return suite;
}

// Arithmetic:           Function                Rate          Comparison
// ----------------------------------------------------------------------
//                        int-add               527.5                  1X
//                     double-add                 528              1.001X
Benchmark* BenchmarkArithmetic() {
  Benchmark* suite = new Benchmark("Arithmetic");
  BENCHMARK("int-add", "1 + 2");
  BENCHMARK("double-add", "1.1 + 2.2");
  return suite;
}

// Machine Info: Intel(R) Core(TM) i7-2600 CPU @ 3.40GHz
// Like:                 Function                Rate          Comparison
// ----------------------------------------------------------------------
//                         equals               203.9                  1X
//                     not equals               426.4              2.091X
//                         strstr               142.8             0.7001X
//                       strncmp1               269.7              1.323X
//                       strncmp2               294.1              1.442X
//                       strncmp3               775.7              3.804X
//                          regex                19.7             0.0966X
Benchmark* BenchmarkLike() {
  Benchmark* suite = new Benchmark("Like");
  BENCHMARK("equals", "'abcdefghijklmnopqrstuvwxyz' = 'abcdefghijklmnopqrstuvwxyz'");
  BENCHMARK("not equals", "'abcdefghijklmnopqrstuvwxyz' = 'lmnopqrstuvwxyz'");
  BENCHMARK("strstr", "'abcdefghijklmnopqrstuvwxyz' LIKE '%lmnopq%'");
  BENCHMARK("strncmp1", "'abcdefghijklmnopqrstuvwxyz' LIKE '%xyz'");
  BENCHMARK("strncmp2", "'abcdefghijklmnopqrstuvwxyz' LIKE 'abc%'");
  BENCHMARK("strncmp3", "'abcdefghijklmnopqrstuvwxyz' LIKE 'abc'");
  BENCHMARK("regex", "'abcdefghijklmnopqrstuvwxyz' LIKE 'abc%z'");
  return suite;
}

// Cast:                 Function                Rate          Comparison
// ----------------------------------------------------------------------
//                     int_to_int                 824                  1X
//                    int_to_bool                 878              1.066X
//                  int_to_double               775.4              0.941X
//                  int_to_string               32.47            0.03941X
//              double_to_boolean               823.5             0.9994X
//               double_to_bigint               775.4              0.941X
//               double_to_string               4.682           0.005682X
//                  string_to_int               402.6             0.4886X
//                string_to_float               145.8             0.1769X
//            string_to_timestamp               83.76             0.1017X
Benchmark* BenchmarkCast() {
  Benchmark* suite = new Benchmark("Cast");
  BENCHMARK("int_to_int", "cast(1 as INT)");
  BENCHMARK("int_to_bool", "cast(1 as BOOLEAN)");
  BENCHMARK("int_to_double", "cast(1 as DOUBLE)");
  BENCHMARK("int_to_string", "cast(1 as STRING)");
  BENCHMARK("double_to_boolean", "cast(3.14 as BOOLEAN)");
  BENCHMARK("double_to_bigint", "cast(3.14 as BIGINT)");
  BENCHMARK("double_to_string", "cast(3.14 as STRING)");
  BENCHMARK("string_to_int", "cast('1234' as INT)");
  BENCHMARK("string_to_float", "cast('1234.5678' as FLOAT)");
  BENCHMARK("string_to_timestamp", "cast('2011-10-22 09:10:11' as TIMESTAMP)");
  return suite;
}

// ConditionalFunctions: Function                Rate          Comparison
// ----------------------------------------------------------------------
//                       not_null               877.8                  1X
//                        is null               938.3              1.069X
//                       compound               240.2             0.2736X
//                    int_between                 191             0.2176X
//              timestamp_between                18.5            0.02108X
//                 string_between               93.94              0.107X
//                        bool_in               356.6             0.4063X
//                         int_in               209.7             0.2389X
//                       float_in               216.4             0.2465X
//                      string_in               120.1             0.1368X
//                   timestamp_in               19.79            0.02255X
//                         if_int               506.8             0.5773X
//                      if_string               470.6             0.5361X
//                   if_timestamp               70.19            0.07996X
//                  coalesce_bool               194.2             0.2213X
//                       case_int                 259             0.2951X
Benchmark* BenchmarkConditionalFunctions() {
// TODO: expand these cases when the parser issues are fixed (see corresponding tests
// in expr-test).
  Benchmark* suite = new Benchmark("ConditionalFunctions");
  BENCHMARK("not_null", "!NULL");
  BENCHMARK("is null", "5 IS NOT NULL");
  BENCHMARK("compound", "(TRUE && TRUE) || FALSE");
  BENCHMARK("int_between", "5 between 5 and 6");
  BENCHMARK("timestamp_between", "cast('2011-10-22 09:10:11' as timestamp) between "
      "cast('2011-09-22 09:10:11' as timestamp) and "
      "cast('2011-12-22 09:10:11' as timestamp)");
  BENCHMARK("string_between", "'abc' between 'aaa' and 'aab'");
  BENCHMARK("bool_in", "true in (true, false, false)");
  BENCHMARK("int_in", "1 in (2, 3, 1)");
  BENCHMARK("float_in","1.1 not in (2, 3, 4.5)");
  BENCHMARK("string_in", "'ab' in ('cd', 'efg', 'ab', 'h')");
  BENCHMARK("timestamp_in", "cast('2011-11-23' as timestamp) "
        "in (cast('2011-11-22 09:10:11' as timestamp), "
        "cast('2011-11-23 09:11:12' as timestamp), "
        "cast('2011-11-24 09:12:13' as timestamp))");
  BENCHMARK("if_int", "if(TRUE, 10, 20)");
  BENCHMARK("if_string", "if(TRUE, 'abc', 'defgh')");
  BENCHMARK("if_timestamp", "if(TRUE, cast('2011-01-01 09:01:01' as timestamp), "
      "cast('1999-06-14 19:07:25' as timestamp))");
  BENCHMARK("coalesce_bool", "coalesce(if(true, NULL, NULL), if(true, NULL, NULL))");
  BENCHMARK("case_int", "case 21 when 20 then 1 when 19 then 2 when 21 then 3 end");
  return suite;
}

// StringFunctions:      Function                Rate          Comparison
// ----------------------------------------------------------------------
//                         length               920.2                  1X
//                     substring1               351.4             0.3819X
//                     substring2               327.9             0.3563X
//                           left               508.6             0.5527X
//                          right               508.2             0.5522X
//                          lower               103.9             0.1129X
//                          upper               103.2             0.1121X
//                        reverse               324.9             0.3531X
//                           trim               421.2             0.4578X
//                          ltrim               526.6             0.5723X
//                          rtrim               566.5             0.6156X
//                          space               94.63             0.1028X
//                          ascii                1048              1.139X
//                          instr               175.6             0.1909X
//                         locate               184.7             0.2007X
//                        locate2               175.8             0.1911X
//                         concat               109.5              0.119X
//                        concat2               75.83            0.08241X
//                       concatws               143.4             0.1559X
//                      concatws2               70.38            0.07649X
//                         repeat               98.54             0.1071X
//                           lpad               154.7             0.1681X
//                           rpad               145.6             0.1582X
//                    find_in_set               83.38            0.09061X
//                 regexp_extract                6.42           0.006977X
//                 regexp_replace              0.7435           0.000808X
Benchmark* BenchmarkStringFunctions() {
  Benchmark* suite = new Benchmark("StringFunctions");
  BENCHMARK("length", "length('Hello World!')");
  BENCHMARK("substring1", "substring('Hello World!', 5)");
  BENCHMARK("substring2", "substring('Hello World!', 5, 5)");
  BENCHMARK("left", "strleft('Hello World!', 7)");
  BENCHMARK("right", "strleft('Hello World!', 7)");
  BENCHMARK("lower", "lower('Hello World!')");
  BENCHMARK("upper", "upper('Hello World!')");
  BENCHMARK("reverse", "reverse('Hello World!')");
  BENCHMARK("trim", "trim('  Hello World!  ')");
  BENCHMARK("ltrim", "ltrim('  Hello World!  ')");
  BENCHMARK("rtrim", "rtrim('  Hello World!  ')");
  BENCHMARK("space", "space(7)");
  BENCHMARK("ascii", "ascii('abcd')");
  BENCHMARK("instr", "instr('xyzabc', 'abc')");
  BENCHMARK("locate", "locate('abc', 'xyzabc')");
  BENCHMARK("locate2", "locate('abc', 'abcxyzabc', 3)");
  BENCHMARK("concat", "concat('a', 'bcd')");
  BENCHMARK("concat2", "concat('a', 'bb', 'ccc', 'dddd')");
  BENCHMARK("concatws", "concat_ws('a', 'b')");
  BENCHMARK("concatws2", "concat_ws('a', 'b', 'c', 'd')");
  BENCHMARK("repeat", "repeat('abc', 7)");
  BENCHMARK("lpad", "lpad('abc', 7, 'xyz')");
  BENCHMARK("rpad", "rpad('abc', 7, 'xyz')");
  BENCHMARK("find_in_set", "find_in_set('ab', 'abc,ad,ab,ade,cde')");
  BENCHMARK("regexp_extract", "regexp_extract('abxcy1234a', 'a.x.y.*a', 0)");
  BENCHMARK("regexp_replace", "regexp_replace('axcaycazc', '', 'r')");
  return suite;
}

// UrlFunctions:         Function                Rate          Comparison
// ----------------------------------------------------------------------
//                      authority               118.1                  1X
//                           file               95.52              0.809X
//                           host               94.52             0.8005X
//                           path               98.63             0.8353X
//                       protocol               36.29             0.3073X
//                           user               121.1              1.026X
//                      user_info               121.4              1.029X
//                     query_name               41.34             0.3501X
Benchmark* BenchmarkUrlFunctions() {
  Benchmark* suite = new Benchmark("UrlFunctions");
  BENCHMARK("authority", "parse_url('http://user:pass@example.com:80/docs/books/tutorial/"
      "index.html?name=networking#DOWNLOADING', 'AUTHORITY')");
  BENCHMARK("file", "parse_url('http://example.com/docs/books/tutorial/"
      "index.html?name=networking   ', 'FILE')");
  BENCHMARK("host", "parse_url('http://example.com:80/docs/books/tutorial/"
      "index.html?name=networking#DOWNLOADING', 'HOST')");
  BENCHMARK("path", "parse_url('http://user:pass@example.com/docs/books/tutorial/"
      "index.html?name=networking#DOWNLOADING', 'PATH')");
  BENCHMARK("protocol", "parse_url('user:pass@example.com/docs/books/tutorial/"
      "index.html?name=networking#DOWNLOADING', 'PROTOCOL')");
  BENCHMARK("user", "parse_url('http://user@example.com/docs/books/tutorial/"
        "index.html?name=networking#DOWNLOADING', 'USERINFO')");
  BENCHMARK("user_info", "parse_url('http://user:pass@example.com:80/docs/books/tutorial/"
      "index.html?name=networking#DOWNLOADING', 'USERINFO')");
  BENCHMARK("query_name", "parse_url('http://example.com:80/docs/books/tutorial/"
      "index.htmltest=true&name=networking&op=true', 'QUERY', 'name')");
  return suite;
}

// MathFunctions:        Function                Rate          Comparison
// ----------------------------------------------------------------------
//                             pi                1642                  1X
//                              e                1546             0.9416X
//                            abs                 877             0.5342X
//                             ln               110.7            0.06744X
//                          log10               88.48             0.0539X
//                           log2               108.3            0.06597X
//                            log               55.61            0.03387X
//                            pow               53.93            0.03285X
//                           sqrt               629.6             0.3835X
//                           sign                 732             0.4459X
//                            sin               176.3             0.1074X
//                           asin               169.6             0.1033X
//                            cos               156.3             0.0952X
//                           acos               167.5              0.102X
//                            tan               176.3             0.1074X
//                           atan               153.8            0.09371X
//                        radians               601.5             0.3664X
//                        degrees               601.5             0.3664X
//                            bin                  45            0.02741X
//                       pmod_int               147.3            0.08976X
//                     pmod_float               172.9             0.1053X
//                       positive                 877             0.5342X
//                       negative               936.9             0.5707X
//                           ceil               466.7             0.2843X
//                          floor               390.9             0.2381X
//                          round               820.5             0.4998X
//                         round2               220.2             0.1341X
//                        hex_int               5.745             0.0035X
//                     hex_string               4.441           0.002705X
//                          unhex               3.394           0.002067X
//                       conv_int               33.15            0.02019X
//                    conv_string                36.6            0.02229X
Benchmark* BenchmarkMathFunctions() {
  Benchmark* suite = new Benchmark("MathFunctions");
  BENCHMARK("pi", "pi()");
  BENCHMARK("e", "e()");
  BENCHMARK("abs", "abs(-1.0)");
  BENCHMARK("ln", "ln(3.14)");
  BENCHMARK("log10", "log10(3.14)");
  BENCHMARK("log2", "log2(3.14)");
  BENCHMARK("log", "log(3.14, 5)");
  BENCHMARK("pow", "pow(3.14, 5)");
  BENCHMARK("sqrt", "sqrt(3.14)");
  BENCHMARK("sign", "sign(1.0)");
  BENCHMARK("sin", "sin(3.14)");
  BENCHMARK("asin", "asin(3.14)");
  BENCHMARK("cos", "cos(3.14)");
  BENCHMARK("acos", "acos(3.14)");
  BENCHMARK("tan", "tan(3.14)");
  BENCHMARK("atan", "atan(3.14)");
  BENCHMARK("radians", "radians(3.14)");
  BENCHMARK("degrees", "degrees(3.14)");
  BENCHMARK("bin", "bin(12345)");
  BENCHMARK("pmod_int", "pmod(12345, 12)");
  BENCHMARK("pmod_float", "pmod(12345.678, 12.34)");
  BENCHMARK("positive", "positive(12345)");
  BENCHMARK("negative", "negative(12345)");
  BENCHMARK("ceil", "ceil(-10.05)");
  BENCHMARK("floor", "floor(-10.05)");
  BENCHMARK("round", "round(-10.05)");
  BENCHMARK("round2", "round(-10.056789, 4)");
  BENCHMARK("hex_int", "hex(16)");
  BENCHMARK("hex_string", "hex('impala')");
  BENCHMARK("unhex", "hex('496D70616C61')");
  BENCHMARK("conv_int", "conv(100101, 2, 36)");
  BENCHMARK("conv_string", "conv('100101', 2, 36)");
  return suite;
}

// TimestampFunctions:   Function                Rate          Comparison
// ----------------------------------------------------------------------
//                        literal               68.18                  1X
//                      to_string               1.131            0.01659X
//                       add_year               34.57              0.507X
//                      sub_month               33.04             0.4846X
//                      add_weeks               56.15             0.8236X
//                       sub_days               57.21             0.8391X
//                            add               55.85             0.8191X
//                      sub_hours               44.44             0.6519X
//                    add_minutes               43.96             0.6448X
//                    sub_seconds               42.78             0.6274X
//                      add_milli               43.43             0.6371X
//                      sub_micro               43.88             0.6436X
//                       add_nano               41.83             0.6135X
//                unix_timestamp1               32.74             0.4803X
//                unix_timestamp2               39.39             0.5778X
//                     from_unix1               1.192            0.01748X
//                     from_unix2               1.602             0.0235X
//                           year                73.4              1.077X
//                          month               72.53              1.064X
//                   day of month               71.98              1.056X
//                    day of year               56.67             0.8312X
//                   week of year               50.68             0.7433X
//                           hour               100.1              1.468X
//                         minute               97.18              1.425X
//                         second                96.7              1.418X
//                        to date               3.075            0.04511X
//                      date diff               39.54             0.5799X
Benchmark* BenchmarkTimestampFunctions() {
  Benchmark* suite = new Benchmark("TimestampFunctions");
  BENCHMARK("literal", "cast('2012-01-01 09:10:11.123456789' as timestamp)");
  BENCHMARK("to_string",
      "cast(cast('2012-01-01 09:10:11.123456789' as timestamp) as string)");
  BENCHMARK("add_year", "date_add(cast('2012-01-01 09:10:11.123456789' "
      "as timestamp), interval 10 years)");
  BENCHMARK("sub_month", "date_sub(cast('2012-02-29 09:10:11.123456789' "
      "as timestamp), interval 1 month)");
  BENCHMARK("add_weeks", "date_add(cast('2012-01-01 09:10:11.123456789' "
      "as timestamp), interval 53 weeks)");
  BENCHMARK("sub_days", "date_sub(cast('2011-12-22 09:10:11.12345678' "
      "as timestamp), interval 365 days)");
  BENCHMARK("add", "date_add(cast('2012-01-01 09:10:11.123456789' "
      "as timestamp), 10)");
  BENCHMARK("sub_hours", "date_sub(cast('2012-01-02 01:00:00.123456789' "
      "as timestamp), interval 25 hours)");
  BENCHMARK("add_minutes", "date_add(cast('2012-01-01 00:00:00.123456789' "
      "as timestamp), interval 1533 minutes)");
  BENCHMARK("sub_seconds", "date_sub(cast('2012-01-02 01:00:33.123456789' "
      "as timestamp), interval 90033 seconds)");
  BENCHMARK("add_milli", "date_add(cast('2012-01-01 00:00:00.000000001' "
      "as timestamp), interval 90000033 milliseconds)");
  BENCHMARK("sub_micro", "date_sub(cast('2012-01-01 00:00:00.001033001' "
      "as timestamp), interval 1033 microseconds)");
  BENCHMARK("add_nano", "date_add(cast('2012-01-01 00:00:00.000000001' "
      "as timestamp), interval 1033 nanoseconds)");
  BENCHMARK("unix_timestamp1",
      "unix_timestamp('1970-01-01 00:00:00', 'yyyy-MM-dd HH:mm:ss')");
  BENCHMARK("unix_timestamp2",
      "unix_timestamp('1970-10-01', 'yyyy-MM-dd')");
  BENCHMARK("from_unix1", "from_unixtime(0, 'yyyy-MM-dd HH:mm:ss')");
  BENCHMARK("from_unix2", "from_unixtime(0, 'yyyy-MM-dd')");
  BENCHMARK("year", "year(cast('2011-12-22' as timestamp))");
  BENCHMARK("month", "month(cast('2011-12-22' as timestamp))");
  BENCHMARK("day of month", "dayofmonth(cast('2011-12-22' as timestamp))");
  BENCHMARK("day of year", "dayofyear(cast('2011-12-22' as timestamp))");
  BENCHMARK("week of year", "weekofyear(cast('2011-12-22' as timestamp))");
  BENCHMARK("hour", "hour(cast('09:10:11.000000' as timestamp))");
  BENCHMARK("minute", "minute(cast('09:10:11.000000' as timestamp))");
  BENCHMARK("second", "second(cast('09:10:11.000000' as timestamp))");
  BENCHMARK("to date",
      "to_date(cast('2011-12-22 09:10:11.12345678' as timestamp))");
  BENCHMARK("date diff", "datediff(cast('2011-12-22 09:10:11.12345678' as timestamp), "
      "cast('2012-12-22' as timestamp))");
#if 0
  // TODO: need to create a valid runtime state for these functions
  BENCHMARK("from utc",
      "from_utc_timestamp(cast(1.3041352164485E9 as timestamp), 'PST')");
  BENCHMARK("to utc",
      "to_utc_timestamp(cast('2011-01-01 01:01:01' as timestamp), 'PST')");
  BENCHMARK("now", "now()");
  BENCHMARK("unix_timestamp", "unix_timestamp()");
#endif
  return suite;
}

int main(int argc, char** argv) {
  CpuInfo::Init();

  // Generate all the tests first (this does the planning)
  Benchmark* literals = BenchmarkLiterals();
  Benchmark* arithmetics = BenchmarkArithmetic();
  Benchmark* like = BenchmarkLike();
  Benchmark* cast = BenchmarkCast();
  Benchmark* conditional_fns = BenchmarkConditionalFunctions();
  Benchmark* string_fns = BenchmarkStringFunctions();
  Benchmark* url_fns = BenchmarkUrlFunctions();
  Benchmark* math_fns = BenchmarkMathFunctions();
  Benchmark* timestamp_fns = BenchmarkTimestampFunctions();

  cout << Benchmark::GetMachineInfo() << endl;
  cout << literals->Measure() << endl;
  cout << arithmetics->Measure() << endl;
  cout << like->Measure() << endl;
  cout << cast->Measure() << endl;
  cout << conditional_fns->Measure() << endl;
  cout << string_fns->Measure() << endl;
  cout << url_fns->Measure() << endl;
  cout << math_fns->Measure() << endl;
  cout << timestamp_fns->Measure() << endl;

  return 0;
}<|MERGE_RESOLUTION|>--- conflicted
+++ resolved
@@ -96,13 +96,8 @@
   vector<TExpr> texprs = query_request.fragments[0].output_exprs;
   DCHECK_EQ(texprs.size(), 1);
   RETURN_IF_ERROR(Expr::CreateExprTree(&pool, texprs[0], ctx));
-<<<<<<< HEAD
-  RETURN_IF_ERROR((*ctx)->Prepare(NULL, RowDescriptor()));
-  return Status::OK;
-=======
   RETURN_IF_ERROR((*ctx)->Prepare(NULL, RowDescriptor(), &tracker));
   return Status::OK();
->>>>>>> fec66694
 }
 
 // TODO: handle codegen.  Codegen needs a new driver that is also codegen'd.
