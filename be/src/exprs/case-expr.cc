--- conflicted
+++ resolved
@@ -23,14 +23,9 @@
 
 #include "gen-cpp/Exprs_types.h"
 
-<<<<<<< HEAD
+#include "common/names.h"
+
 using namespace llvm;
-using namespace std;
-=======
-#include "common/names.h"
-
-using namespace llvm;
->>>>>>> fec66694
 
 namespace impala {
 
@@ -52,21 +47,13 @@
                          ExprContext* ctx) {
   RETURN_IF_ERROR(Expr::Prepare(state, desc, ctx));
   RegisterFunctionContext(ctx, state);
-<<<<<<< HEAD
-  return Status::OK;
-=======
   return Status::OK();
->>>>>>> fec66694
 }
 
 Status CaseExpr::Open(RuntimeState* state, ExprContext* ctx,
                       FunctionContext::FunctionStateScope scope) {
   RETURN_IF_ERROR(Expr::Open(state, ctx, scope));
-<<<<<<< HEAD
-  FunctionContext* fn_ctx = ctx->fn_context(context_index_);
-=======
   FunctionContext* fn_ctx = ctx->fn_context(fn_context_index_);
->>>>>>> fec66694
   CaseExprState* case_state =
       reinterpret_cast<CaseExprState*>(fn_ctx->Allocate(sizeof(CaseExprState)));
   fn_ctx->SetFunctionState(FunctionContext::THREAD_LOCAL, case_state);
@@ -90,16 +77,6 @@
   Expr::Close(state, ctx, scope);
 }
 
-void CaseExpr::Close(RuntimeState* state, ExprContext* ctx,
-                     FunctionContext::FunctionStateScope scope) {
-  if (context_index_ != -1) {
-    FunctionContext* fn_ctx = ctx->fn_context(context_index_);
-    void* case_state = fn_ctx->GetFunctionState(FunctionContext::THREAD_LOCAL);
-    fn_ctx->Free(reinterpret_cast<uint8_t*>(case_state));
-  }
-  Expr::Close(state, ctx, scope);
-}
-
 string CaseExpr::DebugString() const {
   stringstream out;
   out << "CaseExpr(has_case_expr=" << has_case_expr_
@@ -116,21 +93,13 @@
 //                                    %"class.impala::TupleRow"* %row)
 //   %is_null = trunc i64 %case_val to i1
 //   br i1 %is_null, label %return_else_expr, label %eval_first_when_expr
-<<<<<<< HEAD
-// 
-=======
-//
->>>>>>> fec66694
+//
 // eval_first_when_expr:                             ; preds = %eval_case_expr
 //   %when_val = call i64 @Literal(%"class.impala::ExprContext"* %context,
 //                                 %"class.impala::TupleRow"* %row)
 //   %is_null1 = trunc i64 %when_val to i1
 //   br i1 %is_null1, label %return_else_expr, label %check_when_expr_block
-<<<<<<< HEAD
-// 
-=======
-//
->>>>>>> fec66694
+//
 // check_when_expr_block:                            ; preds = %eval_first_when_expr
 //   %0 = ashr i64 %when_val, 32
 //   %1 = trunc i64 %0 to i32
@@ -138,20 +107,12 @@
 //   %3 = trunc i64 %2 to i32
 //   %eq = icmp eq i32 %3, %1
 //   br i1 %eq, label %return_then_expr, label %return_else_expr
-<<<<<<< HEAD
-// 
-=======
-//
->>>>>>> fec66694
+//
 // return_then_expr:                                 ; preds = %check_when_expr_block
 //   %then_val = call i16 @Literal12(%"class.impala::ExprContext"* %context,
 //                                   %"class.impala::TupleRow"* %row)
 //   ret i16 %then_val
-<<<<<<< HEAD
-// 
-=======
-//
->>>>>>> fec66694
+//
 // return_else_expr:                                 ; preds = %check_when_expr_block, %eval_first_when_expr, %eval_case_expr
 //   %else_val = call i16 @Literal13(%"class.impala::ExprContext"* %context,
 //                                   %"class.impala::TupleRow"* %row)
@@ -166,21 +127,13 @@
 //                                    %"class.impala::TupleRow"* %row)
 //   %is_null = trunc i64 %case_val to i1
 //   br i1 %is_null, label %return_null, label %eval_first_when_expr
-<<<<<<< HEAD
-// 
-=======
-//
->>>>>>> fec66694
+//
 // eval_first_when_expr:                             ; preds = %eval_case_expr
 //   %when_val = call i64 @Literal(%"class.impala::ExprContext"* %context,
 //                                 %"class.impala::TupleRow"* %row)
 //   %is_null1 = trunc i64 %when_val to i1
 //   br i1 %is_null1, label %return_null, label %check_when_expr_block
-<<<<<<< HEAD
-// 
-=======
-//
->>>>>>> fec66694
+//
 // check_when_expr_block:                            ; preds = %eval_first_when_expr
 //   %0 = ashr i64 %when_val, 32
 //   %1 = trunc i64 %0 to i32
@@ -188,20 +141,12 @@
 //   %3 = trunc i64 %2 to i32
 //   %eq = icmp eq i32 %3, %1
 //   br i1 %eq, label %return_then_expr, label %return_null
-<<<<<<< HEAD
-// 
-=======
-//
->>>>>>> fec66694
+//
 // return_then_expr:                                 ; preds = %check_when_expr_block
 //   %then_val = call i16 @Literal12(%"class.impala::ExprContext"* %context,
 //                                   %"class.impala::TupleRow"* %row)
 //   ret i16 %then_val
-<<<<<<< HEAD
-// 
-=======
-//
->>>>>>> fec66694
+//
 // return_null:                                      ; preds = %check_when_expr_block, %eval_first_when_expr, %eval_case_expr
 //   ret i16 1
 // }
@@ -214,30 +159,18 @@
 //       %"class.impala::ExprContext"* %context, %"class.impala::TupleRow"* %row)
 //   %is_null = trunc i16 %when_val to i1
 //   br i1 %is_null, label %return_else_expr, label %check_when_expr_block
-<<<<<<< HEAD
-// 
-=======
-//
->>>>>>> fec66694
+//
 // check_when_expr_block:                            ; preds = %eval_first_when_expr
 //   %0 = ashr i16 %when_val, 8
 //   %1 = trunc i16 %0 to i8
 //   %val = trunc i8 %1 to i1
 //   br i1 %val, label %return_then_expr, label %return_else_expr
-<<<<<<< HEAD
-// 
-=======
-//
->>>>>>> fec66694
+//
 // return_then_expr:                                 ; preds = %check_when_expr_block
 //   %then_val = call i16 @Literal14(%"class.impala::ExprContext"* %context,
 //                                   %"class.impala::TupleRow"* %row)
 //   ret i16 %then_val
-<<<<<<< HEAD
-// 
-=======
-//
->>>>>>> fec66694
+//
 // return_else_expr:                                 ; preds = %check_when_expr_block, %eval_first_when_expr
 //   %else_val = call i16 @Literal15(%"class.impala::ExprContext"* %context,
 //                                   %"class.impala::TupleRow"* %row)
@@ -246,11 +179,7 @@
 Status CaseExpr::GetCodegendComputeFn(RuntimeState* state, Function** fn) {
   if (ir_compute_fn_ != NULL) {
     *fn = ir_compute_fn_;
-<<<<<<< HEAD
-    return Status::OK;
-=======
     return Status::OK();
->>>>>>> fec66694
   }
 
   const int num_children = GetNumChildren();
@@ -355,11 +284,7 @@
   *fn = codegen->FinalizeFunction(function);
   DCHECK(*fn != NULL);
   ir_compute_fn_ = *fn;
-<<<<<<< HEAD
-  return Status::OK;
-=======
   return Status::OK();
->>>>>>> fec66694
 }
 
 void CaseExpr::GetChildVal(int child_idx, ExprContext* ctx, TupleRow* row, AnyVal* dst) {
@@ -404,37 +329,6 @@
 bool CaseExpr::AnyValEq(const ColumnType& type, const AnyVal* v1, const AnyVal* v2) {
   switch (type.type) {
     case TYPE_BOOLEAN:
-<<<<<<< HEAD
-      return *reinterpret_cast<const BooleanVal*>(v1) ==
-             *reinterpret_cast<const BooleanVal*>(v2);
-    case TYPE_TINYINT:
-      return *reinterpret_cast<const TinyIntVal*>(v1) ==
-             *reinterpret_cast<const TinyIntVal*>(v2);
-    case TYPE_SMALLINT:
-      return *reinterpret_cast<const SmallIntVal*>(v1) ==
-             *reinterpret_cast<const SmallIntVal*>(v2);
-    case TYPE_INT:
-      return *reinterpret_cast<const IntVal*>(v1) ==
-             *reinterpret_cast<const IntVal*>(v2);
-    case TYPE_BIGINT:
-      return *reinterpret_cast<const BigIntVal*>(v1) ==
-             *reinterpret_cast<const BigIntVal*>(v2);
-    case TYPE_FLOAT:
-      return *reinterpret_cast<const FloatVal*>(v1) ==
-             *reinterpret_cast<const FloatVal*>(v2);
-    case TYPE_DOUBLE:
-      return *reinterpret_cast<const DoubleVal*>(v1) ==
-             *reinterpret_cast<const DoubleVal*>(v2);
-    case TYPE_TIMESTAMP:
-      return *reinterpret_cast<const TimestampVal*>(v1) ==
-             *reinterpret_cast<const TimestampVal*>(v2);
-    case TYPE_STRING:
-      return *reinterpret_cast<const StringVal*>(v1) ==
-             *reinterpret_cast<const StringVal*>(v2);
-    case TYPE_DECIMAL:
-      return *reinterpret_cast<const DecimalVal*>(v1) ==
-             *reinterpret_cast<const DecimalVal*>(v2);
-=======
       return AnyValUtil::Equals(type, *reinterpret_cast<const BooleanVal*>(v1),
                                 *reinterpret_cast<const BooleanVal*>(v2));
     case TYPE_TINYINT:
@@ -464,7 +358,6 @@
     case TYPE_DECIMAL:
       return AnyValUtil::Equals(type, *reinterpret_cast<const DecimalVal*>(v1),
                                 *reinterpret_cast<const DecimalVal*>(v2));
->>>>>>> fec66694
     default:
       DCHECK(false) << type;
       return false;
@@ -473,11 +366,7 @@
 
 #define CASE_COMPUTE_FN(THEN_TYPE) \
   THEN_TYPE CaseExpr::Get##THEN_TYPE(ExprContext* ctx, TupleRow* row) { \
-<<<<<<< HEAD
-    FunctionContext* fn_ctx = ctx->fn_context(context_index_); \
-=======
     FunctionContext* fn_ctx = ctx->fn_context(fn_context_index_); \
->>>>>>> fec66694
     CaseExprState* state = reinterpret_cast<CaseExprState*>( \
         fn_ctx->GetFunctionState(FunctionContext::THREAD_LOCAL)); \
     DCHECK(state->case_val != NULL); \
