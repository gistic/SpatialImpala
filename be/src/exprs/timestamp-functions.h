// Copyright 2012 Cloudera Inc.
//
// Licensed under the Apache License, Version 2.0 (the "License");
// you may not use this file except in compliance with the License.
// You may obtain a copy of the License at
//
// http://www.apache.org/licenses/LICENSE-2.0
//
// Unless required by applicable law or agreed to in writing, software
// distributed under the License is distributed on an "AS IS" BASIS,
// WITHOUT WARRANTIES OR CONDITIONS OF ANY KIND, either express or implied.
// See the License for the specific language governing permissions and
// limitations under the License.


#ifndef IMPALA_EXPRS_TIMESTAMP_FUNCTIONS_H
#define IMPALA_EXPRS_TIMESTAMP_FUNCTIONS_H

#include <boost/date_time/posix_time/posix_time.hpp>
#include <boost/date_time/gregorian/gregorian.hpp>
#include <boost/date_time/time_zone_base.hpp>
#include <boost/date_time/local_time/local_time.hpp>
#include <boost/thread/thread.hpp>

#include "runtime/string-value.h"
#include "runtime/timestamp-value.h"
#include "udf/udf.h"

using namespace impala_udf;

using namespace impala_udf;

namespace impala {

class Expr;
class OpcodeRegistry;
class TupleRow;

<<<<<<< HEAD
// TODO: Reconsider whether this class needs to exist.
class TimestampFunctions {
 public:
  // Parse and initialize format string if it is a constant. Raise error if invalid.
=======
/// TODO: Reconsider whether this class needs to exist.
class TimestampFunctions {
 public:
  // To workaround IMPALA-1675 (boost doesn't throw an error for very large intervals),
  // define the max intervals.
  static const int64_t MAX_YEAR;
  static const int64_t MIN_YEAR;
  static const int64_t MAX_YEAR_INTERVAL;
  static const int64_t MAX_MONTH_INTERVAL;
  static const int64_t MAX_WEEK_INTERVAL;
  static const int64_t MAX_DAY_INTERVAL;
  static const int64_t MAX_HOUR_INTERVAL;
  static const int64_t MAX_MINUTE_INTERVAL;
  static const int64_t MAX_SEC_INTERVAL;
  static const int64_t MAX_MILLI_INTERVAL;
  static const int64_t MAX_MICRO_INTERVAL;

  /// Parse and initialize format string if it is a constant. Raise error if invalid.
>>>>>>> fec66694
  static void UnixAndFromUnixPrepare(FunctionContext* context,
      FunctionContext::FunctionStateScope scope);
  static void UnixAndFromUnixClose(FunctionContext* context,
      FunctionContext::FunctionStateScope scope);

<<<<<<< HEAD
  // Parses 'string_val' based on the format 'fmt'.
  static IntVal Unix(FunctionContext* context, const StringVal& string_val,
      const StringVal& fmt);
  // Converts 'tv_val' to a unix time_t
  static IntVal Unix(FunctionContext* context, const TimestampVal& tv_val);
  // Returns the current time.
  static IntVal Unix(FunctionContext* context);

  static IntVal UnixFromString(FunctionContext* context, const StringVal& sv);

  // Return a timestamp string from a unix time_t
  // Optional second argument is the format of the string.
  // TIME is the integer type of the unix time argument.
=======
  /// Parses 'string_val' based on the format 'fmt'.
  static BigIntVal Unix(FunctionContext* context, const StringVal& string_val,
      const StringVal& fmt);
  /// Converts 'tv_val' to a unix time_t
  static BigIntVal Unix(FunctionContext* context, const TimestampVal& tv_val);
  /// Returns the current time.
  static BigIntVal Unix(FunctionContext* context);

  // Functions to convert to and from TimestampVal type
  static TimestampVal ToTimestamp(FunctionContext* context, const BigIntVal& bigint_val);
  static TimestampVal ToTimestamp(FunctionContext* context, const StringVal& date,
      const StringVal& fmt);
  static StringVal FromTimestamp(FunctionContext* context, const TimestampVal& date,
      const StringVal& fmt);

  static StringVal StringValFromTimestamp(FunctionContext* context, TimestampValue tv,
      const StringVal& fmt);
  static BigIntVal UnixFromString(FunctionContext* context, const StringVal& sv);

  /// Return a timestamp string from a unix time_t
  /// Optional second argument is the format of the string.
  /// TIME is the integer type of the unix time argument.
>>>>>>> fec66694
  template <class TIME>
  static StringVal FromUnix(FunctionContext* context, const TIME& unix_time);
  template <class TIME>
  static StringVal FromUnix(FunctionContext* context, const TIME& unix_time,
      const StringVal& fmt);

<<<<<<< HEAD
  // Convert a timestamp to or from a particular timezone based time.
=======
  /// Convert a timestamp to or from a particular timezone based time.
>>>>>>> fec66694
  static TimestampVal FromUtc(FunctionContext* context,
    const TimestampVal& ts_val, const StringVal& tz_string_val);
  static TimestampVal ToUtc(FunctionContext* context,
      const TimestampVal& ts_val, const StringVal& tz_string_val);

<<<<<<< HEAD
  // Returns the day's name as a string (e.g. 'Saturday').
  static StringVal DayName(FunctionContext* context, const TimestampVal& dow);

  // Functions to extract parts of the timestamp, return integers.
=======
  /// Returns the day's name as a string (e.g. 'Saturday').
  static StringVal DayName(FunctionContext* context, const TimestampVal& dow);

  /// Functions to extract parts of the timestamp, return integers.
>>>>>>> fec66694
  static IntVal Year(FunctionContext* context, const TimestampVal& ts_val);
  static IntVal Month(FunctionContext* context, const TimestampVal& ts_val);
  static IntVal DayOfWeek(FunctionContext* context, const TimestampVal& ts_val);
  static IntVal DayOfMonth(FunctionContext* context, const TimestampVal& ts_val);
  static IntVal DayOfYear(FunctionContext* context, const TimestampVal& ts_val);
  static IntVal WeekOfYear(FunctionContext* context, const TimestampVal& ts_val);
  static IntVal Hour(FunctionContext* context, const TimestampVal& ts_val);
  static IntVal Minute(FunctionContext* context, const TimestampVal& ts_val);
  static IntVal Second(FunctionContext* context, const TimestampVal& ts_val);

<<<<<<< HEAD
  // Date/time functions.
=======
  /// Date/time functions.
>>>>>>> fec66694
  static TimestampVal Now(FunctionContext* context);
  static StringVal ToDate(FunctionContext* context, const TimestampVal& ts_val);
  static IntVal DateDiff(FunctionContext* context, const TimestampVal& ts_val1,
      const TimestampVal& ts_val2);
<<<<<<< HEAD

  // Add/sub functions on the date portion.
  template <bool ISADD, class VALTYPE, class UNIT>
  static TimestampVal DateAddSub(FunctionContext* context, const TimestampVal& ts_value,
      const VALTYPE& count);

  // Add/sub functions on the time portion.
  template <bool ISADD, class VALTYPE, class UNIT>
  static TimestampVal TimeAddSub(FunctionContext* context, const TimestampVal& ts_value,
      const VALTYPE& count);

  // Helper function to check date/time format strings.
  // TODO: eventually return format converted from Java to Boost.
  static StringValue* CheckFormat(StringValue* format);

  // Issue a warning for a bad format string.
=======
  static string ShortDayName(FunctionContext* context, const TimestampVal& ts);
  static string ShortMonthName(FunctionContext* context, const TimestampVal& ts);

  /// Return verbose string version of current time of day
  /// e.g. Mon Dec 01 16:25:05 2003 EST.
  static StringVal TimeOfDay(FunctionContext* context);

  /// Compare value of two timestamps.
  /// Return 0 if 'ts1' is equal to 'ts2'.
  /// Return 1 if 'ts1' is later than 'ts2'.
  /// Return -1 if 'ts1' is earlier than 'ts2'.
  static IntVal TimestampCmp(FunctionContext* context,
      const TimestampVal& ts_val1, const TimestampVal& ts_val2);

  /// Return total number of full months between two timestamps.
  /// If 'ts_val1' is later than 'ts_val2' result is positive if there is a gap
  /// of more than 1 month between the two dates.
  /// If 'ts_val1' is earlier than 'ts_val2' result is negative if there is a
  /// gap of more than 1 month between the two dates.
  /// If the gap between the two dates is less than a full month, result is
  /// zero.
  static IntVal IntMonthsBetween(FunctionContext* context,
      const TimestampVal& ts_val1, const TimestampVal& ts_val2);

  /// Return number of months between two timestamps:
  /// If 'ts_val1' is later than 'ts_val2' result is positive.
  /// If 'ts_val1' is earlier than 'ts_val2' result is negative.
  /// If 'ts_val1' and 'ts_val2' are both same days of the month or both last
  /// days of their respective months, result is an integer.
  /// Otherwise result includes a fractional portion based on 31 day month.
  static DoubleVal MonthsBetween(FunctionContext* context,
      const TimestampVal& ts_val1, const TimestampVal& ts_val2);

  /// Add/sub functions on the timestamp. This handles three forms of adding/subtracting
  /// intervals to/from timestamps:
  ///   1) ADD/SUB_<INTERVAL>(<TIMESTAMP>, <NUMBER>),
  ///        ex: ADD_DAYS(CAST('2015-01-01' AS TIMESTAMP), 1)
  ///            SUB_YEARS(CAST('2015-01-01' AS TIMESTAMP), 1)
  ///   2) <TIMESTAMP> +/- INTERVAL '<NUMBER>' <INTERVAL>,
  ///        ex: CAST('2015-01-01' AS TIMESTAMP) + INTERVAL '1' DAY
  ///            CAST('2015-01-01' AS TIMESTAMP) - INTERVAL '1' YEAR
  ///   3) DATE_ADD/SUB(<TIMESTAMP>, INTERVAL <NUMBER> <INTERVAL>)
  ///        ex: DATE_ADD(CAST('2015-01-01' AS TIMESTAMP), INTERVAL 1 DAY)
  ///            DATE_SUB(CAST('2015-01-01' AS TIMESTAMP), INTERVAL 1 YEAR)
  /// These three forms are provided for compatibility with other databases so we inherit
  /// their behavior. For all intervals except MONTH the three forms above produce the
  /// same results. MONTH is a special case where the result may differ if the input
  /// TIMESTAMP is the last day of the month (ADD_MONTH() always sets the result to the
  /// last day of the month if the input is the last day of the month). A value of true
  /// for the template parameter 'is_add_months_keep_last_day' corresponds to the
  /// ADD_MONTH() case.
  template <bool is_add, typename AnyIntVal, typename Interval,
      bool is_add_months_keep_last_day>
  static TimestampVal AddSub(FunctionContext* context, const TimestampVal& timestamp,
      const AnyIntVal& num_interval_units);

  /// Helper function to check date/time format strings.
  /// TODO: eventually return format converted from Java to Boost.
  static StringValue* CheckFormat(StringValue* format);

  /// Issue a warning for a bad format string.
>>>>>>> fec66694
  static void ReportBadFormat(FunctionContext* context,
      const StringVal& format, bool is_error);

 private:
<<<<<<< HEAD
  // Static result values for DayName() function.
=======
  /// Static result values for DayName() function.
>>>>>>> fec66694
  static const char* MONDAY;
  static const char* TUESDAY;
  static const char* WEDNESDAY;
  static const char* THURSDAY;
  static const char* FRIDAY;
  static const char* SATURDAY;
  static const char* SUNDAY;
};

/// Functions to load and access the timestamp database.
class TimezoneDatabase {
 public:
   TimezoneDatabase();
   ~TimezoneDatabase();

<<<<<<< HEAD
  // Converts the name of a timezone to a boost timezone object.
  // Some countries change their timezones, the tiemstamp is required to correctly
  // determine the timezone information.
  static boost::local_time::time_zone_ptr FindTimezone(const std::string& tz,
      const TimestampValue& tv);

  // Moscow Timezone No Daylight Savings Time (GMT+4), for use after March 2011
  static const boost::local_time::time_zone_ptr TIMEZONE_MSK_2011_NODST;
=======
  /// Converts the name of a timezone to a boost timezone object.
  /// Some countries change their timezones, the tiemstamp is required to correctly
  /// determine the timezone information.
  static boost::local_time::time_zone_ptr FindTimezone(const std::string& tz,
      const TimestampValue& tv);

  /// Moscow Timezone No Daylight Savings Time (GMT+4), for use after March 2011
  static const boost::local_time::time_zone_ptr TIMEZONE_MSK_PRE_2011_DST;
>>>>>>> fec66694

 private:
  static const char* TIMEZONE_DATABASE_STR;
  static boost::local_time::tz_database tz_database_;
  static std::vector<std::string> tz_region_list_;
};

} // namespace impala

#endif<|MERGE_RESOLUTION|>--- conflicted
+++ resolved
@@ -36,12 +36,6 @@
 class OpcodeRegistry;
 class TupleRow;
 
-<<<<<<< HEAD
-// TODO: Reconsider whether this class needs to exist.
-class TimestampFunctions {
- public:
-  // Parse and initialize format string if it is a constant. Raise error if invalid.
-=======
 /// TODO: Reconsider whether this class needs to exist.
 class TimestampFunctions {
  public:
@@ -60,27 +54,11 @@
   static const int64_t MAX_MICRO_INTERVAL;
 
   /// Parse and initialize format string if it is a constant. Raise error if invalid.
->>>>>>> fec66694
   static void UnixAndFromUnixPrepare(FunctionContext* context,
       FunctionContext::FunctionStateScope scope);
   static void UnixAndFromUnixClose(FunctionContext* context,
       FunctionContext::FunctionStateScope scope);
 
-<<<<<<< HEAD
-  // Parses 'string_val' based on the format 'fmt'.
-  static IntVal Unix(FunctionContext* context, const StringVal& string_val,
-      const StringVal& fmt);
-  // Converts 'tv_val' to a unix time_t
-  static IntVal Unix(FunctionContext* context, const TimestampVal& tv_val);
-  // Returns the current time.
-  static IntVal Unix(FunctionContext* context);
-
-  static IntVal UnixFromString(FunctionContext* context, const StringVal& sv);
-
-  // Return a timestamp string from a unix time_t
-  // Optional second argument is the format of the string.
-  // TIME is the integer type of the unix time argument.
-=======
   /// Parses 'string_val' based on the format 'fmt'.
   static BigIntVal Unix(FunctionContext* context, const StringVal& string_val,
       const StringVal& fmt);
@@ -103,34 +81,22 @@
   /// Return a timestamp string from a unix time_t
   /// Optional second argument is the format of the string.
   /// TIME is the integer type of the unix time argument.
->>>>>>> fec66694
   template <class TIME>
   static StringVal FromUnix(FunctionContext* context, const TIME& unix_time);
   template <class TIME>
   static StringVal FromUnix(FunctionContext* context, const TIME& unix_time,
       const StringVal& fmt);
 
-<<<<<<< HEAD
-  // Convert a timestamp to or from a particular timezone based time.
-=======
   /// Convert a timestamp to or from a particular timezone based time.
->>>>>>> fec66694
   static TimestampVal FromUtc(FunctionContext* context,
     const TimestampVal& ts_val, const StringVal& tz_string_val);
   static TimestampVal ToUtc(FunctionContext* context,
       const TimestampVal& ts_val, const StringVal& tz_string_val);
 
-<<<<<<< HEAD
-  // Returns the day's name as a string (e.g. 'Saturday').
-  static StringVal DayName(FunctionContext* context, const TimestampVal& dow);
-
-  // Functions to extract parts of the timestamp, return integers.
-=======
   /// Returns the day's name as a string (e.g. 'Saturday').
   static StringVal DayName(FunctionContext* context, const TimestampVal& dow);
 
   /// Functions to extract parts of the timestamp, return integers.
->>>>>>> fec66694
   static IntVal Year(FunctionContext* context, const TimestampVal& ts_val);
   static IntVal Month(FunctionContext* context, const TimestampVal& ts_val);
   static IntVal DayOfWeek(FunctionContext* context, const TimestampVal& ts_val);
@@ -141,33 +107,11 @@
   static IntVal Minute(FunctionContext* context, const TimestampVal& ts_val);
   static IntVal Second(FunctionContext* context, const TimestampVal& ts_val);
 
-<<<<<<< HEAD
-  // Date/time functions.
-=======
   /// Date/time functions.
->>>>>>> fec66694
   static TimestampVal Now(FunctionContext* context);
   static StringVal ToDate(FunctionContext* context, const TimestampVal& ts_val);
   static IntVal DateDiff(FunctionContext* context, const TimestampVal& ts_val1,
       const TimestampVal& ts_val2);
-<<<<<<< HEAD
-
-  // Add/sub functions on the date portion.
-  template <bool ISADD, class VALTYPE, class UNIT>
-  static TimestampVal DateAddSub(FunctionContext* context, const TimestampVal& ts_value,
-      const VALTYPE& count);
-
-  // Add/sub functions on the time portion.
-  template <bool ISADD, class VALTYPE, class UNIT>
-  static TimestampVal TimeAddSub(FunctionContext* context, const TimestampVal& ts_value,
-      const VALTYPE& count);
-
-  // Helper function to check date/time format strings.
-  // TODO: eventually return format converted from Java to Boost.
-  static StringValue* CheckFormat(StringValue* format);
-
-  // Issue a warning for a bad format string.
-=======
   static string ShortDayName(FunctionContext* context, const TimestampVal& ts);
   static string ShortMonthName(FunctionContext* context, const TimestampVal& ts);
 
@@ -229,16 +173,11 @@
   static StringValue* CheckFormat(StringValue* format);
 
   /// Issue a warning for a bad format string.
->>>>>>> fec66694
   static void ReportBadFormat(FunctionContext* context,
       const StringVal& format, bool is_error);
 
  private:
-<<<<<<< HEAD
-  // Static result values for DayName() function.
-=======
   /// Static result values for DayName() function.
->>>>>>> fec66694
   static const char* MONDAY;
   static const char* TUESDAY;
   static const char* WEDNESDAY;
@@ -254,16 +193,6 @@
    TimezoneDatabase();
    ~TimezoneDatabase();
 
-<<<<<<< HEAD
-  // Converts the name of a timezone to a boost timezone object.
-  // Some countries change their timezones, the tiemstamp is required to correctly
-  // determine the timezone information.
-  static boost::local_time::time_zone_ptr FindTimezone(const std::string& tz,
-      const TimestampValue& tv);
-
-  // Moscow Timezone No Daylight Savings Time (GMT+4), for use after March 2011
-  static const boost::local_time::time_zone_ptr TIMEZONE_MSK_2011_NODST;
-=======
   /// Converts the name of a timezone to a boost timezone object.
   /// Some countries change their timezones, the tiemstamp is required to correctly
   /// determine the timezone information.
@@ -272,7 +201,6 @@
 
   /// Moscow Timezone No Daylight Savings Time (GMT+4), for use after March 2011
   static const boost::local_time::time_zone_ptr TIMEZONE_MSK_PRE_2011_DST;
->>>>>>> fec66694
 
  private:
   static const char* TIMEZONE_DATABASE_STR;
