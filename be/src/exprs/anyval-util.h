// Copyright 2012 Cloudera Inc.
//
// Licensed under the Apache License, Version 2.0 (the "License");
// you may not use this file except in compliance with the License.
// You may obtain a copy of the License at
//
// http://www.apache.org/licenses/LICENSE-2.0
//
// Unless required by applicable law or agreed to in writing, software
// distributed under the License is distributed on an "AS IS" BASIS,
// WITHOUT WARRANTIES OR CONDITIONS OF ANY KIND, either express or implied.
// See the License for the specific language governing permissions and
// limitations under the License.


#ifndef IMPALA_EXPRS_ANYVAL_UTIL_H
#define IMPALA_EXPRS_ANYVAL_UTIL_H

#include "runtime/timestamp-value.h"
#include "udf/udf-internal.h"
#include "util/hash-util.h"

#include "common/names.h"

using namespace impala_udf;
using namespace std;

namespace impala {

class ObjectPool;

<<<<<<< HEAD
// Utilities for AnyVals
=======
/// Utilities for AnyVals
>>>>>>> fec66694
class AnyValUtil {
 public:
  static uint32_t Hash(const BooleanVal& v, const FunctionContext::TypeDesc&, int seed) {
    return HashUtil::Hash(&v.val, 1, seed);
  }

  static uint32_t Hash(const TinyIntVal& v, const FunctionContext::TypeDesc&, int seed) {
    return HashUtil::Hash(&v.val, 1, seed);
  }

  static uint32_t Hash(const SmallIntVal& v, const FunctionContext::TypeDesc&, int seed) {
    return HashUtil::Hash(&v.val, 2, seed);
  }

  static uint32_t Hash(const IntVal& v, const FunctionContext::TypeDesc&, int seed) {
    return HashUtil::Hash(&v.val, 4, seed);
  }

  static uint32_t Hash(const BigIntVal& v, const FunctionContext::TypeDesc&, int seed) {
    return HashUtil::Hash(&v.val, 8, seed);
  }

  static uint32_t Hash(const FloatVal& v, const FunctionContext::TypeDesc&, int seed) {
    return HashUtil::Hash(&v.val, 4, seed);
  }

  static uint32_t Hash(const DoubleVal& v, const FunctionContext::TypeDesc&, int seed) {
    return HashUtil::Hash(&v.val, 8, seed);
  }

  static uint32_t Hash(const StringVal& v, const FunctionContext::TypeDesc&, int seed) {
    return HashUtil::Hash(v.ptr, v.len, seed);
  }

  static uint32_t Hash(const TimestampVal& v, const FunctionContext::TypeDesc&,
      int seed) {
    TimestampValue tv = TimestampValue::FromTimestampVal(v);
    return tv.Hash(seed);
  }

  static uint64_t Hash(const DecimalVal& v, const FunctionContext::TypeDesc& t,
      int64_t seed) {
    DCHECK_GT(t.precision, 0);
    switch (ColumnType::GetDecimalByteSize(t.precision)) {
      case 4: return HashUtil::Hash(&v.val4, 4, seed);
      case 8: return HashUtil::Hash(&v.val8, 8, seed);
      case 16: return HashUtil::Hash(&v.val16, 16, seed);
      default:
        DCHECK(false);
        return 0;
    }
  }

  static uint64_t Hash64(const BooleanVal& v, const FunctionContext::TypeDesc&,
      int64_t seed) {
<<<<<<< HEAD
    return HashUtil::FnvHash64(&v.val, 1, seed);
=======
    return HashUtil::MurmurHash2_64(&v.val, 1, seed);
>>>>>>> fec66694
  }

  static uint64_t Hash64(const TinyIntVal& v, const FunctionContext::TypeDesc&,
      int64_t seed) {
<<<<<<< HEAD
    return HashUtil::FnvHash64(&v.val, 1, seed);
=======
    return HashUtil::MurmurHash2_64(&v.val, 1, seed);
>>>>>>> fec66694
  }

  static uint64_t Hash64(const SmallIntVal& v, const FunctionContext::TypeDesc&,
      int64_t seed) {
<<<<<<< HEAD
    return HashUtil::FnvHash64(&v.val, 2, seed);
=======
    return HashUtil::MurmurHash2_64(&v.val, 2, seed);
>>>>>>> fec66694
  }

  static uint64_t Hash64(const IntVal& v, const FunctionContext::TypeDesc&,
      int64_t seed) {
<<<<<<< HEAD
    return HashUtil::FnvHash64(&v.val, 4, seed);
=======
    return HashUtil::MurmurHash2_64(&v.val, 4, seed);
>>>>>>> fec66694
  }

  static uint64_t Hash64(const BigIntVal& v, const FunctionContext::TypeDesc&,
      int64_t seed) {
<<<<<<< HEAD
    return HashUtil::FnvHash64(&v.val, 8, seed);
=======
    return HashUtil::MurmurHash2_64(&v.val, 8, seed);
>>>>>>> fec66694
  }

  static uint64_t Hash64(const FloatVal& v, const FunctionContext::TypeDesc&,
      int64_t seed) {
<<<<<<< HEAD
    return HashUtil::FnvHash64(&v.val, 4, seed);
=======
    return HashUtil::MurmurHash2_64(&v.val, 4, seed);
>>>>>>> fec66694
  }

  static uint64_t Hash64(const DoubleVal& v, const FunctionContext::TypeDesc&,
      int64_t seed) {
<<<<<<< HEAD
    return HashUtil::FnvHash64(&v.val, 8, seed);
=======
    return HashUtil::MurmurHash2_64(&v.val, 8, seed);
>>>>>>> fec66694
  }

  static uint64_t Hash64(const StringVal& v, const FunctionContext::TypeDesc&,
      int64_t seed) {
<<<<<<< HEAD
    return HashUtil::FnvHash64(v.ptr, v.len, seed);
=======
    return HashUtil::MurmurHash2_64(v.ptr, v.len, seed);
>>>>>>> fec66694
  }

  static uint64_t Hash64(const TimestampVal& v, const FunctionContext::TypeDesc&,
      int64_t seed) {
    TimestampValue tv = TimestampValue::FromTimestampVal(v);
    return HashUtil::MurmurHash2_64(&tv, 12, seed);
  }

  static uint64_t Hash64(const DecimalVal& v, const FunctionContext::TypeDesc& t,
      int64_t seed) {
    switch (ColumnType::GetDecimalByteSize(t.precision)) {
<<<<<<< HEAD
      case 4: return HashUtil::FnvHash64(&v.val4, 4, seed);
      case 8: return HashUtil::FnvHash64(&v.val8, 8, seed);
      case 16: return HashUtil::FnvHash64(&v.val16, 16, seed);
=======
      case 4: return HashUtil::MurmurHash2_64(&v.val4, 4, seed);
      case 8: return HashUtil::MurmurHash2_64(&v.val8, 8, seed);
      case 16: return HashUtil::MurmurHash2_64(&v.val16, 16, seed);
>>>>>>> fec66694
      default:
        DCHECK(false);
        return 0;
    }
  }

<<<<<<< HEAD
  // Returns the byte size of *Val for type t.
=======
  /// Templated equality functions. These assume the input values are not NULL.
  template<typename T>
  static inline bool Equals(const ColumnType& type, const T& x, const T& y) {
    return EqualsInternal(x, y);
  }

  template<typename T>
  static inline bool Equals(const FunctionContext::TypeDesc& type, const T& x,
      const T& y) {
    return EqualsInternal(x, y);
  }

  /// Returns the byte size of *Val for type t.
>>>>>>> fec66694
  static int AnyValSize(const ColumnType& t) {
    switch (t.type) {
      case TYPE_BOOLEAN: return sizeof(BooleanVal);
      case TYPE_TINYINT: return sizeof(TinyIntVal);
      case TYPE_SMALLINT: return sizeof(SmallIntVal);
      case TYPE_INT: return sizeof(IntVal);
      case TYPE_BIGINT: return sizeof(BigIntVal);
      case TYPE_FLOAT: return sizeof(FloatVal);
      case TYPE_DOUBLE: return sizeof(DoubleVal);
      case TYPE_STRING:
      case TYPE_VARCHAR:
      case TYPE_CHAR:
        return sizeof(StringVal);
      case TYPE_TIMESTAMP: return sizeof(TimestampVal);
      case TYPE_DECIMAL: return sizeof(DecimalVal);
      default:
        DCHECK(false) << t;
        return 0;
    }
  }

  static std::string ToString(const StringVal& v) {
    return std::string(reinterpret_cast<char*>(v.ptr), v.len);
  }

  static StringVal FromString(FunctionContext* ctx, const std::string& s) {
    StringVal val = FromBuffer(ctx, s.c_str(), s.size());
    return val;
  }

<<<<<<< HEAD
  static void TruncateIfNecessary(const ColumnType& type, StringVal *val) {
    if (type.type == TYPE_VARCHAR) {
=======
  static void TruncateIfNecessary(const FunctionContext::TypeDesc& type, StringVal *val) {
    if (type.type == FunctionContext::TYPE_VARCHAR) {
>>>>>>> fec66694
      DCHECK(type.len >= 0);
      val->len = min(val->len, type.len);
    }
  }

  static StringVal FromBuffer(FunctionContext* ctx, const char* ptr, int len) {
    StringVal result(ctx, len);
    memcpy(result.ptr, ptr, len);
    return result;
  }

  static FunctionContext::TypeDesc ColumnTypeToTypeDesc(const ColumnType& type);
<<<<<<< HEAD
  static ColumnType TypeDescToColumnType(const FunctionContext::TypeDesc& type);

  // Utility to put val into an AnyVal struct
=======
  // Note: constructing a ColumnType is expensive and should be avoided in query execution
  // paths (i.e. non-setup paths).
  static ColumnType TypeDescToColumnType(const FunctionContext::TypeDesc& type);

  /// Utility to put val into an AnyVal struct
>>>>>>> fec66694
  static void SetAnyVal(const void* slot, const ColumnType& type, AnyVal* dst) {
    if (slot == NULL) {
      dst->is_null = true;
      return;
    }

    dst->is_null = false;
    switch (type.type) {
      case TYPE_NULL: return;
      case TYPE_BOOLEAN:
        reinterpret_cast<BooleanVal*>(dst)->val = *reinterpret_cast<const bool*>(slot);
        return;
      case TYPE_TINYINT:
        reinterpret_cast<TinyIntVal*>(dst)->val = *reinterpret_cast<const int8_t*>(slot);
        return;
      case TYPE_SMALLINT:
        reinterpret_cast<SmallIntVal*>(dst)->val = *reinterpret_cast<const int16_t*>(slot);
        return;
      case TYPE_INT:
        reinterpret_cast<IntVal*>(dst)->val = *reinterpret_cast<const int32_t*>(slot);
        return;
      case TYPE_BIGINT:
        reinterpret_cast<BigIntVal*>(dst)->val = *reinterpret_cast<const int64_t*>(slot);
        return;
      case TYPE_FLOAT:
        reinterpret_cast<FloatVal*>(dst)->val = *reinterpret_cast<const float*>(slot);
        return;
      case TYPE_DOUBLE:
        reinterpret_cast<DoubleVal*>(dst)->val = *reinterpret_cast<const double*>(slot);
        return;
      case TYPE_STRING:
      case TYPE_VARCHAR:
      case TYPE_CHAR: {
<<<<<<< HEAD
        if (type.IsVarLen()) {
=======
        if (type.IsVarLenStringType()) {
>>>>>>> fec66694
          reinterpret_cast<const StringValue*>(slot)->ToStringVal(
              reinterpret_cast<StringVal*>(dst));
          if (type.type == TYPE_VARCHAR) {
            StringVal* sv = reinterpret_cast<StringVal*>(dst);
            DCHECK(type.len >= 0);
            DCHECK_LE(sv->len, type.len);
          }
        } else {
          DCHECK_EQ(type.type, TYPE_CHAR);
          StringVal* sv = reinterpret_cast<StringVal*>(dst);
          sv->ptr = const_cast<uint8_t*>(reinterpret_cast<const uint8_t*>(slot));
          sv->len = type.len;
        }
        return;
      }
      case TYPE_TIMESTAMP:
        reinterpret_cast<const TimestampValue*>(slot)->ToTimestampVal(
            reinterpret_cast<TimestampVal*>(dst));
        return;
      case TYPE_DECIMAL:
        switch (type.GetByteSize()) {
          case 4:
            reinterpret_cast<DecimalVal*>(dst)->val4 =
                *reinterpret_cast<const int32_t*>(slot);
            return;
          case 8:
            reinterpret_cast<DecimalVal*>(dst)->val8 =
                *reinterpret_cast<const int64_t*>(slot);
            return;
#if __BYTE_ORDER == __LITTLE_ENDIAN
          case 16:
            memcpy(&reinterpret_cast<DecimalVal*>(dst)->val4, slot, type.GetByteSize());
#else
            DCHECK(false) << "Not implemented.";
#endif
            return;
          default:
            break;
        }
      default:
        DCHECK(false) << "NYI: " << type;
    }
  }
<<<<<<< HEAD
};

// Creates the corresponding AnyVal subclass for type. The object is added to the pool.
impala_udf::AnyVal* CreateAnyVal(ObjectPool* pool, const ColumnType& type);

// Creates the corresponding AnyVal subclass for type. The object is owned by the caller.
impala_udf::AnyVal* CreateAnyVal(const ColumnType& type);
=======

 private:
  /// Implementations of Equals().
  template<typename T>
  static inline bool EqualsInternal(const T& x, const T& y);
  static inline bool DecimalEquals(int precision, const DecimalVal& x,
      const DecimalVal& y);
};

/// Creates the corresponding AnyVal subclass for type. The object is added to the pool.
impala_udf::AnyVal* CreateAnyVal(ObjectPool* pool, const ColumnType& type);

/// Creates the corresponding AnyVal subclass for type. The object is owned by the caller.
impala_udf::AnyVal* CreateAnyVal(const ColumnType& type);

template<typename T>
inline bool AnyValUtil::EqualsInternal(const T& x, const T& y) {
  DCHECK(!x.is_null);
  DCHECK(!y.is_null);
  return x.val == y.val;
}

template<> inline bool AnyValUtil::EqualsInternal(const StringVal& x,
    const StringVal& y) {
  DCHECK(!x.is_null);
  DCHECK(!y.is_null);
  StringValue x_sv = StringValue::FromStringVal(x);
  StringValue y_sv = StringValue::FromStringVal(y);
  return x_sv == y_sv;
}

template<> inline bool AnyValUtil::EqualsInternal(const TimestampVal& x,
    const TimestampVal& y) {
  DCHECK(!x.is_null);
  DCHECK(!y.is_null);
  TimestampValue x_tv = TimestampValue::FromTimestampVal(x);
  TimestampValue y_tv = TimestampValue::FromTimestampVal(y);
  return x_tv == y_tv;
}

template<> inline bool AnyValUtil::Equals(const ColumnType& type, const DecimalVal& x,
    const DecimalVal& y) {
  return DecimalEquals(type.precision, x, y);
}

template<> inline bool AnyValUtil::Equals(const FunctionContext::TypeDesc& type,
    const DecimalVal& x, const DecimalVal& y) {
  return DecimalEquals(type.precision, x, y);
}

inline bool AnyValUtil::DecimalEquals(int precision, const DecimalVal& x,
    const DecimalVal& y) {
  DCHECK(!x.is_null);
  DCHECK(!y.is_null);
  if (precision <= ColumnType::MAX_DECIMAL4_PRECISION) {
    return x.val4 == y.val4;
  } else if (precision <= ColumnType::MAX_DECIMAL8_PRECISION) {
    return x.val8 == y.val8;
  } else {
    return x.val16 == y.val16;
  }
}
>>>>>>> fec66694

}

#endif<|MERGE_RESOLUTION|>--- conflicted
+++ resolved
@@ -23,17 +23,12 @@
 #include "common/names.h"
 
 using namespace impala_udf;
-using namespace std;
 
 namespace impala {
 
 class ObjectPool;
 
-<<<<<<< HEAD
-// Utilities for AnyVals
-=======
 /// Utilities for AnyVals
->>>>>>> fec66694
 class AnyValUtil {
  public:
   static uint32_t Hash(const BooleanVal& v, const FunctionContext::TypeDesc&, int seed) {
@@ -89,74 +84,42 @@
 
   static uint64_t Hash64(const BooleanVal& v, const FunctionContext::TypeDesc&,
       int64_t seed) {
-<<<<<<< HEAD
-    return HashUtil::FnvHash64(&v.val, 1, seed);
-=======
     return HashUtil::MurmurHash2_64(&v.val, 1, seed);
->>>>>>> fec66694
   }
 
   static uint64_t Hash64(const TinyIntVal& v, const FunctionContext::TypeDesc&,
       int64_t seed) {
-<<<<<<< HEAD
-    return HashUtil::FnvHash64(&v.val, 1, seed);
-=======
     return HashUtil::MurmurHash2_64(&v.val, 1, seed);
->>>>>>> fec66694
   }
 
   static uint64_t Hash64(const SmallIntVal& v, const FunctionContext::TypeDesc&,
       int64_t seed) {
-<<<<<<< HEAD
-    return HashUtil::FnvHash64(&v.val, 2, seed);
-=======
     return HashUtil::MurmurHash2_64(&v.val, 2, seed);
->>>>>>> fec66694
   }
 
   static uint64_t Hash64(const IntVal& v, const FunctionContext::TypeDesc&,
       int64_t seed) {
-<<<<<<< HEAD
-    return HashUtil::FnvHash64(&v.val, 4, seed);
-=======
     return HashUtil::MurmurHash2_64(&v.val, 4, seed);
->>>>>>> fec66694
   }
 
   static uint64_t Hash64(const BigIntVal& v, const FunctionContext::TypeDesc&,
       int64_t seed) {
-<<<<<<< HEAD
-    return HashUtil::FnvHash64(&v.val, 8, seed);
-=======
     return HashUtil::MurmurHash2_64(&v.val, 8, seed);
->>>>>>> fec66694
   }
 
   static uint64_t Hash64(const FloatVal& v, const FunctionContext::TypeDesc&,
       int64_t seed) {
-<<<<<<< HEAD
-    return HashUtil::FnvHash64(&v.val, 4, seed);
-=======
     return HashUtil::MurmurHash2_64(&v.val, 4, seed);
->>>>>>> fec66694
   }
 
   static uint64_t Hash64(const DoubleVal& v, const FunctionContext::TypeDesc&,
       int64_t seed) {
-<<<<<<< HEAD
-    return HashUtil::FnvHash64(&v.val, 8, seed);
-=======
     return HashUtil::MurmurHash2_64(&v.val, 8, seed);
->>>>>>> fec66694
   }
 
   static uint64_t Hash64(const StringVal& v, const FunctionContext::TypeDesc&,
       int64_t seed) {
-<<<<<<< HEAD
-    return HashUtil::FnvHash64(v.ptr, v.len, seed);
-=======
     return HashUtil::MurmurHash2_64(v.ptr, v.len, seed);
->>>>>>> fec66694
   }
 
   static uint64_t Hash64(const TimestampVal& v, const FunctionContext::TypeDesc&,
@@ -168,24 +131,15 @@
   static uint64_t Hash64(const DecimalVal& v, const FunctionContext::TypeDesc& t,
       int64_t seed) {
     switch (ColumnType::GetDecimalByteSize(t.precision)) {
-<<<<<<< HEAD
-      case 4: return HashUtil::FnvHash64(&v.val4, 4, seed);
-      case 8: return HashUtil::FnvHash64(&v.val8, 8, seed);
-      case 16: return HashUtil::FnvHash64(&v.val16, 16, seed);
-=======
       case 4: return HashUtil::MurmurHash2_64(&v.val4, 4, seed);
       case 8: return HashUtil::MurmurHash2_64(&v.val8, 8, seed);
       case 16: return HashUtil::MurmurHash2_64(&v.val16, 16, seed);
->>>>>>> fec66694
       default:
         DCHECK(false);
         return 0;
     }
   }
 
-<<<<<<< HEAD
-  // Returns the byte size of *Val for type t.
-=======
   /// Templated equality functions. These assume the input values are not NULL.
   template<typename T>
   static inline bool Equals(const ColumnType& type, const T& x, const T& y) {
@@ -199,7 +153,6 @@
   }
 
   /// Returns the byte size of *Val for type t.
->>>>>>> fec66694
   static int AnyValSize(const ColumnType& t) {
     switch (t.type) {
       case TYPE_BOOLEAN: return sizeof(BooleanVal);
@@ -230,13 +183,8 @@
     return val;
   }
 
-<<<<<<< HEAD
-  static void TruncateIfNecessary(const ColumnType& type, StringVal *val) {
-    if (type.type == TYPE_VARCHAR) {
-=======
   static void TruncateIfNecessary(const FunctionContext::TypeDesc& type, StringVal *val) {
     if (type.type == FunctionContext::TYPE_VARCHAR) {
->>>>>>> fec66694
       DCHECK(type.len >= 0);
       val->len = min(val->len, type.len);
     }
@@ -249,17 +197,11 @@
   }
 
   static FunctionContext::TypeDesc ColumnTypeToTypeDesc(const ColumnType& type);
-<<<<<<< HEAD
-  static ColumnType TypeDescToColumnType(const FunctionContext::TypeDesc& type);
-
-  // Utility to put val into an AnyVal struct
-=======
   // Note: constructing a ColumnType is expensive and should be avoided in query execution
   // paths (i.e. non-setup paths).
   static ColumnType TypeDescToColumnType(const FunctionContext::TypeDesc& type);
 
   /// Utility to put val into an AnyVal struct
->>>>>>> fec66694
   static void SetAnyVal(const void* slot, const ColumnType& type, AnyVal* dst) {
     if (slot == NULL) {
       dst->is_null = true;
@@ -293,11 +235,7 @@
       case TYPE_STRING:
       case TYPE_VARCHAR:
       case TYPE_CHAR: {
-<<<<<<< HEAD
-        if (type.IsVarLen()) {
-=======
         if (type.IsVarLenStringType()) {
->>>>>>> fec66694
           reinterpret_cast<const StringValue*>(slot)->ToStringVal(
               reinterpret_cast<StringVal*>(dst));
           if (type.type == TYPE_VARCHAR) {
@@ -341,15 +279,6 @@
         DCHECK(false) << "NYI: " << type;
     }
   }
-<<<<<<< HEAD
-};
-
-// Creates the corresponding AnyVal subclass for type. The object is added to the pool.
-impala_udf::AnyVal* CreateAnyVal(ObjectPool* pool, const ColumnType& type);
-
-// Creates the corresponding AnyVal subclass for type. The object is owned by the caller.
-impala_udf::AnyVal* CreateAnyVal(const ColumnType& type);
-=======
 
  private:
   /// Implementations of Equals().
@@ -412,7 +341,6 @@
     return x.val16 == y.val16;
   }
 }
->>>>>>> fec66694
 
 }
 
