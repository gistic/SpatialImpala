// Copyright 2012 Cloudera Inc.
//
// Licensed under the Apache License, Version 2.0 (the "License");
// you may not use this file except in compliance with the License.
// You may obtain a copy of the License at
//
// http://www.apache.org/licenses/LICENSE-2.0
//
// Unless required by applicable law or agreed to in writing, software
// distributed under the License is distributed on an "AS IS" BASIS,
// WITHOUT WARRANTIES OR CONDITIONS OF ANY KIND, either express or implied.
// See the License for the specific language governing permissions and
// limitations under the License.


#ifndef IMPALA_EXPRS_HIVE_UDF_CALL_H
#define IMPALA_EXPRS_HIVE_UDF_CALL_H

#include <string>
#include <boost/scoped_ptr.hpp>

#include "exprs/expr.h"

using namespace impala_udf;

namespace impala {

class TExprNode;
class RuntimeState;

/// Executor for hive udfs using JNI. This works with the UdfExecutor on the
/// java side which calls into the actual UDF.
//
/// To minimize the JNI overhead, we eliminate as many copies as possible and
/// share memory between the native side and java side. Memory in the native heap
/// can be read with no issues from java but not vice versa (ptrs in the java heap
/// move). Also, JNI calls are cheaper for function calls with no arguments and
/// no return value (void).
//
/// During Prepare(), we allocate an input buffer that is big enough to store
/// all of the inputs (i.e. the slot size). This buffer is passed to the UdfExecutor
/// in the constructor. During Evaluate(), the input buffer is populated and
/// the UdfExecutor.evaluate() method is called via JNI. For input arguments,
/// strings don't need to be treated any differently. The java side can parse
/// the ptr and length from the StringValue and then read the ptr directly.
//
/// For return values that are fixed size (i.e. not strings), we allocate an
/// output buffer in Prepare(). This is also passed to the UdfExecutor in the
/// constructor. The UdfExecutor writes to it directly during evaluate().
//
/// For strings, we pass a StringValue sized output buffer to the FE. The address
/// of the StringValue does not change. When the FE writes the string result, it
/// populates the StringValue with the buffer it allocated from its native heap.
/// The BE reads the StringValue as normal.
//
/// If the UDF ran into an error, the FE throws an exception.
class HiveUdfCall : public Expr {
 public:
  virtual Status Prepare(RuntimeState* state, const RowDescriptor& row_desc,
                         ExprContext* ctx);
  virtual Status Open(RuntimeState* state, ExprContext* context,
      FunctionContext::FunctionStateScope scope = FunctionContext::FRAGMENT_LOCAL);
  virtual void Close(RuntimeState* state, ExprContext* context,
      FunctionContext::FunctionStateScope scope = FunctionContext::FRAGMENT_LOCAL);

  virtual BooleanVal GetBooleanVal(ExprContext* ctx, TupleRow*);
  virtual TinyIntVal GetTinyIntVal(ExprContext* ctx, TupleRow*);
  virtual SmallIntVal GetSmallIntVal(ExprContext* ctx, TupleRow*);
  virtual IntVal GetIntVal(ExprContext* ctx, TupleRow*);
  virtual BigIntVal GetBigIntVal(ExprContext* ctx, TupleRow*);
  virtual FloatVal GetFloatVal(ExprContext* ctx, TupleRow*);
  virtual DoubleVal GetDoubleVal(ExprContext* ctx, TupleRow*);
  virtual StringVal GetStringVal(ExprContext* ctx, TupleRow*);
  virtual TimestampVal GetTimestampVal(ExprContext* ctx, TupleRow*);
  virtual DecimalVal GetDecimalVal(ExprContext* ctx, TupleRow*);

  virtual Status GetCodegendComputeFn(RuntimeState* state, llvm::Function** fn);

 protected:
  friend class Expr;
  friend class StringFunctions;

  HiveUdfCall(const TExprNode& node);
  virtual std::string DebugString() const;

 private:
<<<<<<< HEAD
  AnyVal* Evaluate(ExprContext* ctx, TupleRow* row);

  // The path on the local FS to the UDF's jar
  std::string local_location_;

  // input_byte_offsets_[i] is the byte offset child ith's input argument should
  // be written to.
  std::vector<int> input_byte_offsets_;

  // The size of the buffer for passing in input arguments.
=======
  /// Evalutes the UDF over row. Returns the result as an AnyVal. This function
  /// never returns NULL but rather an AnyVal object with is_null set to true on
  /// error.
  AnyVal* Evaluate(ExprContext* ctx, TupleRow* row);

  /// The path on the local FS to the UDF's jar
  std::string local_location_;

  /// input_byte_offsets_[i] is the byte offset child ith's input argument should
  /// be written to.
  std::vector<int> input_byte_offsets_;

  /// The size of the buffer for passing in input arguments.
>>>>>>> fec66694
  int input_buffer_size_;
};

}

#endif<|MERGE_RESOLUTION|>--- conflicted
+++ resolved
@@ -84,18 +84,6 @@
   virtual std::string DebugString() const;
 
  private:
-<<<<<<< HEAD
-  AnyVal* Evaluate(ExprContext* ctx, TupleRow* row);
-
-  // The path on the local FS to the UDF's jar
-  std::string local_location_;
-
-  // input_byte_offsets_[i] is the byte offset child ith's input argument should
-  // be written to.
-  std::vector<int> input_byte_offsets_;
-
-  // The size of the buffer for passing in input arguments.
-=======
   /// Evalutes the UDF over row. Returns the result as an AnyVal. This function
   /// never returns NULL but rather an AnyVal object with is_null set to true on
   /// error.
@@ -109,7 +97,6 @@
   std::vector<int> input_byte_offsets_;
 
   /// The size of the buffer for passing in input arguments.
->>>>>>> fec66694
   int input_buffer_size_;
 };
 
