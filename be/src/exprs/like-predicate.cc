--- conflicted
+++ resolved
@@ -24,13 +24,6 @@
 #include "string-functions.h"
 #include "common/names.h"
 
-<<<<<<< HEAD
-using namespace boost;
-using namespace std;
-using namespace boost;
-using namespace std;
-=======
->>>>>>> fec66694
 using namespace impala_udf;
 using namespace re2;
 
@@ -91,14 +84,10 @@
       string re_pattern;
       ConvertLikePattern(context,
           *reinterpret_cast<StringVal*>(context->GetConstantArg(1)), &re_pattern);
-<<<<<<< HEAD
-      state->regex_.reset(new RE2(re_pattern));
-=======
       RE2::Options opts;
       opts.set_never_nl(false);
       opts.set_dot_nl(true);
       state->regex_.reset(new RE2(re_pattern, opts));
->>>>>>> fec66694
       if (!state->regex_->ok()) {
         context->SetError(
             strings::Substitute("Invalid regex: $0", pattern_val.ptr).c_str());
@@ -131,13 +120,7 @@
   state->function_ = RegexFn;
   if (context->IsArgConstant(1)) {
     StringVal* pattern = reinterpret_cast<StringVal*>(context->GetConstantArg(1));
-<<<<<<< HEAD
-    if (pattern->is_null) {
-      return;
-    }
-=======
     if (pattern->is_null) return;
->>>>>>> fec66694
     string pattern_str(reinterpret_cast<const char*>(pattern->ptr), pattern->len);
     string search_string;
     // The following four conditionals check if the pattern is a constant string,
@@ -160,10 +143,6 @@
       state->function_ = ConstantSubstringFn;
     } else {
       state->regex_.reset(new RE2(pattern_str));
-<<<<<<< HEAD
-      stringstream error;
-=======
->>>>>>> fec66694
       if (!state->regex_->ok()) {
         stringstream error;
         error << "Invalid regex expression" << pattern->ptr;
@@ -181,17 +160,6 @@
   return (state->function_)(context, val, pattern);
 }
 
-<<<<<<< HEAD
-void LikePredicate::RegexClose(FunctionContext* context,
-    FunctionContext::FunctionStateScope scope) {
-  if (scope == FunctionContext::THREAD_LOCAL) {
-    LikePredicateState* state = reinterpret_cast<LikePredicateState*>(
-        context->GetFunctionState(FunctionContext::THREAD_LOCAL));
-    delete state;
-  }
-}
-
-=======
 // This prepare function is used only when 3 parameters are passed to the regexp_like()
 // function. For the 2 parameter version, the RegexPrepare() function is used to prepare.
 void LikePredicate::RegexpLikePrepare(FunctionContext* context,
@@ -265,7 +233,6 @@
   }
 }
 
->>>>>>> fec66694
 BooleanVal LikePredicate::RegexFn(FunctionContext* context, const StringVal& val,
     const StringVal& pattern) {
   return RegexMatch(context, val, pattern, false);
@@ -358,25 +325,16 @@
     }
   } else {
     string re_pattern;
-<<<<<<< HEAD
-    if (is_like_pattern) {
-      ConvertLikePattern(context, pattern_value, &re_pattern);
-=======
     RE2::Options opts;
     if (is_like_pattern) {
       ConvertLikePattern(context, pattern_value, &re_pattern);
       opts.set_never_nl(false);
       opts.set_dot_nl(true);
->>>>>>> fec66694
     } else {
       re_pattern =
         string(reinterpret_cast<const char*>(pattern_value.ptr), pattern_value.len);
     }
-<<<<<<< HEAD
-    re2::RE2 re(re_pattern);
-=======
     re2::RE2 re(re_pattern, opts);
->>>>>>> fec66694
     if (re.ok()) {
       if (is_like_pattern) {
         return RE2::FullMatch(re2::StringPiece(
