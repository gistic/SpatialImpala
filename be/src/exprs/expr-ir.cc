// Copyright 2012 Cloudera Inc.
//
// Licensed under the Apache License, Version 2.0 (the "License");
// you may not use this file except in compliance with the License.
// You may obtain a copy of the License at
//
// http://www.apache.org/licenses/LICENSE-2.0
//
// Unless required by applicable law or agreed to in writing, software
// distributed under the License is distributed on an "AS IS" BASIS,
// WITHOUT WARRANTIES OR CONDITIONS OF ANY KIND, either express or implied.
// See the License for the specific language governing permissions and
// limitations under the License.

#include "exprs/expr.h"
#include "udf/udf.h"

#ifdef IR_COMPILE

// Compile ExprContext declaration to IR so we can use it in codegen'd functions
#include "exprs/expr-context.h"

// Dummy function to force compilation of UDF types.
// The arguments are pointers to prevent Clang from lowering the struct types
// (e.g. IntVal={bool, i32} can be coerced to i64).
void dummy(impala_udf::FunctionContext*, impala_udf::BooleanVal*, impala_udf::TinyIntVal*,
<<<<<<< HEAD
           impala_udf::SmallIntVal*, impala_udf::IntVal*, impala_udf::BigIntVal*,
           impala_udf::FloatVal*, impala_udf::DoubleVal*, impala_udf::StringVal*,
           impala_udf::TimestampVal*, impala_udf::DecimalVal*, ExprContext*) { }
#endif


=======
    impala_udf::SmallIntVal*, impala_udf::IntVal*, impala_udf::BigIntVal*,
    impala_udf::FloatVal*, impala_udf::DoubleVal*, impala_udf::StringVal*,
    impala_udf::TimestampVal*, impala_udf::DecimalVal*, impala::ExprContext*) { }
#endif

>>>>>>> fec66694
// The following are compute functions that are cross-compiled to both native and IR
// libraries. In the interpreted path, these functions are executed as-is from the native
// code. In the codegen'd path, we load the IR functions and replace the Get*Val() calls
// with the appropriate child's codegen'd compute function.

using namespace impala;
using namespace impala_udf;
// Static wrappers around Get*Val() functions. We'd like to be able to call these from
// directly from native code as well as from generated IR functions.

BooleanVal Expr::GetBooleanVal(Expr* expr, ExprContext* context, TupleRow* row) {
  return expr->GetBooleanVal(context, row);
}
TinyIntVal Expr::GetTinyIntVal(Expr* expr, ExprContext* context, TupleRow* row) {
  return expr->GetTinyIntVal(context, row);
}
SmallIntVal Expr::GetSmallIntVal(Expr* expr, ExprContext* context, TupleRow* row) {
  return expr->GetSmallIntVal(context, row);
}
IntVal Expr::GetIntVal(Expr* expr, ExprContext* context, TupleRow* row) {
  return expr->GetIntVal(context, row);
}
BigIntVal Expr::GetBigIntVal(Expr* expr, ExprContext* context, TupleRow* row) {
  return expr->GetBigIntVal(context, row);
}
FloatVal Expr::GetFloatVal(Expr* expr, ExprContext* context, TupleRow* row) {
  return expr->GetFloatVal(context, row);
}
DoubleVal Expr::GetDoubleVal(Expr* expr, ExprContext* context, TupleRow* row) {
  return expr->GetDoubleVal(context, row);
}
StringVal Expr::GetStringVal(Expr* expr, ExprContext* context, TupleRow* row) {
  return expr->GetStringVal(context, row);
}
TimestampVal Expr::GetTimestampVal(Expr* expr, ExprContext* context, TupleRow* row) {
  return expr->GetTimestampVal(context, row);
}
DecimalVal Expr::GetDecimalVal(Expr* expr, ExprContext* context, TupleRow* row) {
  return expr->GetDecimalVal(context, row);
}<|MERGE_RESOLUTION|>--- conflicted
+++ resolved
@@ -24,20 +24,11 @@
 // The arguments are pointers to prevent Clang from lowering the struct types
 // (e.g. IntVal={bool, i32} can be coerced to i64).
 void dummy(impala_udf::FunctionContext*, impala_udf::BooleanVal*, impala_udf::TinyIntVal*,
-<<<<<<< HEAD
-           impala_udf::SmallIntVal*, impala_udf::IntVal*, impala_udf::BigIntVal*,
-           impala_udf::FloatVal*, impala_udf::DoubleVal*, impala_udf::StringVal*,
-           impala_udf::TimestampVal*, impala_udf::DecimalVal*, ExprContext*) { }
-#endif
-
-
-=======
     impala_udf::SmallIntVal*, impala_udf::IntVal*, impala_udf::BigIntVal*,
     impala_udf::FloatVal*, impala_udf::DoubleVal*, impala_udf::StringVal*,
     impala_udf::TimestampVal*, impala_udf::DecimalVal*, impala::ExprContext*) { }
 #endif
 
->>>>>>> fec66694
 // The following are compute functions that are cross-compiled to both native and IR
 // libraries. In the interpreted path, these functions are executed as-is from the native
 // code. In the codegen'd path, we load the IR functions and replace the Get*Val() calls
