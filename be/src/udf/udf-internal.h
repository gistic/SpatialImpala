// Copyright 2012 Cloudera Inc.
//
// Licensed under the Apache License, Version 2.0 (the "License");
// you may not use this file except in compliance with the License.
// You may obtain a copy of the License at
//
// http://www.apache.org/licenses/LICENSE-2.0
//
// Unless required by applicable law or agreed to in writing, software
// distributed under the License is distributed on an "AS IS" BASIS,
// WITHOUT WARRANTIES OR CONDITIONS OF ANY KIND, either express or implied.
// See the License for the specific language governing permissions and
// limitations under the License.


#ifndef IMPALA_UDF_UDF_INTERNAL_H
#define IMPALA_UDF_UDF_INTERNAL_H

#include <boost/cstdint.hpp>
#include <map>
#include <string>
#include <string.h>
#include <vector>

<<<<<<< HEAD
// Be very careful when adding Impala includes in this file. We don't want to pull
// in unnecessary dependencies for the development libs.
=======
/// Be very careful when adding Impala includes in this file. We don't want to pull
/// in unnecessary dependencies for the development libs.
>>>>>>> fec66694
#include "udf/udf.h"

namespace impala {

class FreePool;
class MemPool;
class RuntimeState;

/// This class actually implements the interface of FunctionContext. This is split to
/// hide the details from the external header.
/// Note: The actual user code does not include this file.
class FunctionContextImpl {
 public:
<<<<<<< HEAD
  // Create a FunctionContext for a UDF. Caller is responsible for deleting it.
=======
  /// Create a FunctionContext for a UDF. Caller is responsible for deleting it.
>>>>>>> fec66694
  static impala_udf::FunctionContext* CreateContext(RuntimeState* state, MemPool* pool,
      const impala_udf::FunctionContext::TypeDesc& return_type,
      const std::vector<impala_udf::FunctionContext::TypeDesc>& arg_types,
      int varargs_buffer_size = 0, bool debug = false);

<<<<<<< HEAD
  // Create a FunctionContext for a UDA. Identical to the UDF version except for the
  // intermediate type. Caller is responsible for deleting it.
=======
  /// Create a FunctionContext for a UDA. Identical to the UDF version except for the
  /// intermediate type. Caller is responsible for deleting it.
>>>>>>> fec66694
  static impala_udf::FunctionContext* CreateContext(RuntimeState* state, MemPool* pool,
      const impala_udf::FunctionContext::TypeDesc& intermediate_type,
      const impala_udf::FunctionContext::TypeDesc& return_type,
      const std::vector<impala_udf::FunctionContext::TypeDesc>& arg_types,
      int varargs_buffer_size = 0, bool debug = false);

  FunctionContextImpl(impala_udf::FunctionContext* parent);

<<<<<<< HEAD
  // Checks for any outstanding memory allocations. If there is unfreed memory, adds a
  // warning and frees the allocations. Note that local allocations are freed with the
  // MemPool backing pool_.
  void Close();

  // Returns a new FunctionContext with the same constant args, fragment-local state, and
  // debug flag as this FunctionContext. The caller is responsible for calling delete on
  // it.
  impala_udf::FunctionContext* Clone(MemPool* pool);

  // Allocates a buffer of 'byte_size' with "local" memory management. These
  // allocations are not freed one by one but freed as a pool by FreeLocalAllocations()
  // This is used where the lifetime of the allocation is clear.
  // For UDFs, the allocations can be freed at the row level.
  // TODO: free them at the batch level and save some copies?
  uint8_t* AllocateLocal(int byte_size);

  // Frees all allocations returned by AllocateLocal(). Note that this marks all local
  // allocations as availble for reuse; it does not actually free the memory.
  void FreeLocalAllocations();

  // Sets constant_args_. The AnyVal* values are owned by the caller.
=======
  /// Checks for any outstanding memory allocations. If there is unfreed memory, adds a
  /// warning and frees the allocations. Note that local allocations are freed with the
  /// MemPool backing pool_.
  void Close();

  /// Returns a new FunctionContext with the same constant args, fragment-local state, and
  /// debug flag as this FunctionContext. The caller is responsible for calling delete on
  /// it.
  impala_udf::FunctionContext* Clone(MemPool* pool);

  /// Allocates a buffer of 'byte_size' with "local" memory management. These
  /// allocations are not freed one by one but freed as a pool by FreeLocalAllocations()
  /// This is used where the lifetime of the allocation is clear.
  /// For UDFs, the allocations can be freed at the row level.
  /// TODO: free them at the batch level and save some copies?
  uint8_t* AllocateLocal(int byte_size);

  /// Frees all allocations returned by AllocateLocal().
  void FreeLocalAllocations();

  /// Sets constant_args_. The AnyVal* values are owned by the caller.
>>>>>>> fec66694
  void SetConstantArgs(const std::vector<impala_udf::AnyVal*>& constant_args);

  uint8_t* varargs_buffer() { return varargs_buffer_; }

  std::vector<impala_udf::AnyVal*>* staging_input_vals() { return &staging_input_vals_; }
<<<<<<< HEAD

  bool debug() { return debug_; }
  bool closed() { return closed_; }

  int64_t num_updates() const { return num_updates_; }
  int64_t num_removes() const { return num_removes_; }
  void set_num_updates(int64_t n) { num_updates_ = n; }
  void set_num_removes(int64_t n) { num_removes_ = n; }
  void IncrementNumUpdates(int64_t n = 1) { num_updates_ += n; }
  void IncrementNumRemoves(int64_t n = 1) { num_removes_ += n; }

  static const char* LLVM_FUNCTIONCONTEXT_NAME;

=======

  bool debug() { return debug_; }
  bool closed() { return closed_; }

  int64_t num_updates() const { return num_updates_; }
  int64_t num_removes() const { return num_removes_; }
  void set_num_updates(int64_t n) { num_updates_ = n; }
  void set_num_removes(int64_t n) { num_removes_ = n; }
  void IncrementNumUpdates(int64_t n = 1) { num_updates_ += n; }
  void IncrementNumRemoves(int64_t n = 1) { num_removes_ += n; }

  static const char* LLVM_FUNCTIONCONTEXT_NAME;

>>>>>>> fec66694
  RuntimeState* state() { return state_; }

 private:
  friend class impala_udf::FunctionContext;
  friend class ExprContext;

<<<<<<< HEAD
  // Preallocated buffer for storing varargs (if the function has any). Allocated and
  // owned by this object, but populated by an Expr function.
  //
  // This is the first field in the class so it's easy to access in codegen'd functions.
  // Don't move it or add fields above unless you know what you're doing.
  uint8_t* varargs_buffer_;
  int varargs_buffer_size_;

  // Parent context object. Not owned
=======
  /// Preallocated buffer for storing varargs (if the function has any). Allocated and
  /// owned by this object, but populated by an Expr function.
  //
  /// This is the first field in the class so it's easy to access in codegen'd functions.
  /// Don't move it or add fields above unless you know what you're doing.
  uint8_t* varargs_buffer_;
  int varargs_buffer_size_;

  /// Parent context object. Not owned
>>>>>>> fec66694
  impala_udf::FunctionContext* context_;

  /// Pool to service allocations from.
  FreePool* pool_;

  /// We use the query's runtime state to report errors and warnings. NULL for test
  /// contexts.
  RuntimeState* state_;

  /// If true, indicates this is a debug context which will do additional validation.
  bool debug_;

  impala_udf::FunctionContext::ImpalaVersion version_;

  /// Empty if there's no error
  std::string error_msg_;

  /// The number of warnings reported.
  int64_t num_warnings_;

<<<<<<< HEAD
  // The number of calls to Update()/Remove().
  int64_t num_updates_;
  int64_t num_removes_;

  // Allocations made and still owned by the user function.
  std::map<uint8_t*, int> allocations_;
  // Allocations owned by Impala.
  std::vector<uint8_t*> local_allocations_;

  // The function state accessed via FunctionContext::Get/SetFunctionState()
  void* thread_local_fn_state_;
  void* fragment_local_fn_state_;

  // The number of bytes allocated externally by the user function. In some cases,
  // it is too inconvenient to use the Allocate()/Free() APIs in the FunctionContext,
  // particularly for existing codebases (e.g. they use std::vector). Instead, they'll
  // have to track those allocations manually.
  int64_t external_bytes_tracked_;

  // Type descriptor for the intermediate type of a UDA. Set to INVALID_TYPE for UDFs.
  impala_udf::FunctionContext::TypeDesc intermediate_type_;

  // Type descriptor for the return type of the function.
  impala_udf::FunctionContext::TypeDesc return_type_;

  // Type descriptors for each argument of the function.
  std::vector<impala_udf::FunctionContext::TypeDesc> arg_types_;

  // Contains an AnyVal* for each argument of the function. If the AnyVal* is NULL,
  // indicates that the corresponding argument is non-constant. Otherwise contains the
  // value of the argument.
  std::vector<impala_udf::AnyVal*> constant_args_;

  // Used by ScalarFnCall to store the arguments when running without codegen. Allows us
  // to pass AnyVal* arguments to the scalar function directly, rather than codegening a
  // call that passes the correct AnyVal subclass pointer type.
  std::vector<impala_udf::AnyVal*> staging_input_vals_;

  // Indicates whether this context has been closed. Used for verification/debugging.
  bool closed_;
=======
  /// The number of calls to Update()/Remove().
  int64_t num_updates_;
  int64_t num_removes_;

  /// Allocations made and still owned by the user function. Only used if debug_ is true
  /// because it is very expensive to maintain.
  std::map<uint8_t*, int> allocations_;
  /// Allocations owned by Impala.
  std::vector<uint8_t*> local_allocations_;

  /// The function state accessed via FunctionContext::Get/SetFunctionState()
  void* thread_local_fn_state_;
  void* fragment_local_fn_state_;

  /// The number of bytes allocated externally by the user function. In some cases,
  /// it is too inconvenient to use the Allocate()/Free() APIs in the FunctionContext,
  /// particularly for existing codebases (e.g. they use std::vector). Instead, they'll
  /// have to track those allocations manually.
  int64_t external_bytes_tracked_;

  /// Type descriptor for the intermediate type of a UDA. Set to INVALID_TYPE for UDFs.
  impala_udf::FunctionContext::TypeDesc intermediate_type_;

  /// Type descriptor for the return type of the function.
  impala_udf::FunctionContext::TypeDesc return_type_;

  /// Type descriptors for each argument of the function.
  std::vector<impala_udf::FunctionContext::TypeDesc> arg_types_;

  /// Contains an AnyVal* for each argument of the function. If the AnyVal* is NULL,
  /// indicates that the corresponding argument is non-constant. Otherwise contains the
  /// value of the argument.
  std::vector<impala_udf::AnyVal*> constant_args_;

  /// Used by ScalarFnCall to store the arguments when running without codegen. Allows us
  /// to pass AnyVal* arguments to the scalar function directly, rather than codegening a
  /// call that passes the correct AnyVal subclass pointer type. Note that this is only
  /// used for non-variadic arguments; varargs are always stored in varargs_buffer_.
  std::vector<impala_udf::AnyVal*> staging_input_vals_;

  /// Indicates whether this context has been closed. Used for verification/debugging.
  bool closed_;
};

}

namespace impala_udf {

/// Temporary ArrayVal definition. This is not ready for public consumption because users
/// must have access to our internal tuple layout.
struct ArrayVal : public AnyVal {
  uint8_t* ptr;
  int num_tuples;

  /// Construct an ArrayVal from ptr/num_tuples. Note: this does not make a copy of ptr so
  /// the buffer must exist as long as this ArrayVal does.
  ArrayVal(uint8_t* ptr = NULL, int num_tuples = 0) : ptr(ptr), num_tuples(num_tuples) {}

  static ArrayVal null() {
    ArrayVal av;
    av.is_null = true;
    return av;
  }
>>>>>>> fec66694
};

}

#endif
<|MERGE_RESOLUTION|>--- conflicted
+++ resolved
@@ -22,13 +22,8 @@
 #include <string.h>
 #include <vector>
 
-<<<<<<< HEAD
-// Be very careful when adding Impala includes in this file. We don't want to pull
-// in unnecessary dependencies for the development libs.
-=======
 /// Be very careful when adding Impala includes in this file. We don't want to pull
 /// in unnecessary dependencies for the development libs.
->>>>>>> fec66694
 #include "udf/udf.h"
 
 namespace impala {
@@ -42,23 +37,14 @@
 /// Note: The actual user code does not include this file.
 class FunctionContextImpl {
  public:
-<<<<<<< HEAD
-  // Create a FunctionContext for a UDF. Caller is responsible for deleting it.
-=======
   /// Create a FunctionContext for a UDF. Caller is responsible for deleting it.
->>>>>>> fec66694
   static impala_udf::FunctionContext* CreateContext(RuntimeState* state, MemPool* pool,
       const impala_udf::FunctionContext::TypeDesc& return_type,
       const std::vector<impala_udf::FunctionContext::TypeDesc>& arg_types,
       int varargs_buffer_size = 0, bool debug = false);
 
-<<<<<<< HEAD
-  // Create a FunctionContext for a UDA. Identical to the UDF version except for the
-  // intermediate type. Caller is responsible for deleting it.
-=======
   /// Create a FunctionContext for a UDA. Identical to the UDF version except for the
   /// intermediate type. Caller is responsible for deleting it.
->>>>>>> fec66694
   static impala_udf::FunctionContext* CreateContext(RuntimeState* state, MemPool* pool,
       const impala_udf::FunctionContext::TypeDesc& intermediate_type,
       const impala_udf::FunctionContext::TypeDesc& return_type,
@@ -67,30 +53,6 @@
 
   FunctionContextImpl(impala_udf::FunctionContext* parent);
 
-<<<<<<< HEAD
-  // Checks for any outstanding memory allocations. If there is unfreed memory, adds a
-  // warning and frees the allocations. Note that local allocations are freed with the
-  // MemPool backing pool_.
-  void Close();
-
-  // Returns a new FunctionContext with the same constant args, fragment-local state, and
-  // debug flag as this FunctionContext. The caller is responsible for calling delete on
-  // it.
-  impala_udf::FunctionContext* Clone(MemPool* pool);
-
-  // Allocates a buffer of 'byte_size' with "local" memory management. These
-  // allocations are not freed one by one but freed as a pool by FreeLocalAllocations()
-  // This is used where the lifetime of the allocation is clear.
-  // For UDFs, the allocations can be freed at the row level.
-  // TODO: free them at the batch level and save some copies?
-  uint8_t* AllocateLocal(int byte_size);
-
-  // Frees all allocations returned by AllocateLocal(). Note that this marks all local
-  // allocations as availble for reuse; it does not actually free the memory.
-  void FreeLocalAllocations();
-
-  // Sets constant_args_. The AnyVal* values are owned by the caller.
-=======
   /// Checks for any outstanding memory allocations. If there is unfreed memory, adds a
   /// warning and frees the allocations. Note that local allocations are freed with the
   /// MemPool backing pool_.
@@ -112,13 +74,11 @@
   void FreeLocalAllocations();
 
   /// Sets constant_args_. The AnyVal* values are owned by the caller.
->>>>>>> fec66694
   void SetConstantArgs(const std::vector<impala_udf::AnyVal*>& constant_args);
 
   uint8_t* varargs_buffer() { return varargs_buffer_; }
 
   std::vector<impala_udf::AnyVal*>* staging_input_vals() { return &staging_input_vals_; }
-<<<<<<< HEAD
 
   bool debug() { return debug_; }
   bool closed() { return closed_; }
@@ -132,38 +92,12 @@
 
   static const char* LLVM_FUNCTIONCONTEXT_NAME;
 
-=======
-
-  bool debug() { return debug_; }
-  bool closed() { return closed_; }
-
-  int64_t num_updates() const { return num_updates_; }
-  int64_t num_removes() const { return num_removes_; }
-  void set_num_updates(int64_t n) { num_updates_ = n; }
-  void set_num_removes(int64_t n) { num_removes_ = n; }
-  void IncrementNumUpdates(int64_t n = 1) { num_updates_ += n; }
-  void IncrementNumRemoves(int64_t n = 1) { num_removes_ += n; }
-
-  static const char* LLVM_FUNCTIONCONTEXT_NAME;
-
->>>>>>> fec66694
   RuntimeState* state() { return state_; }
 
  private:
   friend class impala_udf::FunctionContext;
   friend class ExprContext;
 
-<<<<<<< HEAD
-  // Preallocated buffer for storing varargs (if the function has any). Allocated and
-  // owned by this object, but populated by an Expr function.
-  //
-  // This is the first field in the class so it's easy to access in codegen'd functions.
-  // Don't move it or add fields above unless you know what you're doing.
-  uint8_t* varargs_buffer_;
-  int varargs_buffer_size_;
-
-  // Parent context object. Not owned
-=======
   /// Preallocated buffer for storing varargs (if the function has any). Allocated and
   /// owned by this object, but populated by an Expr function.
   //
@@ -173,7 +107,6 @@
   int varargs_buffer_size_;
 
   /// Parent context object. Not owned
->>>>>>> fec66694
   impala_udf::FunctionContext* context_;
 
   /// Pool to service allocations from.
@@ -194,48 +127,6 @@
   /// The number of warnings reported.
   int64_t num_warnings_;
 
-<<<<<<< HEAD
-  // The number of calls to Update()/Remove().
-  int64_t num_updates_;
-  int64_t num_removes_;
-
-  // Allocations made and still owned by the user function.
-  std::map<uint8_t*, int> allocations_;
-  // Allocations owned by Impala.
-  std::vector<uint8_t*> local_allocations_;
-
-  // The function state accessed via FunctionContext::Get/SetFunctionState()
-  void* thread_local_fn_state_;
-  void* fragment_local_fn_state_;
-
-  // The number of bytes allocated externally by the user function. In some cases,
-  // it is too inconvenient to use the Allocate()/Free() APIs in the FunctionContext,
-  // particularly for existing codebases (e.g. they use std::vector). Instead, they'll
-  // have to track those allocations manually.
-  int64_t external_bytes_tracked_;
-
-  // Type descriptor for the intermediate type of a UDA. Set to INVALID_TYPE for UDFs.
-  impala_udf::FunctionContext::TypeDesc intermediate_type_;
-
-  // Type descriptor for the return type of the function.
-  impala_udf::FunctionContext::TypeDesc return_type_;
-
-  // Type descriptors for each argument of the function.
-  std::vector<impala_udf::FunctionContext::TypeDesc> arg_types_;
-
-  // Contains an AnyVal* for each argument of the function. If the AnyVal* is NULL,
-  // indicates that the corresponding argument is non-constant. Otherwise contains the
-  // value of the argument.
-  std::vector<impala_udf::AnyVal*> constant_args_;
-
-  // Used by ScalarFnCall to store the arguments when running without codegen. Allows us
-  // to pass AnyVal* arguments to the scalar function directly, rather than codegening a
-  // call that passes the correct AnyVal subclass pointer type.
-  std::vector<impala_udf::AnyVal*> staging_input_vals_;
-
-  // Indicates whether this context has been closed. Used for verification/debugging.
-  bool closed_;
-=======
   /// The number of calls to Update()/Remove().
   int64_t num_updates_;
   int64_t num_removes_;
@@ -299,7 +190,6 @@
     av.is_null = true;
     return av;
   }
->>>>>>> fec66694
 };
 
 }
