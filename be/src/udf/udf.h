// Copyright 2012 Cloudera Inc.
//
// Licensed under the Apache License, Version 2.0 (the "License");
// you may not use this file except in compliance with the License.
// You may obtain a copy of the License at
//
// http://www.apache.org/licenses/LICENSE-2.0
//
// Unless required by applicable law or agreed to in writing, software
// distributed under the License is distributed on an "AS IS" BASIS,
// WITHOUT WARRANTIES OR CONDITIONS OF ANY KIND, either express or implied.
// See the License for the specific language governing permissions and
// limitations under the License.


#ifndef IMPALA_UDF_UDF_H
#define IMPALA_UDF_UDF_H

#include <assert.h>
#include <boost/cstdint.hpp>
#include <string.h>
#include <vector>

/// This is the only Impala header required to develop UDFs and UDAs. This header
/// contains the types that need to be used and the FunctionContext object. The context
/// object serves as the interface object between the UDF/UDA and the impala process.
namespace impala {
  class FunctionContextImpl;
}

namespace impala_udf {

/// All input and output values will be one of the structs below. The struct is a simple
/// object containing a boolean to store if the value is NULL and the value itself. The
/// value is unspecified if the NULL boolean is set.
struct AnyVal;
struct BooleanVal;
struct TinyIntVal;
struct SmallIntVal;
struct IntVal;
struct BigIntVal;
struct StringVal;
struct TimestampVal;
struct PointVal;
struct LineVal;
struct RectangleVal;
struct PolygonVal;
struct LineStringVal;

/// A FunctionContext is passed to every UDF/UDA and is the interface for the UDF to the
/// rest of the system. It contains APIs to examine the system state, report errors and
/// manage memory.
class FunctionContext {
 public:
  enum ImpalaVersion {
    v1_2,
    v1_3,
  };

  enum Type {
    INVALID_TYPE = 0,
    TYPE_NULL,
    TYPE_BOOLEAN,
    TYPE_TINYINT,
    TYPE_SMALLINT,
    TYPE_INT,
    TYPE_BIGINT,
    TYPE_FLOAT,
    TYPE_DOUBLE,
    TYPE_TIMESTAMP,
    TYPE_STRING,
    TYPE_FIXED_BUFFER,
    TYPE_DECIMAL,
    TYPE_VARCHAR,
    TYPE_POINT,
    TYPE_LINE,
    TYPE_RECTANGLE,
    TYPE_POLYGON,
    TYPE_LINESTRING
  };

  struct TypeDesc {
    Type type;

    /// Only valid if type == TYPE_DECIMAL
    int precision;
    int scale;

    /// Only valid if type == TYPE_FIXED_BUFFER || type == TYPE_VARCHAR
    int len;
  };

  struct UniqueId {
    int64_t hi;
    int64_t lo;
  };

  enum FunctionStateScope {
    /// Indicates that the function state for this FunctionContext's UDF is shared across
    /// the plan fragment (a query is divided into multiple plan fragments, each of which
    /// is responsible for a part of the query execution). Within the plan fragment, there
    /// may be multiple instances of the UDF executing concurrently with multiple
    /// FunctionContexts sharing this state, meaning that the state must be
    /// thread-safe. The Prepare() function for the UDF may be called with this scope
    /// concurrently on a single host if the UDF will be evaluated in multiple plan
    /// fragments on that host. In general, read-only state that doesn't need to be
    /// recomputed for every UDF call should be fragment-local.
    /// TODO: not yet implemented
    FRAGMENT_LOCAL,

    /// Indicates that the function state is local to the execution thread. This state
    /// does not need to be thread-safe. However, this state will be initialized (via the
    /// Prepare() function) once for every execution thread, so fragment-local state
    /// should be used when possible for better performance. In general, inexpensive
    /// shared state that is written to by the UDF (e.g. scratch space) should be
    /// thread-local.
    THREAD_LOCAL,
  };

  /// Returns the version of Impala that's currently running.
  ImpalaVersion version() const;

  /// Returns the user that is running the query. Returns NULL if it is not
  /// available.
  const char* user() const;

  /// Returns the effective user for authorization purposes. If a delegated user is
  /// configured, returns that user, otherwise returns the same as user().
  const char* effective_user() const;

  /// Returns the query_id for the current query.
  UniqueId query_id() const;

  /// Sets an error for this UDF. If this is called, this will trigger the
  /// query to fail.
  void SetError(const char* error_msg);

  /// Adds a warning that is returned to the user. This can include things like
  /// overflow or other recoverable error conditions.
  /// Warnings are capped at a maximum number. Returns true if the warning was
  /// added and false if it was ignored due to the cap.
  bool AddWarning(const char* warning_msg);

  /// Returns true if there's been an error set.
  bool has_error() const;

  /// Returns the current error message. Returns NULL if there is no error.
  const char* error_msg() const;

  /// Allocates memory. All UDF/UDAs should use this if possible instead of
  /// malloc/new. The UDF/UDA is responsible for calling Free() on all buffers returned by
  /// Allocate(). If this Allocate causes the memory limit to be exceeded, the error will
  /// be set in this object causing the query to fail.
  uint8_t* Allocate(int byte_size);

  /// Reallocates 'ptr' to the new byte_size. If the currently underlying allocation
  /// is big enough, the original ptr will be returned. If the allocation needs to
  /// grow, a new allocation is made that is at least 'byte_size' and the contents
  /// of 'ptr' will be copied into it.
  /// This should be used for buffers that constantly get appended to.
  uint8_t* Reallocate(uint8_t* ptr, int byte_size);

  /// Frees a buffer returned from Allocate() or Reallocate()
  void Free(uint8_t* buffer);

  /// For allocations that cannot use the Allocate() API provided by this
  /// object, TrackAllocation()/Free() can be used to just keep count of the
  /// byte sizes. For each call to TrackAllocation(), the UDF/UDA must call
  /// the corresponding Free().
  void TrackAllocation(int64_t byte_size);
  void Free(int64_t byte_size);

  /// Methods for maintaining state across UDF/UDA function calls. SetFunctionState() can
  /// be used to store a pointer that can then be retreived via GetFunctionState(). If
  /// GetFunctionState() is called when no pointer is set, it will return
  /// NULL. SetFunctionState() does not take ownership of 'ptr'; it is up to the UDF/UDA
  /// to clean up any function state if necessary.
  void SetFunctionState(FunctionStateScope scope, void* ptr);
  void* GetFunctionState(FunctionStateScope scope) const;

  /// Returns the return type information of this function. For UDAs, this is the final
  /// return type of the UDA (e.g., the type returned by the finalize function).
  const TypeDesc& GetReturnType() const;

  /// Returns the intermediate type for UDAs, i.e., the one returned by
  /// update and merge functions. Returns INVALID_TYPE for UDFs.
  const TypeDesc& GetIntermediateType() const;

  /// Returns the number of arguments to this function (not including the FunctionContext*
  /// argument).
  int GetNumArgs() const;

  /// Returns the type information for the arg_idx-th argument (0-indexed, not including
  /// the FunctionContext* argument). Returns NULL if arg_idx is invalid.
  const TypeDesc* GetArgType(int arg_idx) const;

  /// Returns true if the arg_idx-th input argument (0 indexed, not including the
  /// FunctionContext* argument) is a constant (e.g. 5, "string", 1 + 1).
  bool IsArgConstant(int arg_idx) const;

  /// Returns a pointer to the value of the arg_idx-th input argument (0 indexed, not
  /// including the FunctionContext* argument). Returns NULL if the argument is not
  /// constant. This function can be used to obtain user-specified constants in a UDF's
  /// Init() or Close() functions.
  AnyVal* GetConstantArg(int arg_idx) const;

  /// TODO: Do we need to add arbitrary key/value metadata. This would be plumbed
  /// through the query. E.g. "select UDA(col, 'sample=true') from tbl".
  /// const char* GetMetadata(const char*) const;

  /// TODO: Add mechanism for UDAs to update stats similar to runtime profile counters

  /// TODO: Add mechanism to query for table/column stats

  /// Returns the underlying opaque implementation object. The UDF/UDA should not
  /// use this. This is used internally.
  impala::FunctionContextImpl* impl() { return impl_; }

  ~FunctionContext();

 private:
  friend class impala::FunctionContextImpl;
  FunctionContext();

  /// Disable copy ctor and assignment operator
  FunctionContext(const FunctionContext& other);
  FunctionContext& operator=(const FunctionContext& other);

  impala::FunctionContextImpl* impl_; // Owned by this object.
};

//----------------------------------------------------------------------------
//------------------------------- UDFs ---------------------------------------
//----------------------------------------------------------------------------
/// The UDF must implement this function prototype. This is not a typedef as the actual
/// UDF's signature varies from UDF to UDF.
///    typedef <*Val> Evaluate(FunctionContext* context, <const Val& arg>);
//
/// The UDF must return one of the *Val structs. The UDF must accept a pointer to a
/// FunctionContext object and then a const reference for each of the input arguments.
/// Examples of valid Udf signatures are:
///  1) DoubleVal Example1(FunctionContext* context);
///  2) IntVal Example2(FunctionContext* context, const IntVal& a1, const DoubleVal& a2);
//
/// UDFs can be variadic. The variable arguments must all come at the end and must be
/// the same type. A example signature is:
///  StringVal Concat(FunctionContext* context, const StringVal& separator,
///    int num_var_args, const StringVal* args);
/// In this case args[0] is the first variable argument and args[num_var_args - 1] is
/// the last.
//
/// ------- Memory Management -------
/// ---------------------------------
/// The UDF can assume that memory from input arguments will have the same lifetime as
/// results for the UDF. In other words, the UDF can return memory from input arguments
/// without making copies. For example, a function like substring will not need to
/// allocate and copy the smaller string.
//
/// Any state needed across calls must be stored and accessed via
/// FunctionContext::SetFunctionState() and FunctionContext::GetFunctionState(). The UDF
/// should not maintain any other state across calls since there is no guarantee on how
/// the execution is multithreaded or distributed.
//
/// -------- Execution Model --------
/// ---------------------------------
/// Execution model: For each UDF use occurring in a given query, at least one
/// FunctionContext will be created. For a given FunctionContext, the UDF's functions are
/// never called concurrently and therefore do not need to be thread-safe. State shared
/// across UDF invocations should be initialized and cleaned up using prepare and close
/// functions (described below).
//
/// Note that a single UDF use may produce multiple FunctionContexts for that UDF (this is
/// so the UDF can be executed concurrently in different threads). For example, the query
/// "select * from tbl where my_udf(x) > 0" may produce multiple FunctionContexts for
/// 'my_udf', each of which may concurrently be passed to 'my_udf's prepare, close, and
/// UDF functions.
//
/// --- Prepare / Close Functions ---
/// ---------------------------------
/// The UDF can optionally include a prepare function, specified in the "CREATE FUNCTION"
/// statement using "prepare_fn=<prepare function symbol>". The prepare function is called
/// before any calls to the UDF to evaluate values. This is the appropriate time for the
/// UDF to initialize any shared data structures, validate versions, etc. If there is an
/// error, this function should call FunctionContext::SetError()/
/// FunctionContext::AddWarning().
//
/// The prepare function is called multiple times with different FunctionStateScopes. It
/// will be called once per fragment with 'scope' set to FRAGMENT_LOCAL, and once per
/// execution thread with 'scope' set to THREAD_LOCAL.
typedef void (*UdfPrepare)(FunctionContext* context,
                           FunctionContext::FunctionStateScope scope);

/// The UDF can also optionally include a close function, specified in the "CREATE
/// FUNCTION" statement using "close_fn=<close function symbol>". The close function is
/// called after all calls to the UDF have completed. This is the appropriate time for the
/// UDF to deallocate any shared data structures that are not needed to maintain the
/// results. If there is an error, this function should call FunctionContext::SetError()/
/// FunctionContext::AddWarning().
//
/// The close function is called multiple times with different FunctionStateScopes. It
/// will be called once per fragment with 'scope' set to FRAGMENT_LOCAL, and once per
/// execution thread with 'scope' set to THREAD_LOCAL.
typedef void (*UdfClose)(FunctionContext* context,
                         FunctionContext::FunctionStateScope scope);

//----------------------------------------------------------------------------
//------------------------------- UDAs ---------------------------------------
//----------------------------------------------------------------------------
/// The UDA execution is broken up into a few steps. The general calling pattern
/// is one of these:
///  1) Init(), Update() (repeatedly), Serialize()
///  2) Init(), Update() (repeatedly), Finalize()
///  3) Init(), Merge() (repeatedly), Serialize()
///  4) Init(), Merge() (repeatedly), Finalize()
/// The UDA is registered with three types: the result type, the input type and
/// the intermediate type.
//
/// If the UDA needs a fixed byte width intermediate buffer, the type should be
/// TYPE_FIXED_BUFFER and Impala will allocate the buffer. If the UDA needs an unknown
/// sized buffer, it should use TYPE_STRING and allocate it from the FunctionContext
/// manually.
/// For UDAs that need a complex data structure as the intermediate state, the
/// intermediate type should be string and the UDA can cast the ptr to the structure
/// it is using.
//
/// Memory Management: For allocations that are not returned to Impala, the UDA should use
/// the FunctionContext::Allocate()/Free() methods. In general, Allocate() is called in
/// Init(), and then Free() must be called in both Serialize() and Finalize(), since
/// either of these functions may be called to clean up the state. For StringVal
/// allocations returned to Impala (e.g. returned by UdaSerialize()), the UDA should
/// allocate the result via StringVal(FunctionContext*, int) ctor and Impala will
/// automatically handle freeing it.
//
/// For clarity in documenting the UDA interface, the various types will be typedefed
/// here. The actual execution resolves all the types at runtime and none of these types
/// should actually be used.
typedef AnyVal InputType;
typedef AnyVal InputType2;
typedef AnyVal ResultType;
typedef AnyVal IntermediateType;

/// UdaInit is called once for each aggregate group before calls to any of the
/// other functions below.
typedef void (*UdaInit)(FunctionContext* context, IntermediateType* result);

/// This is called for each input value. The UDA should update result based on the
/// input value. The update function can take any number of input arguments. Here
/// are some examples:
typedef void (*UdaUpdate)(FunctionContext* context, const InputType& input,
    IntermediateType* result);
typedef void (*UdaUpdate2)(FunctionContext* context, const InputType& input,
    const InputType2& input2, IntermediateType* result);

/// Merge an intermediate result 'src' into 'dst'.
typedef void (*UdaMerge)(FunctionContext* context, const IntermediateType& src,
    IntermediateType* dst);

/// Serialize the intermediate type. The serialized data is then sent across the
/// wire.
/// No additional functions will be called with this FunctionContext object and the
/// UDA should do final clean (e.g. Free()) here.
typedef const IntermediateType (*UdaSerialize)(FunctionContext* context,
    const IntermediateType& type);

/// Called once at the end to return the final value for this UDA.
/// No additional functions will be called with this FunctionContext object and the
/// UDA should do final clean (e.g. Free()) here.
typedef ResultType (*UdaFinalize)(FunctionContext* context, const IntermediateType& v);

//----------------------------------------------------------------------------
//-------------Implementation of the *Val structs ----------------------------
//----------------------------------------------------------------------------
struct AnyVal {
  bool is_null;
  AnyVal(bool is_null = false) : is_null(is_null) {}
};

struct BooleanVal : public AnyVal {
  bool val;

  BooleanVal(bool val = false) : val(val) {}

  static BooleanVal null() {
    BooleanVal result;
    result.is_null = true;
    return result;
  }

  bool operator==(const BooleanVal& other) const {
    if (is_null && other.is_null) return true;
    if (is_null || other.is_null) return false;
    return val == other.val;
  }
  bool operator!=(const BooleanVal& other) const { return !(*this == other); }
};

struct TinyIntVal : public AnyVal {
  int8_t val;

  TinyIntVal(int8_t val = 0) : val(val) { }

  static TinyIntVal null() {
    TinyIntVal result;
    result.is_null = true;
    return result;
  }

  bool operator==(const TinyIntVal& other) const {
    if (is_null && other.is_null) return true;
    if (is_null || other.is_null) return false;
    return val == other.val;
  }
  bool operator!=(const TinyIntVal& other) const { return !(*this == other); }
};

struct SmallIntVal : public AnyVal {
  int16_t val;

  SmallIntVal(int16_t val = 0) : val(val) { }

  static SmallIntVal null() {
    SmallIntVal result;
    result.is_null = true;
    return result;
  }

  bool operator==(const SmallIntVal& other) const {
    if (is_null && other.is_null) return true;
    if (is_null || other.is_null) return false;
    return val == other.val;
  }
  bool operator!=(const SmallIntVal& other) const { return !(*this == other); }
};

struct IntVal : public AnyVal {
  int32_t val;

  IntVal(int32_t val = 0) : val(val) { }

  static IntVal null() {
    IntVal result;
    result.is_null = true;
    return result;
  }

  bool operator==(const IntVal& other) const {
    if (is_null && other.is_null) return true;
    if (is_null || other.is_null) return false;
    return val == other.val;
  }
  bool operator!=(const IntVal& other) const { return !(*this == other); }
};

struct BigIntVal : public AnyVal {
  int64_t val;

  BigIntVal(int64_t val = 0) : val(val) { }

  static BigIntVal null() {
    BigIntVal result;
    result.is_null = true;
    return result;
  }

  bool operator==(const BigIntVal& other) const {
    if (is_null && other.is_null) return true;
    if (is_null || other.is_null) return false;
    return val == other.val;
  }
  bool operator!=(const BigIntVal& other) const { return !(*this == other); }
};

struct FloatVal : public AnyVal {
  float val;

  FloatVal(float val = 0) : val(val) { }

  static FloatVal null() {
    FloatVal result;
    result.is_null = true;
    return result;
  }

  bool operator==(const FloatVal& other) const {
    return is_null == other.is_null && val == other.val;
  }
  bool operator!=(const FloatVal& other) const { return !(*this == other); }
};

struct DoubleVal : public AnyVal {
  double val;

  DoubleVal(double val = 0) : val(val) { }

  static DoubleVal null() {
    DoubleVal result;
    result.is_null = true;
    return result;
  }

  bool operator==(const DoubleVal& other) const {
    if (is_null && other.is_null) return true;
    if (is_null || other.is_null) return false;
    return val == other.val;
  }
  bool operator!=(const DoubleVal& other) const { return !(*this == other); }
};

/// This object has a compatible storage format with boost::ptime.
struct TimestampVal : public AnyVal {
  /// Gregorian date. This has the same binary format as boost::gregorian::date.
  int32_t date;
  /// Nanoseconds in current day.
  int64_t time_of_day;

  TimestampVal(int32_t date = 0, int64_t time_of_day = 0) :
    date(date), time_of_day(time_of_day) {
  }

  static TimestampVal null() {
    TimestampVal result;
    result.is_null = true;
    return result;
  }

  bool operator==(const TimestampVal& other) const {
    if (is_null && other.is_null) return true;
    if (is_null || other.is_null) return false;
    return date == other.date && time_of_day == other.time_of_day;
  }
  bool operator!=(const TimestampVal& other) const { return !(*this == other); }
};

<<<<<<< HEAD
// Structure PointVal
struct PointVal : public AnyVal {
  double x;
  double y;

  PointVal(double x = 0, double y = 0) {
    this->x = x;
    this->y = y;
  }

  static PointVal null() {
    PointVal result;
    result.is_null = true;
    return result;
  }

  bool operator==(const PointVal& other) const {
    if (is_null && other.is_null) return true;
    if (is_null || other.is_null) return false;
    return x == other.x && y == other.y;
  }

  bool operator!=(const PointVal& other) const { return !(*this == other); }
};

// Structure LineVal
struct LineVal : public AnyVal {
  double x1;
  double y1;
  double x2;
  double y2;

  LineVal(double x1 = 0, double y1 = 0, double x2 = 0, double y2 = 0) {
    this->x1 = x1;
    this->y1 = y1;
    this->x2 = x2;
    this->y2 = y2;
  }

  static LineVal null() {
    LineVal result;
    result.is_null = true;
    return result;
  }

  bool operator==(const LineVal& other) const {
    if (is_null && other.is_null) return true;
    if (is_null || other.is_null) return false;
    return x1 == other.x1 && y1 == other.y1 && x2 == other.x2 && y2 == other.y2;
  }

  bool operator!=(const LineVal& other) const { return !(*this == other); }
};

// Structure RectangleVal
struct RectangleVal : public AnyVal {
  double x1;
  double y1;
  double x2;
  double y2;

  RectangleVal(double x1 = 0.0, double y1 = 0.0, double x2 = 0.0, double y2 = 0.0) {
    this->x1 = x1;
    this->y1 = y1;
    this->x2 = x2;
    this->y2 = y2;
  }

  static RectangleVal null() {
    RectangleVal result;
    result.is_null = true;
    return result;
  }

  bool operator==(const RectangleVal& other) const {
    if (is_null && other.is_null) return true;
    if (is_null || other.is_null) return false;
    return x1 == other.x1 && y1 == other.y1 && x2 == other.x2 && y2 == other.y2;
  }

  bool isOverlappedWith(const RectangleVal& other) const {
    if (x1 > other.x2 || x2 < other.x1)
      return false;

    if (y1 > other.y2 || y2 < other.y1)
      return false;

    return true;
  }

  bool operator!=(const RectangleVal& other) const { return !(*this == other); }
};

struct LineStringVal : public AnyVal {
  int len;
  char *serializedData;
  RectangleVal mbr;

  LineStringVal(char *serializedDat, int len) {
    this->len = len;
    this->serializedData = serializedDat;
  }

  LineStringVal() {
  }

  RectangleVal GetMBR() {
    RectangleVal mbr_rect;
    memcpy(&mbr_rect.x1, serializedData, sizeof(double));
    memcpy(&mbr_rect.y1, serializedData + sizeof(double), sizeof(double));
    memcpy(&mbr_rect.x2, serializedData + 2 * sizeof(double), sizeof(double));
    memcpy(&mbr_rect.y2, serializedData + 3 * sizeof(double), sizeof(double));
    return mbr_rect;
  }

  static LineStringVal null() {
    LineStringVal result;
    result.is_null = true;
    return result;
  }

  bool operator==(const LineStringVal& other) const {
    if (is_null && other.is_null) return true;
    if (is_null || other.is_null) return false;
    return false;
  }

  bool operator!=(const LineStringVal& other) const { return !(*this == other); }

};

struct PolygonVal : public AnyVal {
  int len;
  char *serializedData;
  RectangleVal mbr;

  PolygonVal(char *serializedDat, int len) {
    this->len = len;
    this->serializedData = serializedDat;
  }

  PolygonVal() {
  }

  RectangleVal GetMBR() {
    RectangleVal mbr_rect;
    memcpy(&mbr_rect.x1, serializedData, sizeof(double));
    memcpy(&mbr_rect.y1, serializedData + sizeof(double), sizeof(double));
    memcpy(&mbr_rect.x2, serializedData + 2 * sizeof(double), sizeof(double));
    memcpy(&mbr_rect.y2, serializedData + 3 * sizeof(double), sizeof(double));
    return mbr_rect;
  }

  static PolygonVal null() {
    PolygonVal result;
    result.is_null = true;
    return result;
  }

  bool operator==(const PolygonVal& other) const {
    if (is_null && other.is_null) return true;
    if (is_null || other.is_null) return false;
    return false;
  }

  bool operator!=(const PolygonVal& other) const { return !(*this == other); }
};

// Note: there is a difference between a NULL string (is_null == true) and an
// empty string (len == 0).
=======
/// Note: there is a difference between a NULL string (is_null == true) and an
/// empty string (len == 0).
>>>>>>> fc276fe1
struct StringVal : public AnyVal {

  static const int MAX_LENGTH = (1 << 30);

  int len;
  uint8_t* ptr;

  /// Construct a StringVal from ptr/len. Note: this does not make a copy of ptr
  /// so the buffer must exist as long as this StringVal does.
  StringVal(uint8_t* ptr = NULL, int len = 0) : len(len), ptr(ptr) {
    assert(len >= 0);
  };

  /// Construct a StringVal from NULL-terminated c-string. Note: this does not make a
  /// copy of ptr so the underlying string must exist as long as this StringVal does.
  StringVal(const char* ptr) : len(strlen(ptr)), ptr((uint8_t*)ptr) {}

  /// Creates a StringVal, allocating a new buffer with 'len'. This should
  /// be used to return StringVal objects in UDF/UDAs that need to allocate new
  /// string memory.
  ///
  /// If the memory allocation fails, e.g. because the intermediate value would be too
  /// large, the constructor will construct a NULL string and set an error on the function
  /// context.
  StringVal(FunctionContext* context, int len);

  /// Will create a new StringVal with the given dimension and copy the data from the
  /// parameters. In case of an error will return a NULL string and set an error on the
  /// function context.
  static StringVal CopyFrom(FunctionContext* ctx, const uint8_t* buf, size_t len);

  /// Append the passed buffer to this StringVal. Reallocate memory to fit the buffer. If
  /// the memory allocation becomes too large, will set an error on FunctionContext and
  /// return a NULL string.
  void Append(FunctionContext* ctx, const uint8_t* buf, size_t len);
  void Append(FunctionContext* ctx, const uint8_t* buf, size_t len, const uint8_t* buf2,
      size_t buf2_len);

  static StringVal null() {
    StringVal sv;
    sv.is_null = true;
    return sv;
  }

  bool operator==(const StringVal& other) const {
    if (is_null != other.is_null) return false;
    if (is_null) return true;
    if (len != other.len) return false;
    return ptr == other.ptr || memcmp(ptr, other.ptr, len) == 0;
  }
  bool operator!=(const StringVal& other) const { return !(*this == other); }
};

struct DecimalVal : public impala_udf::AnyVal {
  /// Decimal data is stored as an unscaled integer value. For example, the decimal 1.00
  /// (precison 3, scale 2) is stored as 100. The byte size necessary to store the decimal
  /// depends on the precision, which determines which field of the union should be used to
  /// store and manipulate the unscaled value.
  //
  ///   precision between 0-9:   val4  (4 bytes)
  ///   precision between 10-18: val8  (8 bytes)
  ///   precision between 19-38: val16 (16 bytes)
  //
  /// While it is always safe to use a larger field than necessary, it may result in worse
  /// performance. For example, a UDF that only uses val16 can handle any precision but may
  /// be slower than one that uses val4 or val8.
  union {
    int32_t val4;
    int64_t val8;
    __int128_t val16;
  };

  DecimalVal() : val16(0) {}
  DecimalVal(int32_t v) : val16(v) {}
  DecimalVal(int64_t v) : val16(v) {}
  DecimalVal(__int128_t v) : val16(v) {}

  static DecimalVal null() {
    DecimalVal result;
    result.is_null = true;
    return result;
  }

  DecimalVal& operator=(const DecimalVal& other) {
    // Depending on the compiler, the default assignment operator may require 16-byte
    // alignment of 'this' and 'other'. Cast to void* so the compiler doesn't change back
    // to an assignment.
    memcpy(reinterpret_cast<void*>(this), reinterpret_cast<const void*>(&other),
           sizeof(DecimalVal));
    return *this;
  }

  DecimalVal(const DecimalVal& other) {
    *this = other;
  }
};

typedef uint8_t* BufferVal;

}

#endif<|MERGE_RESOLUTION|>--- conflicted
+++ resolved
@@ -531,7 +531,6 @@
   bool operator!=(const TimestampVal& other) const { return !(*this == other); }
 };
 
-<<<<<<< HEAD
 // Structure PointVal
 struct PointVal : public AnyVal {
   double x;
@@ -700,12 +699,8 @@
   bool operator!=(const PolygonVal& other) const { return !(*this == other); }
 };
 
-// Note: there is a difference between a NULL string (is_null == true) and an
-// empty string (len == 0).
-=======
 /// Note: there is a difference between a NULL string (is_null == true) and an
 /// empty string (len == 0).
->>>>>>> fc276fe1
 struct StringVal : public AnyVal {
 
   static const int MAX_LENGTH = (1 << 30);
