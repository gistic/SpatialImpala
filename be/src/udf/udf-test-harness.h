--- conflicted
+++ resolved
@@ -29,34 +29,6 @@
 /// Utility class to help test UDFs.
 class UdfTestHarness {
  public:
-<<<<<<< HEAD
-  // Create a test FunctionContext object. 'arg_types' should contain a TypeDesc for each
-  // argument of the UDF not including the FunctionContext*. The caller is responsible
-  // for calling delete on it. This context has additional debugging validation enabled.
-  static FunctionContext* CreateTestContext(const FunctionContext::TypeDesc& return_type,
-      const std::vector<FunctionContext::TypeDesc>& arg_types);
-
-  // Use with test contexts to test use of IsArgConstant() and GetConstantArg().
-  // constant_args should contain an AnyVal* for each argument of the UDF not including
-  // the FunctionContext*; constant_args[i] corresponds to the i-th argument.
-  // Non-constant arguments should be set to NULL, and constant arguments should be set
-  // to the constant value.
-  //
-  // The AnyVal* values are owned by the caller.
-  //
-  // Can only be called on contexts created by CreateTestContext().
-  static void SetConstantArgs(
-      FunctionContext* context, const std::vector<AnyVal*>& constant_args);
-
-  // Test contexts should be closed in order to check for UDF memory leaks. Leaks cause
-  // the error to be set on context.
-  static void CloseContext(FunctionContext* context);
-
-  // Template function to execute a UDF and validate the result. They should be
-  // used like:
-  // ValidateUdf(udf_fn, arg1, arg2, ..., expected_result);
-  // Only functions with up to 8 arguments are supported
-=======
   /// Create a test FunctionContext object. 'arg_types' should contain a TypeDesc for each
   /// argument of the UDF not including the FunctionContext*. The caller is responsible
   /// for calling delete on it. This context has additional debugging validation enabled.
@@ -83,7 +55,6 @@
   /// used like:
   /// ValidateUdf(udf_fn, arg1, arg2, ..., expected_result);
   /// Only functions with up to 8 arguments are supported
->>>>>>> fec66694
   //
   /// For variable argument udfs, the variable arguments should be passed as
   /// a std::vector:
