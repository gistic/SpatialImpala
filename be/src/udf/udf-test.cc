// Copyright 2012 Cloudera Inc.
//
// Licensed under the Apache License, Version 2.0 (the "License");
// you may not use this file except in compliance with the License.
// You may obtain a copy of the License at
//
// http://www.apache.org/licenses/LICENSE-2.0
//
// Unless required by applicable law or agreed to in writing, software
// distributed under the License is distributed on an "AS IS" BASIS,
// WITHOUT WARRANTIES OR CONDITIONS OF ANY KIND, either express or implied.
// See the License for the specific language governing permissions and
// limitations under the License.

#include <gtest/gtest.h>
#include <iostream>
#include <boost/date_time/posix_time/posix_time.hpp>

#include "common/logging.h"
#include "runtime/multi-precision.h"
#include "testutil/test-udfs.h"
#include "udf/udf-test-harness.h"

<<<<<<< HEAD
using namespace boost;
using namespace boost::posix_time;
using namespace boost::gregorian;
=======
#include "common/names.h"

using boost::gregorian::date;
using boost::posix_time::nanoseconds;
using boost::posix_time::ptime;
using boost::posix_time::to_iso_extended_string;
using boost::posix_time::to_simple_string;
>>>>>>> fec66694
using namespace impala;
using namespace impala_udf;

DoubleVal ZeroUdf(FunctionContext* context) {
  return DoubleVal(0);
}

StringVal LogUdf(FunctionContext* context, const StringVal& arg1) {
  cerr << (arg1.is_null ? "NULL" : string((char*)arg1.ptr, arg1.len)) << endl;
  return arg1;
}

StringVal UpperUdf(FunctionContext* context, const StringVal& input) {
  if (input.is_null) return StringVal::null();
  // Create a new StringVal object that's the same length as the input
  StringVal result = StringVal(context, input.len);
  for (int i = 0; i < input.len; ++i) {
    result.ptr[i] = toupper(input.ptr[i]);
  }
  return result;
}

FloatVal Min3(FunctionContext* context, const FloatVal& f1,
    const FloatVal& f2, const FloatVal& f3) {
  bool is_null = true;
  float v = 0;
  if (!f1.is_null) {
    if (is_null) {
      v = f1.val;
      is_null = false;
    } else {
      v = std::min(v, f1.val);
    }
  }
  if (!f2.is_null) {
    if (is_null) {
      v = f2.val;
      is_null = false;
    } else {
      v = std::min(v, f2.val);
    }
  }
  if (!f3.is_null) {
    if (is_null) {
      v = f3.val;
      is_null = false;
    } else {
      v = std::min(v, f3.val);
    }
  }
  return is_null ? FloatVal::null() : FloatVal(v);
}

StringVal Concat(FunctionContext* context, int n, const StringVal* args) {
  int size = 0;
  bool all_null = true;
  for (int i = 0; i < n; ++i) {
    if (args[i].is_null) continue;
    size += args[i].len;
    all_null = false;
  }
  if (all_null) return StringVal::null();

  int offset = 0;
  StringVal result(context, size);
  for (int i = 0; i < n; ++i) {
    if (args[i].is_null) continue;
    memcpy(result.ptr + offset, args[i].ptr, args[i].len);
    offset += args[i].len;
  }
  return result;
}

IntVal NumVarArgs(FunctionContext*, const BigIntVal& dummy, int n, const IntVal* args) {
  return IntVal(n);
}

IntVal ValidateUdf(FunctionContext* context) {
  EXPECT_EQ(context->version(), FunctionContext::v1_3);
  EXPECT_FALSE(context->has_error()) << context->error_msg();
  EXPECT_TRUE(context->error_msg() == NULL);
  return IntVal::null();
}

IntVal ValidateFail(FunctionContext* context) {
  EXPECT_FALSE(context->has_error());
  EXPECT_TRUE(context->error_msg() == NULL);
  context->SetError("Fail");
  EXPECT_TRUE(context->has_error());
  EXPECT_TRUE(strcmp(context->error_msg(), "Fail") == 0);
  return IntVal::null();
}

IntVal ValidateMem(FunctionContext* context) {
  EXPECT_TRUE(context->Allocate(0) == NULL);
  uint8_t* buffer = context->Allocate(10);
  EXPECT_TRUE(buffer != NULL);
  memset(buffer, 0, 10);
  context->Free(buffer);
  return IntVal::null();
}

StringVal TimeToString(FunctionContext* context, const TimestampVal& time) {
  ptime t(*(date*)&time.date);
  t += nanoseconds(time.time_of_day);
  stringstream ss;
  ss << to_iso_extended_string(t.date()) << " " << to_simple_string(t.time_of_day());
  string s = ss.str();
  StringVal result(context, s.size());
  memcpy(result.ptr, s.data(), result.len);
  return result;
}

void ValidateSharedStatePrepare(
    FunctionContext* context, FunctionContext::FunctionStateScope scope) {
  if (scope == FunctionContext::THREAD_LOCAL) {
    // TODO: NYI
    // const FunctionContext::TypeDesc* arg_type = context->GetArgType(0);
    // ASSERT_TRUE(arg_type != NULL);
    // ASSERT_EQ(arg_type->type, FunctionContext::TYPE_SMALLINT);
    SmallIntVal* bytes = reinterpret_cast<SmallIntVal*>(context->GetConstantArg(0));
    ASSERT_TRUE(bytes != NULL);
    uint8_t* state = context->Allocate(bytes->val);
    context->SetFunctionState(scope, state);
  }
}

SmallIntVal ValidateSharedState(FunctionContext* context, SmallIntVal bytes) {
  void* state = context->GetFunctionState(FunctionContext::THREAD_LOCAL);
  EXPECT_TRUE(state != NULL);
  memset(state, 0, bytes.val);
  return SmallIntVal::null();
}

void ValidateSharedStateClose(
    FunctionContext* context, FunctionContext::FunctionStateScope scope) {
  if (scope == FunctionContext::THREAD_LOCAL) {
    void* state = context->GetFunctionState(scope);
    context->Free(reinterpret_cast<uint8_t*>(state));
    context->SetFunctionState(scope, NULL);
  }
}

TEST(UdfTest, TestFunctionContext) {
  EXPECT_TRUE(UdfTestHarness::ValidateUdf<IntVal>(ValidateUdf, IntVal::null()));
  EXPECT_FALSE(UdfTestHarness::ValidateUdf<IntVal>(ValidateFail, IntVal::null()));
  EXPECT_TRUE(UdfTestHarness::ValidateUdf<IntVal>(ValidateMem, IntVal::null()));

  scoped_ptr<SmallIntVal> arg(new SmallIntVal(100));
  vector<AnyVal*> constant_args;
  constant_args.push_back(arg.get());
  EXPECT_TRUE((UdfTestHarness::ValidateUdf<SmallIntVal, SmallIntVal>(
      ValidateSharedState, *arg, SmallIntVal::null(),
      ValidateSharedStatePrepare, ValidateSharedStateClose, constant_args)));
}

TEST(UdfTest, TestValidate) {
  EXPECT_TRUE(UdfTestHarness::ValidateUdf<DoubleVal>(ZeroUdf, DoubleVal(0)));
  EXPECT_FALSE(UdfTestHarness::ValidateUdf<DoubleVal>(ZeroUdf, DoubleVal(10)));

  EXPECT_TRUE((UdfTestHarness::ValidateUdf<StringVal, StringVal>(
      LogUdf, StringVal("abcd"), StringVal("abcd"))));

  EXPECT_TRUE((UdfTestHarness::ValidateUdf<StringVal, StringVal>(
      UpperUdf, StringVal("abcd"), StringVal("ABCD"))));

  EXPECT_TRUE((UdfTestHarness::ValidateUdf<FloatVal, FloatVal, FloatVal, FloatVal>(
      Min3, FloatVal(1), FloatVal(2), FloatVal(3), FloatVal(1))));
  EXPECT_TRUE((UdfTestHarness::ValidateUdf<FloatVal, FloatVal, FloatVal, FloatVal>(
      Min3, FloatVal(1), FloatVal::null(), FloatVal(3), FloatVal(1))));
  EXPECT_TRUE((UdfTestHarness::ValidateUdf<FloatVal, FloatVal, FloatVal, FloatVal>(
      Min3, FloatVal::null(), FloatVal::null(), FloatVal::null(), FloatVal::null())));
}

TEST(UdfTest, TestTimestampVal) {
  date d(2003, 3, 15);
  TimestampVal t1(*(int32_t*)&d);
  EXPECT_TRUE((UdfTestHarness::ValidateUdf<StringVal, TimestampVal>(
    TimeToString, t1, "2003-03-15 00:00:00")));

  TimestampVal t2(*(int32_t*)&d, 1000L * 1000L * 5000L);
  EXPECT_TRUE((UdfTestHarness::ValidateUdf<StringVal, TimestampVal>(
    TimeToString, t2, "2003-03-15 00:00:05")));
}

TEST(UdfTest, TestDecimalVal) {
  DecimalVal d1(static_cast<int32_t>(1));
  DecimalVal d2(static_cast<int32_t>(-1));
  DecimalVal d3(static_cast<int64_t>(1));
  DecimalVal d4(static_cast<int64_t>(-1));
  DecimalVal d5(static_cast<int128_t>(1));
  DecimalVal d6(static_cast<int128_t>(-1));
  DecimalVal null1 = DecimalVal::null();
  DecimalVal null2 = DecimalVal::null();

<<<<<<< HEAD
  // 1 != -1
  EXPECT_NE(d1, d2);
  EXPECT_NE(d3, d4);
  EXPECT_NE(d5, d6);

  // 1 == 1
  EXPECT_EQ(d1, d3);
  EXPECT_EQ(d1, d5);
  EXPECT_EQ(d3, d5);

  // -1 == -1
  EXPECT_EQ(d2, d4);
  EXPECT_EQ(d2, d6);
  EXPECT_EQ(d4, d6);

  // nulls
  EXPECT_EQ(null1, null2);
  EXPECT_NE(null1, d1);
=======
  // TODO: replace these manual comparisons with a DecimalVal equality function
  // 1 != -1
  EXPECT_NE(d1.val16, d2.val16);
  EXPECT_NE(d3.val16, d4.val16);
  EXPECT_NE(d5.val16, d6.val16);

  // 1 == 1
  EXPECT_EQ(d1.val16, d3.val16);
  EXPECT_EQ(d1.val16, d5.val16);
  EXPECT_EQ(d3.val16, d5.val16);

  // -1 == -1
  EXPECT_EQ(d2.val16, d4.val16);
  EXPECT_EQ(d2.val16, d6.val16);
  EXPECT_EQ(d4.val16, d6.val16);

  // nulls
  EXPECT_EQ(null1.is_null, null2.is_null);
  EXPECT_NE(null1.is_null, d1.is_null);
>>>>>>> fec66694
}

TEST(UdfTest, TestVarArgs) {
  vector<StringVal> input;
  input.push_back(StringVal("Hello"));
  input.push_back(StringVal("World"));

  EXPECT_TRUE((UdfTestHarness::ValidateUdf<StringVal, StringVal>(
      Concat, input, StringVal("HelloWorld"))));

  input.push_back(StringVal("More"));
  EXPECT_TRUE((UdfTestHarness::ValidateUdf<StringVal, StringVal>(
      Concat, input, StringVal("HelloWorldMore"))));

  vector<IntVal> args;
  args.resize(10);
  EXPECT_TRUE((UdfTestHarness::ValidateUdf<IntVal, BigIntVal, IntVal>(
      NumVarArgs, BigIntVal(0), args, IntVal(args.size()))));
}

TEST(UdfTest, MemTest) {
  BigIntVal bytes_arg(1000);

  EXPECT_TRUE((UdfTestHarness::ValidateUdf<BigIntVal, BigIntVal>(
      ::MemTest, bytes_arg, bytes_arg, ::MemTestPrepare, ::MemTestClose)));

  EXPECT_FALSE((UdfTestHarness::ValidateUdf<BigIntVal, BigIntVal>(
      ::MemTest, bytes_arg, bytes_arg, ::MemTestPrepare, NULL)));

  EXPECT_FALSE((UdfTestHarness::ValidateUdf<BigIntVal, BigIntVal>(
      ::DoubleFreeTest, bytes_arg, bytes_arg)));

}

int main(int argc, char** argv) {
  impala::InitGoogleLoggingSafe(argv[0]);
  ::testing::InitGoogleTest(&argc, argv);
  return RUN_ALL_TESTS();
}<|MERGE_RESOLUTION|>--- conflicted
+++ resolved
@@ -21,11 +21,6 @@
 #include "testutil/test-udfs.h"
 #include "udf/udf-test-harness.h"
 
-<<<<<<< HEAD
-using namespace boost;
-using namespace boost::posix_time;
-using namespace boost::gregorian;
-=======
 #include "common/names.h"
 
 using boost::gregorian::date;
@@ -33,7 +28,6 @@
 using boost::posix_time::ptime;
 using boost::posix_time::to_iso_extended_string;
 using boost::posix_time::to_simple_string;
->>>>>>> fec66694
 using namespace impala;
 using namespace impala_udf;
 
@@ -229,26 +223,6 @@
   DecimalVal null1 = DecimalVal::null();
   DecimalVal null2 = DecimalVal::null();
 
-<<<<<<< HEAD
-  // 1 != -1
-  EXPECT_NE(d1, d2);
-  EXPECT_NE(d3, d4);
-  EXPECT_NE(d5, d6);
-
-  // 1 == 1
-  EXPECT_EQ(d1, d3);
-  EXPECT_EQ(d1, d5);
-  EXPECT_EQ(d3, d5);
-
-  // -1 == -1
-  EXPECT_EQ(d2, d4);
-  EXPECT_EQ(d2, d6);
-  EXPECT_EQ(d4, d6);
-
-  // nulls
-  EXPECT_EQ(null1, null2);
-  EXPECT_NE(null1, d1);
-=======
   // TODO: replace these manual comparisons with a DecimalVal equality function
   // 1 != -1
   EXPECT_NE(d1.val16, d2.val16);
@@ -268,7 +242,6 @@
   // nulls
   EXPECT_EQ(null1.is_null, null2.is_null);
   EXPECT_NE(null1.is_null, d1.is_null);
->>>>>>> fec66694
 }
 
 TEST(UdfTest, TestVarArgs) {
