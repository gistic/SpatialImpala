--- conflicted
+++ resolved
@@ -42,21 +42,12 @@
 #include "util/mem-info.h"
 #include "util/periodic-counter-updater.h"
 #include "util/llama-util.h"
-<<<<<<< HEAD
-=======
 #include "util/pretty-printer.h"
->>>>>>> fec66694
 
 DEFINE_bool(serialize_batch, false, "serialize and deserialize each returned row batch");
 DEFINE_int32(status_report_interval, 5, "interval between profile reports; in seconds");
 DECLARE_bool(enable_rm);
 
-<<<<<<< HEAD
-using namespace std;
-using namespace boost;
-using namespace strings;
-using namespace apache::thrift;
-=======
 #include "common/names.h"
 
 namespace posix_time = boost::posix_time;
@@ -64,7 +55,6 @@
 using boost::system_time;
 using namespace apache::thrift;
 using namespace strings;
->>>>>>> fec66694
 
 namespace impala {
 
@@ -107,11 +97,7 @@
   }
 
   runtime_state_.reset(
-<<<<<<< HEAD
-      new RuntimeState(request.fragment_instance_ctx, cgroup, exec_env_));
-=======
       new RuntimeState(request, cgroup, exec_env_));
->>>>>>> fec66694
 
   // total_time_counter() is in the runtime_state_ so start it up now.
   SCOPED_TIMER(profile()->total_time_counter());
@@ -154,11 +140,7 @@
       runtime_state_->query_options().mem_limit > 0) {
     bytes_limit = runtime_state_->query_options().mem_limit;
     VLOG_QUERY << "Using query memory limit from query options: "
-<<<<<<< HEAD
-               << PrettyPrinter::Print(bytes_limit, TCounterType::BYTES);
-=======
                << PrettyPrinter::Print(bytes_limit, TUnit::BYTES);
->>>>>>> fec66694
   }
 
   int64_t rm_reservation_size_bytes = -1;
@@ -169,23 +151,13 @@
     // have a reservation larger than the hard limit. Clamp reservation bytes limit to the
     // hard limit (if it exists).
     if (rm_reservation_size_bytes > bytes_limit && bytes_limit != -1) {
-<<<<<<< HEAD
-      runtime_state_->LogError(Substitute("Reserved resource size ($0) is larger than "
-          "query mem limit ($1), and will be restricted to $1. Configure the reservation "
-          "size by setting RM_INITIAL_MEM.",
-=======
       runtime_state_->LogError(ErrorMsg(TErrorCode::FRAGMENT_EXECUTOR,
->>>>>>> fec66694
           PrettyPrinter::PrintBytes(rm_reservation_size_bytes),
           PrettyPrinter::PrintBytes(bytes_limit)));
       rm_reservation_size_bytes = bytes_limit;
     }
     VLOG_QUERY << "Using RM reservation memory limit from resource reservation: "
-<<<<<<< HEAD
-               << PrettyPrinter::Print(rm_reservation_size_bytes, TCounterType::BYTES);
-=======
                << PrettyPrinter::Print(rm_reservation_size_bytes, TUnit::BYTES);
->>>>>>> fec66694
   }
 
   DCHECK(!params.request_pool.empty());
@@ -284,15 +256,9 @@
   // set up profile counters
   profile()->AddChild(plan_->runtime_profile());
   rows_produced_counter_ =
-<<<<<<< HEAD
-      ADD_COUNTER(profile(), "RowsProduced", TCounterType::UNIT);
-  per_host_mem_usage_ =
-      ADD_COUNTER(profile(), PER_HOST_PEAK_MEM_COUNTER, TCounterType::BYTES);
-=======
       ADD_COUNTER(profile(), "RowsProduced", TUnit::UNIT);
   per_host_mem_usage_ =
       ADD_COUNTER(profile(), PER_HOST_PEAK_MEM_COUNTER, TUnit::BYTES);
->>>>>>> fec66694
 
   row_batch_.reset(new RowBatch(plan_->row_desc(), runtime_state_->batch_size(),
         runtime_state_->instance_mem_tracker()));
@@ -306,11 +272,7 @@
   LlvmCodeGen* codegen;
   Status status = runtime_state_->GetCodegen(&codegen, /* initalize */ false);
   DCHECK(status.ok());
-<<<<<<< HEAD
-  DCHECK_NOTNULL(codegen);
-=======
   DCHECK(codegen != NULL);
->>>>>>> fec66694
   status = codegen->FinalizeModule();
   if (!status.ok()) {
     stringstream ss;
@@ -373,8 +335,6 @@
   }
 
   if (sink_.get() == NULL) return Status::OK();
-
-  RETURN_IF_ERROR(sink_->Open(runtime_state_.get()));
 
   RETURN_IF_ERROR(sink_->Open(runtime_state_.get()));
 
