--- conflicted
+++ resolved
@@ -23,14 +23,10 @@
 #include "runtime/tuple-row.h"
 #include "util/compress.h"
 #include "util/decompress.h"
-<<<<<<< HEAD
-#include "gen-cpp/Results_types.h"
-=======
 #include "util/fixed-size-hash-table.h"
 #include "gen-cpp/Results_types.h"
 
 #include "common/names.h"
->>>>>>> fec66694
 
 // Used to determine memory ownership of a RowBatch's tuple pointers.
 DECLARE_bool(enable_partitioned_hash_join);
@@ -54,9 +50,6 @@
   DCHECK(mem_tracker_ != NULL);
   DCHECK_GT(capacity, 0);
   tuple_ptrs_size_ = capacity_ * num_tuples_per_row_ * sizeof(Tuple*);
-<<<<<<< HEAD
-  tuple_ptrs_ = reinterpret_cast<Tuple**>(tuple_data_pool_->Allocate(tuple_ptrs_size_));
-=======
   DCHECK_GT(tuple_ptrs_size_, 0);
   // TODO: switch to Init() pattern so we can check memory limit and return Status.
   if (FLAGS_enable_partitioned_aggregation && FLAGS_enable_partitioned_hash_join) {
@@ -67,7 +60,6 @@
     tuple_ptrs_ = reinterpret_cast<Tuple**>(
         tuple_data_pool_->Allocate(tuple_ptrs_size_));
   }
->>>>>>> fec66694
 }
 
 // TODO: we want our input_batch's tuple_data to come from our (not yet implemented)
@@ -88,9 +80,6 @@
     tuple_data_pool_(new MemPool(mem_tracker)) {
   DCHECK(mem_tracker_ != NULL);
   tuple_ptrs_size_ = num_rows_ * input_batch.row_tuples.size() * sizeof(Tuple*);
-<<<<<<< HEAD
-  tuple_ptrs_ = reinterpret_cast<Tuple**>(tuple_data_pool_->Allocate(tuple_ptrs_size_));
-=======
   DCHECK_GT(tuple_ptrs_size_, 0);
   // TODO: switch to Init() pattern so we can check memory limit and return Status.
   if (FLAGS_enable_partitioned_aggregation && FLAGS_enable_partitioned_hash_join) {
@@ -102,7 +91,6 @@
         tuple_data_pool_->Allocate(tuple_ptrs_size_));
   }
   uint8_t* tuple_data;
->>>>>>> fec66694
   if (input_batch.compression_type != THdfsCompression::NONE) {
     // Decompress tuple data into data pool
     uint8_t* compressed_data = (uint8_t*)input_batch.tuple_data.c_str();
@@ -111,11 +99,7 @@
     scoped_ptr<Codec> decompressor;
     Status status = Codec::CreateDecompressor(NULL, false, input_batch.compression_type,
         &decompressor);
-<<<<<<< HEAD
-    DCHECK(status.ok()) << status.GetErrorMsg();
-=======
     DCHECK(status.ok()) << status.GetDetail();
->>>>>>> fec66694
 
     int64_t uncompressed_size = input_batch.uncompressed_size;
     DCHECK_NE(uncompressed_size, -1) << "RowBatch decompression failed";
@@ -137,12 +121,7 @@
     if (*offset == -1) {
       tuple_ptrs_[tuple_idx++] = NULL;
     } else {
-<<<<<<< HEAD
-      tuple_ptrs_[tuple_idx++] = reinterpret_cast<Tuple*>(
-          tuple_data_pool_->GetDataPtr(*offset + tuple_ptrs_size_));
-=======
       tuple_ptrs_[tuple_idx++] = reinterpret_cast<Tuple*>(tuple_data + *offset);
->>>>>>> fec66694
     }
   }
 
@@ -155,22 +134,6 @@
   // we already converted.
   Tuple* last_converted = NULL;
   for (int i = 0; i < num_rows_; ++i) {
-<<<<<<< HEAD
-    TupleRow* row = GetRow(i);
-    vector<TupleDescriptor*>::const_iterator desc = tuple_descs.begin();
-    for (int j = 0; desc != tuple_descs.end(); ++desc, ++j) {
-      if ((*desc)->string_slots().empty()) continue;
-      Tuple* t = row->GetTuple(j);
-      if (t == NULL) continue;
-
-      vector<SlotDescriptor*>::const_iterator slot = (*desc)->string_slots().begin();
-      for (; slot != (*desc)->string_slots().end(); ++slot) {
-        DCHECK((*slot)->type().IsVarLen());
-        StringValue* string_val = t->GetStringSlot((*slot)->tuple_offset());
-        int offset = reinterpret_cast<intptr_t>(string_val->ptr) + tuple_ptrs_size_;
-        string_val->ptr = reinterpret_cast<char*>(tuple_data_pool_->GetDataPtr(offset));
-      }
-=======
     for (int j = 0; j < num_tuples_per_row_; ++j) {
       const TupleDescriptor* desc = row_desc_.tuple_descriptors()[j];
       if (!desc->HasVarlenSlots()) continue;
@@ -179,7 +142,6 @@
       if (tuple <= last_converted) continue;
       last_converted = tuple;
       tuple->ConvertOffsetsToPointers(*desc, tuple_data);
->>>>>>> fec66694
     }
   }
 }
@@ -189,10 +151,6 @@
   for (int i = 0; i < io_buffers_.size(); ++i) {
     io_buffers_[i]->Return();
   }
-<<<<<<< HEAD
-  for (int i = 0; i < tuple_streams_.size(); ++i) {
-    tuple_streams_[i]->Close();
-=======
   CloseTupleStreams();
   for (int i = 0; i < blocks_.size(); ++i) {
     // TODO: Delete() returns a Status.
@@ -203,7 +161,6 @@
     free(tuple_ptrs_);
     mem_tracker_->Release(tuple_ptrs_size_);
     tuple_ptrs_ = NULL;
->>>>>>> fec66694
   }
 }
 
@@ -219,14 +176,6 @@
 
   output_batch->num_rows = num_rows_;
   row_desc_.ToThrift(&output_batch->row_tuples);
-<<<<<<< HEAD
-  output_batch->tuple_offsets.reserve(num_rows_ * num_tuples_per_row_);
-
-  int size = TotalByteSize();
-  output_batch->tuple_data.resize(size);
-  output_batch->uncompressed_size = size;
-=======
->>>>>>> fec66694
 
   // As part of the serialization process we deduplicate tuples to avoid serializing a
   // Tuple multiple times for the RowBatch. By default we only detect duplicate tuples
@@ -250,14 +199,8 @@
     // Try compressing tuple_data to compression_scratch_, swap if compressed data is
     // smaller
     scoped_ptr<Codec> compressor;
-<<<<<<< HEAD
-    Status status = Codec::CreateCompressor(NULL, false, THdfsCompression::LZ4,
-                                            &compressor);
-    DCHECK(status.ok()) << status.GetErrorMsg();
-=======
     RETURN_IF_ERROR(Codec::CreateCompressor(NULL, false, THdfsCompression::LZ4,
                                             &compressor));
->>>>>>> fec66694
 
     int64_t compressed_size = compressor->MaxOutputLen(size);
     if (compression_scratch_.size() < compressed_size) {
@@ -359,15 +302,12 @@
   auxiliary_mem_usage_ += stream->byte_size();
 }
 
-<<<<<<< HEAD
-=======
 void RowBatch::AddBlock(BufferedBlockMgr::Block* block) {
   DCHECK(block != NULL);
   blocks_.push_back(block);
   auxiliary_mem_usage_ += block->buffer_len();
 }
 
->>>>>>> fec66694
 void RowBatch::Reset() {
   DCHECK(tuple_data_pool_.get() != NULL);
   num_rows_ = 0;
@@ -378,15 +318,6 @@
     io_buffers_[i]->Return();
   }
   io_buffers_.clear();
-<<<<<<< HEAD
-  for (int i = 0; i < tuple_streams_.size(); ++i) {
-    tuple_streams_[i]->Close();
-  }
-  tuple_streams_.clear();
-  auxiliary_mem_usage_ = 0;
-  tuple_ptrs_ = reinterpret_cast<Tuple**>(tuple_data_pool_->Allocate(tuple_ptrs_size_));
-  need_to_return_ = false;
-=======
   CloseTupleStreams();
   for (int i = 0; i < blocks_.size(); ++i) {
     // TODO: Delete() returns a Status.
@@ -407,7 +338,6 @@
     delete tuple_streams_[i];
   }
   tuple_streams_.clear();
->>>>>>> fec66694
 }
 
 void RowBatch::TransferResourceOwnership(RowBatch* dest) {
@@ -425,11 +355,6 @@
     dest->auxiliary_mem_usage_ += tuple_streams_[i]->byte_size();
   }
   tuple_streams_.clear();
-<<<<<<< HEAD
-  dest->need_to_return_ |= need_to_return_;
-  auxiliary_mem_usage_ = 0;
-  tuple_ptrs_ = NULL;
-=======
   for (int i = 0; i < blocks_.size(); ++i) {
     dest->blocks_.push_back(blocks_[i]);
     dest->auxiliary_mem_usage_ += blocks_[i]->buffer_len();
@@ -440,7 +365,6 @@
   if (!FLAGS_enable_partitioned_aggregation || !FLAGS_enable_partitioned_hash_join) {
     tuple_ptrs_ = NULL;
   }
->>>>>>> fec66694
   Reset();
 }
 
@@ -472,10 +396,7 @@
   src->auxiliary_mem_usage_ = 0;
 
   DCHECK(src->tuple_streams_.empty());
-<<<<<<< HEAD
-=======
   DCHECK(src->blocks_.empty());
->>>>>>> fec66694
 
   has_in_flight_row_ = src->has_in_flight_row_;
   num_rows_ = src->num_rows_;
@@ -484,8 +405,6 @@
   std::swap(tuple_ptrs_, src->tuple_ptrs_);
   tuple_data_pool_->AcquireData(src->tuple_data_pool_.get(), false);
   auxiliary_mem_usage_ += src->tuple_data_pool_->total_allocated_bytes();
-<<<<<<< HEAD
-=======
 }
 
 void RowBatch::DeepCopyTo(RowBatch* dst) {
@@ -501,7 +420,6 @@
         dst->tuple_data_pool_.get(), false);
   }
   dst->CommitRows(num_rows_);
->>>>>>> fec66694
 }
 
 // TODO: consider computing size of batches as they are built up
@@ -512,21 +430,6 @@
 
   // Sum total variable length byte sizes.
   for (int i = 0; i < num_rows_; ++i) {
-<<<<<<< HEAD
-    TupleRow* row = GetRow(i);
-    const vector<TupleDescriptor*>& tuple_descs = row_desc_.tuple_descriptors();
-    vector<TupleDescriptor*>::const_iterator desc = tuple_descs.begin();
-    for (int j = 0; desc != tuple_descs.end(); ++desc, ++j) {
-      Tuple* tuple = row->GetTuple(j);
-      if (tuple == NULL) continue;
-      result += (*desc)->byte_size();
-      vector<SlotDescriptor*>::const_iterator slot = (*desc)->string_slots().begin();
-      for (; slot != (*desc)->string_slots().end(); ++slot) {
-        DCHECK((*slot)->type().IsVarLen());
-        if (tuple->IsNull((*slot)->null_indicator_offset())) continue;
-        StringValue* string_val = tuple->GetStringSlot((*slot)->tuple_offset());
-        result += string_val->len;
-=======
     for (int j = 0; j < num_tuples_per_row_; ++j) {
       Tuple* tuple = GetRow(i)->GetTuple(j);
       if (UNLIKELY(tuple == NULL)) continue;
@@ -538,7 +441,6 @@
         if (row_desc_.tuple_descriptors()[j]->byte_size() == 0) continue;
         bool inserted = distinct_tuples->InsertIfNotPresent(tuple, -1);
         if (!inserted) continue;
->>>>>>> fec66694
       }
       result += tuple->VarlenByteSize(*row_desc_.tuple_descriptors()[j]);
       ++tuple_count[j];
