// Copyright 2012 Cloudera Inc.
//
// Licensed under the Apache License, Version 2.0 (the "License");
// you may not use this file except in compliance with the License.
// You may obtain a copy of the License at
//
// http://www.apache.org/licenses/LICENSE-2.0
//
// Unless required by applicable law or agreed to in writing, software
// distributed under the License is distributed on an "AS IS" BASIS,
// WITHOUT WARRANTIES OR CONDITIONS OF ANY KIND, either express or implied.
// See the License for the specific language governing permissions and
// limitations under the License.

#include "runtime/tuple.h"

#include <vector>

#include "exprs/expr.h"
#include "exprs/expr-context.h"
<<<<<<< HEAD
=======
#include "runtime/array-value.h"
>>>>>>> fec66694
#include "runtime/descriptors.h"
#include "runtime/mem-pool.h"
#include "runtime/raw-value.h"
#include "runtime/tuple-row.h"
#include "runtime/string-value.h"
#include "util/debug-util.h"

#include "common/names.h"

namespace impala {

  const char* Tuple::LLVM_CLASS_NAME = "class.impala::Tuple";

int64_t Tuple::TotalByteSize(const TupleDescriptor& desc) const {
  int64_t result = desc.byte_size();
  if (!desc.HasVarlenSlots()) return result;
  result += VarlenByteSize(desc);
  return result;
}

int64_t Tuple::VarlenByteSize(const TupleDescriptor& desc) const {
  int64_t result = 0;
  vector<SlotDescriptor*>::const_iterator slot = desc.string_slots().begin();
  for (; slot != desc.string_slots().end(); ++slot) {
    DCHECK((*slot)->type().IsVarLenStringType());
    if (IsNull((*slot)->null_indicator_offset())) continue;
    const StringValue* string_val = GetStringSlot((*slot)->tuple_offset());
    result += string_val->len;
  }

  slot = desc.collection_slots().begin();
  for (; slot != desc.collection_slots().end(); ++slot) {
    DCHECK((*slot)->type().IsCollectionType());
    if (IsNull((*slot)->null_indicator_offset())) continue;
    const ArrayValue* array_val = GetCollectionSlot((*slot)->tuple_offset());
    uint8_t* array_data = array_val->ptr;
    const TupleDescriptor& item_desc = *(*slot)->collection_item_descriptor();
    for (int i = 0; i < array_val->num_tuples; ++i) {
      result += reinterpret_cast<Tuple*>(array_data)->TotalByteSize(item_desc);
      array_data += item_desc.byte_size();
    }
  }
  return result;
}

Tuple* Tuple::DeepCopy(const TupleDescriptor& desc, MemPool* pool) {
  Tuple* result = reinterpret_cast<Tuple*>(pool->Allocate(desc.byte_size()));
  DeepCopy(result, desc, pool);
  return result;
}

// TODO: the logic is very similar to the other DeepCopy implementation aside from how
// memory is allocated - can we templatise it somehow to avoid redundancy without runtime
// overhead.
void Tuple::DeepCopy(Tuple* dst, const TupleDescriptor& desc, MemPool* pool) {
  memcpy(dst, this, desc.byte_size());
<<<<<<< HEAD
  // allocate in the same pool and then copy all non-null string slots
  for (vector<SlotDescriptor*>::const_iterator i = desc.string_slots().begin();
       i != desc.string_slots().end(); ++i) {
    DCHECK((*i)->type().IsVarLen());
    if (!dst->IsNull((*i)->null_indicator_offset())) {
      StringValue* string_v = dst->GetStringSlot((*i)->tuple_offset());
      int offset = pool->GetCurrentOffset();
      char* string_copy = reinterpret_cast<char*>(pool->Allocate(string_v->len));
      memcpy(string_copy, string_v->ptr, string_v->len);
      string_v->ptr = (convert_ptrs ? reinterpret_cast<char*>(offset) : string_copy);
=======
  if (desc.HasVarlenSlots()) dst->DeepCopyVarlenData(desc, pool);
}

void Tuple::DeepCopyVarlenData(const TupleDescriptor& desc, MemPool* pool) {
  // allocate then copy all non-null string and collection slots
  for (vector<SlotDescriptor*>::const_iterator slot = desc.string_slots().begin();
       slot != desc.string_slots().end(); ++slot) {
    DCHECK((*slot)->type().IsVarLenStringType());
    if (IsNull((*slot)->null_indicator_offset())) continue;
    StringValue* string_v = GetStringSlot((*slot)->tuple_offset());
    char* string_copy = reinterpret_cast<char*>(pool->Allocate(string_v->len));
    memcpy(string_copy, string_v->ptr, string_v->len);
    string_v->ptr = string_copy;
  }

  for (vector<SlotDescriptor*>::const_iterator slot = desc.collection_slots().begin();
       slot != desc.collection_slots().end(); ++slot) {
    DCHECK((*slot)->type().IsCollectionType());
    if (IsNull((*slot)->null_indicator_offset())) continue;
    ArrayValue* av = GetCollectionSlot((*slot)->tuple_offset());
    const TupleDescriptor* item_desc = (*slot)->collection_item_descriptor();
    int array_byte_size = av->num_tuples * item_desc->byte_size();
    uint8_t* array_data = reinterpret_cast<uint8_t*>(pool->Allocate(array_byte_size));
    memcpy(array_data, av->ptr, array_byte_size);
    av->ptr = array_data;
    if (!item_desc->HasVarlenSlots()) continue;

    for (int i = 0; i < av->num_tuples; ++i) {
      int item_offset = i * item_desc->byte_size();
      Tuple* dst_item = reinterpret_cast<Tuple*>(array_data + item_offset);
      dst_item->DeepCopyVarlenData(*item_desc, pool);
>>>>>>> fec66694
    }
  }
}

void Tuple::DeepCopy(const TupleDescriptor& desc, char** data, int* offset,
                     bool convert_ptrs) {
  Tuple* dst = reinterpret_cast<Tuple*>(*data);
  memcpy(dst, this, desc.byte_size());
  *data += desc.byte_size();
  *offset += desc.byte_size();
<<<<<<< HEAD
  for (vector<SlotDescriptor*>::const_iterator i = desc.string_slots().begin();
       i != desc.string_slots().end(); ++i) {
    DCHECK((*i)->type().IsVarLen());
    if (!dst->IsNull((*i)->null_indicator_offset())) {
      StringValue* string_v = dst->GetStringSlot((*i)->tuple_offset());
      memcpy(*data, string_v->ptr, string_v->len);
      string_v->ptr = (convert_ptrs ? reinterpret_cast<char*>(*offset) : *data);
      *data += string_v->len;
      *offset += string_v->len;
=======
  if (desc.HasVarlenSlots()) dst->DeepCopyVarlenData(desc, data, offset, convert_ptrs);
}

void Tuple::DeepCopyVarlenData(const TupleDescriptor& desc, char** data, int* offset,
    bool convert_ptrs) {
  vector<SlotDescriptor*>::const_iterator slot = desc.string_slots().begin();
  for (; slot != desc.string_slots().end(); ++slot) {
    DCHECK((*slot)->type().IsVarLenStringType());
    if (IsNull((*slot)->null_indicator_offset())) continue;

    StringValue* string_v = GetStringSlot((*slot)->tuple_offset());
    memcpy(*data, string_v->ptr, string_v->len);
    string_v->ptr = convert_ptrs ? reinterpret_cast<char*>(*offset) : *data;
    *data += string_v->len;
    *offset += string_v->len;
  }

  slot = desc.collection_slots().begin();
  for (; slot != desc.collection_slots().end(); ++slot) {
    DCHECK((*slot)->type().IsCollectionType());
    if (IsNull((*slot)->null_indicator_offset())) continue;

    ArrayValue* array_val = GetCollectionSlot((*slot)->tuple_offset());
    const TupleDescriptor& item_desc = *(*slot)->collection_item_descriptor();
    int array_byte_size = array_val->num_tuples * item_desc.byte_size();
    memcpy(*data, array_val->ptr, array_byte_size);
    uint8_t* array_data = reinterpret_cast<uint8_t*>(*data);

    array_val->ptr = convert_ptrs ? reinterpret_cast<uint8_t*>(*offset) : array_data;

    *data += array_byte_size;
    *offset += array_byte_size;

    // Copy per-tuple varlen data if necessary.
    if (!item_desc.HasVarlenSlots()) continue;
    for (int i = 0; i < array_val->num_tuples; ++i) {
      reinterpret_cast<Tuple*>(array_data)->DeepCopyVarlenData(
          item_desc, data, offset, convert_ptrs);
      array_data += item_desc.byte_size();
    }
  }
}

void Tuple::ConvertOffsetsToPointers(const TupleDescriptor& desc, uint8_t* tuple_data) {
  vector<SlotDescriptor*>::const_iterator slot = desc.string_slots().begin();
  for (; slot != desc.string_slots().end(); ++slot) {
    DCHECK((*slot)->type().IsVarLenStringType());
    if (IsNull((*slot)->null_indicator_offset())) continue;

    StringValue* string_val = GetStringSlot((*slot)->tuple_offset());
    int offset = reinterpret_cast<intptr_t>(string_val->ptr);
    string_val->ptr = reinterpret_cast<char*>(tuple_data + offset);
  }

  slot = desc.collection_slots().begin();
  for (; slot != desc.collection_slots().end(); ++slot) {
    DCHECK((*slot)->type().IsCollectionType());
    if (IsNull((*slot)->null_indicator_offset())) continue;

    ArrayValue* array_val = GetCollectionSlot((*slot)->tuple_offset());
    int offset = reinterpret_cast<intptr_t>(array_val->ptr);
    array_val->ptr = tuple_data + offset;

    uint8_t* array_data = array_val->ptr;
    const TupleDescriptor& item_desc = *(*slot)->collection_item_descriptor();
    for (int i = 0; i < array_val->num_tuples; ++i) {
      reinterpret_cast<Tuple*>(array_data)->ConvertOffsetsToPointers(
          item_desc, tuple_data);
      array_data += item_desc.byte_size();
    }
  }
}

template <bool collect_string_vals>
void Tuple::MaterializeExprs(
    TupleRow* row, const TupleDescriptor& desc,
    const vector<ExprContext*>& materialize_expr_ctxs, MemPool* pool,
    vector<StringValue*>* non_null_string_values, int* total_string) {
  if (collect_string_vals) {
    non_null_string_values->clear();
    *total_string = 0;
  }
  memset(this, 0, desc.num_null_bytes());
  // Evaluate the output_slot_exprs and place the results in the tuples.
  int mat_expr_index = 0;
  for (int i = 0; i < desc.slots().size(); ++i) {
    SlotDescriptor* slot_desc = desc.slots()[i];
    if (!slot_desc->is_materialized()) continue;
    // The FE ensures we don't get any TYPE_NULL expressions by picking an arbitrary type
    // when necessary, but does not do this for slot descs.
    // TODO: revisit this logic in the FE
    DCHECK(slot_desc->type().type == TYPE_NULL ||
           slot_desc->type() == materialize_expr_ctxs[mat_expr_index]->root()->type());
    void* src = materialize_expr_ctxs[mat_expr_index]->GetValue(row);
    if (src != NULL) {
      void* dst = GetSlot(slot_desc->tuple_offset());
      RawValue::Write(src, dst, slot_desc->type(), pool);
      if (collect_string_vals && slot_desc->type().IsVarLenStringType()) {
        StringValue* string_val = reinterpret_cast<StringValue*>(dst);
        non_null_string_values->push_back(string_val);
        *total_string += string_val->len;
      }
    } else {
      SetNull(slot_desc->null_indicator_offset());
>>>>>>> fec66694
    }
    ++mat_expr_index;
  }

  DCHECK_EQ(mat_expr_index, materialize_expr_ctxs.size());
}

<<<<<<< HEAD
template <bool collect_string_vals>
void Tuple::MaterializeExprs(
    TupleRow* row, const TupleDescriptor& desc,
    const vector<ExprContext*>& materialize_expr_ctxs, MemPool* pool,
    vector<StringValue*>* non_null_var_len_values, int* total_var_len) {
  if (collect_string_vals) {
    non_null_var_len_values->clear();
    *total_var_len = 0;
  }
  memset(this, 0, desc.num_null_bytes());
  // Evaluate the output_slot_exprs and place the results in the tuples.
  int mat_expr_index = 0;
  for (int i = 0; i < desc.slots().size(); ++i) {
    SlotDescriptor* slot_desc = desc.slots()[i];
    if (!slot_desc->is_materialized()) continue;
    // The FE ensures we don't get any TYPE_NULL expressions by picking an arbitrary type
    // when necessary, but does not do this for slot descs.
    // TODO: revisit this logic in the FE
    DCHECK(slot_desc->type().type == TYPE_NULL ||
           slot_desc->type() == materialize_expr_ctxs[mat_expr_index]->root()->type());
    void* src = materialize_expr_ctxs[mat_expr_index]->GetValue(row);
    if (src != NULL) {
      void* dst = GetSlot(slot_desc->tuple_offset());
      RawValue::Write(src, dst, slot_desc->type(), pool);
      if (collect_string_vals && slot_desc->type().IsVarLen()) {
        StringValue* string_val = reinterpret_cast<StringValue*>(dst);
        non_null_var_len_values->push_back(string_val);
        *total_var_len += string_val->len;
      }
    } else {
      SetNull(slot_desc->null_indicator_offset());
    }
    ++mat_expr_index;
  }

  DCHECK_EQ(mat_expr_index, materialize_expr_ctxs.size());
}

=======
>>>>>>> fec66694
template void Tuple::MaterializeExprs<false>(TupleRow* row, const TupleDescriptor& desc,
    const vector<ExprContext*>& materialize_expr_ctxs, MemPool* pool,
    vector<StringValue*>* non_null_var_values, int* total_var_len);

template void Tuple::MaterializeExprs<true>(TupleRow* row, const TupleDescriptor& desc,
    const vector<ExprContext*>& materialize_expr_ctxs, MemPool* pool,
    vector<StringValue*>* non_null_var_values, int* total_var_len);
}<|MERGE_RESOLUTION|>--- conflicted
+++ resolved
@@ -18,10 +18,7 @@
 
 #include "exprs/expr.h"
 #include "exprs/expr-context.h"
-<<<<<<< HEAD
-=======
 #include "runtime/array-value.h"
->>>>>>> fec66694
 #include "runtime/descriptors.h"
 #include "runtime/mem-pool.h"
 #include "runtime/raw-value.h"
@@ -78,18 +75,6 @@
 // overhead.
 void Tuple::DeepCopy(Tuple* dst, const TupleDescriptor& desc, MemPool* pool) {
   memcpy(dst, this, desc.byte_size());
-<<<<<<< HEAD
-  // allocate in the same pool and then copy all non-null string slots
-  for (vector<SlotDescriptor*>::const_iterator i = desc.string_slots().begin();
-       i != desc.string_slots().end(); ++i) {
-    DCHECK((*i)->type().IsVarLen());
-    if (!dst->IsNull((*i)->null_indicator_offset())) {
-      StringValue* string_v = dst->GetStringSlot((*i)->tuple_offset());
-      int offset = pool->GetCurrentOffset();
-      char* string_copy = reinterpret_cast<char*>(pool->Allocate(string_v->len));
-      memcpy(string_copy, string_v->ptr, string_v->len);
-      string_v->ptr = (convert_ptrs ? reinterpret_cast<char*>(offset) : string_copy);
-=======
   if (desc.HasVarlenSlots()) dst->DeepCopyVarlenData(desc, pool);
 }
 
@@ -121,7 +106,6 @@
       int item_offset = i * item_desc->byte_size();
       Tuple* dst_item = reinterpret_cast<Tuple*>(array_data + item_offset);
       dst_item->DeepCopyVarlenData(*item_desc, pool);
->>>>>>> fec66694
     }
   }
 }
@@ -132,17 +116,6 @@
   memcpy(dst, this, desc.byte_size());
   *data += desc.byte_size();
   *offset += desc.byte_size();
-<<<<<<< HEAD
-  for (vector<SlotDescriptor*>::const_iterator i = desc.string_slots().begin();
-       i != desc.string_slots().end(); ++i) {
-    DCHECK((*i)->type().IsVarLen());
-    if (!dst->IsNull((*i)->null_indicator_offset())) {
-      StringValue* string_v = dst->GetStringSlot((*i)->tuple_offset());
-      memcpy(*data, string_v->ptr, string_v->len);
-      string_v->ptr = (convert_ptrs ? reinterpret_cast<char*>(*offset) : *data);
-      *data += string_v->len;
-      *offset += string_v->len;
-=======
   if (desc.HasVarlenSlots()) dst->DeepCopyVarlenData(desc, data, offset, convert_ptrs);
 }
 
@@ -247,7 +220,6 @@
       }
     } else {
       SetNull(slot_desc->null_indicator_offset());
->>>>>>> fec66694
     }
     ++mat_expr_index;
   }
@@ -255,47 +227,6 @@
   DCHECK_EQ(mat_expr_index, materialize_expr_ctxs.size());
 }
 
-<<<<<<< HEAD
-template <bool collect_string_vals>
-void Tuple::MaterializeExprs(
-    TupleRow* row, const TupleDescriptor& desc,
-    const vector<ExprContext*>& materialize_expr_ctxs, MemPool* pool,
-    vector<StringValue*>* non_null_var_len_values, int* total_var_len) {
-  if (collect_string_vals) {
-    non_null_var_len_values->clear();
-    *total_var_len = 0;
-  }
-  memset(this, 0, desc.num_null_bytes());
-  // Evaluate the output_slot_exprs and place the results in the tuples.
-  int mat_expr_index = 0;
-  for (int i = 0; i < desc.slots().size(); ++i) {
-    SlotDescriptor* slot_desc = desc.slots()[i];
-    if (!slot_desc->is_materialized()) continue;
-    // The FE ensures we don't get any TYPE_NULL expressions by picking an arbitrary type
-    // when necessary, but does not do this for slot descs.
-    // TODO: revisit this logic in the FE
-    DCHECK(slot_desc->type().type == TYPE_NULL ||
-           slot_desc->type() == materialize_expr_ctxs[mat_expr_index]->root()->type());
-    void* src = materialize_expr_ctxs[mat_expr_index]->GetValue(row);
-    if (src != NULL) {
-      void* dst = GetSlot(slot_desc->tuple_offset());
-      RawValue::Write(src, dst, slot_desc->type(), pool);
-      if (collect_string_vals && slot_desc->type().IsVarLen()) {
-        StringValue* string_val = reinterpret_cast<StringValue*>(dst);
-        non_null_var_len_values->push_back(string_val);
-        *total_var_len += string_val->len;
-      }
-    } else {
-      SetNull(slot_desc->null_indicator_offset());
-    }
-    ++mat_expr_index;
-  }
-
-  DCHECK_EQ(mat_expr_index, materialize_expr_ctxs.size());
-}
-
-=======
->>>>>>> fec66694
 template void Tuple::MaterializeExprs<false>(TupleRow* row, const TupleDescriptor& desc,
     const vector<ExprContext*>& materialize_expr_ctxs, MemPool* pool,
     vector<StringValue*>* non_null_var_values, int* total_var_len);
