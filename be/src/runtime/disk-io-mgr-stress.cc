--- conflicted
+++ resolved
@@ -228,21 +228,12 @@
     range_len = min(range_len, file_len - assigned_len);
 
     DiskIoMgr::ScanRange* range = new DiskIoMgr::ScanRange();;
-<<<<<<< HEAD
-    range->Reset(
-        files_[client.file_idx].filename.c_str(), range_len, assigned_len, 0, false);
-    client.scan_ranges.push_back(range);
-    assigned_len += range_len;
-  }
-  Status status = io_mgr_->RegisterContext(NULL, &client.reader, NULL);
-=======
     range->Reset(NULL, files_[client.file_idx].filename.c_str(), range_len,
         assigned_len, 0, false, false, DiskIoMgr::ScanRange::NEVER_CACHE);
     client.scan_ranges.push_back(range);
     assigned_len += range_len;
   }
   Status status = io_mgr_->RegisterContext(&client.reader, NULL);
->>>>>>> fec66694
   CHECK(status.ok());
   status = io_mgr_->AddScanRanges(client.reader, client.scan_ranges);
   CHECK(status.ok());
