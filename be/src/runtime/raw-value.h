// Copyright 2012 Cloudera Inc.
//
// Licensed under the Apache License, Version 2.0 (the "License");
// you may not use this file except in compliance with the License.
// You may obtain a copy of the License at
//
// http://www.apache.org/licenses/LICENSE-2.0
//
// Unless required by applicable law or agreed to in writing, software
// distributed under the License is distributed on an "AS IS" BASIS,
// WITHOUT WARRANTIES OR CONDITIONS OF ANY KIND, either express or implied.
// See the License for the specific language governing permissions and
// limitations under the License.


#ifndef IMPALA_RUNTIME_RAW_VALUE_H
#define IMPALA_RUNTIME_RAW_VALUE_H

#include <string>

#include <boost/functional/hash.hpp>
#include <math.h>

#include "common/logging.h"
#include "runtime/string-value.inline.h"
#include "runtime/timestamp-value.h"
#include "runtime/types.h"
#include "util/hash-util.h"

namespace impala {

class MemPool;
class SlotDescriptor;
class Tuple;

/// Useful utility functions for runtime values (which are passed around as void*).
class RawValue {
 public:
  /// Ascii output precision for double/float
  static const int ASCII_PRECISION;

  /// Convert 'value' into ascii and write to 'stream'. NULL turns into "NULL". 'scale'
  /// determines how many digits after the decimal are printed for floating point numbers,
  /// -1 indicates to use the stream's current formatting.
  /// TODO: for string types, we just print the result regardless of whether or not it
  /// ascii. This could be undesirable.
  static void PrintValue(const void* value, const ColumnType& type, int scale,
                         std::stringstream* stream);

  /// Write ascii value to string instead of stringstream.
  static void PrintValue(const void* value, const ColumnType& type, int scale,
                         std::string* str);

  /// Writes the byte representation of a value to a stringstream character-by-character
  static void PrintValueAsBytes(const void* value, const ColumnType& type,
                                std::stringstream* stream);

  /// Returns hash value for 'v' interpreted as 'type'.  The resulting hash value
  /// is combined with the seed value.
  static uint32_t GetHashValue(const void* v, const ColumnType& type, uint32_t seed = 0);

<<<<<<< HEAD
  // Get a 32-bit hash value using the FNV hash function.
  // Using different seeds with FNV results in different hash functions.
  // GetHashValue() does not have this property and cannot be safely used as the first
  // step in data repartitioning. However, GetHashValue() can be significantly faster.
  // TODO: fix GetHashValue
=======
  /// Get a 32-bit hash value using the FNV hash function.
  /// Using different seeds with FNV results in different hash functions.
  /// GetHashValue() does not have this property and cannot be safely used as the first
  /// step in data repartitioning. However, GetHashValue() can be significantly faster.
  /// TODO: fix GetHashValue
>>>>>>> fec66694
  static uint32_t GetHashValueFnv(const void* v, const ColumnType& type, uint32_t seed);

  /// Compares both values.
  /// Return value is < 0  if v1 < v2, 0 if v1 == v2, > 0 if v1 > v2.
  static int Compare(const void* v1, const void* v2, const ColumnType& type);

  /// Writes the bytes of a given value into the slot of a tuple.
  /// For string values, the string data is copied into memory allocated from 'pool'
  /// only if pool is non-NULL.
  static void Write(const void* value, Tuple* tuple, const SlotDescriptor* slot_desc,
                    MemPool* pool);

  /// Writes 'src' into 'dst' for type.
  /// For string values, the string data is copied into 'pool' if pool is non-NULL.
  /// src must be non-NULL.
  static void Write(const void* src, void* dst, const ColumnType& type, MemPool* pool);

<<<<<<< HEAD
  // Writes 'src' into 'dst' for type.
  // String values are copied into *buffer and *buffer is updated by the length. *buf
  // must be preallocated to be large enough.
  static void Write(const void* src, const ColumnType& type, void* dst, uint8_t** buf);

  // Returns true if v1 == v2.
  // This is more performant than Compare() == 0 for string equality, mostly because of
  // the length comparison check.
=======
  /// Writes 'src' into 'dst' for type.
  /// String values are copied into *buffer and *buffer is updated by the length. *buf
  /// must be preallocated to be large enough.
  static void Write(const void* src, const ColumnType& type, void* dst, uint8_t** buf);

  /// Returns true if v1 == v2.
  /// This is more performant than Compare() == 0 for string equality, mostly because of
  /// the length comparison check.
>>>>>>> fec66694
  static bool Eq(const void* v1, const void* v2, const ColumnType& type);

 private:
  // The magic number (used in hash_combine()) 0x9e3779b9 = 2^32 / (golden ratio).
  static const uint32_t HASH32_COMBINE_SEED = 0x9e3779b9;

  // Combine hashes 'value' and 'seed' to get a new hash value.
  // Similar to boost::hash_combine(), but for uint32_t.
  // Used for NULL and boolean inputs in GetHashValue().
  static inline uint32_t HashCombine32(uint32_t value, uint32_t seed) {
    return seed ^ (HASH32_COMBINE_SEED + value + (seed << 6) + (seed >> 2));
  }
};

inline bool RawValue::Eq(const void* v1, const void* v2, const ColumnType& type) {
  const StringValue* string_value1;
  const StringValue* string_value2;
  switch (type.type) {
    case TYPE_BOOLEAN:
      return *reinterpret_cast<const bool*>(v1)
          == *reinterpret_cast<const bool*>(v2);
    case TYPE_TINYINT:
      return *reinterpret_cast<const int8_t*>(v1)
          == *reinterpret_cast<const int8_t*>(v2);
    case TYPE_SMALLINT:
      return *reinterpret_cast<const int16_t*>(v1)
          == *reinterpret_cast<const int16_t*>(v2);
    case TYPE_INT:
      return *reinterpret_cast<const int32_t*>(v1)
          == *reinterpret_cast<const int32_t*>(v2);
    case TYPE_BIGINT:
      return *reinterpret_cast<const int64_t*>(v1)
          == *reinterpret_cast<const int64_t*>(v2);
    case TYPE_FLOAT:
      return *reinterpret_cast<const float*>(v1)
          == *reinterpret_cast<const float*>(v2);
    case TYPE_DOUBLE:
      return *reinterpret_cast<const double*>(v1)
          == *reinterpret_cast<const double*>(v2);
    case TYPE_STRING:
    case TYPE_VARCHAR:
      string_value1 = reinterpret_cast<const StringValue*>(v1);
      string_value2 = reinterpret_cast<const StringValue*>(v2);
      return string_value1->Eq(*string_value2);
    case TYPE_TIMESTAMP:
      return *reinterpret_cast<const TimestampValue*>(v1) ==
          *reinterpret_cast<const TimestampValue*>(v2);
    case TYPE_CHAR: {
      const char* v1ptr = StringValue::CharSlotToPtr(v1, type);
      const char* v2ptr = StringValue::CharSlotToPtr(v2, type);
      int64_t l1 = StringValue::UnpaddedCharLength(v1ptr, type.len);
      int64_t l2 = StringValue::UnpaddedCharLength(v2ptr, type.len);
      return StringCompare(v1ptr, l1, v2ptr, l2, std::min(l1, l2)) == 0;
    }
    case TYPE_DECIMAL:
      switch (type.GetByteSize()) {
        case 4:
          return reinterpret_cast<const Decimal4Value*>(v1)->value()
              == reinterpret_cast<const Decimal4Value*>(v2)->value();
        case 8:
          return reinterpret_cast<const Decimal8Value*>(v1)->value()
              == reinterpret_cast<const Decimal8Value*>(v2)->value();
        case 16:
          return reinterpret_cast<const Decimal16Value*>(v1)->value()
              == reinterpret_cast<const Decimal16Value*>(v2)->value();
        default:
          break;
      }
    default:
      DCHECK(false) << type;
      return 0;
  };
}

<<<<<<< HEAD
// Use boost::hash_combine for corner cases.  boost::hash_combine is reimplemented
// here to use uint32_t's (instead of size_t)
inline uint32_t RawValue::GetHashValue(const void* v, const ColumnType& type,
    uint32_t seed) {
  // Hash_combine with v = 0
  if (v == NULL) return HashCombine32(0, seed);
=======
/// Arbitrary constants used to compute hash values for special cases. Constants were
/// obtained by taking lower bytes of generated UUID. NULL and empty strings should
/// hash to different values.
static const uint32_t HASH_VAL_NULL = 0x58081667;
static const uint32_t HASH_VAL_EMPTY = 0x7dca7eee;

inline uint32_t RawValue::GetHashValue(const void* v, const ColumnType& type,
    uint32_t seed) {
  // Use HashCombine with arbitrary constant to ensure we don't return seed.
  if (v == NULL) return HashUtil::HashCombine32(HASH_VAL_NULL, seed);
>>>>>>> fec66694

  switch (type.type) {
    case TYPE_STRING:
    case TYPE_VARCHAR: {
      const StringValue* string_value = reinterpret_cast<const StringValue*>(v);
      if (string_value->len == 0) {
        return HashUtil::HashCombine32(HASH_VAL_EMPTY, seed);
      }
      return HashUtil::Hash(string_value->ptr, string_value->len, seed);
    }
<<<<<<< HEAD
    case TYPE_BOOLEAN: return HashCombine32(*reinterpret_cast<const bool*>(v), seed);
=======
    case TYPE_BOOLEAN:
      return HashUtil::HashCombine32(*reinterpret_cast<const bool*>(v), seed);
>>>>>>> fec66694
    case TYPE_TINYINT: return HashUtil::Hash(v, 1, seed);
    case TYPE_SMALLINT: return HashUtil::Hash(v, 2, seed);
    case TYPE_INT: return HashUtil::Hash(v, 4, seed);
    case TYPE_BIGINT: return HashUtil::Hash(v, 8, seed);
    case TYPE_FLOAT: return HashUtil::Hash(v, 4, seed);
    case TYPE_DOUBLE: return HashUtil::Hash(v, 8, seed);
    case TYPE_TIMESTAMP: return HashUtil::Hash(v, 12, seed);
    case TYPE_CHAR: return HashUtil::Hash(StringValue::CharSlotToPtr(v, type),
                                          type.len, seed);
    case TYPE_DECIMAL: return HashUtil::Hash(v, type.GetByteSize(), seed);
    default:
      DCHECK(false);
      return 0;
  }
}

inline uint32_t RawValue::GetHashValueFnv(const void* v, const ColumnType& type,
    uint32_t seed) {
<<<<<<< HEAD
  // Hash_combine with v = 0
  if (v == NULL) return HashCombine32(0, seed);
=======
  // Use HashCombine with arbitrary constant to ensure we don't return seed.
  if (v == NULL) return HashUtil::HashCombine32(HASH_VAL_NULL, seed);
>>>>>>> fec66694

  switch (type.type ) {
    case TYPE_STRING:
    case TYPE_VARCHAR: {
      const StringValue* string_value = reinterpret_cast<const StringValue*>(v);
<<<<<<< HEAD
      return HashUtil::FnvHash64to32(string_value->ptr, string_value->len, seed);
    }
    case TYPE_BOOLEAN: return HashCombine32(*reinterpret_cast<const bool*>(v), seed);
=======
      if (string_value->len == 0) {
        return HashUtil::HashCombine32(HASH_VAL_EMPTY, seed);
      }
      return HashUtil::FnvHash64to32(string_value->ptr, string_value->len, seed);
    }
    case TYPE_BOOLEAN:
      return HashUtil::HashCombine32(*reinterpret_cast<const bool*>(v), seed);
>>>>>>> fec66694
    case TYPE_TINYINT: return HashUtil::FnvHash64to32(v, 1, seed);
    case TYPE_SMALLINT: return HashUtil::FnvHash64to32(v, 2, seed);
    case TYPE_INT: return HashUtil::FnvHash64to32(v, 4, seed);
    case TYPE_BIGINT: return HashUtil::FnvHash64to32(v, 8, seed);
    case TYPE_FLOAT: return HashUtil::FnvHash64to32(v, 4, seed);
    case TYPE_DOUBLE: return HashUtil::FnvHash64to32(v, 8, seed);
    case TYPE_TIMESTAMP: return HashUtil::FnvHash64to32(v, 12, seed);
    case TYPE_CHAR: return HashUtil::FnvHash64to32(StringValue::CharSlotToPtr(v, type),
                                                   type.len, seed);
    case TYPE_DECIMAL: return HashUtil::FnvHash64to32(v, type.GetByteSize(), seed);
    default:
      DCHECK(false);
      return 0;
  }
}

inline void RawValue::PrintValue(const void* value, const ColumnType& type, int scale,
    std::stringstream* stream) {
  if (value == NULL) {
    *stream << "NULL";
    return;
  }

  int old_precision = stream->precision();
  std::ios_base::fmtflags old_flags = stream->flags();
  if (scale > -1) {
    stream->precision(scale);
    // Setting 'fixed' causes precision to set the number of digits printed after the
    // decimal (by default it sets the maximum number of digits total).
    *stream << std::fixed;
  }

  const StringValue* string_val = NULL;
  switch (type.type) {
    case TYPE_BOOLEAN: {
      bool val = *reinterpret_cast<const bool*>(value);
      *stream << (val ? "true" : "false");
      return;
    }
    case TYPE_TINYINT:
      // Extra casting for chars since they should not be interpreted as ASCII.
      *stream << static_cast<int>(*reinterpret_cast<const int8_t*>(value));
      break;
    case TYPE_SMALLINT:
      *stream << *reinterpret_cast<const int16_t*>(value);
      break;
    case TYPE_INT:
      *stream << *reinterpret_cast<const int32_t*>(value);
      break;
    case TYPE_BIGINT:
      *stream << *reinterpret_cast<const int64_t*>(value);
      break;
    case TYPE_FLOAT:
      {
        float val = *reinterpret_cast<const float*>(value);
        if (LIKELY(std::isfinite(val))) {
          *stream << val;
        } else if (isinf(val)) {
          // 'Infinity' is Java's text representation of inf. By staying close to Java, we
          // allow Hive to read text tables containing non-finite values produced by
          // Impala. (The same logic applies to 'NaN', below).
          *stream << (val < 0 ? "-Infinity" : "Infinity");
        } else if (isnan(val)) {
          *stream << "NaN";
        }
      }
      break;
    case TYPE_DOUBLE:
      {
        double val = *reinterpret_cast<const double*>(value);
        if (LIKELY(std::isfinite(val))) {
          *stream << val;
        } else if (isinf(val)) {
          // See TYPE_FLOAT for rationale.
          *stream << (val < 0 ? "-Infinity" : "Infinity");
        } else if (isnan(val)) {
          *stream << "NaN";
        }
      }
      break;
    case TYPE_VARCHAR:
    case TYPE_STRING:
      string_val = reinterpret_cast<const StringValue*>(value);
      if (type.type == TYPE_VARCHAR) DCHECK(string_val->len <= type.len);
      stream->write(string_val->ptr, string_val->len);
      break;
    case TYPE_TIMESTAMP:
      *stream << *reinterpret_cast<const TimestampValue*>(value);
      break;
    case TYPE_CHAR:
      stream->write(StringValue::CharSlotToPtr(value, type), type.len);
      break;
    case TYPE_DECIMAL:
      switch (type.GetByteSize()) {
        case 4:
          *stream << reinterpret_cast<const Decimal4Value*>(value)->ToString(type);
          break;
        case 8:
          *stream << reinterpret_cast<const Decimal8Value*>(value)->ToString(type);
          break;
        case 16:
          *stream << reinterpret_cast<const Decimal16Value*>(value)->ToString(type);
          break;
        default:
          DCHECK(false) << type;
      }
      break;
    default:
      DCHECK(false);
  }
  stream->precision(old_precision);
  // Undo setting stream to fixed
  stream->flags(old_flags);
}

}

#endif<|MERGE_RESOLUTION|>--- conflicted
+++ resolved
@@ -59,19 +59,11 @@
   /// is combined with the seed value.
   static uint32_t GetHashValue(const void* v, const ColumnType& type, uint32_t seed = 0);
 
-<<<<<<< HEAD
-  // Get a 32-bit hash value using the FNV hash function.
-  // Using different seeds with FNV results in different hash functions.
-  // GetHashValue() does not have this property and cannot be safely used as the first
-  // step in data repartitioning. However, GetHashValue() can be significantly faster.
-  // TODO: fix GetHashValue
-=======
   /// Get a 32-bit hash value using the FNV hash function.
   /// Using different seeds with FNV results in different hash functions.
   /// GetHashValue() does not have this property and cannot be safely used as the first
   /// step in data repartitioning. However, GetHashValue() can be significantly faster.
   /// TODO: fix GetHashValue
->>>>>>> fec66694
   static uint32_t GetHashValueFnv(const void* v, const ColumnType& type, uint32_t seed);
 
   /// Compares both values.
@@ -89,16 +81,6 @@
   /// src must be non-NULL.
   static void Write(const void* src, void* dst, const ColumnType& type, MemPool* pool);
 
-<<<<<<< HEAD
-  // Writes 'src' into 'dst' for type.
-  // String values are copied into *buffer and *buffer is updated by the length. *buf
-  // must be preallocated to be large enough.
-  static void Write(const void* src, const ColumnType& type, void* dst, uint8_t** buf);
-
-  // Returns true if v1 == v2.
-  // This is more performant than Compare() == 0 for string equality, mostly because of
-  // the length comparison check.
-=======
   /// Writes 'src' into 'dst' for type.
   /// String values are copied into *buffer and *buffer is updated by the length. *buf
   /// must be preallocated to be large enough.
@@ -107,19 +89,7 @@
   /// Returns true if v1 == v2.
   /// This is more performant than Compare() == 0 for string equality, mostly because of
   /// the length comparison check.
->>>>>>> fec66694
   static bool Eq(const void* v1, const void* v2, const ColumnType& type);
-
- private:
-  // The magic number (used in hash_combine()) 0x9e3779b9 = 2^32 / (golden ratio).
-  static const uint32_t HASH32_COMBINE_SEED = 0x9e3779b9;
-
-  // Combine hashes 'value' and 'seed' to get a new hash value.
-  // Similar to boost::hash_combine(), but for uint32_t.
-  // Used for NULL and boolean inputs in GetHashValue().
-  static inline uint32_t HashCombine32(uint32_t value, uint32_t seed) {
-    return seed ^ (HASH32_COMBINE_SEED + value + (seed << 6) + (seed >> 2));
-  }
 };
 
 inline bool RawValue::Eq(const void* v1, const void* v2, const ColumnType& type) {
@@ -182,14 +152,6 @@
   };
 }
 
-<<<<<<< HEAD
-// Use boost::hash_combine for corner cases.  boost::hash_combine is reimplemented
-// here to use uint32_t's (instead of size_t)
-inline uint32_t RawValue::GetHashValue(const void* v, const ColumnType& type,
-    uint32_t seed) {
-  // Hash_combine with v = 0
-  if (v == NULL) return HashCombine32(0, seed);
-=======
 /// Arbitrary constants used to compute hash values for special cases. Constants were
 /// obtained by taking lower bytes of generated UUID. NULL and empty strings should
 /// hash to different values.
@@ -200,7 +162,6 @@
     uint32_t seed) {
   // Use HashCombine with arbitrary constant to ensure we don't return seed.
   if (v == NULL) return HashUtil::HashCombine32(HASH_VAL_NULL, seed);
->>>>>>> fec66694
 
   switch (type.type) {
     case TYPE_STRING:
@@ -211,12 +172,8 @@
       }
       return HashUtil::Hash(string_value->ptr, string_value->len, seed);
     }
-<<<<<<< HEAD
-    case TYPE_BOOLEAN: return HashCombine32(*reinterpret_cast<const bool*>(v), seed);
-=======
     case TYPE_BOOLEAN:
       return HashUtil::HashCombine32(*reinterpret_cast<const bool*>(v), seed);
->>>>>>> fec66694
     case TYPE_TINYINT: return HashUtil::Hash(v, 1, seed);
     case TYPE_SMALLINT: return HashUtil::Hash(v, 2, seed);
     case TYPE_INT: return HashUtil::Hash(v, 4, seed);
@@ -235,23 +192,13 @@
 
 inline uint32_t RawValue::GetHashValueFnv(const void* v, const ColumnType& type,
     uint32_t seed) {
-<<<<<<< HEAD
-  // Hash_combine with v = 0
-  if (v == NULL) return HashCombine32(0, seed);
-=======
   // Use HashCombine with arbitrary constant to ensure we don't return seed.
   if (v == NULL) return HashUtil::HashCombine32(HASH_VAL_NULL, seed);
->>>>>>> fec66694
 
   switch (type.type ) {
     case TYPE_STRING:
     case TYPE_VARCHAR: {
       const StringValue* string_value = reinterpret_cast<const StringValue*>(v);
-<<<<<<< HEAD
-      return HashUtil::FnvHash64to32(string_value->ptr, string_value->len, seed);
-    }
-    case TYPE_BOOLEAN: return HashCombine32(*reinterpret_cast<const bool*>(v), seed);
-=======
       if (string_value->len == 0) {
         return HashUtil::HashCombine32(HASH_VAL_EMPTY, seed);
       }
@@ -259,7 +206,6 @@
     }
     case TYPE_BOOLEAN:
       return HashUtil::HashCombine32(*reinterpret_cast<const bool*>(v), seed);
->>>>>>> fec66694
     case TYPE_TINYINT: return HashUtil::FnvHash64to32(v, 1, seed);
     case TYPE_SMALLINT: return HashUtil::FnvHash64to32(v, 2, seed);
     case TYPE_INT: return HashUtil::FnvHash64to32(v, 4, seed);
