// Copyright 2012 Cloudera Inc.
//
// Licensed under the Apache License, Version 2.0 (the "License");
// you may not use this file except in compliance with the License.
// You may obtain a copy of the License at
//
// http://www.apache.org/licenses/LICENSE-2.0
//
// Unless required by applicable law or agreed to in writing, software
// distributed under the License is distributed on an "AS IS" BASIS,
// WITHOUT WARRANTIES OR CONDITIONS OF ANY KIND, either express or implied.
// See the License for the specific language governing permissions and
// limitations under the License.


#ifndef IMPALA_SERVICE_PLAN_EXECUTOR_H
#define IMPALA_SERVICE_PLAN_EXECUTOR_H

#include <vector>
#include <boost/scoped_ptr.hpp>
#include <boost/shared_ptr.hpp>
#include <boost/function.hpp>

#include "common/status.h"
#include "common/object-pool.h"
#include "runtime/runtime-state.h"
#include "util/thread.h"

namespace impala {

class HdfsFsCache;
class ExecNode;
class RowDescriptor;
class RowBatch;
class DataSink;
class DataStreamMgr;
class RuntimeProfile;
class RuntimeState;
class TRowBatch;
class TPlanExecRequest;
class TPlanFragment;
class TPlanFragmentExecParams;
class TPlanExecParams;

/// PlanFragmentExecutor handles all aspects of the execution of a single plan fragment,
/// including setup and tear-down, both in the success and error case.
/// Tear-down frees all memory allocated for this plan fragment and closes all data
/// streams; it happens automatically in the d'tor.
//
/// The executor makes an aggregated profile for the entire fragment available,
/// which includes profile information for the plan itself as well as the output
/// sink, if any.
/// The ReportStatusCallback passed into the c'tor is invoked periodically to report the
/// execution status. The frequency of those reports is controlled by the flag
/// status_report_interval; setting that flag to 0 disables periodic reporting altogether
/// Regardless of the value of that flag, if a report callback is specified, it is
/// invoked at least once at the end of execution with an overall status and profile
/// (and 'done' indicator). The only exception is when execution is cancelled, in which
/// case the callback is *not* invoked (the coordinator already knows that execution
/// stopped, because it initiated the cancellation).
//
/// Aside from Cancel(), which may be called asynchronously, this class is not
/// thread-safe.
class PlanFragmentExecutor {
 public:
  /// Callback to report execution status of plan fragment.
  /// 'profile' is the cumulative profile, 'done' indicates whether the execution
  /// is done or still continuing.
  /// Note: this does not take a const RuntimeProfile&, because it might need to call
  /// functions like PrettyPrint() or ToThrift(), neither of which is const
  /// because they take locks.
  typedef boost::function<
      void (const Status& status, RuntimeProfile* profile, bool done)>
      ReportStatusCallback;

  /// report_status_cb, if !empty(), is used to report the accumulated profile
  /// information periodically during execution (Open() or GetNext()).
  PlanFragmentExecutor(ExecEnv* exec_env, const ReportStatusCallback& report_status_cb);

  /// Closes the underlying plan fragment and frees up all resources allocated
  /// in Open()/GetNext().
  /// It is an error to delete a PlanFragmentExecutor with a report callback
  /// before Open()/GetNext() (depending on whether the fragment has a sink)
  /// indicated that execution is finished.
  ~PlanFragmentExecutor();

  /// Prepare for execution. Call this prior to Open().
  /// This call won't block.
  /// runtime_state() and row_desc() will not be valid until Prepare() is called.
  /// If request.query_options.mem_limit > 0, it is used as an approximate limit on the
  /// number of bytes this query can consume at runtime.
  /// The query will be aborted (MEM_LIMIT_EXCEEDED) if it goes over that limit.
  Status Prepare(const TExecPlanFragmentParams& request);

  /// Start execution. Call this prior to GetNext().
  /// If this fragment has a sink, Open() will send all rows produced
  /// by the fragment to that sink. Therefore, Open() may block until
  /// all rows are produced (and a subsequent call to GetNext() will not return
  /// any rows).
  /// This also starts the status-reporting thread, if the interval flag
  /// is > 0 and a callback was specified in the c'tor.
  /// If this fragment has a sink, report_status_cb will have been called for the final
  /// time when Open() returns, and the status-reporting thread will have been stopped.
  Status Open();

  /// Return results through 'batch'. Sets '*batch' to NULL if no more results.
  /// '*batch' is owned by PlanFragmentExecutor and must not be deleted.
  /// When *batch == NULL, GetNext() should not be called anymore. Also, report_status_cb
  /// will have been called for the final time and the status-reporting thread
  /// will have been stopped.
  Status GetNext(RowBatch** batch);

  /// Closes the underlying plan fragment and frees up all resources allocated
  /// in Open()/GetNext().
  void Close();

  /// Initiate cancellation. Must not be called until after Prepare() returned.
  void Cancel();

  /// Returns true if this query has a limit and it has been reached.
  bool ReachedLimit();

  /// Releases the thread token for this fragment executor.
  void ReleaseThreadToken();

<<<<<<< HEAD
  // call these only after Prepare()
=======
  /// call these only after Prepare()
>>>>>>> fec66694
  RuntimeState* runtime_state() { return runtime_state_.get(); }
  const RowDescriptor& row_desc();

  /// Profile information for plan and output sink.
  RuntimeProfile* profile();

<<<<<<< HEAD
  // Name of the counter that is tracking per query, per host peak mem usage.
=======
  /// Name of the counter that is tracking per query, per host peak mem usage.
>>>>>>> fec66694
  static const std::string PER_HOST_PEAK_MEM_COUNTER;

 private:
  ExecEnv* exec_env_;  // not owned
  ExecNode* plan_;  // lives in runtime_state_->obj_pool()
  TUniqueId query_id_;

  /// profile reporting-related
  ReportStatusCallback report_status_cb_;
  boost::scoped_ptr<Thread> report_thread_;
  boost::mutex report_thread_lock_;

  /// Indicates that profile reporting thread should stop.
  /// Tied to report_thread_lock_.
  boost::condition_variable stop_report_thread_cv_;

  /// Indicates that profile reporting thread started.
  /// Tied to report_thread_lock_.
  boost::condition_variable report_thread_started_cv_;
  bool report_thread_active_;  // true if we started the thread

  /// true if plan_->GetNext() indicated that it's done
  bool done_;

  /// true if Prepare() returned OK
  bool prepared_;

  /// true if Close() has been called
  bool closed_;

  /// true if this fragment has not returned the thread token to the thread resource mgr
  bool has_thread_token_;

  /// Overall execution status. Either ok() or set to the first error status that
  /// was encountered.
  Status status_;

  /// Protects status_
  /// lock ordering:
  /// 1. report_thread_lock_
  /// 2. status_lock_
  boost::mutex status_lock_;

  /// Output sink for rows sent to this fragment. May not be set, in which case rows are
  /// returned via GetNext's row batch
  /// Created in Prepare (if required), owned by this object.
  boost::scoped_ptr<DataSink> sink_;
  boost::scoped_ptr<RuntimeState> runtime_state_;
  boost::scoped_ptr<RowBatch> row_batch_;
  boost::scoped_ptr<TRowBatch> thrift_batch_;

<<<<<<< HEAD
  // A counter for the per query, per host peak mem usage. Note that this is not the
  // max of the peak memory of all fragments running on a host since it needs to take
  // into account when they are running concurrently. All fragments for a single query
  // on a single host will have the same value for this counter.
  RuntimeProfile::Counter* per_host_mem_usage_;

  // Number of rows returned by this fragment
=======
  /// A counter for the per query, per host peak mem usage. Note that this is not the
  /// max of the peak memory of all fragments running on a host since it needs to take
  /// into account when they are running concurrently. All fragments for a single query
  /// on a single host will have the same value for this counter.
  RuntimeProfile::Counter* per_host_mem_usage_;

  /// Number of rows returned by this fragment
>>>>>>> fec66694
  RuntimeProfile::Counter* rows_produced_counter_;

  /// Average number of thread tokens for the duration of the plan fragment execution.
  /// Fragments that do a lot of cpu work (non-coordinator fragment) will have at
  /// least 1 token.  Fragments that contain a hdfs scan node will have 1+ tokens
  /// depending on system load.  Other nodes (e.g. hash join node) can also reserve
  /// additional tokens.
  /// This is a measure of how much CPU resources this fragment used during the course
  /// of the execution.
  RuntimeProfile::Counter* average_thread_tokens_;

  /// Stopwatch for this entire fragment. Started in Prepare(), stopped in Close().
  MonotonicStopWatch fragment_sw_;

<<<<<<< HEAD
  // (Atomic) Flag that indicates whether a completed fragment report has been or will
  // be fired. It is initialized to 0 and atomically swapped to 1 when a completed
  // fragment report is about to be fired. Used for reducing the probability that a
  // report is sent twice at the end of the fragment.
  AtomicInt<int> completed_report_sent_;

  // Sampled memory usage at even time intervals.
=======
  /// (Atomic) Flag that indicates whether a completed fragment report has been or will
  /// be fired. It is initialized to 0 and atomically swapped to 1 when a completed
  /// fragment report is about to be fired. Used for reducing the probability that a
  /// report is sent twice at the end of the fragment.
  AtomicInt<int> completed_report_sent_;

  /// Sampled memory usage at even time intervals.
>>>>>>> fec66694
  RuntimeProfile::TimeSeriesCounter* mem_usage_sampled_counter_;

  /// Sampled thread usage (tokens) at even time intervals.
  RuntimeProfile::TimeSeriesCounter* thread_usage_sampled_counter_;

  ObjectPool* obj_pool() { return runtime_state_->obj_pool(); }

  /// typedef for TPlanFragmentExecParams.per_node_scan_ranges
  typedef std::map<TPlanNodeId, std::vector<TScanRangeParams> > PerNodeScanRanges;

  /// Main loop of profile reporting thread.
  /// Exits when notified on done_cv_.
  /// On exit, *no report is sent*, ie, this will not send the final report.
  void ReportProfile();

  /// Invoked the report callback if there is a report callback and the current
  /// status isn't CANCELLED. Sets 'done' to true in the callback invocation if
  /// done == true or we have an error status.
  void SendReport(bool done);

  /// If status_.ok(), sets status_ to status.
  /// If we're transitioning to an error status, stops report thread and
  /// sends a final report.
  void UpdateStatus(const Status& status);

  /// Called when the fragment execution is complete to finalize counters.
  void FragmentComplete();

<<<<<<< HEAD
  // Optimizes the code-generated functions in runtime_state_->llvm_codegen().
  // Must be called between plan_->Prepare() and plan_->Open().
  // This is somewhat time consuming so we don't want it to do it in
  // PlanFragmentExecutor()::Prepare() to allow starting plan fragments more
  // quickly and in parallel (in a deep plan tree, the fragments are started
  // in level order).
  void OptimizeLlvmModule();

  // Executes Open() logic and returns resulting status. Does not set status_.
  // If this plan fragment has no sink, OpenInternal() does nothing.
  // If this plan fragment has a sink and OpenInternal() returns without an
  // error condition, all rows will have been sent to the sink, the sink will
  // have been closed, a final report will have been sent and the report thread will
  // have been stopped. sink_ will be set to NULL after successful execution.
=======
  /// Optimizes the code-generated functions in runtime_state_->llvm_codegen().
  /// Must be called between plan_->Prepare() and plan_->Open().
  /// This is somewhat time consuming so we don't want it to do it in
  /// PlanFragmentExecutor()::Prepare() to allow starting plan fragments more
  /// quickly and in parallel (in a deep plan tree, the fragments are started
  /// in level order).
  void OptimizeLlvmModule();

  /// Executes Open() logic and returns resulting status. Does not set status_.
  /// If this plan fragment has no sink, OpenInternal() does nothing.
  /// If this plan fragment has a sink and OpenInternal() returns without an
  /// error condition, all rows will have been sent to the sink, the sink will
  /// have been closed, a final report will have been sent and the report thread will
  /// have been stopped. sink_ will be set to NULL after successful execution.
>>>>>>> fec66694
  Status OpenInternal();

  /// Executes GetNext() logic and returns resulting status.
  /// sets done_ to true if the last row batch was returned.
  Status GetNextInternal(RowBatch** batch);

  /// Stops report thread, if one is running. Blocks until report thread terminates.
  /// Idempotent.
  void StopReportThread();

  /// Print stats about scan ranges for each volumeId in params to info log.
  void PrintVolumeIds(const TPlanExecParams& params);
  void PrintVolumeIds(const PerNodeScanRanges& per_node_scan_ranges);

  const DescriptorTbl& desc_tbl() { return runtime_state_->desc_tbl(); }
};

}

#endif<|MERGE_RESOLUTION|>--- conflicted
+++ resolved
@@ -123,22 +123,14 @@
   /// Releases the thread token for this fragment executor.
   void ReleaseThreadToken();
 
-<<<<<<< HEAD
-  // call these only after Prepare()
-=======
   /// call these only after Prepare()
->>>>>>> fec66694
   RuntimeState* runtime_state() { return runtime_state_.get(); }
   const RowDescriptor& row_desc();
 
   /// Profile information for plan and output sink.
   RuntimeProfile* profile();
 
-<<<<<<< HEAD
-  // Name of the counter that is tracking per query, per host peak mem usage.
-=======
   /// Name of the counter that is tracking per query, per host peak mem usage.
->>>>>>> fec66694
   static const std::string PER_HOST_PEAK_MEM_COUNTER;
 
  private:
@@ -190,15 +182,6 @@
   boost::scoped_ptr<RowBatch> row_batch_;
   boost::scoped_ptr<TRowBatch> thrift_batch_;
 
-<<<<<<< HEAD
-  // A counter for the per query, per host peak mem usage. Note that this is not the
-  // max of the peak memory of all fragments running on a host since it needs to take
-  // into account when they are running concurrently. All fragments for a single query
-  // on a single host will have the same value for this counter.
-  RuntimeProfile::Counter* per_host_mem_usage_;
-
-  // Number of rows returned by this fragment
-=======
   /// A counter for the per query, per host peak mem usage. Note that this is not the
   /// max of the peak memory of all fragments running on a host since it needs to take
   /// into account when they are running concurrently. All fragments for a single query
@@ -206,7 +189,6 @@
   RuntimeProfile::Counter* per_host_mem_usage_;
 
   /// Number of rows returned by this fragment
->>>>>>> fec66694
   RuntimeProfile::Counter* rows_produced_counter_;
 
   /// Average number of thread tokens for the duration of the plan fragment execution.
@@ -221,15 +203,6 @@
   /// Stopwatch for this entire fragment. Started in Prepare(), stopped in Close().
   MonotonicStopWatch fragment_sw_;
 
-<<<<<<< HEAD
-  // (Atomic) Flag that indicates whether a completed fragment report has been or will
-  // be fired. It is initialized to 0 and atomically swapped to 1 when a completed
-  // fragment report is about to be fired. Used for reducing the probability that a
-  // report is sent twice at the end of the fragment.
-  AtomicInt<int> completed_report_sent_;
-
-  // Sampled memory usage at even time intervals.
-=======
   /// (Atomic) Flag that indicates whether a completed fragment report has been or will
   /// be fired. It is initialized to 0 and atomically swapped to 1 when a completed
   /// fragment report is about to be fired. Used for reducing the probability that a
@@ -237,7 +210,6 @@
   AtomicInt<int> completed_report_sent_;
 
   /// Sampled memory usage at even time intervals.
->>>>>>> fec66694
   RuntimeProfile::TimeSeriesCounter* mem_usage_sampled_counter_;
 
   /// Sampled thread usage (tokens) at even time intervals.
@@ -266,22 +238,6 @@
   /// Called when the fragment execution is complete to finalize counters.
   void FragmentComplete();
 
-<<<<<<< HEAD
-  // Optimizes the code-generated functions in runtime_state_->llvm_codegen().
-  // Must be called between plan_->Prepare() and plan_->Open().
-  // This is somewhat time consuming so we don't want it to do it in
-  // PlanFragmentExecutor()::Prepare() to allow starting plan fragments more
-  // quickly and in parallel (in a deep plan tree, the fragments are started
-  // in level order).
-  void OptimizeLlvmModule();
-
-  // Executes Open() logic and returns resulting status. Does not set status_.
-  // If this plan fragment has no sink, OpenInternal() does nothing.
-  // If this plan fragment has a sink and OpenInternal() returns without an
-  // error condition, all rows will have been sent to the sink, the sink will
-  // have been closed, a final report will have been sent and the report thread will
-  // have been stopped. sink_ will be set to NULL after successful execution.
-=======
   /// Optimizes the code-generated functions in runtime_state_->llvm_codegen().
   /// Must be called between plan_->Prepare() and plan_->Open().
   /// This is somewhat time consuming so we don't want it to do it in
@@ -296,7 +252,6 @@
   /// error condition, all rows will have been sent to the sink, the sink will
   /// have been closed, a final report will have been sent and the report thread will
   /// have been stopped. sink_ will be set to NULL after successful execution.
->>>>>>> fec66694
   Status OpenInternal();
 
   /// Executes GetNext() logic and returns resulting status.
