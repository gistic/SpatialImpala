--- conflicted
+++ resolved
@@ -18,6 +18,7 @@
 
 #include <boost/algorithm/string.hpp>
 #include <gflags/gflags.h>
+#include <gutil/strings/substitute.h>
 
 #include "common/logging.h"
 #include "resourcebroker/resource-broker.h"
@@ -29,10 +30,7 @@
 #include "runtime/lib-cache.h"
 #include "runtime/mem-tracker.h"
 #include "runtime/thread-resource-mgr.h"
-<<<<<<< HEAD
-=======
 #include "runtime/tmp-file-mgr.h"
->>>>>>> fec66694
 #include "scheduling/request-pool-service.h"
 #include "service/frontend.h"
 #include "statestore/simple-scheduler.h"
@@ -48,13 +46,6 @@
 #include "util/mem-info.h"
 #include "util/debug-util.h"
 #include "util/cgroups-mgr.h"
-<<<<<<< HEAD
-#include "gen-cpp/ImpalaInternalService.h"
-#include "gen-cpp/CatalogService.h"
-
-using namespace std;
-using namespace boost;
-=======
 #include "util/memory-metrics.h"
 #include "util/pretty-printer.h"
 #include "gen-cpp/ImpalaInternalService.h"
@@ -67,7 +58,6 @@
 using boost::algorithm::to_lower;
 using boost::algorithm::token_compress_on;
 using namespace strings;
->>>>>>> fec66694
 
 DEFINE_bool(use_statestore, true,
     "Use an external statestore process to manage cluster membership");
@@ -93,19 +83,11 @@
              "Port where Llama notification callback should be started");
 // TODO: Deprecate llama_host and llama_port in favor of the new llama_hostports.
 // This needs to be coordinated with CM.
-<<<<<<< HEAD
-DEFINE_string(llama_host, "127.0.0.1",
-              "Host of Llama service that the resource broker should connect to");
-DEFINE_int32(llama_port, 15000,
-             "Port of Llama service that the resource broker should connect to");
-DEFINE_string(llama_addresses, "127.0.0.1:15000",
-=======
 DEFINE_string(llama_host, "",
               "Host of Llama service that the resource broker should connect to");
 DEFINE_int32(llama_port, 15000,
              "Port of Llama service that the resource broker should connect to");
 DEFINE_string(llama_addresses, "",
->>>>>>> fec66694
              "Llama availability group given as a comma-separated list of hostports.");
 DEFINE_int64(llama_registration_timeout_secs, 30,
              "Maximum number of seconds that Impala will attempt to (re-)register "
@@ -139,11 +121,8 @@
     "for the underlying socket of an RPC to Llama to successfully receive data. "
     "A setting of 0 means the socket will wait indefinitely.");
 
-<<<<<<< HEAD
-=======
 DECLARE_string(ssl_client_ca_certificate);
 
->>>>>>> fec66694
 // The key for a variable set in Impala's test environment only, to allow the
 // resource-broker to correctly map node addresses into a form that Llama understand.
 const static string PSEUDO_DISTRIBUTED_CONFIG_KEY =
@@ -155,17 +134,12 @@
 
 ExecEnv::ExecEnv()
   : stream_mgr_(new DataStreamMgr()),
-<<<<<<< HEAD
-    impalad_client_cache_(new ImpalaInternalServiceClientCache()),
-    catalogd_client_cache_(new CatalogServiceClientCache()),
-=======
     impalad_client_cache_(
         new ImpalaInternalServiceClientCache(
             "", !FLAGS_ssl_client_ca_certificate.empty())),
     catalogd_client_cache_(
         new CatalogServiceClientCache(
             "", !FLAGS_ssl_client_ca_certificate.empty())),
->>>>>>> fec66694
     htable_factory_(new HBaseTableFactory()),
     disk_io_mgr_(new DiskIoMgr()),
     webserver_(new Webserver()),
@@ -175,12 +149,8 @@
     cgroups_mgr_(NULL),
     hdfs_op_thread_pool_(
         CreateHdfsOpThreadPool("hdfs-worker-pool", FLAGS_num_hdfs_worker_threads, 1024)),
-<<<<<<< HEAD
-    request_pool_service_(new RequestPoolService()),
-=======
     tmp_file_mgr_(new TmpFileMgr),
     request_pool_service_(new RequestPoolService(metrics_.get())),
->>>>>>> fec66694
     frontend_(new Frontend()),
     enable_webserver_(FLAGS_enable_webserver),
     tz_database_(TimezoneDatabase()),
@@ -197,13 +167,8 @@
         MakeNetworkAddress(FLAGS_state_store_host, FLAGS_state_store_port);
 
     statestore_subscriber_.reset(new StatestoreSubscriber(
-<<<<<<< HEAD
-        TNetworkAddressToString(backend_address_), subscriber_address, statestore_address,
-        metrics_.get()));
-=======
         Substitute("impalad@$0", TNetworkAddressToString(backend_address_)),
         subscriber_address, statestore_address, metrics_.get()));
->>>>>>> fec66694
 
     scheduler_.reset(new SimpleScheduler(statestore_subscriber_.get(),
         statestore_subscriber_->id(), backend_address_, metrics_.get(),
@@ -221,17 +186,12 @@
 ExecEnv::ExecEnv(const string& hostname, int backend_port, int subscriber_port,
                  int webserver_port, const string& statestore_host, int statestore_port)
   : stream_mgr_(new DataStreamMgr()),
-<<<<<<< HEAD
-    impalad_client_cache_(new ImpalaInternalServiceClientCache()),
-    catalogd_client_cache_(new CatalogServiceClientCache()),
-=======
     impalad_client_cache_(
         new ImpalaInternalServiceClientCache(
             "", !FLAGS_ssl_client_ca_certificate.empty())),
     catalogd_client_cache_(
         new CatalogServiceClientCache(
             "", !FLAGS_ssl_client_ca_certificate.empty())),
->>>>>>> fec66694
     htable_factory_(new HBaseTableFactory()),
     disk_io_mgr_(new DiskIoMgr()),
     webserver_(new Webserver(webserver_port)),
@@ -240,21 +200,14 @@
     thread_mgr_(new ThreadResourceMgr),
     hdfs_op_thread_pool_(
         CreateHdfsOpThreadPool("hdfs-worker-pool", FLAGS_num_hdfs_worker_threads, 1024)),
-<<<<<<< HEAD
-    request_pool_service_(new RequestPoolService()),
-=======
     tmp_file_mgr_(new TmpFileMgr),
->>>>>>> fec66694
     frontend_(new Frontend()),
     enable_webserver_(FLAGS_enable_webserver && webserver_port > 0),
     tz_database_(TimezoneDatabase()),
     is_fe_tests_(false),
     backend_address_(MakeNetworkAddress(FLAGS_hostname, FLAGS_be_port)),
     is_pseudo_distributed_llama_(false) {
-<<<<<<< HEAD
-=======
   request_pool_service_.reset(new RequestPoolService(metrics_.get()));
->>>>>>> fec66694
   if (FLAGS_enable_rm) InitRm();
 
   if (FLAGS_use_statestore && statestore_port > 0) {
@@ -264,13 +217,8 @@
         MakeNetworkAddress(statestore_host, statestore_port);
 
     statestore_subscriber_.reset(new StatestoreSubscriber(
-<<<<<<< HEAD
-        TNetworkAddressToString(backend_address_), subscriber_address, statestore_address,
-        metrics_.get()));
-=======
         Substitute("impalad@$0", TNetworkAddressToString(backend_address_)),
         subscriber_address, statestore_address, metrics_.get()));
->>>>>>> fec66694
 
     scheduler_.reset(new SimpleScheduler(statestore_subscriber_.get(),
         statestore_subscriber_->id(), backend_address_, metrics_.get(),
@@ -288,13 +236,6 @@
 void ExecEnv::InitRm() {
   // Unique addresses from FLAGS_llama_addresses and FLAGS_llama_host/FLAGS_llama_port.
   vector<TNetworkAddress> llama_addresses;
-<<<<<<< HEAD
-  vector<string> components;
-  split(components, FLAGS_llama_addresses, is_any_of(","), token_compress_on);
-  for (int i = 0; i < components.size(); ++i) {
-    to_lower(components[i]);
-    TNetworkAddress llama_address = MakeNetworkAddress(components[i]);
-=======
   if (!FLAGS_llama_addresses.empty()) {
     vector<string> components;
     split(components, FLAGS_llama_addresses, is_any_of(","), token_compress_on);
@@ -312,22 +253,11 @@
     to_lower(FLAGS_llama_host);
     TNetworkAddress llama_address =
         MakeNetworkAddress(FLAGS_llama_host, FLAGS_llama_port);
->>>>>>> fec66694
     if (find(llama_addresses.begin(), llama_addresses.end(), llama_address)
         == llama_addresses.end()) {
       llama_addresses.push_back(llama_address);
     }
   }
-<<<<<<< HEAD
-  // Add Llama hostport from deprecated flags (if it does not already exist).
-  to_lower(FLAGS_llama_host);
-  TNetworkAddress llama_address = MakeNetworkAddress(FLAGS_llama_host, FLAGS_llama_port);
-  if (find(llama_addresses.begin(), llama_addresses.end(), llama_address)
-      == llama_addresses.end()) {
-    llama_addresses.push_back(llama_address);
-  }
-=======
->>>>>>> fec66694
   for (int i = 0; i < llama_addresses.size(); ++i) {
     LOG(INFO) << "Llama address " << i << ": " << llama_addresses[i];
   }
@@ -359,11 +289,7 @@
 Status ExecEnv::InitForFeTests() {
   mem_tracker_.reset(new MemTracker(-1, -1, "Process"));
   is_fe_tests_ = true;
-<<<<<<< HEAD
-  return Status::OK;
-=======
   return Status::OK();
->>>>>>> fec66694
 }
 
 Status ExecEnv::StartServices() {
