// Copyright 2012 Cloudera Inc.
//
// Licensed under the Apache License, Version 2.0 (the "License");
// you may not use this file except in compliance with the License.
// You may obtain a copy of the License at
//
// http://www.apache.org/licenses/LICENSE-2.0
//
// Unless required by applicable law or agreed to in writing, software
// distributed under the License is distributed on an "AS IS" BASIS,
// WITHOUT WARRANTIES OR CONDITIONS OF ANY KIND, either express or implied.
// See the License for the specific language governing permissions and
// limitations under the License.


#ifndef IMPALA_RUNTIME_ROW_BATCH_H
#define IMPALA_RUNTIME_ROW_BATCH_H

#include <vector>
#include <cstring>
#include <boost/scoped_ptr.hpp>

#include "common/logging.h"
#include "runtime/buffered-block-mgr.h" // for BufferedBlockMgr::Block
#include "runtime/descriptors.h"
#include "runtime/disk-io-mgr.h"
#include "runtime/mem-pool.h"
#include "runtime/mem-tracker.h"

namespace impala {

class BufferedTupleStream;
<<<<<<< HEAD
=======
template <typename K, typename V> class FixedSizeHashTable;
>>>>>>> fec66694
class MemTracker;
class RowBatchSerializeTest;
class TRowBatch;
class Tuple;
class TupleRow;
class TupleDescriptor;

<<<<<<< HEAD
// A RowBatch encapsulates a batch of rows, each composed of a number of tuples.
// The maximum number of rows is fixed at the time of construction.
// The row batch reference a few different sources of memory.
//   1. TupleRow ptrs - this is always owned and managed by the row batch.
//   2. Tuple memory - this is allocated (or transferred to) the row batches tuple pool.
//   3. Auxiliary tuple memory (e.g. string data) - this can either be stored externally
//      (don't copy strings) or from the tuple pool (strings are copied).  If external,
//      the data is in an io buffer that may not be attached to this row batch.  The
//      creator of that row batch has to make sure that the io buffer is not recycled
//      until all batches that reference the memory have been consumed.
// In order to minimize memory allocations, RowBatches and TRowBatches that have been
// serialized and sent over the wire should be reused (this prevents compression_scratch_
// from being needlessly reallocated).
//
// Row batches and memory usage: We attempt to stream row batches through the plan
// tree without copying the data. This means that row batches are often not-compact
// and reference memory outside of the row batch. This results in most row batches
// having a very small memory footprint and in some row batches having a very large
// one (it contains all the memory that other row batches are referencing). An example
// is IoBuffers which are only attached to one row batch. Only when the row batch reaches
// a blocking operator or the root of the fragment is the row batch memory freed.
// This means that in some cases (e.g. very selective queries), we still need to
// pass the row batch through the exec nodes (even if they have no rows) to trigger
// memory deletion. AtCapacity() encapsulates the check that we are not accumulating
// excessive memory.
//
// A row batch is considered at capacity if all the rows are full or it has accumulated
// auxiliary memory up to a soft cap. (See AT_CAPACITY_MEM_USAGE comment).
=======

/// A RowBatch encapsulates a batch of rows, each composed of a number of tuples.
/// The maximum number of rows is fixed at the time of construction.
/// The row batch reference a few different sources of memory.
///   1. TupleRow ptrs - may be malloc'd and owned by the RowBatch or allocated from
///      the tuple pool, depending on whether legacy joins and aggs are enabled.
///      See the comment on tuple_ptrs_ for more details.
///   2. Tuple memory - this is allocated (or transferred to) the row batches tuple pool.
///   3. Auxiliary tuple memory (e.g. string data) - this can either be stored externally
///      (don't copy strings) or from the tuple pool (strings are copied).  If external,
///      the data is in an io buffer that may not be attached to this row batch.  The
///      creator of that row batch has to make sure that the io buffer is not recycled
///      until all batches that reference the memory have been consumed.
/// In order to minimize memory allocations, RowBatches and TRowBatches that have been
/// serialized and sent over the wire should be reused (this prevents compression_scratch_
/// from being needlessly reallocated).
//
/// Row batches and memory usage: We attempt to stream row batches through the plan
/// tree without copying the data. This means that row batches are often not-compact
/// and reference memory outside of the row batch. This results in most row batches
/// having a very small memory footprint and in some row batches having a very large
/// one (it contains all the memory that other row batches are referencing). An example
/// is IoBuffers which are only attached to one row batch. Only when the row batch reaches
/// a blocking operator or the root of the fragment is the row batch memory freed.
/// This means that in some cases (e.g. very selective queries), we still need to
/// pass the row batch through the exec nodes (even if they have no rows) to trigger
/// memory deletion. AtCapacity() encapsulates the check that we are not accumulating
/// excessive memory.
//
/// A row batch is considered at capacity if all the rows are full or it has accumulated
/// auxiliary memory up to a soft cap. (See at_capacity_mem_usage_ comment).
>>>>>>> fec66694
class RowBatch {
 public:
  /// Create RowBatch for a maximum of 'capacity' rows of tuples specified
  /// by 'row_desc'.
  /// tracker cannot be NULL.
  RowBatch(const RowDescriptor& row_desc, int capacity, MemTracker* tracker);

  /// Populate a row batch from input_batch by copying input_batch's
  /// tuple_data into the row batch's mempool and converting all offsets
  /// in the data back into pointers.
  /// TODO: figure out how to transfer the data from input_batch to this RowBatch
  /// (so that we don't need to make yet another copy)
  RowBatch(const RowDescriptor& row_desc, const TRowBatch& input_batch,
      MemTracker* tracker);

  /// Releases all resources accumulated at this row batch.  This includes
  ///  - tuple_ptrs
  ///  - tuple mem pool data
  ///  - buffer handles from the io mgr
  ~RowBatch();

  static const int INVALID_ROW_INDEX = -1;

  /// Add n rows of tuple pointers after the last committed row and return its index.
  /// The rows are uninitialized and each tuple of the row must be set.
  /// Returns INVALID_ROW_INDEX if the row batch cannot fit n rows.
  /// Two consecutive AddRow() calls without a CommitLastRow() between them
  /// have the same effect as a single call.
  int AddRows(int n) {
    if (num_rows_ + n > capacity_) return INVALID_ROW_INDEX;
    has_in_flight_row_ = true;
    return num_rows_;
  }

  int AddRow() { return AddRows(1); }

  void CommitRows(int n) {
    DCHECK_GE(n, 0);
    DCHECK_LE(num_rows_ + n, capacity_);
    num_rows_ += n;
    has_in_flight_row_ = false;
  }

  void CommitLastRow() { CommitRows(1); }

  /// Set function can be used to reduce the number of rows in the batch.  This is only
  /// used in the limit case where more rows were added than necessary.
  void set_num_rows(int num_rows) {
    DCHECK_LE(num_rows, num_rows_);
    DCHECK_GE(num_rows, 0);
    num_rows_ = num_rows;
  }

<<<<<<< HEAD
  // Returns true if the row batch has filled all the rows or has accumulated
  // enough memory.
=======
  /// Returns true if the row batch has filled all the rows or has accumulated
  /// enough memory.
>>>>>>> fec66694
  bool AtCapacity() {
    return num_rows_ == capacity_ || auxiliary_mem_usage_ >= AT_CAPACITY_MEM_USAGE ||
      num_tuple_streams() > 0 || need_to_return_;
  }

<<<<<<< HEAD
  // The total size of all data represented in this row batch (tuples and referenced
  // string data). This is the size of the row batch after removing all gaps in the
  // auxiliary (i.e. the smallest footprint for the row batch).
  int TotalByteSize();
=======
  /// Returns true if the row batch has filled all the rows or has accumulated
  /// enough memory. tuple_pool is an intermediate memory pool containing tuple data
  /// that will eventually be attached to this row batch. We need to make sure
  /// the tuple pool does not accumulate excessive memory.
  bool AtCapacity(MemPool* tuple_pool) {
    DCHECK(tuple_pool != NULL);
    return AtCapacity() ||
        (tuple_pool->total_allocated_bytes() > AT_CAPACITY_MEM_USAGE && num_rows_ > 0);
  }
>>>>>>> fec66694

  TupleRow* GetRow(int row_idx) {
    DCHECK(tuple_ptrs_ != NULL);
    DCHECK_GE(row_idx, 0);
    DCHECK_LT(row_idx, num_rows_ + (has_in_flight_row_ ? 1 : 0));
    return reinterpret_cast<TupleRow*>(tuple_ptrs_ + row_idx * num_tuples_per_row_);
  }

  int row_byte_size() { return num_tuples_per_row_ * sizeof(Tuple*); }
  MemPool* tuple_data_pool() { return tuple_data_pool_.get(); }
  int num_io_buffers() const { return io_buffers_.size(); }
  int num_tuple_streams() const { return tuple_streams_.size(); }

  /// Resets the row batch, returning all resources it has accumulated.
  void Reset();

<<<<<<< HEAD
  // Add io buffer to this row batch.
  void AddIoBuffer(DiskIoMgr::BufferDescriptor* buffer);

  // Add tuple stream to this row batch. The row batch must call Close() on the stream
  // when freeing resources.
  void AddTupleStream(BufferedTupleStream* stream);

  // Called to indicate this row batch must be returned up the operator tree.
  // This is used to control memory management for streaming rows.
  // TODO: consider using this mechanism instead of AddIoBuffer/AddTupleStream. This is
  // the property we need rather than meticulously passing resources up so the operator
  // tree.
  void MarkNeedToReturn() { need_to_return_ = true; }

  // Transfer ownership of resources to dest.  This includes tuple data in mem
  // pool and io buffers.
=======
  /// Add io buffer to this row batch.
  void AddIoBuffer(DiskIoMgr::BufferDescriptor* buffer);

  /// Add tuple stream to this row batch. The row batch takes ownership of the stream
  /// and will call Close() on the stream and delete it when freeing resources.
  void AddTupleStream(BufferedTupleStream* stream);

  /// Adds a block to this row batch. The block must be pinned. The blocks must be
  /// deleted when freeing resources.
  void AddBlock(BufferedBlockMgr::Block* block);

  /// Called to indicate this row batch must be returned up the operator tree.
  /// This is used to control memory management for streaming rows.
  /// TODO: consider using this mechanism instead of AddIoBuffer/AddTupleStream. This is
  /// the property we need rather than meticulously passing resources up so the operator
  /// tree.
  void MarkNeedToReturn() { need_to_return_ = true; }

  bool need_to_return() { return need_to_return_; }

  /// Transfer ownership of resources to dest.  This includes tuple data in mem
  /// pool and io buffers.
>>>>>>> fec66694
  void TransferResourceOwnership(RowBatch* dest);

  void CopyRow(TupleRow* src, TupleRow* dest) {
    memcpy(dest, src, num_tuples_per_row_ * sizeof(Tuple*));
  }

<<<<<<< HEAD
  // Copy 'num_rows' rows from 'src' to 'dest' within the batch. Useful for exec
  // nodes that skip an offset and copied more than necessary.
=======
  /// Copy 'num_rows' rows from 'src' to 'dest' within the batch. Useful for exec
  /// nodes that skip an offset and copied more than necessary.
>>>>>>> fec66694
  void CopyRows(int dest, int src, int num_rows) {
    DCHECK_LE(dest, src);
    DCHECK_LE(src + num_rows, capacity_);
    memmove(tuple_ptrs_ + num_tuples_per_row_ * dest,
        tuple_ptrs_ + num_tuples_per_row_ * src,
        num_rows * num_tuples_per_row_ * sizeof(Tuple*));
  }

  void ClearRow(TupleRow* row) {
    memset(row, 0, num_tuples_per_row_ * sizeof(Tuple*));
  }

<<<<<<< HEAD
  // Acquires state from the 'src' row batch into this row batch. This includes all IO
  // buffers and tuple data.
  // This row batch must be empty and have the same row descriptor as the src batch.
  // This is used for scan nodes which produce RowBatches asynchronously.  Typically,
  // an ExecNode is handed a row batch to populate (pull model) but ScanNodes have
  // multiple threads which push row batches.
  // TODO: this is wasteful and makes a copy that's unnecessary.  Think about cleaning
  // this up.
  // TOOD: rename this or unify with TransferResourceOwnership()
=======
  /// Acquires state from the 'src' row batch into this row batch. This includes all IO
  /// buffers and tuple data.
  /// This row batch must be empty and have the same row descriptor as the src batch.
  /// This is used for scan nodes which produce RowBatches asynchronously.  Typically,
  /// an ExecNode is handed a row batch to populate (pull model) but ScanNodes have
  /// multiple threads which push row batches.
  /// TODO: this is wasteful and makes a copy that's unnecessary.  Think about cleaning
  /// this up.
  /// TOOD: rename this or unify with TransferResourceOwnership()
>>>>>>> fec66694
  void AcquireState(RowBatch* src);

  /// Deep copy all rows this row batch into dst, using memory allocated from
  /// dst's tuple_data_pool_. Only valid when dst is empty.
  /// TODO: the current implementation of deep copy can produce an oversized
  /// row batch if there are duplicate tuples in this row batch.
  void DeepCopyTo(RowBatch* dst);

  /// Create a serialized version of this row batch in output_batch, attaching all of the
  /// data it references to output_batch.tuple_data. This function attempts to
  /// detect duplicate tuples in the row batch to reduce the serialized size.
  /// output_batch.tuple_data will be snappy-compressed unless the compressed data is
  /// larger than the uncompressed data. Use output_batch.is_compressed to determine
  /// whether tuple_data is compressed. If an in-flight row is present in this row batch,
  /// it is ignored. This function does not Reset().
  Status Serialize(TRowBatch* output_batch);

  /// Utility function: returns total size of batch.
  static int GetBatchSize(const TRowBatch& batch);

  int num_rows() const { return num_rows_; }
  int capacity() const { return capacity_; }

  const RowDescriptor& row_desc() const { return row_desc_; }

<<<<<<< HEAD
  // Max memory that this row batch can accumulate in tuple_data_pool_ before it
  // is considered at capacity.
  // If this value is larger, we will use more memory. If this value is smaller,
  // we are more likely to generate row batches less than the maximum number of rows.
  // The value currently is very large compared to the typical row size.
  // TODO: is this numbers reasonable? We can make this dynamic based on the estimated
  // row size and mem limit.
  static const int AT_CAPACITY_MEM_USAGE = 8 * 1024 * 1024;
=======
  /// Max memory that this row batch can accumulate in tuple_data_pool_ before it
  /// is considered at capacity.
  static const int AT_CAPACITY_MEM_USAGE;

  /// Computes the maximum size needed to store tuple data for this row batch.
  int MaxTupleBufferSize();
>>>>>>> fec66694

 private:
  friend class RowBatchSerializeBaseline;
  friend class RowBatchSerializeBenchmark;
  friend class RowBatchSerializeTest;

  /// Decide whether to do full tuple deduplication based on row composition. Full
  /// deduplication is enabled only when there is risk of the serialized size being
  /// much larger than in-memory size due to non-adjacent duplicate tuples.
  bool UseFullDedup();

  /// Overload for testing that allows the test to force the deduplication level.
  Status Serialize(TRowBatch* output_batch, bool full_dedup);

  typedef FixedSizeHashTable<Tuple*, int> DedupMap;

  /// The total size of all data represented in this row batch (tuples and referenced
  /// string and collection data). This is the size of the row batch after removing all
  /// gaps in the auxiliary and deduplicated tuples (i.e. the smallest footprint for the
  /// row batch). If the distinct_tuples argument is non-null, full deduplication is
  /// enabled. The distinct_tuples map must be empty.
  int64_t TotalByteSize(DedupMap* distinct_tuples);

  void SerializeInternal(int64_t size, DedupMap* distinct_tuples,
      TRowBatch* output_batch);

  /// Close owned tuple streams and delete if needed.
  void CloseTupleStreams();

  MemTracker* mem_tracker_;  // not owned

  /// All members below need to be handled in RowBatch::AcquireState()

  bool has_in_flight_row_;  // if true, last row hasn't been committed yet
  int num_rows_;  // # of committed rows
  int capacity_;  // maximum # of rows

  int num_tuples_per_row_;
  RowDescriptor row_desc_;

  /// Array of pointers with capacity_ * num_tuples_per_row_ elements.
  /// The memory ownership depends on whether legacy joins and aggs are enabled.
  ///
  /// Memory is malloc'd and owned by RowBatch:
  /// If enable_partitioned_hash_join=true and enable_partitioned_aggregation=true
  /// then the memory is owned by this RowBatch and is freed upon its destruction.
  /// This mode is more performant especially with SubplanNodes in the ExecNode tree
  /// because the tuple pointers are not transferred and do not have to be re-created
  /// in every Reset().
  ///
  /// Memory is allocated from MemPool:
  /// Otherwise, the memory is allocated from tuple_data_pool_. As a result, the
  /// pointer memory is transferred just like tuple data, and must be re-created
  /// in Reset(). This mode is required for the legacy join and agg which rely on
  /// the tuple pointers being allocated from the tuple_data_pool_, so they can
  /// acquire ownership of the tuple pointers.
  Tuple** tuple_ptrs_;
  int tuple_ptrs_size_;

<<<<<<< HEAD
  // Sum of all auxiliary bytes. This includes IoBuffers and memory from
  // TransferResourceOwnership().
  int64_t auxiliary_mem_usage_;

  // If true, this batch is considered at capacity. This is explicitly set by streaming
  // components that return rows via row batches.
  bool need_to_return_;

  // holding (some of the) data referenced by rows
  boost::scoped_ptr<MemPool> tuple_data_pool_;

  // IO buffers current owned by this row batch. Ownership of IO buffers transfer
  // between row batches. Any IO buffer will be owned by at most one row batch
  // (i.e. they are not ref counted) so most row batches don't own any.
  std::vector<DiskIoMgr::BufferDescriptor*> io_buffers_;

  // Tuple streams currently owned by this row batch.
  std::vector<BufferedTupleStream*> tuple_streams_;

  // String to write compressed tuple data to in Serialize().
  // This is a string so we can swap() with the string in the TRowBatch we're serializing
  // to (we don't compress directly into the TRowBatch in case the compressed data is
  // longer than the uncompressed data). Swapping avoids copying data to the TRowBatch and
  // avoids excess memory allocations: since we reuse RowBatchs and TRowBatchs, and
  // assuming all row batches are roughly the same size, all strings will eventually be
  // allocated to the right size.
=======
  /// Sum of all auxiliary bytes. This includes IoBuffers and memory from
  /// TransferResourceOwnership().
  int64_t auxiliary_mem_usage_;

  /// If true, this batch is considered at capacity. This is explicitly set by streaming
  /// components that return rows via row batches.
  bool need_to_return_;

  /// holding (some of the) data referenced by rows
  boost::scoped_ptr<MemPool> tuple_data_pool_;

  /// IO buffers current owned by this row batch. Ownership of IO buffers transfer
  /// between row batches. Any IO buffer will be owned by at most one row batch
  /// (i.e. they are not ref counted) so most row batches don't own any.
  std::vector<DiskIoMgr::BufferDescriptor*> io_buffers_;

  /// Tuple streams currently owned by this row batch.
  std::vector<BufferedTupleStream*> tuple_streams_;

  /// Blocks attached to this row batch. The underlying memory and block manager client
  /// are owned by the BufferedBlockMgr.
  std::vector<BufferedBlockMgr::Block*> blocks_;

  /// String to write compressed tuple data to in Serialize().
  /// This is a string so we can swap() with the string in the TRowBatch we're serializing
  /// to (we don't compress directly into the TRowBatch in case the compressed data is
  /// longer than the uncompressed data). Swapping avoids copying data to the TRowBatch and
  /// avoids excess memory allocations: since we reuse RowBatchs and TRowBatchs, and
  /// assuming all row batches are roughly the same size, all strings will eventually be
  /// allocated to the right size.
>>>>>>> fec66694
  std::string compression_scratch_;
};

}

#endif<|MERGE_RESOLUTION|>--- conflicted
+++ resolved
@@ -30,10 +30,7 @@
 namespace impala {
 
 class BufferedTupleStream;
-<<<<<<< HEAD
-=======
 template <typename K, typename V> class FixedSizeHashTable;
->>>>>>> fec66694
 class MemTracker;
 class RowBatchSerializeTest;
 class TRowBatch;
@@ -41,36 +38,6 @@
 class TupleRow;
 class TupleDescriptor;
 
-<<<<<<< HEAD
-// A RowBatch encapsulates a batch of rows, each composed of a number of tuples.
-// The maximum number of rows is fixed at the time of construction.
-// The row batch reference a few different sources of memory.
-//   1. TupleRow ptrs - this is always owned and managed by the row batch.
-//   2. Tuple memory - this is allocated (or transferred to) the row batches tuple pool.
-//   3. Auxiliary tuple memory (e.g. string data) - this can either be stored externally
-//      (don't copy strings) or from the tuple pool (strings are copied).  If external,
-//      the data is in an io buffer that may not be attached to this row batch.  The
-//      creator of that row batch has to make sure that the io buffer is not recycled
-//      until all batches that reference the memory have been consumed.
-// In order to minimize memory allocations, RowBatches and TRowBatches that have been
-// serialized and sent over the wire should be reused (this prevents compression_scratch_
-// from being needlessly reallocated).
-//
-// Row batches and memory usage: We attempt to stream row batches through the plan
-// tree without copying the data. This means that row batches are often not-compact
-// and reference memory outside of the row batch. This results in most row batches
-// having a very small memory footprint and in some row batches having a very large
-// one (it contains all the memory that other row batches are referencing). An example
-// is IoBuffers which are only attached to one row batch. Only when the row batch reaches
-// a blocking operator or the root of the fragment is the row batch memory freed.
-// This means that in some cases (e.g. very selective queries), we still need to
-// pass the row batch through the exec nodes (even if they have no rows) to trigger
-// memory deletion. AtCapacity() encapsulates the check that we are not accumulating
-// excessive memory.
-//
-// A row batch is considered at capacity if all the rows are full or it has accumulated
-// auxiliary memory up to a soft cap. (See AT_CAPACITY_MEM_USAGE comment).
-=======
 
 /// A RowBatch encapsulates a batch of rows, each composed of a number of tuples.
 /// The maximum number of rows is fixed at the time of construction.
@@ -102,7 +69,6 @@
 //
 /// A row batch is considered at capacity if all the rows are full or it has accumulated
 /// auxiliary memory up to a soft cap. (See at_capacity_mem_usage_ comment).
->>>>>>> fec66694
 class RowBatch {
  public:
   /// Create RowBatch for a maximum of 'capacity' rows of tuples specified
@@ -156,24 +122,13 @@
     num_rows_ = num_rows;
   }
 
-<<<<<<< HEAD
-  // Returns true if the row batch has filled all the rows or has accumulated
-  // enough memory.
-=======
   /// Returns true if the row batch has filled all the rows or has accumulated
   /// enough memory.
->>>>>>> fec66694
   bool AtCapacity() {
     return num_rows_ == capacity_ || auxiliary_mem_usage_ >= AT_CAPACITY_MEM_USAGE ||
       num_tuple_streams() > 0 || need_to_return_;
   }
 
-<<<<<<< HEAD
-  // The total size of all data represented in this row batch (tuples and referenced
-  // string data). This is the size of the row batch after removing all gaps in the
-  // auxiliary (i.e. the smallest footprint for the row batch).
-  int TotalByteSize();
-=======
   /// Returns true if the row batch has filled all the rows or has accumulated
   /// enough memory. tuple_pool is an intermediate memory pool containing tuple data
   /// that will eventually be attached to this row batch. We need to make sure
@@ -183,7 +138,6 @@
     return AtCapacity() ||
         (tuple_pool->total_allocated_bytes() > AT_CAPACITY_MEM_USAGE && num_rows_ > 0);
   }
->>>>>>> fec66694
 
   TupleRow* GetRow(int row_idx) {
     DCHECK(tuple_ptrs_ != NULL);
@@ -200,24 +154,6 @@
   /// Resets the row batch, returning all resources it has accumulated.
   void Reset();
 
-<<<<<<< HEAD
-  // Add io buffer to this row batch.
-  void AddIoBuffer(DiskIoMgr::BufferDescriptor* buffer);
-
-  // Add tuple stream to this row batch. The row batch must call Close() on the stream
-  // when freeing resources.
-  void AddTupleStream(BufferedTupleStream* stream);
-
-  // Called to indicate this row batch must be returned up the operator tree.
-  // This is used to control memory management for streaming rows.
-  // TODO: consider using this mechanism instead of AddIoBuffer/AddTupleStream. This is
-  // the property we need rather than meticulously passing resources up so the operator
-  // tree.
-  void MarkNeedToReturn() { need_to_return_ = true; }
-
-  // Transfer ownership of resources to dest.  This includes tuple data in mem
-  // pool and io buffers.
-=======
   /// Add io buffer to this row batch.
   void AddIoBuffer(DiskIoMgr::BufferDescriptor* buffer);
 
@@ -240,20 +176,14 @@
 
   /// Transfer ownership of resources to dest.  This includes tuple data in mem
   /// pool and io buffers.
->>>>>>> fec66694
   void TransferResourceOwnership(RowBatch* dest);
 
   void CopyRow(TupleRow* src, TupleRow* dest) {
     memcpy(dest, src, num_tuples_per_row_ * sizeof(Tuple*));
   }
 
-<<<<<<< HEAD
-  // Copy 'num_rows' rows from 'src' to 'dest' within the batch. Useful for exec
-  // nodes that skip an offset and copied more than necessary.
-=======
   /// Copy 'num_rows' rows from 'src' to 'dest' within the batch. Useful for exec
   /// nodes that skip an offset and copied more than necessary.
->>>>>>> fec66694
   void CopyRows(int dest, int src, int num_rows) {
     DCHECK_LE(dest, src);
     DCHECK_LE(src + num_rows, capacity_);
@@ -266,17 +196,6 @@
     memset(row, 0, num_tuples_per_row_ * sizeof(Tuple*));
   }
 
-<<<<<<< HEAD
-  // Acquires state from the 'src' row batch into this row batch. This includes all IO
-  // buffers and tuple data.
-  // This row batch must be empty and have the same row descriptor as the src batch.
-  // This is used for scan nodes which produce RowBatches asynchronously.  Typically,
-  // an ExecNode is handed a row batch to populate (pull model) but ScanNodes have
-  // multiple threads which push row batches.
-  // TODO: this is wasteful and makes a copy that's unnecessary.  Think about cleaning
-  // this up.
-  // TOOD: rename this or unify with TransferResourceOwnership()
-=======
   /// Acquires state from the 'src' row batch into this row batch. This includes all IO
   /// buffers and tuple data.
   /// This row batch must be empty and have the same row descriptor as the src batch.
@@ -286,7 +205,6 @@
   /// TODO: this is wasteful and makes a copy that's unnecessary.  Think about cleaning
   /// this up.
   /// TOOD: rename this or unify with TransferResourceOwnership()
->>>>>>> fec66694
   void AcquireState(RowBatch* src);
 
   /// Deep copy all rows this row batch into dst, using memory allocated from
@@ -312,23 +230,12 @@
 
   const RowDescriptor& row_desc() const { return row_desc_; }
 
-<<<<<<< HEAD
-  // Max memory that this row batch can accumulate in tuple_data_pool_ before it
-  // is considered at capacity.
-  // If this value is larger, we will use more memory. If this value is smaller,
-  // we are more likely to generate row batches less than the maximum number of rows.
-  // The value currently is very large compared to the typical row size.
-  // TODO: is this numbers reasonable? We can make this dynamic based on the estimated
-  // row size and mem limit.
-  static const int AT_CAPACITY_MEM_USAGE = 8 * 1024 * 1024;
-=======
   /// Max memory that this row batch can accumulate in tuple_data_pool_ before it
   /// is considered at capacity.
   static const int AT_CAPACITY_MEM_USAGE;
 
   /// Computes the maximum size needed to store tuple data for this row batch.
   int MaxTupleBufferSize();
->>>>>>> fec66694
 
  private:
   friend class RowBatchSerializeBaseline;
@@ -388,34 +295,6 @@
   Tuple** tuple_ptrs_;
   int tuple_ptrs_size_;
 
-<<<<<<< HEAD
-  // Sum of all auxiliary bytes. This includes IoBuffers and memory from
-  // TransferResourceOwnership().
-  int64_t auxiliary_mem_usage_;
-
-  // If true, this batch is considered at capacity. This is explicitly set by streaming
-  // components that return rows via row batches.
-  bool need_to_return_;
-
-  // holding (some of the) data referenced by rows
-  boost::scoped_ptr<MemPool> tuple_data_pool_;
-
-  // IO buffers current owned by this row batch. Ownership of IO buffers transfer
-  // between row batches. Any IO buffer will be owned by at most one row batch
-  // (i.e. they are not ref counted) so most row batches don't own any.
-  std::vector<DiskIoMgr::BufferDescriptor*> io_buffers_;
-
-  // Tuple streams currently owned by this row batch.
-  std::vector<BufferedTupleStream*> tuple_streams_;
-
-  // String to write compressed tuple data to in Serialize().
-  // This is a string so we can swap() with the string in the TRowBatch we're serializing
-  // to (we don't compress directly into the TRowBatch in case the compressed data is
-  // longer than the uncompressed data). Swapping avoids copying data to the TRowBatch and
-  // avoids excess memory allocations: since we reuse RowBatchs and TRowBatchs, and
-  // assuming all row batches are roughly the same size, all strings will eventually be
-  // allocated to the right size.
-=======
   /// Sum of all auxiliary bytes. This includes IoBuffers and memory from
   /// TransferResourceOwnership().
   int64_t auxiliary_mem_usage_;
@@ -446,7 +325,6 @@
   /// avoids excess memory allocations: since we reuse RowBatchs and TRowBatchs, and
   /// assuming all row batches are roughly the same size, all strings will eventually be
   /// allocated to the right size.
->>>>>>> fec66694
   std::string compression_scratch_;
 };
 
