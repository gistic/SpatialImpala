--- conflicted
+++ resolved
@@ -23,13 +23,8 @@
 
 namespace impala {
 
-<<<<<<< HEAD
-// A TupleRow encapsulates a contiguous sequence of Tuple pointers which
-// together make up a row.
-=======
 /// A TupleRow encapsulates a contiguous sequence of Tuple pointers which
 /// together make up a row.
->>>>>>> fec66694
 class TupleRow {
  public:
   Tuple* GetTuple(int tuple_idx) {
@@ -48,21 +43,12 @@
     return result;
   }
 
-<<<<<<< HEAD
-  // Create a deep copy of this TupleRow into 'dst'.  DeepCopy will allocate from
-  // the MemPool and copy the tuple pointers, the tuples and the string data in the
-  // tuples.
-  // If reuse_tuple_mem is true, it is assumed the dst TupleRow has already allocated
-  // tuple memory and that memory will be reused.  Otherwise, new tuples will be allocated
-  // and stored in 'dst'.
-=======
   /// Create a deep copy of this TupleRow into 'dst'.  DeepCopy will allocate from
   /// the MemPool and copy the tuple pointers, the tuples and the string data in the
   /// tuples.
   /// If reuse_tuple_mem is true, it is assumed the dst TupleRow has already allocated
   /// tuple memory and that memory will be reused.  Otherwise, new tuples will be allocated
   /// and stored in 'dst'.
->>>>>>> fec66694
   void DeepCopy(TupleRow* dst, const std::vector<TupleDescriptor*>& descs, MemPool* pool,
       bool reuse_tuple_mem) {
     for (int i = 0; i < descs.size(); ++i) {
@@ -85,13 +71,8 @@
     return reinterpret_cast<TupleRow*>(mem + batch->row_byte_size());
   }
 
-<<<<<<< HEAD
-  // TODO: make a macro for doing this
-  // For C++/IR interop, we need to be able to look up types by name.
-=======
   /// TODO: make a macro for doing thisf
   /// For C++/IR interop, we need to be able to look up types by name.
->>>>>>> fec66694
   static const char* LLVM_CLASS_NAME;
 
  private:
