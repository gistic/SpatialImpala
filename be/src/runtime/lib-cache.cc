--- conflicted
+++ resolved
@@ -26,11 +26,8 @@
 #include "util/hdfs-util.h"
 #include "util/path-builder.h"
 #include "util/test-info.h"
-<<<<<<< HEAD
-=======
 
 #include "common/names.h"
->>>>>>> fec66694
 
 namespace filesystem = boost::filesystem;
 using namespace impala;
@@ -53,11 +50,7 @@
   bool should_remove;
 
   // If true, we need to check if there is a newer version of the cached library in HDFS
-<<<<<<< HEAD
-  // on next access.
-=======
   // on next access. Should hold lock_ to read/write.
->>>>>>> fec66694
   bool check_needs_refresh;
 
   // The type of this file.
@@ -86,14 +79,11 @@
   // not trivial to walk an .so for the symbol table.
   boost::unordered_set<std::string> symbols;
 
-<<<<<<< HEAD
-=======
   // Set if an error occurs loading the cache entry before the cache entry
   // can be evicted. This allows other threads that attempt to use the entry
   // before it is removed to return the same error.
   Status loading_status;
 
->>>>>>> fec66694
   LibCacheEntry() : use_count(0), should_remove(false), check_needs_refresh(false),
                     shared_object_handle(NULL) {}
   ~LibCacheEntry();
@@ -125,11 +115,7 @@
   }
   DCHECK(current_process_handle_ != NULL)
       << "We should always be able to get current process handle.";
-<<<<<<< HEAD
-  return Status::OK;
-=======
   return Status::OK();
->>>>>>> fec66694
 }
 
 LibCache::LibCacheEntry::~LibCacheEntry() {
@@ -142,21 +128,12 @@
 }
 
 Status LibCache::GetSoFunctionPtr(const string& hdfs_lib_file, const string& symbol,
-<<<<<<< HEAD
-                                  void** fn_ptr, LibCacheEntry** ent) {
-  if (hdfs_lib_file.empty()) {
-    // Just loading a function ptr in the current process. No need to take any locks.
-    DCHECK(current_process_handle_ != NULL);
-    RETURN_IF_ERROR(DynamicLookup(current_process_handle_, symbol.c_str(), fn_ptr));
-    return Status::OK;
-=======
     void** fn_ptr, LibCacheEntry** ent, bool quiet) {
   if (hdfs_lib_file.empty()) {
     // Just loading a function ptr in the current process. No need to take any locks.
     DCHECK(current_process_handle_ != NULL);
     RETURN_IF_ERROR(DynamicLookup(current_process_handle_, symbol.c_str(), fn_ptr, quiet));
     return Status::OK();
->>>>>>> fec66694
   }
 
   LibCacheEntry* entry = NULL;
@@ -187,11 +164,7 @@
     *ent = entry;
     ++(*ent)->use_count;
   }
-<<<<<<< HEAD
-  return Status::OK;
-=======
   return Status::OK();
->>>>>>> fec66694
 }
 
 void LibCache::DecrementUseCount(LibCacheEntry* entry) {
@@ -213,16 +186,6 @@
   DCHECK(entry != NULL);
   DCHECK_EQ(entry->type, type);
   *local_path = entry->local_path;
-<<<<<<< HEAD
-  return Status::OK;
-}
-
-Status LibCache::CheckSymbolExists(const string& hdfs_lib_file, LibType type,
-                                   const string& symbol) {
-  if (type == TYPE_SO) {
-    void* dummy_ptr = NULL;
-    return GetSoFunctionPtr(hdfs_lib_file, symbol, &dummy_ptr, NULL);
-=======
   return Status::OK();
 }
 
@@ -231,7 +194,6 @@
   if (type == TYPE_SO) {
     void* dummy_ptr = NULL;
     return GetSoFunctionPtr(hdfs_lib_file, symbol, &dummy_ptr, NULL, quiet);
->>>>>>> fec66694
   } else if (type == TYPE_IR) {
     unique_lock<mutex> lock;
     LibCacheEntry* entry = NULL;
@@ -242,11 +204,7 @@
       stringstream ss;
       ss << "Symbol '" << symbol << "' does not exist in module: " << hdfs_lib_file
          << " (local path: " << entry->local_path << ")";
-<<<<<<< HEAD
-      return Status(ss.str());
-=======
       return quiet ? Status::Expected(ss.str()) : Status(ss.str());
->>>>>>> fec66694
     }
     return Status::OK();
   } else if (type == TYPE_JAR) {
@@ -265,15 +223,9 @@
   LibMap::iterator it = lib_cache_.find(hdfs_lib_file);
   if (it == lib_cache_.end()) return;
   LibCacheEntry* entry = it->second;
-<<<<<<< HEAD
-  lib_cache_lock.unlock();
-
-  unique_lock<mutex> entry_lock(entry->lock);
-=======
 
   unique_lock<mutex> entry_lock(entry->lock);
   // Need to hold lock_ before setting check_needs_refresh.
->>>>>>> fec66694
   entry->check_needs_refresh = true;
 }
 
@@ -326,12 +278,6 @@
 
 Status LibCache::GetCacheEntry(const string& hdfs_lib_file, LibType type,
                                unique_lock<mutex>* entry_lock, LibCacheEntry** entry) {
-<<<<<<< HEAD
-  DCHECK(!hdfs_lib_file.empty());
-  *entry = NULL;
-
-  // Check if this file is already cached.
-=======
   Status status;
   {
     // If an error occurs, local_entry_lock is released before calling RemoveEntry()
@@ -362,7 +308,6 @@
 
   // Check if this file is already cached or an error occured on another thread while
   // loading the library.
->>>>>>> fec66694
   unique_lock<mutex> lib_cache_lock(lock_);
   LibMap::iterator it = lib_cache_.find(hdfs_lib_file);
   if (it != lib_cache_.end()) {
@@ -381,15 +326,6 @@
       // cached entry and create a new one.
       (*entry)->check_needs_refresh = false;
       time_t last_mod_time;
-<<<<<<< HEAD
-      hdfsFS hdfs_conn = HdfsFsCache::instance()->GetDefaultConnection();
-      RETURN_IF_ERROR(
-          GetLastModificationTime(hdfs_conn, hdfs_lib_file.c_str(), &last_mod_time));
-      if ((*entry)->last_mod_time < last_mod_time) {
-        RemoveEntryInternal(hdfs_lib_file, it);
-        *entry = NULL;
-      }
-=======
       hdfsFS hdfs_conn;
       Status status = HdfsFsCache::instance()->GetConnection(hdfs_lib_file, &hdfs_conn);
       if (!status.ok()) {
@@ -403,7 +339,6 @@
         *entry = NULL;
       }
       RETURN_IF_ERROR(status);
->>>>>>> fec66694
     }
   }
 
@@ -441,14 +376,9 @@
   VLOG(1) << "Adding lib cache entry: " << hdfs_lib_file
           << ", local path: " << (*entry)->local_path;
 
-<<<<<<< HEAD
-  hdfsFS hdfs_conn = HdfsFsCache::instance()->GetDefaultConnection();
-  hdfsFS local_conn = HdfsFsCache::instance()->GetLocalConnection();
-=======
   hdfsFS hdfs_conn, local_conn;
   RETURN_IF_ERROR(HdfsFsCache::instance()->GetConnection(hdfs_lib_file, &hdfs_conn));
   RETURN_IF_ERROR(HdfsFsCache::instance()->GetLocalConnection(&local_conn));
->>>>>>> fec66694
 
   // Note: the file can be updated between getting last_mod_time and copying the file to
   // local_path. This can only result in the file unnecessarily being refreshed, and does
