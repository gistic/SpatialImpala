// Copyright 2012 Cloudera Inc.
//
// Licensed under the Apache License, Version 2.0 (the "License");
// you may not use this file except in compliance with the License.
// You may obtain a copy of the License at
//
// http://www.apache.org/licenses/LICENSE-2.0
//
// Unless required by applicable law or agreed to in writing, software
// distributed under the License is distributed on an "AS IS" BASIS,
// WITHOUT WARRANTIES OR CONDITIONS OF ANY KIND, either express or implied.
// See the License for the specific language governing permissions and
// limitations under the License.

#include "runtime/mem-pool.h"
#include "runtime/mem-tracker.h"
#include "util/impalad-metrics.h"

#include <algorithm>
#include <stdio.h>
#include <sstream>

<<<<<<< HEAD
DECLARE_bool(disable_mem_pools);

using namespace std;
=======
#include "common/names.h"

>>>>>>> fec66694
using namespace impala;

DECLARE_bool(disable_mem_pools);

const int MemPool::DEFAULT_INITIAL_CHUNK_SIZE;

const char* MemPool::LLVM_CLASS_NAME = "class.impala::MemPool";

MemPool::MemPool(MemTracker* mem_tracker, int chunk_size)
  : current_chunk_idx_(-1),
    last_offset_conversion_chunk_idx_(-1),
    // round up chunk size to nearest 8 bytes
    chunk_size_(chunk_size == 0
      ? 0
      : ((chunk_size + 7) / 8) * 8),
    total_allocated_bytes_(0),
    peak_allocated_bytes_(0),
    total_reserved_bytes_(0),
    mem_tracker_(mem_tracker) {
  DCHECK_GE(chunk_size_, 0);
  DCHECK(mem_tracker != NULL);
}

MemPool::ChunkInfo::ChunkInfo(int64_t size)
  : owns_data(true),
    data(reinterpret_cast<uint8_t*>(malloc(size))),
    size(size),
    cumulative_allocated_bytes(0),
    allocated_bytes(0) {
  if (ImpaladMetrics::MEM_POOL_TOTAL_BYTES != NULL) {
    ImpaladMetrics::MEM_POOL_TOTAL_BYTES->Increment(size);
  }
}

MemPool::~MemPool() {
  int64_t total_bytes_released = 0;
  for (size_t i = 0; i < chunks_.size(); ++i) {
    if (!chunks_[i].owns_data) continue;
    total_bytes_released += chunks_[i].size;
    free(chunks_[i].data);
  }

  DCHECK(chunks_.empty()) << "Must call FreeAll() or AcquireData() for this pool";
  if (ImpaladMetrics::MEM_POOL_TOTAL_BYTES != NULL) {
    ImpaladMetrics::MEM_POOL_TOTAL_BYTES->Increment(-total_bytes_released);
  }
}

void MemPool::FreeAll() {
  int64_t total_bytes_released = 0;
  for (size_t i = 0; i < chunks_.size(); ++i) {
    if (!chunks_[i].owns_data) continue;
    total_bytes_released += chunks_[i].size;
    free(chunks_[i].data);
  }
  chunks_.clear();
  current_chunk_idx_ = -1;
  last_offset_conversion_chunk_idx_ = -1;
  total_allocated_bytes_ = 0;
  total_reserved_bytes_ = 0;

  mem_tracker_->Release(total_bytes_released);
  if (ImpaladMetrics::MEM_POOL_TOTAL_BYTES != NULL) {
    ImpaladMetrics::MEM_POOL_TOTAL_BYTES->Increment(-total_bytes_released);
  }
}

bool MemPool::FindChunk(int64_t min_size, bool check_limits) {
  // Try to allocate from a free chunk. The first free chunk, if any, will be immediately
  // after the current chunk.
  int first_free_idx = current_chunk_idx_ + 1;
  // (cast size() to signed int in order to avoid everything else being cast to
  // unsigned long, in particular -1)
  while (++current_chunk_idx_  < static_cast<int>(chunks_.size())) {
    // we found a free chunk
    DCHECK_EQ(chunks_[current_chunk_idx_].allocated_bytes, 0);

    if (chunks_[current_chunk_idx_].size >= min_size) {
      // This chunk is big enough.  Move it before the other free chunks.
      if (current_chunk_idx_ != first_free_idx) {
        std::swap(chunks_[current_chunk_idx_], chunks_[first_free_idx]);
        current_chunk_idx_ = first_free_idx;
      }
      break;
    }
  }

  if (current_chunk_idx_ == static_cast<int>(chunks_.size())) {
    // need to allocate new chunk.
    int64_t chunk_size = chunk_size_;
    if (chunk_size == 0) {
      if (current_chunk_idx_ == 0) {
        chunk_size = DEFAULT_INITIAL_CHUNK_SIZE;
      } else {
        // double the size of the last chunk in the list
        chunk_size = chunks_[current_chunk_idx_ - 1].size * 2;
      }
    }
    chunk_size = ::max(min_size, chunk_size);

    if (FLAGS_disable_mem_pools) chunk_size = min_size;

    if (check_limits) {
      if (!mem_tracker_->TryConsume(chunk_size)) {
        // We couldn't allocate a new chunk so current_chunk_idx_ is now be past the
        // end of chunks_.
        DCHECK_EQ(current_chunk_idx_, static_cast<int>(chunks_.size()));
        current_chunk_idx_ = static_cast<int>(chunks_.size()) - 1;
        return false;
      }
    } else {
      mem_tracker_->Consume(chunk_size);
    }

    // If there are no free chunks put it at the end, otherwise before the first free.
    if (first_free_idx == static_cast<int>(chunks_.size())) {
      chunks_.push_back(ChunkInfo(chunk_size));
    } else {
      current_chunk_idx_ = first_free_idx;
      vector<ChunkInfo>::iterator insert_chunk = chunks_.begin() + current_chunk_idx_;
      chunks_.insert(insert_chunk, ChunkInfo(chunk_size));
    }
    total_reserved_bytes_ += chunk_size;
  }

  if (current_chunk_idx_ > 0) {
    ChunkInfo& prev_chunk = chunks_[current_chunk_idx_ - 1];
    chunks_[current_chunk_idx_].cumulative_allocated_bytes =
        prev_chunk.cumulative_allocated_bytes + prev_chunk.allocated_bytes;
  }

  DCHECK_LT(current_chunk_idx_, static_cast<int>(chunks_.size()));
  DCHECK(CheckIntegrity(true));
  return true;
}

void MemPool::AcquireData(MemPool* src, bool keep_current) {
  DCHECK(src->CheckIntegrity(false));
  int num_acquired_chunks;
  if (keep_current) {
    num_acquired_chunks = src->current_chunk_idx_;
  } else if (src->GetFreeOffset() == 0) {
    // nothing in the last chunk
    num_acquired_chunks = src->current_chunk_idx_;
  } else {
    num_acquired_chunks = src->current_chunk_idx_ + 1;
  }

  if (num_acquired_chunks <= 0) {
    if (!keep_current) src->FreeAll();
    return;
  }

  vector<ChunkInfo>::iterator end_chunk = src->chunks_.begin() + num_acquired_chunks;
  int64_t total_transfered_bytes = 0;
  for (vector<ChunkInfo>::iterator i = src->chunks_.begin(); i != end_chunk; ++i) {
    total_transfered_bytes += i->size;
  }
  src->total_reserved_bytes_ -= total_transfered_bytes;
  total_reserved_bytes_ += total_transfered_bytes;

  src->mem_tracker_->Release(total_transfered_bytes);
  mem_tracker_->Consume(total_transfered_bytes);

  // insert new chunks after current_chunk_idx_
  vector<ChunkInfo>::iterator insert_chunk = chunks_.begin() + current_chunk_idx_ + 1;
  chunks_.insert(insert_chunk, src->chunks_.begin(), end_chunk);
  src->chunks_.erase(src->chunks_.begin(), end_chunk);
  current_chunk_idx_ += num_acquired_chunks;

  if (keep_current) {
    src->current_chunk_idx_ = 0;
    DCHECK(src->chunks_.size() == 1 || src->chunks_[1].allocated_bytes == 0);
    total_allocated_bytes_ += src->total_allocated_bytes_ - src->GetFreeOffset();
    src->chunks_[0].cumulative_allocated_bytes = 0;
    src->total_allocated_bytes_ = src->GetFreeOffset();
  } else {
    src->current_chunk_idx_ = -1;
    total_allocated_bytes_ += src->total_allocated_bytes_;
    src->total_allocated_bytes_ = 0;
  }
  peak_allocated_bytes_ = std::max(total_allocated_bytes_, peak_allocated_bytes_);

  // recompute cumulative_allocated_bytes
  int start_idx = chunks_.size() - num_acquired_chunks;
  int cumulative_bytes = (start_idx == 0
      ? 0
      : chunks_[start_idx - 1].cumulative_allocated_bytes
        + chunks_[start_idx - 1].allocated_bytes);
  for (int i = start_idx; i <= current_chunk_idx_; ++i) {
    chunks_[i].cumulative_allocated_bytes = cumulative_bytes;
    cumulative_bytes += chunks_[i].allocated_bytes;
  }

  if (!keep_current) src->FreeAll();
  DCHECK(CheckIntegrity(false));
}

bool MemPool::Contains(uint8_t* ptr, int size) {
  for (int i = 0; i < chunks_.size(); ++i) {
    const ChunkInfo& info = chunks_[i];
    if (ptr >= info.data && ptr < info.data + info.allocated_bytes) {
      if (ptr + size > info.data + info.allocated_bytes) {
        DCHECK_LE(reinterpret_cast<size_t>(ptr + size),
                  reinterpret_cast<size_t>(info.data + info.allocated_bytes));
        return false;
      }
      return true;
    }
  }
  return false;
}

string MemPool::DebugString() {
  stringstream out;
  char str[16];
  out << "MemPool(#chunks=" << chunks_.size() << " [";
  for (int i = 0; i < chunks_.size(); ++i) {
    sprintf(str, "0x%lx=", reinterpret_cast<size_t>(chunks_[i].data));
    out << (i > 0 ? " " : "")
        << str
        << chunks_[i].size
        << "/" << chunks_[i].cumulative_allocated_bytes
        << "/" << chunks_[i].allocated_bytes;
  }
  out << "] current_chunk=" << current_chunk_idx_
      << " total_sizes=" << GetTotalChunkSizes()
      << " total_alloc=" << total_allocated_bytes_
      << ")";
  return out.str();
}

int64_t MemPool::GetTotalChunkSizes() const {
  int64_t result = 0;
  for (int i = 0; i < chunks_.size(); ++i) {
    result += chunks_[i].size;
  }
  return result;
}

bool MemPool::CheckIntegrity(bool current_chunk_empty) {
  // Without pooling, there are way too many chunks and this takes too long.
  if (FLAGS_disable_mem_pools) return true;

  // check that current_chunk_idx_ points to the last chunk with allocated data
  DCHECK_LT(current_chunk_idx_, static_cast<int>(chunks_.size()));
  int64_t total_allocated = 0;
  for (int i = 0; i < chunks_.size(); ++i) {
    DCHECK_GT(chunks_[i].size, 0);
    if (i < current_chunk_idx_) {
      DCHECK_GT(chunks_[i].allocated_bytes, 0);
    } else if (i == current_chunk_idx_) {
      if (current_chunk_empty) {
        DCHECK_EQ(chunks_[i].allocated_bytes, 0);
      } else {
        DCHECK_GT(chunks_[i].allocated_bytes, 0);
      }
    } else {
      DCHECK_EQ(chunks_[i].allocated_bytes, 0);
    }
    if (i > 0 && i <= current_chunk_idx_) {
      DCHECK_EQ(chunks_[i-1].cumulative_allocated_bytes + chunks_[i-1].allocated_bytes,
                chunks_[i].cumulative_allocated_bytes);
    }
    if (chunk_size_ != 0) DCHECK_GE(chunks_[i].size, chunk_size_);
    total_allocated += chunks_[i].allocated_bytes;
  }
  DCHECK_EQ(total_allocated, total_allocated_bytes_);
  return true;
}

int MemPool::GetOffsetHelper(uint8_t* data) {
  if (chunks_.empty()) return -1;
  // try to locate chunk containing 'data', starting with chunk following
  // the last one we looked at
  for (int i = 0; i < chunks_.size(); ++i) {
    int idx = (last_offset_conversion_chunk_idx_ + i + 1) % chunks_.size();
    const ChunkInfo& info = chunks_[idx];
    if (info.data <= data && info.data + info.allocated_bytes > data) {
      last_offset_conversion_chunk_idx_ = idx;
      return info.cumulative_allocated_bytes + data - info.data;
    }
  }
  return -1;
}

uint8_t* MemPool::GetDataPtrHelper(int offset) {
  if (offset > total_allocated_bytes_) return NULL;
  for (int i = 0; i < chunks_.size(); ++i) {
    int idx = (last_offset_conversion_chunk_idx_ + i + 1) % chunks_.size();
    const ChunkInfo& info = chunks_[idx];
    if (info.cumulative_allocated_bytes <= offset
        && info.cumulative_allocated_bytes + info.allocated_bytes > offset) {
      last_offset_conversion_chunk_idx_ = idx;
      return info.data + offset - info.cumulative_allocated_bytes;
    }
  }
  return NULL;
}

void MemPool::GetChunkInfo(vector<pair<uint8_t*, int> >* chunk_info) {
  chunk_info->clear();
  for (vector<ChunkInfo>::iterator info = chunks_.begin(); info != chunks_.end(); ++info) {
    chunk_info->push_back(make_pair(info->data, info->allocated_bytes));
  }
}

string MemPool::DebugPrint() {
  char str[3];
  stringstream out;
  for (int i = 0; i < chunks_.size(); ++i) {
    ChunkInfo& info = chunks_[i];
    if (info.allocated_bytes == 0) return out.str();

    for (int j = 0; j < info.allocated_bytes; ++j) {
      sprintf(str, "%x ", info.data[j]);
      out << str;
    }
  }
  return out.str();
}<|MERGE_RESOLUTION|>--- conflicted
+++ resolved
@@ -20,14 +20,8 @@
 #include <stdio.h>
 #include <sstream>
 
-<<<<<<< HEAD
-DECLARE_bool(disable_mem_pools);
-
-using namespace std;
-=======
 #include "common/names.h"
 
->>>>>>> fec66694
 using namespace impala;
 
 DECLARE_bool(disable_mem_pools);
