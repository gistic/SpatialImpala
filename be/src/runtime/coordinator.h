// Copyright 2012 Cloudera Inc.
//
// Licensed under the Apache License, Version 2.0 (the "License");
// you may not use this file except in compliance with the License.
// You may obtain a copy of the License at
//
// http://www.apache.org/licenses/LICENSE-2.0
//
// Unless required by applicable law or agreed to in writing, software
// distributed under the License is distributed on an "AS IS" BASIS,
// WITHOUT WARRANTIES OR CONDITIONS OF ANY KIND, either express or implied.
// See the License for the specific language governing permissions and
// limitations under the License.


#ifndef IMPALA_RUNTIME_COORDINATOR_H
#define IMPALA_RUNTIME_COORDINATOR_H

#include <vector>
#include <string>
#include <boost/scoped_ptr.hpp>
#include <boost/accumulators/accumulators.hpp>
#include <boost/accumulators/statistics/stats.hpp>
#include <boost/accumulators/statistics/min.hpp>
#include <boost/accumulators/statistics/mean.hpp>
#include <boost/accumulators/statistics/median.hpp>
#include <boost/accumulators/statistics/max.hpp>
#include <boost/accumulators/statistics/variance.hpp>
#include <boost/unordered_map.hpp>
#include <boost/unordered_set.hpp>
#include <boost/thread/thread.hpp>
#include <boost/thread/mutex.hpp>
#include <boost/thread/condition_variable.hpp>

#include "common/status.h"
#include "common/global-types.h"
#include "util/progress-updater.h"
#include "util/runtime-profile.h"
#include "runtime/runtime-state.h"
#include "statestore/simple-scheduler.h"
#include "gen-cpp/Types_types.h"
#include "gen-cpp/Frontend_types.h"

namespace impala {

class DataStreamMgr;
class DataSink;
class RowBatch;
class RowDescriptor;
class PlanFragmentExecutor;
class ObjectPool;
class RuntimeState;
class ImpalaInternalServiceClient;
class Expr;
class ExprContext;
class ExecEnv;
class TUpdateCatalogRequest;
class TQueryExecRequest;
class TReportExecStatusParams;
class TRowBatch;
class TPlanExecRequest;
class TRuntimeProfileTree;
class RuntimeProfile;
class TablePrinter;

<<<<<<< HEAD
// Query coordinator: handles execution of plan fragments on remote nodes, given
// a TQueryExecRequest. As part of that, it handles all interactions with the
// executing backends; it is also responsible for implementing all client requests
// regarding the query, including cancellation.
// The coordinator fragment is executed locally in the calling thread, all other
// fragments are sent to remote nodes. The coordinator also monitors
// the execution status of the remote fragments and aborts the entire query if an error
// occurs, either in any of the remote fragments or in the local fragment.
// Once a query has finished executing and all results have been returned either to the
// caller of GetNext() or a data sink, execution_completed() will return true. If the
// query is aborted, execution_completed should also be set to true.
// Coordinator is thread-safe, with the exception of GetNext().
//
// A typical sequence of calls for a single query (calls under the same numbered
// item can happen concurrently):
// 1. client: Exec()
// 2. client: Wait()/client: Cancel()/backend: UpdateFragmentExecStatus()
// 3. client: GetNext()*/client: Cancel()/backend: UpdateFragmentExecStatus()
//
// The implementation ensures that setting an overall error status and initiating
// cancellation of local and all remote fragments is atomic.
=======
/// Query coordinator: handles execution of plan fragments on remote nodes, given
/// a TQueryExecRequest. As part of that, it handles all interactions with the
/// executing backends; it is also responsible for implementing all client requests
/// regarding the query, including cancellation.
/// The coordinator fragment is executed locally in the calling thread, all other
/// fragments are sent to remote nodes. The coordinator also monitors
/// the execution status of the remote fragments and aborts the entire query if an error
/// occurs, either in any of the remote fragments or in the local fragment.
/// Once a query has finished executing and all results have been returned either to the
/// caller of GetNext() or a data sink, execution_completed() will return true. If the
/// query is aborted, execution_completed should also be set to true.
/// Coordinator is thread-safe, with the exception of GetNext().
//
/// A typical sequence of calls for a single query (calls under the same numbered
/// item can happen concurrently):
/// 1. client: Exec()
/// 2. client: Wait()/client: Cancel()/backend: UpdateFragmentExecStatus()
/// 3. client: GetNext()*/client: Cancel()/backend: UpdateFragmentExecStatus()
//
/// The implementation ensures that setting an overall error status and initiating
/// cancellation of local and all remote fragments is atomic.
>>>>>>> fec66694
class Coordinator {
 public:
  Coordinator(ExecEnv* exec_env, RuntimeProfile::EventSequence* events);
  ~Coordinator();

<<<<<<< HEAD
  // Initiate asynchronous execution of a query with the given schedule. Returns as soon
  // as all plan fragments have started executing at their respective backends.
  // 'schedule' must contain at least a coordinator plan fragment (ie, can't
  // be for a query like 'SELECT 1').
  // Populates and prepares output_expr_ctxs from the coordinator's fragment if there is
  // one, and LLVM optimizes them together with the fragment's other exprs.
  // A call to Exec() must precede all other member function calls.
  Status Exec(QuerySchedule& schedule, std::vector<ExprContext*>* output_expr_ctxs);

  // Blocks until result rows are ready to be retrieved via GetNext(), or, if the
  // query doesn't return rows, until the query finishes or is cancelled.
  // A call to Wait() must precede all calls to GetNext().
  // Multiple calls to Wait() are idempotent and it is okay to issue multiple
  // Wait() calls concurrently.
=======
  /// Initiate asynchronous execution of a query with the given schedule. Returns as soon
  /// as all plan fragments have started executing at their respective backends.
  /// 'schedule' must contain at least a coordinator plan fragment (ie, can't
  /// be for a query like 'SELECT 1').
  /// Populates and prepares output_expr_ctxs from the coordinator's fragment if there is
  /// one, and LLVM optimizes them together with the fragment's other exprs.
  /// A call to Exec() must precede all other member function calls.
  Status Exec(QuerySchedule& schedule, std::vector<ExprContext*>* output_expr_ctxs);

  /// Blocks until result rows are ready to be retrieved via GetNext(), or, if the
  /// query doesn't return rows, until the query finishes or is cancelled.
  /// A call to Wait() must precede all calls to GetNext().
  /// Multiple calls to Wait() are idempotent and it is okay to issue multiple
  /// Wait() calls concurrently.
>>>>>>> fec66694
  Status Wait();

  /// Returns tuples from the coordinator fragment. Any returned tuples are valid until
  /// the next GetNext() call. If *batch is NULL, execution has completed and GetNext()
  /// must not be called again.
  /// GetNext() will not set *batch=NULL until all backends have
  /// either completed or have failed.
  /// It is safe to call GetNext() even in the case where there is no coordinator fragment
  /// (distributed INSERT).
  /// '*batch' is owned by the underlying PlanFragmentExecutor and must not be deleted.
  /// *state is owned by the caller, and must not be deleted.
  /// Returns an error status if an error was encountered either locally or by
  /// any of the remote fragments or if the query was cancelled.
  /// GetNext() is not thread-safe: multiple threads must not make concurrent
  /// GetNext() calls (but may call any of the other member functions concurrently
  /// with GetNext()).
  Status GetNext(RowBatch** batch, RuntimeState* state);

<<<<<<< HEAD
  // Cancel execution of query. This includes the execution of the local plan fragment,
  // if any, as well as all plan fragments on remote nodes. Sets query_status_ to
  // the given cause if non-NULL. Otherwise, sets query_status_ to Status::CANCELLED.
  // Idempotent.
=======
  /// Cancel execution of query. This includes the execution of the local plan fragment,
  /// if any, as well as all plan fragments on remote nodes. Sets query_status_ to
  /// the given cause if non-NULL. Otherwise, sets query_status_ to Status::CANCELLED.
  /// Idempotent.
>>>>>>> fec66694
  void Cancel(const Status* cause = NULL);

  /// Updates status and query execution metadata of a particular
  /// fragment; if 'status' is an error status or if 'done' is true,
  /// considers the plan fragment to have finished execution. Assumes
  /// that calls to UpdateFragmentExecStatus() won't happen
  /// concurrently for the same backend.
  /// If 'status' is an error status, also cancel execution of the query via a call
  /// to CancelInternal().
  Status UpdateFragmentExecStatus(const TReportExecStatusParams& params);

  /// only valid *after* calling Exec(), and may return NULL if there is no executor
  RuntimeState* runtime_state();
  const RowDescriptor& row_desc() const;

<<<<<<< HEAD
  // Only valid after Exec(). Returns runtime_state()->query_mem_tracker() if there
  // is a coordinator fragment, or query_mem_tracker_ (initialized in Exec()) otherwise.
  MemTracker* query_mem_tracker();

  // Get cumulative profile aggregated over all fragments of the query.
  // This is a snapshot of the current state of execution and will change in
  // the future if not all fragments have finished execution.
=======
  /// Only valid after Exec(). Returns runtime_state()->query_mem_tracker() if there
  /// is a coordinator fragment, or query_mem_tracker_ (initialized in Exec()) otherwise.
  MemTracker* query_mem_tracker();

  /// Get cumulative profile aggregated over all fragments of the query.
  /// This is a snapshot of the current state of execution and will change in
  /// the future if not all fragments have finished execution.
>>>>>>> fec66694
  RuntimeProfile* query_profile() const { return query_profile_.get(); }

  const TUniqueId& query_id() const { return query_id_; }

<<<<<<< HEAD
  // This is safe to call only after Wait()
=======
  /// This is safe to call only after Wait()
>>>>>>> fec66694
  const PartitionStatusMap& per_partition_status() { return per_partition_status_; }

  /// Gathers all updates to the catalog required once this query has completed execution.
  /// Returns true if a catalog update is required, false otherwise.
  /// Must only be called after Wait()
  bool PrepareCatalogUpdate(TUpdateCatalogRequest* catalog_update);

  /// Return error log for coord and all the fragments. The error messages from the
  /// individual backends are merged into a single output to retain readability.
  std::string GetErrorLog();

  const ProgressUpdater& progress() { return progress_; }

  /// Returns query_status_.
  Status GetStatus();

<<<<<<< HEAD
  const TExecSummary& exec_summary() const { return exec_summary_; }
=======
  /// Returns the exec summary. The exec summary lock must already have been taken.
  /// The caller must not block while holding the lock.
  const TExecSummary& exec_summary() const {
    exec_summary_lock_.DCheckLocked();
    return exec_summary_;
  }

  SpinLock& GetExecSummaryLock() const { return exec_summary_lock_; }
>>>>>>> fec66694

 private:
  class BackendExecState;

  /// Typedef for boost utility to compute averaged stats
  /// TODO: including the median doesn't compile, looks like some includes are missing
  typedef boost::accumulators::accumulator_set<int64_t,
      boost::accumulators::features<
      boost::accumulators::tag::min,
      boost::accumulators::tag::max,
      boost::accumulators::tag::mean,
      boost::accumulators::tag::variance>
  > SummaryStats;

  ExecEnv* exec_env_;
  TUniqueId query_id_;

  /// copied from TQueryExecRequest; constant across all fragments
  TDescriptorTable desc_tbl_;
  TQueryCtx query_ctx_;

  /// copied from TQueryExecRequest, governs when to call ReportQuerySummary
  TStmtType::type stmt_type_;

  /// map from id of a scan node to a specific counter in the node's profile
  typedef std::map<PlanNodeId, RuntimeProfile::Counter*> CounterMap;

  /// Struct for per fragment instance counters that will be aggregated by the coordinator.
  struct FragmentInstanceCounters {
    /// Throughput counters per node
    CounterMap throughput_counters;

    /// Total finished scan ranges per node
    CounterMap scan_ranges_complete_counters;
  };

<<<<<<< HEAD
  // BackendExecStates owned by obj_pool()
=======
  /// BackendExecStates owned by obj_pool()
>>>>>>> fec66694
  std::vector<BackendExecState*> backend_exec_states_;

  /// True if the query needs a post-execution step to tidy up
  bool needs_finalization_;

  /// Only valid if needs_finalization is true
  TFinalizeParams finalize_params_;

  /// ensures single-threaded execution of Wait(); must not hold lock_ when acquiring this
  boost::mutex wait_lock_;

  bool has_called_wait_;  // if true, Wait() was called; protected by wait_lock_

  /// Keeps track of number of completed ranges and total scan ranges.
  ProgressUpdater progress_;

  /// protects all fields below
  boost::mutex lock_;

  /// Overall status of the entire query; set to the first reported fragment error
  /// status or to CANCELLED, if Cancel() is called.
  Status query_status_;

  /// If true, the query is done returning all results.  It is possible that the
  /// coordinator still needs to wait for cleanup on remote fragments (e.g. queries
  /// with limit)
  /// Once this is set to true, errors from remote fragments are ignored.
  bool returned_all_results_;

  /// execution state of coordinator fragment
  boost::scoped_ptr<PlanFragmentExecutor> executor_;

<<<<<<< HEAD
  // Query mem tracker for this coordinator initialized in Exec(). Only valid if there
  // is no coordinator fragment (i.e. executor_ == NULL). If executor_ is not NULL,
  // this->runtime_state()->query_mem_tracker() returns the query mem tracker.
  // (See this->query_mem_tracker())
  boost::shared_ptr<MemTracker> query_mem_tracker_;

  // owned by plan root, which resides in runtime_state_'s pool
=======
  /// Query mem tracker for this coordinator initialized in Exec(). Only valid if there
  /// is no coordinator fragment (i.e. executor_ == NULL). If executor_ is not NULL,
  /// this->runtime_state()->query_mem_tracker() returns the query mem tracker.
  /// (See this->query_mem_tracker())
  boost::shared_ptr<MemTracker> query_mem_tracker_;

  /// owned by plan root, which resides in runtime_state_'s pool
>>>>>>> fec66694
  const RowDescriptor* row_desc_;

  /// map from fragment instance id to corresponding exec state stored in
  /// backend_exec_states_
  typedef boost::unordered_map<TUniqueId, BackendExecState*> BackendExecStateMap;
  BackendExecStateMap backend_exec_state_map_;

  /// Returns a local object pool.
  ObjectPool* obj_pool() { return obj_pool_.get(); }

  /// True if execution has completed, false otherwise.
  bool execution_completed_;

  /// Number of remote fragments that have completed
  int num_remote_fragements_complete_;

  /// If there is no coordinator fragment, Wait simply waits until all
  /// backends report completion by notifying on backend_completion_cv_.
  /// Tied to lock_.
  boost::condition_variable backend_completion_cv_;

<<<<<<< HEAD
  // Count of the number of backends for which done != true. When this
  // hits 0, any Wait()'ing thread is notified
  int num_remaining_backends_;

  // The following two structures, partition_row_counts_ and files_to_move_ are filled in
  // as the query completes, and track the results of INSERT queries that alter the
  // structure of tables. They are either the union of the reports from all backends, or
  // taken from the coordinator fragment: only one of the two can legitimately produce
  // updates.

  // The set of partitions that have been written to or updated by all backends, along
  // with statistics such as the number of rows written (may be 0). For unpartitioned
  // tables, the empty string denotes the entire table.
  PartitionStatusMap per_partition_status_;

  // The set of files to move after an INSERT query has run, in (src, dest) form. An empty
  // string for the destination means that a file is to be deleted.
=======
  /// Count of the number of backends for which done != true. When this
  /// hits 0, any Wait()'ing thread is notified
  int num_remaining_backends_;

  /// The following two structures, partition_row_counts_ and files_to_move_ are filled in
  /// as the query completes, and track the results of INSERT queries that alter the
  /// structure of tables. They are either the union of the reports from all backends, or
  /// taken from the coordinator fragment: only one of the two can legitimately produce
  /// updates.

  /// The set of partitions that have been written to or updated by all backends, along
  /// with statistics such as the number of rows written (may be 0). For unpartitioned
  /// tables, the empty string denotes the entire table.
  PartitionStatusMap per_partition_status_;

  /// The set of files to move after an INSERT query has run, in (src, dest) form. An empty
  /// string for the destination means that a file is to be deleted.
>>>>>>> fec66694
  FileMoveMap files_to_move_;

  /// Object pool owned by the coordinator. Any executor will have its own pool.
  boost::scoped_ptr<ObjectPool> obj_pool_;

<<<<<<< HEAD
  // Execution summary for this query.
  TExecSummary exec_summary_;

  // A mapping of plan node ids to index into exec_summary_.nodes
  boost::unordered_map<TPlanNodeId, int> plan_node_id_to_summary_map_;

  // Aggregate counters for the entire query.
  boost::scoped_ptr<RuntimeProfile> query_profile_;

  // Event timeline for this query. Unowned.
  RuntimeProfile::EventSequence* query_events_;

  // Per fragment profile information
  struct PerFragmentProfileData {
    // Averaged profile for this fragment.  Stored in obj_pool.
    // The counters in this profile are averages (type AveragedCounter) of the
    // counters in the fragment instance profiles.
    // Note that the individual fragment instance profiles themselves are stored and
    // displayed as children of the root_profile below.
=======
  /// Execution summary for this query.
  mutable SpinLock exec_summary_lock_;
  TExecSummary exec_summary_;

  /// A mapping of plan node ids to index into exec_summary_.nodes
  boost::unordered_map<TPlanNodeId, int> plan_node_id_to_summary_map_;

  /// Aggregate counters for the entire query.
  boost::scoped_ptr<RuntimeProfile> query_profile_;

  /// Event timeline for this query. Unowned.
  RuntimeProfile::EventSequence* query_events_;

  /// Per fragment profile information
  struct PerFragmentProfileData {
    /// Averaged profile for this fragment.  Stored in obj_pool.
    /// The counters in this profile are averages (type AveragedCounter) of the
    /// counters in the fragment instance profiles.
    /// Note that the individual fragment instance profiles themselves are stored and
    /// displayed as children of the root_profile below.
>>>>>>> fec66694
    RuntimeProfile* averaged_profile;

    /// Number of instances running this fragment.
    int num_instances;

    /// Root profile for all fragment instances for this fragment
    RuntimeProfile* root_profile;

    /// Bytes assigned for instances of this fragment
    SummaryStats bytes_assigned;

    /// Completion times for instances of this fragment
    SummaryStats completion_times;

    /// Execution rates for instances of this fragment
    SummaryStats rates;
  };

  /// This is indexed by fragment_idx.
  /// This array is only modified at coordinator startup and query completion and
  /// does not need locks.
  std::vector<PerFragmentProfileData> fragment_profiles_;

  /// Throughput counters for the coordinator fragment
  FragmentInstanceCounters coordinator_counters_;

  /// The set of hosts that the query will run on. Populated in Exec.
  boost::unordered_set<TNetworkAddress> unique_hosts_;

  /// Total time spent in finalization (typically 0 except for INSERT into hdfs tables)
  RuntimeProfile::Counter* finalization_timer_;

<<<<<<< HEAD
  // Fill in rpc_params based on parameters.
=======
  /// Fill in rpc_params based on parameters.
>>>>>>> fec66694
  void SetExecPlanFragmentParams(QuerySchedule& schedule,
      int backend_num, const TPlanFragment& fragment,
      int fragment_idx, const FragmentExecParams& params, int instance_idx,
      const TNetworkAddress& coord, TExecPlanFragmentParams* rpc_params);

  /// Wrapper for ExecPlanFragment() rpc.  This function will be called in parallel
  /// from multiple threads.
  /// Obtains exec_state->lock prior to making rpc, so that it serializes
  /// correctly with UpdateFragmentExecStatus().
  /// exec_state contains all information needed to issue the rpc.
  /// 'coordinator' will always be an instance to this class and 'exec_state' will
  /// always be an instance of BackendExecState.
  Status ExecRemoteFragment(void* exec_state);

  /// Determine fragment number, given fragment id.
  int GetFragmentNum(const TUniqueId& fragment_id);

  /// Print hdfs split size stats to VLOG_QUERY and details to VLOG_FILE
  /// Attaches split size summary to the appropriate runtime profile
  void PrintBackendInfo();

  /// Create aggregate counters for all scan nodes in any of the fragments
  void CreateAggregateCounters(const std::vector<TPlanFragment>& fragments);

  /// Collect scan node counters from the profile.
  /// Assumes lock protecting profile and result is held.
  void CollectScanNodeCounters(RuntimeProfile*, FragmentInstanceCounters* result);

  /// Derived counter function: aggregates throughput for node_id across all backends
  /// (id needs to be for a ScanNode)
  int64_t ComputeTotalThroughput(int node_id);

  /// Derived counter function: aggregates total completed scan ranges for node_id
  /// across all backends(id needs to be for a ScanNode)
  int64_t ComputeTotalScanRangesComplete(int node_id);

  /// Runs cancel logic. Assumes that lock_ is held.
  void CancelInternal();

  /// Cancels remote fragments. Assumes that lock_ is held.  This can be called when
  /// the query is not being cancelled in the case where the query limit is
  /// reached.
  void CancelRemoteFragments();

  /// Acquires lock_ and updates query_status_ with 'status' if it's not already
  /// an error status, and returns the current query_status_.
  /// Calls CancelInternal() when switching to an error status.
  /// If failed_fragment is non-null, it is the fragment_id that has failed, used
  /// for error reporting along with instance_hostname.
  Status UpdateStatus(const Status& status, const TUniqueId* failed_fragment,
      const std::string& instance_hostname = "");

  /// Returns only when either all backends have reported success or the query is in
  /// error. Returns the status of the query.
  /// It is safe to call this concurrently, but any calls must be made only after Exec().
  /// WaitForAllBackends may be called before Wait(), but note that Wait() guarantees
  /// that any coordinator fragment has finished, which this method does not.
  Status WaitForAllBackends();

  /// Perform any post-query cleanup required. Called by Wait() only after all backends
  /// have returned, or if the query has failed, in which case it only cleans up temporary
  /// data rather than finishing the INSERT in flight.
  Status FinalizeQuery();

  /// Moves all temporary staging files to their final destinations.
  Status FinalizeSuccessfulInsert();

<<<<<<< HEAD
  // Initializes the structures in runtime profile and exec_summary_. Must be
  // called before RPCs to start remote fragments.
  void InitExecProfile(const TQueryExecRequest& request);

  // Update fragment profile information from a backend exec state.
  // This is called repeatedly from UpdateFragmentExecStatus(),
  // and also at the end of the query from ReportQuerySummary().
  // This method calls UpdateAverage() and AddChild(), which obtain their own locks
  // on the backend state.
  void UpdateAverageProfile(BackendExecState* backend_exec_state);

  // Compute the summary stats (completion_time and rates)
  // for an individual fragment_profile_ based on the specified backed_exec_state.
  // Called only from ReportQuerySummary() below.
  void ComputeFragmentSummaryStats(BackendExecState* backend_exec_state);

  // Outputs aggregate query profile summary.  This is assumed to be called at the end of
  // a query -- remote fragments' profiles must not be updated while this is running.
  void ReportQuerySummary();

  // Populates the summary execution stats from the profile. Can only be called when the
  // query is done.
  // TODO: we should be able to call this and get live updating stats.
  void UpdateExecSummary(RuntimeProfile* profile);

  // Determines what the permissions of directories created by INSERT statements should be
  // if permission inheritance is enabled. Populates a map from all prefixes of path_str
  // (including the full path itself) which is a path in Hdfs, to pairs (does_not_exist,
  // permissions), where does_not_exist is true if the path does not exist in Hdfs. If
  // does_not_exist is true, permissions is set to the permissions of the most immediate
  // ancestor of the path that does exist, i.e. the permissions that the path should
  // inherit when created. Otherwise permissions is set to the actual permissions of the
  // path. The PermissionCache argument is also used to cache the output across repeated
  // calls, to avoid repeatedly calling hdfsGetPathInfo() on the same path.
  typedef boost::unordered_map<std::string, std::pair<bool, short> > PermissionCache;
  void PopulatePathPermissionCache(hdfsFS fs, const std::string& path_str,
      PermissionCache* permissions_cache);
=======
  /// Initializes the structures in runtime profile and exec_summary_. Must be
  /// called before RPCs to start remote fragments.
  void InitExecProfile(const TQueryExecRequest& request);

  /// Update fragment profile information from a backend exec state.
  /// This is called repeatedly from UpdateFragmentExecStatus(),
  /// and also at the end of the query from ReportQuerySummary().
  /// This method calls UpdateAverage() and AddChild(), which obtain their own locks
  /// on the backend state.
  void UpdateAverageProfile(BackendExecState* backend_exec_state);

  /// Compute the summary stats (completion_time and rates)
  /// for an individual fragment_profile_ based on the specified backed_exec_state.
  /// Called only from ReportQuerySummary() below.
  void ComputeFragmentSummaryStats(BackendExecState* backend_exec_state);

  /// Outputs aggregate query profile summary.  This is assumed to be called at the end of
  /// a query -- remote fragments' profiles must not be updated while this is running.
  void ReportQuerySummary();

  /// Populates the summary execution stats from the profile. Can only be called when the
  /// query is done.
  void UpdateExecSummary(int fragment_idx, int instance_idx, RuntimeProfile* profile);

  /// Determines what the permissions of directories created by INSERT statements should be
  /// if permission inheritance is enabled. Populates a map from all prefixes of path_str
  /// (including the full path itself) which is a path in Hdfs, to pairs (does_not_exist,
  /// permissions), where does_not_exist is true if the path does not exist in Hdfs. If
  /// does_not_exist is true, permissions is set to the permissions of the most immediate
  /// ancestor of the path that does exist, i.e. the permissions that the path should
  /// inherit when created. Otherwise permissions is set to the actual permissions of the
  /// path. The PermissionCache argument is also used to cache the output across repeated
  /// calls, to avoid repeatedly calling hdfsGetPathInfo() on the same path.
  typedef boost::unordered_map<std::string, std::pair<bool, short> > PermissionCache;
  void PopulatePathPermissionCache(hdfsFS fs, const std::string& path_str,
      PermissionCache* permissions_cache);

  /// Validates that all collection-typed slots in the given batch are set to NULL.
  /// See SubplanNode for details on when collection-typed slots are set to NULL.
  /// TODO: This validation will become obsolete when we can return collection values.
  /// We will then need a different mechanism to assert the correct behavior of the
  /// SubplanNode with respect to setting collection-slots to NULL.
  void ValidateCollectionSlots(RowBatch* batch);
>>>>>>> fec66694
};

}

#endif<|MERGE_RESOLUTION|>--- conflicted
+++ resolved
@@ -63,29 +63,6 @@
 class RuntimeProfile;
 class TablePrinter;
 
-<<<<<<< HEAD
-// Query coordinator: handles execution of plan fragments on remote nodes, given
-// a TQueryExecRequest. As part of that, it handles all interactions with the
-// executing backends; it is also responsible for implementing all client requests
-// regarding the query, including cancellation.
-// The coordinator fragment is executed locally in the calling thread, all other
-// fragments are sent to remote nodes. The coordinator also monitors
-// the execution status of the remote fragments and aborts the entire query if an error
-// occurs, either in any of the remote fragments or in the local fragment.
-// Once a query has finished executing and all results have been returned either to the
-// caller of GetNext() or a data sink, execution_completed() will return true. If the
-// query is aborted, execution_completed should also be set to true.
-// Coordinator is thread-safe, with the exception of GetNext().
-//
-// A typical sequence of calls for a single query (calls under the same numbered
-// item can happen concurrently):
-// 1. client: Exec()
-// 2. client: Wait()/client: Cancel()/backend: UpdateFragmentExecStatus()
-// 3. client: GetNext()*/client: Cancel()/backend: UpdateFragmentExecStatus()
-//
-// The implementation ensures that setting an overall error status and initiating
-// cancellation of local and all remote fragments is atomic.
-=======
 /// Query coordinator: handles execution of plan fragments on remote nodes, given
 /// a TQueryExecRequest. As part of that, it handles all interactions with the
 /// executing backends; it is also responsible for implementing all client requests
@@ -107,28 +84,11 @@
 //
 /// The implementation ensures that setting an overall error status and initiating
 /// cancellation of local and all remote fragments is atomic.
->>>>>>> fec66694
 class Coordinator {
  public:
   Coordinator(ExecEnv* exec_env, RuntimeProfile::EventSequence* events);
   ~Coordinator();
 
-<<<<<<< HEAD
-  // Initiate asynchronous execution of a query with the given schedule. Returns as soon
-  // as all plan fragments have started executing at their respective backends.
-  // 'schedule' must contain at least a coordinator plan fragment (ie, can't
-  // be for a query like 'SELECT 1').
-  // Populates and prepares output_expr_ctxs from the coordinator's fragment if there is
-  // one, and LLVM optimizes them together with the fragment's other exprs.
-  // A call to Exec() must precede all other member function calls.
-  Status Exec(QuerySchedule& schedule, std::vector<ExprContext*>* output_expr_ctxs);
-
-  // Blocks until result rows are ready to be retrieved via GetNext(), or, if the
-  // query doesn't return rows, until the query finishes or is cancelled.
-  // A call to Wait() must precede all calls to GetNext().
-  // Multiple calls to Wait() are idempotent and it is okay to issue multiple
-  // Wait() calls concurrently.
-=======
   /// Initiate asynchronous execution of a query with the given schedule. Returns as soon
   /// as all plan fragments have started executing at their respective backends.
   /// 'schedule' must contain at least a coordinator plan fragment (ie, can't
@@ -143,7 +103,6 @@
   /// A call to Wait() must precede all calls to GetNext().
   /// Multiple calls to Wait() are idempotent and it is okay to issue multiple
   /// Wait() calls concurrently.
->>>>>>> fec66694
   Status Wait();
 
   /// Returns tuples from the coordinator fragment. Any returned tuples are valid until
@@ -162,17 +121,10 @@
   /// with GetNext()).
   Status GetNext(RowBatch** batch, RuntimeState* state);
 
-<<<<<<< HEAD
-  // Cancel execution of query. This includes the execution of the local plan fragment,
-  // if any, as well as all plan fragments on remote nodes. Sets query_status_ to
-  // the given cause if non-NULL. Otherwise, sets query_status_ to Status::CANCELLED.
-  // Idempotent.
-=======
   /// Cancel execution of query. This includes the execution of the local plan fragment,
   /// if any, as well as all plan fragments on remote nodes. Sets query_status_ to
   /// the given cause if non-NULL. Otherwise, sets query_status_ to Status::CANCELLED.
   /// Idempotent.
->>>>>>> fec66694
   void Cancel(const Status* cause = NULL);
 
   /// Updates status and query execution metadata of a particular
@@ -188,15 +140,6 @@
   RuntimeState* runtime_state();
   const RowDescriptor& row_desc() const;
 
-<<<<<<< HEAD
-  // Only valid after Exec(). Returns runtime_state()->query_mem_tracker() if there
-  // is a coordinator fragment, or query_mem_tracker_ (initialized in Exec()) otherwise.
-  MemTracker* query_mem_tracker();
-
-  // Get cumulative profile aggregated over all fragments of the query.
-  // This is a snapshot of the current state of execution and will change in
-  // the future if not all fragments have finished execution.
-=======
   /// Only valid after Exec(). Returns runtime_state()->query_mem_tracker() if there
   /// is a coordinator fragment, or query_mem_tracker_ (initialized in Exec()) otherwise.
   MemTracker* query_mem_tracker();
@@ -204,16 +147,11 @@
   /// Get cumulative profile aggregated over all fragments of the query.
   /// This is a snapshot of the current state of execution and will change in
   /// the future if not all fragments have finished execution.
->>>>>>> fec66694
   RuntimeProfile* query_profile() const { return query_profile_.get(); }
 
   const TUniqueId& query_id() const { return query_id_; }
 
-<<<<<<< HEAD
-  // This is safe to call only after Wait()
-=======
   /// This is safe to call only after Wait()
->>>>>>> fec66694
   const PartitionStatusMap& per_partition_status() { return per_partition_status_; }
 
   /// Gathers all updates to the catalog required once this query has completed execution.
@@ -230,9 +168,6 @@
   /// Returns query_status_.
   Status GetStatus();
 
-<<<<<<< HEAD
-  const TExecSummary& exec_summary() const { return exec_summary_; }
-=======
   /// Returns the exec summary. The exec summary lock must already have been taken.
   /// The caller must not block while holding the lock.
   const TExecSummary& exec_summary() const {
@@ -241,7 +176,6 @@
   }
 
   SpinLock& GetExecSummaryLock() const { return exec_summary_lock_; }
->>>>>>> fec66694
 
  private:
   class BackendExecState;
@@ -278,11 +212,7 @@
     CounterMap scan_ranges_complete_counters;
   };
 
-<<<<<<< HEAD
-  // BackendExecStates owned by obj_pool()
-=======
   /// BackendExecStates owned by obj_pool()
->>>>>>> fec66694
   std::vector<BackendExecState*> backend_exec_states_;
 
   /// True if the query needs a post-execution step to tidy up
@@ -315,15 +245,6 @@
   /// execution state of coordinator fragment
   boost::scoped_ptr<PlanFragmentExecutor> executor_;
 
-<<<<<<< HEAD
-  // Query mem tracker for this coordinator initialized in Exec(). Only valid if there
-  // is no coordinator fragment (i.e. executor_ == NULL). If executor_ is not NULL,
-  // this->runtime_state()->query_mem_tracker() returns the query mem tracker.
-  // (See this->query_mem_tracker())
-  boost::shared_ptr<MemTracker> query_mem_tracker_;
-
-  // owned by plan root, which resides in runtime_state_'s pool
-=======
   /// Query mem tracker for this coordinator initialized in Exec(). Only valid if there
   /// is no coordinator fragment (i.e. executor_ == NULL). If executor_ is not NULL,
   /// this->runtime_state()->query_mem_tracker() returns the query mem tracker.
@@ -331,7 +252,6 @@
   boost::shared_ptr<MemTracker> query_mem_tracker_;
 
   /// owned by plan root, which resides in runtime_state_'s pool
->>>>>>> fec66694
   const RowDescriptor* row_desc_;
 
   /// map from fragment instance id to corresponding exec state stored in
@@ -353,25 +273,6 @@
   /// Tied to lock_.
   boost::condition_variable backend_completion_cv_;
 
-<<<<<<< HEAD
-  // Count of the number of backends for which done != true. When this
-  // hits 0, any Wait()'ing thread is notified
-  int num_remaining_backends_;
-
-  // The following two structures, partition_row_counts_ and files_to_move_ are filled in
-  // as the query completes, and track the results of INSERT queries that alter the
-  // structure of tables. They are either the union of the reports from all backends, or
-  // taken from the coordinator fragment: only one of the two can legitimately produce
-  // updates.
-
-  // The set of partitions that have been written to or updated by all backends, along
-  // with statistics such as the number of rows written (may be 0). For unpartitioned
-  // tables, the empty string denotes the entire table.
-  PartitionStatusMap per_partition_status_;
-
-  // The set of files to move after an INSERT query has run, in (src, dest) form. An empty
-  // string for the destination means that a file is to be deleted.
-=======
   /// Count of the number of backends for which done != true. When this
   /// hits 0, any Wait()'ing thread is notified
   int num_remaining_backends_;
@@ -389,33 +290,11 @@
 
   /// The set of files to move after an INSERT query has run, in (src, dest) form. An empty
   /// string for the destination means that a file is to be deleted.
->>>>>>> fec66694
   FileMoveMap files_to_move_;
 
   /// Object pool owned by the coordinator. Any executor will have its own pool.
   boost::scoped_ptr<ObjectPool> obj_pool_;
 
-<<<<<<< HEAD
-  // Execution summary for this query.
-  TExecSummary exec_summary_;
-
-  // A mapping of plan node ids to index into exec_summary_.nodes
-  boost::unordered_map<TPlanNodeId, int> plan_node_id_to_summary_map_;
-
-  // Aggregate counters for the entire query.
-  boost::scoped_ptr<RuntimeProfile> query_profile_;
-
-  // Event timeline for this query. Unowned.
-  RuntimeProfile::EventSequence* query_events_;
-
-  // Per fragment profile information
-  struct PerFragmentProfileData {
-    // Averaged profile for this fragment.  Stored in obj_pool.
-    // The counters in this profile are averages (type AveragedCounter) of the
-    // counters in the fragment instance profiles.
-    // Note that the individual fragment instance profiles themselves are stored and
-    // displayed as children of the root_profile below.
-=======
   /// Execution summary for this query.
   mutable SpinLock exec_summary_lock_;
   TExecSummary exec_summary_;
@@ -436,7 +315,6 @@
     /// counters in the fragment instance profiles.
     /// Note that the individual fragment instance profiles themselves are stored and
     /// displayed as children of the root_profile below.
->>>>>>> fec66694
     RuntimeProfile* averaged_profile;
 
     /// Number of instances running this fragment.
@@ -469,11 +347,7 @@
   /// Total time spent in finalization (typically 0 except for INSERT into hdfs tables)
   RuntimeProfile::Counter* finalization_timer_;
 
-<<<<<<< HEAD
-  // Fill in rpc_params based on parameters.
-=======
   /// Fill in rpc_params based on parameters.
->>>>>>> fec66694
   void SetExecPlanFragmentParams(QuerySchedule& schedule,
       int backend_num, const TPlanFragment& fragment,
       int fragment_idx, const FragmentExecParams& params, int instance_idx,
@@ -541,45 +415,6 @@
   /// Moves all temporary staging files to their final destinations.
   Status FinalizeSuccessfulInsert();
 
-<<<<<<< HEAD
-  // Initializes the structures in runtime profile and exec_summary_. Must be
-  // called before RPCs to start remote fragments.
-  void InitExecProfile(const TQueryExecRequest& request);
-
-  // Update fragment profile information from a backend exec state.
-  // This is called repeatedly from UpdateFragmentExecStatus(),
-  // and also at the end of the query from ReportQuerySummary().
-  // This method calls UpdateAverage() and AddChild(), which obtain their own locks
-  // on the backend state.
-  void UpdateAverageProfile(BackendExecState* backend_exec_state);
-
-  // Compute the summary stats (completion_time and rates)
-  // for an individual fragment_profile_ based on the specified backed_exec_state.
-  // Called only from ReportQuerySummary() below.
-  void ComputeFragmentSummaryStats(BackendExecState* backend_exec_state);
-
-  // Outputs aggregate query profile summary.  This is assumed to be called at the end of
-  // a query -- remote fragments' profiles must not be updated while this is running.
-  void ReportQuerySummary();
-
-  // Populates the summary execution stats from the profile. Can only be called when the
-  // query is done.
-  // TODO: we should be able to call this and get live updating stats.
-  void UpdateExecSummary(RuntimeProfile* profile);
-
-  // Determines what the permissions of directories created by INSERT statements should be
-  // if permission inheritance is enabled. Populates a map from all prefixes of path_str
-  // (including the full path itself) which is a path in Hdfs, to pairs (does_not_exist,
-  // permissions), where does_not_exist is true if the path does not exist in Hdfs. If
-  // does_not_exist is true, permissions is set to the permissions of the most immediate
-  // ancestor of the path that does exist, i.e. the permissions that the path should
-  // inherit when created. Otherwise permissions is set to the actual permissions of the
-  // path. The PermissionCache argument is also used to cache the output across repeated
-  // calls, to avoid repeatedly calling hdfsGetPathInfo() on the same path.
-  typedef boost::unordered_map<std::string, std::pair<bool, short> > PermissionCache;
-  void PopulatePathPermissionCache(hdfsFS fs, const std::string& path_str,
-      PermissionCache* permissions_cache);
-=======
   /// Initializes the structures in runtime profile and exec_summary_. Must be
   /// called before RPCs to start remote fragments.
   void InitExecProfile(const TQueryExecRequest& request);
@@ -623,7 +458,6 @@
   /// We will then need a different mechanism to assert the correct behavior of the
   /// SubplanNode with respect to setting collection-slots to NULL.
   void ValidateCollectionSlots(RowBatch* batch);
->>>>>>> fec66694
 };
 
 }
