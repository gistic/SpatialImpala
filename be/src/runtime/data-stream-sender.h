--- conflicted
+++ resolved
@@ -90,14 +90,7 @@
 
   virtual RuntimeProfile* profile() { return profile_; }
 
-<<<<<<< HEAD
-  // Sender instance id, unique within a fragment.
-=======
- private:
-  class Channel;
-
   /// Sender instance id, unique within a fragment.
->>>>>>> fc276fe1
   int sender_id_;
   boost::scoped_ptr<MemTracker> mem_tracker_;
   RuntimeState* state_;
