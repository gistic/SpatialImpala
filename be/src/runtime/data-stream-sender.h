// Copyright 2012 Cloudera Inc.
//
// Licensed under the Apache License, Version 2.0 (the "License");
// you may not use this file except in compliance with the License.
// You may obtain a copy of the License at
//
// http://www.apache.org/licenses/LICENSE-2.0
//
// Unless required by applicable law or agreed to in writing, software
// distributed under the License is distributed on an "AS IS" BASIS,
// WITHOUT WARRANTIES OR CONDITIONS OF ANY KIND, either express or implied.
// See the License for the specific language governing permissions and
// limitations under the License.


#ifndef IMPALA_RUNTIME_DATA_STREAM_SENDER_H
#define IMPALA_RUNTIME_DATA_STREAM_SENDER_H

#include <vector>
#include <string>

#include "exec/data-sink.h"
#include "common/global-types.h"
#include "common/object-pool.h"
#include "common/status.h"
#include "util/runtime-profile.h"
#include "gen-cpp/Results_types.h" // for TRowBatch

namespace impala {

class Expr;
class RowBatch;
class RowDescriptor;
class MemTracker;
class TDataStreamSink;
class TNetworkAddress;
class TPlanFragmentDestination;

/// Single sender of an m:n data stream.
/// Row batch data is routed to destinations based on the provided
/// partitioning specification.
/// *Not* thread-safe.
//
/// TODO: capture stats that describe distribution of rows/data volume
/// across channels.
class DataStreamSender : public DataSink {
 public:
<<<<<<< HEAD
  // Construct a sender according to the output specification (sink),
  // sending to the given destinations. sender_id identifies this
  // sender instance, and is unique within a fragment.
  // Per_channel_buffer_size is the buffer size allocated to each channel
  // and is specified in bytes.
  // The RowDescriptor must live until Close() is called.
  // NOTE: supported partition types are UNPARTITIONED (broadcast), HASH_PARTITIONED,
  // and RANDOM.
=======
  /// Construct a sender according to the output specification (sink),
  /// sending to the given destinations. sender_id identifies this
  /// sender instance, and is unique within a fragment.
  /// Per_channel_buffer_size is the buffer size allocated to each channel
  /// and is specified in bytes.
  /// The RowDescriptor must live until Close() is called.
  /// NOTE: supported partition types are UNPARTITIONED (broadcast), HASH_PARTITIONED,
  /// and RANDOM.
>>>>>>> fec66694
  DataStreamSender(ObjectPool* pool, int sender_id,
    const RowDescriptor& row_desc, const TDataStreamSink& sink,
    const std::vector<TPlanFragmentDestination>& destinations,
    int per_channel_buffer_size);
  virtual ~DataStreamSender();

<<<<<<< HEAD
  // Must be called before other API calls, and before the codegen'd IR module is
  // compiled (i.e. in an ExecNode's Prepare() function).
  virtual Status Prepare(RuntimeState* state);

  // Must be called before Send() or Close(), and after the codegen'd IR module is
  // compiled (i.e. in an ExecNode's Open() function).
  virtual Status Open(RuntimeState* state);
=======
  /// Must be called before other API calls, and before the codegen'd IR module is
  /// compiled (i.e. in an ExecNode's Prepare() function).
  virtual Status Prepare(RuntimeState* state);
>>>>>>> fec66694

  /// Must be called before Send() or Close(), and after the codegen'd IR module is
  /// compiled (i.e. in an ExecNode's Open() function).
  virtual Status Open(RuntimeState* state);

  /// Send data in 'batch' to destination nodes according to partitioning
  /// specification provided in c'tor.
  /// Blocks until all rows in batch are placed in their appropriate outgoing
  /// buffers (ie, blocks if there are still in-flight rpcs from the last
  /// Send() call).
  virtual Status Send(RuntimeState* state, RowBatch* batch, bool eos);

  /// Flush all buffered data and close all existing channels to destination
  /// hosts. Further Send() calls are illegal after calling Close().
  virtual void Close(RuntimeState* state);

<<<<<<< HEAD
  // Serializes the src batch into the dest thrift batch. Maintains metrics.
  // num_receivers is the number of receivers this batch will be sent to. Only
  // used to maintain metrics.
  void SerializeBatch(RowBatch* src, TRowBatch* dest, int num_receivers = 1);

  // Return total number of bytes sent in TRowBatch.data. If batches are
  // broadcast to multiple receivers, they are counted once per receiver.
=======
  /// Serializes the src batch into the dest thrift batch. Maintains metrics.
  /// num_receivers is the number of receivers this batch will be sent to. Only
  /// used to maintain metrics.
  Status SerializeBatch(RowBatch* src, TRowBatch* dest, int num_receivers = 1);

  /// Return total number of bytes sent in TRowBatch.data. If batches are
  /// broadcast to multiple receivers, they are counted once per receiver.
>>>>>>> fec66694
  int64_t GetNumDataBytesSent() const;

  virtual RuntimeProfile* profile() { return profile_; }

 private:
  class Channel;

<<<<<<< HEAD
  // Sender instance id, unique within a fragment.
=======
  /// Sender instance id, unique within a fragment.
>>>>>>> fec66694
  int sender_id_;
  RuntimeState* state_;
  ObjectPool* pool_;
  const RowDescriptor& row_desc_;
  bool broadcast_;  // if true, send all rows on all channels
  bool random_; // if true, round-robins row batches among channels
  int current_channel_idx_; // index of current channel to send to if random_ == true

<<<<<<< HEAD
  // If true, this sender has been closed. Not valid to call Send() anymore.
=======
  /// If true, this sender has been closed. Not valid to call Send() anymore.
>>>>>>> fec66694
  bool closed_;

  /// serialized batches for broadcasting; we need two so we can write
  /// one while the other one is still being sent
  TRowBatch thrift_batch1_;
  TRowBatch thrift_batch2_;
  TRowBatch* current_thrift_batch_;  // the next one to fill in Send()

  std::vector<ExprContext*> partition_expr_ctxs_;  // compute per-row partition values
  std::vector<Channel*> channels_;

  RuntimeProfile* profile_; // Allocated from pool_
  RuntimeProfile::Counter* serialize_batch_timer_;
  RuntimeProfile::Counter* thrift_transmit_timer_;
  RuntimeProfile::Counter* bytes_sent_counter_;
  RuntimeProfile::Counter* uncompressed_bytes_counter_;
  boost::scoped_ptr<MemTracker> mem_tracker_;

  /// Throughput per time spent in TransmitData
  RuntimeProfile::Counter* network_throughput_;

  /// Throughput per total time spent in sender
  RuntimeProfile::Counter* overall_throughput_;

  /// Identifier of the destination plan node.
  PlanNodeId dest_node_id_;
};

}

#endif<|MERGE_RESOLUTION|>--- conflicted
+++ resolved
@@ -45,16 +45,6 @@
 /// across channels.
 class DataStreamSender : public DataSink {
  public:
-<<<<<<< HEAD
-  // Construct a sender according to the output specification (sink),
-  // sending to the given destinations. sender_id identifies this
-  // sender instance, and is unique within a fragment.
-  // Per_channel_buffer_size is the buffer size allocated to each channel
-  // and is specified in bytes.
-  // The RowDescriptor must live until Close() is called.
-  // NOTE: supported partition types are UNPARTITIONED (broadcast), HASH_PARTITIONED,
-  // and RANDOM.
-=======
   /// Construct a sender according to the output specification (sink),
   /// sending to the given destinations. sender_id identifies this
   /// sender instance, and is unique within a fragment.
@@ -63,26 +53,15 @@
   /// The RowDescriptor must live until Close() is called.
   /// NOTE: supported partition types are UNPARTITIONED (broadcast), HASH_PARTITIONED,
   /// and RANDOM.
->>>>>>> fec66694
   DataStreamSender(ObjectPool* pool, int sender_id,
     const RowDescriptor& row_desc, const TDataStreamSink& sink,
     const std::vector<TPlanFragmentDestination>& destinations,
     int per_channel_buffer_size);
   virtual ~DataStreamSender();
 
-<<<<<<< HEAD
-  // Must be called before other API calls, and before the codegen'd IR module is
-  // compiled (i.e. in an ExecNode's Prepare() function).
-  virtual Status Prepare(RuntimeState* state);
-
-  // Must be called before Send() or Close(), and after the codegen'd IR module is
-  // compiled (i.e. in an ExecNode's Open() function).
-  virtual Status Open(RuntimeState* state);
-=======
   /// Must be called before other API calls, and before the codegen'd IR module is
   /// compiled (i.e. in an ExecNode's Prepare() function).
   virtual Status Prepare(RuntimeState* state);
->>>>>>> fec66694
 
   /// Must be called before Send() or Close(), and after the codegen'd IR module is
   /// compiled (i.e. in an ExecNode's Open() function).
@@ -99,15 +78,6 @@
   /// hosts. Further Send() calls are illegal after calling Close().
   virtual void Close(RuntimeState* state);
 
-<<<<<<< HEAD
-  // Serializes the src batch into the dest thrift batch. Maintains metrics.
-  // num_receivers is the number of receivers this batch will be sent to. Only
-  // used to maintain metrics.
-  void SerializeBatch(RowBatch* src, TRowBatch* dest, int num_receivers = 1);
-
-  // Return total number of bytes sent in TRowBatch.data. If batches are
-  // broadcast to multiple receivers, they are counted once per receiver.
-=======
   /// Serializes the src batch into the dest thrift batch. Maintains metrics.
   /// num_receivers is the number of receivers this batch will be sent to. Only
   /// used to maintain metrics.
@@ -115,7 +85,6 @@
 
   /// Return total number of bytes sent in TRowBatch.data. If batches are
   /// broadcast to multiple receivers, they are counted once per receiver.
->>>>>>> fec66694
   int64_t GetNumDataBytesSent() const;
 
   virtual RuntimeProfile* profile() { return profile_; }
@@ -123,11 +92,7 @@
  private:
   class Channel;
 
-<<<<<<< HEAD
-  // Sender instance id, unique within a fragment.
-=======
   /// Sender instance id, unique within a fragment.
->>>>>>> fec66694
   int sender_id_;
   RuntimeState* state_;
   ObjectPool* pool_;
@@ -136,11 +101,7 @@
   bool random_; // if true, round-robins row batches among channels
   int current_channel_idx_; // index of current channel to send to if random_ == true
 
-<<<<<<< HEAD
-  // If true, this sender has been closed. Not valid to call Send() anymore.
-=======
   /// If true, this sender has been closed. Not valid to call Send() anymore.
->>>>>>> fec66694
   bool closed_;
 
   /// serialized batches for broadcasting; we need two so we can write
