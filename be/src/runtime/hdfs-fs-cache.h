--- conflicted
+++ resolved
@@ -26,24 +26,6 @@
 
 namespace impala {
 
-<<<<<<< HEAD
-// A (process-wide) cache of hdfsFS objects.
-// These connections are shared across all threads and kept open until the process
-// terminates.
-//
-// These connections are leaked, i.e. we never call hdfsDisconnect(). Calls to
-// hdfsDisconnect() by individual threads would terminate all other connections handed
-// out via hdfsConnect() to the same URI, and there is no simple, safe way to call
-// hdfsDisconnect() when process terminates (the proper solution is likely to create a
-// signal handler to detect when the process is killed, but we would still leak when
-// impalad crashes).
-class HdfsFsCache {
- public:
-  static HdfsFsCache* instance() { return HdfsFsCache::instance_.get(); }
-
-  // Initializes the cache. Must be called before any other APIs.
-  static void Init();
-=======
 /// A (process-wide) cache of hdfsFS objects.
 /// These connections are shared across all threads and kept open until the process
 /// terminates.
@@ -59,7 +41,6 @@
   typedef boost::unordered_map<std::string, hdfsFS> HdfsFsMap;
 
   static HdfsFsCache* instance() { return HdfsFsCache::instance_.get(); }
->>>>>>> fec66694
 
   /// Initializes the cache. Must be called before any other APIs.
   static void Init();
@@ -79,11 +60,7 @@
   static string GetNameNodeFromPath(const string& path, string* err);
 
  private:
-<<<<<<< HEAD
-  // Singleton instance. Instantiated in Init().
-=======
   /// Singleton instance. Instantiated in Init().
->>>>>>> fec66694
   static boost::scoped_ptr<HdfsFsCache> instance_;
 
   boost::mutex lock_;  // protects fs_map_
