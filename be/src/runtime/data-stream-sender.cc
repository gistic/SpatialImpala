// Copyright 2012 Cloudera Inc.
//
// Licensed under the Apache License, Version 2.0 (the "License");
// you may not use this file except in compliance with the License.
// You may obtain a copy of the License at
//
// http://www.apache.org/licenses/LICENSE-2.0
//
// Unless required by applicable law or agreed to in writing, software
// distributed under the License is distributed on an "AS IS" BASIS,
// WITHOUT WARRANTIES OR CONDITIONS OF ANY KIND, either express or implied.
// See the License for the specific language governing permissions and
// limitations under the License.

#include "runtime/data-stream-sender.h"

#include <iostream>
#include <boost/shared_ptr.hpp>
#include <thrift/protocol/TDebugProtocol.h>

#include "common/logging.h"
#include "exprs/expr.h"
#include "exprs/expr-context.h"
#include "runtime/descriptors.h"
#include "runtime/tuple-row.h"
#include "runtime/row-batch.h"
#include "runtime/raw-value.h"
#include "runtime/runtime-state.h"
#include "runtime/client-cache.h"
#include "runtime/mem-tracker.h"
#include "util/debug-util.h"
#include "util/network-util.h"
#include "rpc/thrift-client.h"
#include "rpc/thrift-util.h"

#include "gen-cpp/Types_types.h"
#include "gen-cpp/ImpalaInternalService.h"
#include "gen-cpp/ImpalaInternalService_types.h"

#include "common/names.h"

using boost::condition_variable;
using namespace apache::thrift;
using namespace apache::thrift::protocol;
using namespace apache::thrift::transport;

namespace impala {

// A channel sends data asynchronously via calls to TransmitData
// to a single destination ipaddress/node.
// It has a fixed-capacity buffer and allows the caller either to add rows to
// that buffer individually (AddRow()), or circumvent the buffer altogether and send
// TRowBatches directly (SendBatch()). Either way, there can only be one in-flight RPC
// at any one time (ie, sending will block if the most recent rpc hasn't finished,
// which allows the receiver node to throttle the sender by withholding acks).
// *Not* thread-safe.
class DataStreamSender::Channel {
 public:
  // Create channel to send data to particular ipaddress/port/query/node
  // combination. buffer_size is specified in bytes and a soft limit on
  // how much tuple data is getting accumulated before being sent; it only applies
  // when data is added via AddRow() and not sent directly via SendBatch().
  Channel(DataStreamSender* parent, const RowDescriptor& row_desc,
          const TNetworkAddress& destination, const TUniqueId& fragment_instance_id,
          PlanNodeId dest_node_id, int buffer_size)
    : parent_(parent),
      buffer_size_(buffer_size),
      client_cache_(NULL),
      row_desc_(row_desc),
      address_(MakeNetworkAddress(destination.hostname, destination.port)),
      fragment_instance_id_(fragment_instance_id),
      dest_node_id_(dest_node_id),
      num_data_bytes_sent_(0),
      rpc_thread_("DataStreamSender", "SenderThread", 1, 1,
          bind<void>(mem_fn(&Channel::TransmitData), this, _1, _2)),
      rpc_in_flight_(false) {
  }

  // Initialize channel.
  // Returns OK if successful, error indication otherwise.
  Status Init(RuntimeState* state);

  // Copies a single row into this channel's output buffer and flushes buffer
  // if it reaches capacity.
  // Returns error status if any of the preceding rpcs failed, OK otherwise.
  Status AddRow(TupleRow* row);

  // Asynchronously sends a row batch.
  // Returns the status of the most recently finished TransmitData
  // rpc (or OK if there wasn't one that hasn't been reported yet).
  Status SendBatch(TRowBatch* batch);

  // Return status of last TransmitData rpc (initiated by the most recent call
  // to either SendBatch() or SendCurrentBatch()).
  Status GetSendStatus();

  // Waits for the rpc thread pool to finish the current rpc.
  void WaitForRpc();

  // Flush buffered rows and close channel.
  // Logs errors if any of the preceding rpcs failed.
  void Close(RuntimeState* state);

  int64_t num_data_bytes_sent() const { return num_data_bytes_sent_; }
  TRowBatch* thrift_batch() { return &thrift_batch_; }

 private:
  DataStreamSender* parent_;
  int buffer_size_;

  ImpalaInternalServiceClientCache* client_cache_;

  const RowDescriptor& row_desc_;
  TNetworkAddress address_;
  TUniqueId fragment_instance_id_;
  PlanNodeId dest_node_id_;

  // the number of TRowBatch.data bytes sent successfully
  int64_t num_data_bytes_sent_;

  // we're accumulating rows into this batch
  scoped_ptr<RowBatch> batch_;
  TRowBatch thrift_batch_;

  // We want to reuse the rpc thread to prevent creating a thread per rowbatch.
  // TODO: currently we only have one batch in flight, but we should buffer more
  // batches. This is a bit tricky since the channels share the outgoing batch
  // pointer we need some mechanism to coordinate when the batch is all done.
  // TODO: if the order of row batches does not matter, we can consider increasing
  // the number of threads.
  ThreadPool<TRowBatch*> rpc_thread_; // sender thread.
  condition_variable rpc_done_cv_;   // signaled when rpc_in_flight_ is set to true.
  mutex rpc_thread_lock_; // Lock with rpc_done_cv_ protecting rpc_in_flight_
  bool rpc_in_flight_;  // true if the rpc_thread_ is busy sending.

  Status rpc_status_;  // status of most recently finished TransmitData rpc

  // Serialize batch_ into thrift_batch_ and send via SendBatch().
  // Returns SendBatch() status.
  Status SendCurrentBatch();

  // Synchronously call TransmitData() on a client from client_cache_ and update
  // rpc_status_ based on return value (or set to error if RPC failed).
  // Called from a thread from the rpc_thread_ pool.
  void TransmitData(int thread_id, const TRowBatch*);
  void TransmitDataHelper(const TRowBatch*);

  Status CloseInternal();
};

Status DataStreamSender::Channel::Init(RuntimeState* state) {
  client_cache_ = state->impalad_client_cache();
  // TODO: figure out how to size batch_
  int capacity = max(1, buffer_size_ / max(row_desc_.GetRowSize(), 1));
  batch_.reset(new RowBatch(row_desc_, capacity, parent_->mem_tracker_.get()));
  return Status::OK();
}

Status DataStreamSender::Channel::SendBatch(TRowBatch* batch) {
  VLOG_ROW << "Channel::SendBatch() instance_id=" << fragment_instance_id_
           << " dest_node=" << dest_node_id_ << " #rows=" << batch->num_rows;
  // return if the previous batch saw an error
  RETURN_IF_ERROR(GetSendStatus());
  {
    unique_lock<mutex> l(rpc_thread_lock_);
    rpc_in_flight_ = true;
  }
  if (!rpc_thread_.Offer(batch)) {
    unique_lock<mutex> l(rpc_thread_lock_);
    rpc_in_flight_ = false;
  }
  return Status::OK();
}

void DataStreamSender::Channel::TransmitData(int thread_id, const TRowBatch* batch) {
  DCHECK(rpc_in_flight_);
  TransmitDataHelper(batch);

  {
    unique_lock<mutex> l(rpc_thread_lock_);
    rpc_in_flight_ = false;
  }
  rpc_done_cv_.notify_one();
}

void DataStreamSender::Channel::TransmitDataHelper(const TRowBatch* batch) {
  DCHECK(batch != NULL);
<<<<<<< HEAD
  try {
    VLOG_ROW << "Channel::TransmitData() instance_id=" << fragment_instance_id_
             << " dest_node=" << dest_node_id_
             << " #rows=" << batch->num_rows;
    TTransmitDataParams params;
    params.protocol_version = ImpalaInternalServiceVersion::V1;
    params.__set_dest_fragment_instance_id(fragment_instance_id_);
    params.__set_dest_node_id(dest_node_id_);
    params.__set_row_batch(*batch);  // yet another copy
    params.__set_eos(false);
    params.__set_sender_id(parent_->sender_id_);

    ImpalaInternalServiceConnection client(client_cache_, address_, &rpc_status_);
=======
  VLOG_ROW << "Channel::TransmitData() instance_id=" << fragment_instance_id_
           << " dest_node=" << dest_node_id_
           << " #rows=" << batch->num_rows;
  TTransmitDataParams params;
  params.protocol_version = ImpalaInternalServiceVersion::V1;
  params.__set_dest_fragment_instance_id(fragment_instance_id_);
  params.__set_dest_node_id(dest_node_id_);
  params.__set_row_batch(*batch);  // yet another copy
  params.__set_eos(false);
  params.__set_sender_id(parent_->sender_id_);

  ImpalaInternalServiceConnection client(client_cache_, address_, &rpc_status_);
  if (!rpc_status_.ok()) return;

  TTransmitDataResult res;
  {
    SCOPED_TIMER(parent_->thrift_transmit_timer_);
    rpc_status_ =
        client.DoRpc(&ImpalaInternalServiceClient::TransmitData, params, &res);
>>>>>>> fec66694
    if (!rpc_status_.ok()) return;
  }

<<<<<<< HEAD
    TTransmitDataResult res;
    {
      SCOPED_TIMER(parent_->thrift_transmit_timer_);
      try {
        client->TransmitData(res, params);
      } catch (const TException& e) {
        VLOG_RPC << "Retrying TransmitData: " << e.what();
        rpc_status_ = client.Reopen();
        if (!rpc_status_.ok()) {
          return;
        }
        client->TransmitData(res, params);
      }
    }

    if (res.status.status_code != TStatusCode::OK) {
      rpc_status_ = res.status;
    } else {
      num_data_bytes_sent_ += RowBatch::GetBatchSize(*batch);
      VLOG_ROW << "incremented #data_bytes_sent="
               << num_data_bytes_sent_;
    }
  } catch (TException& e) {
    stringstream msg;
    msg << "TransmitData() to " << address_ << " failed:\n" << e.what();
    rpc_status_ = Status(msg.str());
    return;
=======
  if (res.status.status_code != TErrorCode::OK) {
    rpc_status_ = res.status;
  } else {
    num_data_bytes_sent_ += RowBatch::GetBatchSize(*batch);
    VLOG_ROW << "incremented #data_bytes_sent="
             << num_data_bytes_sent_;
>>>>>>> fec66694
  }
}

void DataStreamSender::Channel::WaitForRpc() {
  SCOPED_TIMER(parent_->state_->total_network_send_timer());
  unique_lock<mutex> l(rpc_thread_lock_);
  while (rpc_in_flight_) {
    rpc_done_cv_.wait(l);
  }
}

Status DataStreamSender::Channel::AddRow(TupleRow* row) {
  int row_num = batch_->AddRow();
  if (row_num == RowBatch::INVALID_ROW_INDEX) {
    // batch_ is full, let's send it; but first wait for an ongoing
    // transmission to finish before modifying thrift_batch_
    RETURN_IF_ERROR(SendCurrentBatch());
    row_num = batch_->AddRow();
    DCHECK_NE(row_num, RowBatch::INVALID_ROW_INDEX);
  }

  TupleRow* dest = batch_->GetRow(row_num);
  batch_->CopyRow(row, dest);
  const vector<TupleDescriptor*>& descs = row_desc_.tuple_descriptors();
  for (int i = 0; i < descs.size(); ++i) {
    if (UNLIKELY(row->GetTuple(i) == NULL)) {
      dest->SetTuple(i, NULL);
    } else {
      dest->SetTuple(i, row->GetTuple(i)->DeepCopy(*descs[i],
          batch_->tuple_data_pool()));
    }
  }
  batch_->CommitLastRow();
  return Status::OK();
}

Status DataStreamSender::Channel::SendCurrentBatch() {
  // make sure there's no in-flight TransmitData() call that might still want to
  // access thrift_batch_
  WaitForRpc();
<<<<<<< HEAD
  parent_->SerializeBatch(batch_.get(), &thrift_batch_);
=======
  RETURN_IF_ERROR(parent_->SerializeBatch(batch_.get(), &thrift_batch_));
>>>>>>> fec66694
  batch_->Reset();
  RETURN_IF_ERROR(SendBatch(&thrift_batch_));
  return Status::OK();
}

Status DataStreamSender::Channel::GetSendStatus() {
  WaitForRpc();
  if (!rpc_status_.ok()) {
    LOG(ERROR) << "channel send status: " << rpc_status_.GetDetail();
  }
  return rpc_status_;
}

Status DataStreamSender::Channel::CloseInternal() {
  VLOG_RPC << "Channel::Close() instance_id=" << fragment_instance_id_
           << " dest_node=" << dest_node_id_
           << " #rows= " << batch_->num_rows();

  if (batch_->num_rows() > 0) {
    // flush
    RETURN_IF_ERROR(SendCurrentBatch());
  }
  // if the last transmitted batch resulted in a error, return that error
  RETURN_IF_ERROR(GetSendStatus());
  Status status;
  ImpalaInternalServiceConnection client(client_cache_, address_, &status);
  if (!status.ok()) {
    return status;
  }
<<<<<<< HEAD
  try {
    TTransmitDataParams params;
    params.protocol_version = ImpalaInternalServiceVersion::V1;
    params.__set_dest_fragment_instance_id(fragment_instance_id_);
    params.__set_dest_node_id(dest_node_id_);
    params.__set_sender_id(parent_->sender_id_);
    params.__set_eos(true);
    TTransmitDataResult res;
    VLOG_RPC << "calling TransmitData to close channel";
    try {
      client->TransmitData(res, params);
    } catch (const TException& e) {
      VLOG_RPC << "Retrying TransmitData: " << e.what();
      rpc_status_ = client.Reopen();
      if (!rpc_status_.ok()) {
        return rpc_status_;
      }
      client->TransmitData(res, params);
    }
    return Status(res.status);
  } catch (TException& e) {
=======
  TTransmitDataParams params;
  params.protocol_version = ImpalaInternalServiceVersion::V1;
  params.__set_dest_fragment_instance_id(fragment_instance_id_);
  params.__set_dest_node_id(dest_node_id_);
  params.__set_sender_id(parent_->sender_id_);
  params.__set_eos(true);
  TTransmitDataResult res;
  VLOG_RPC << "calling TransmitData to close channel";
  rpc_status_ = client.DoRpc(&ImpalaInternalServiceClient::TransmitData, params, &res);
  if (!rpc_status_.ok()) {
>>>>>>> fec66694
    stringstream msg;
    msg << "CloseChannel() to " << address_ << " failed:\n" << rpc_status_.msg().msg();
    return Status(rpc_status_.code(), msg.str());
  }
  return Status(res.status);
}

void DataStreamSender::Channel::Close(RuntimeState* state) {
  Status s = CloseInternal();
  if (!s.ok()) state->LogError(s.msg());
  rpc_thread_.DrainAndShutdown();
  batch_.reset();
}

DataStreamSender::DataStreamSender(ObjectPool* pool, int sender_id,
    const RowDescriptor& row_desc, const TDataStreamSink& sink,
    const vector<TPlanFragmentDestination>& destinations,
    int per_channel_buffer_size)
  : sender_id_(sender_id),
    pool_(pool),
    row_desc_(row_desc),
    current_channel_idx_(0),
    closed_(false),
    current_thrift_batch_(&thrift_batch1_),
    profile_(NULL),
    serialize_batch_timer_(NULL),
    thrift_transmit_timer_(NULL),
    bytes_sent_counter_(NULL),
    dest_node_id_(sink.dest_node_id) {
  DCHECK_GT(destinations.size(), 0);
  DCHECK(sink.output_partition.type == TPartitionType::UNPARTITIONED
      || sink.output_partition.type == TPartitionType::HASH_PARTITIONED
      || sink.output_partition.type == TPartitionType::RANDOM);
  broadcast_ = sink.output_partition.type == TPartitionType::UNPARTITIONED;
  random_ = sink.output_partition.type == TPartitionType::RANDOM;
  // TODO: use something like google3's linked_ptr here (scoped_ptr isn't copyable)
  for (int i = 0; i < destinations.size(); ++i) {
    channels_.push_back(
        new Channel(this, row_desc, destinations[i].server,
                    destinations[i].fragment_instance_id,
                    sink.dest_node_id, per_channel_buffer_size));
  }

  if (broadcast_ || random_) {
    // Randomize the order we open/transmit to channels to avoid thundering herd problems.
    srand(reinterpret_cast<uint64_t>(this));
    random_shuffle(channels_.begin(), channels_.end());
  }

  if (sink.output_partition.type == TPartitionType::HASH_PARTITIONED) {
    // TODO: move this to Init()? would need to save 'sink' somewhere
    Status status =
        Expr::CreateExprTrees(pool, sink.output_partition.partition_exprs,
                              &partition_expr_ctxs_);
    DCHECK(status.ok());
  }
}

DataStreamSender::~DataStreamSender() {
  // TODO: check that sender was either already closed() or there was an error
  // on some channel
  for (int i = 0; i < channels_.size(); ++i) {
    delete channels_[i];
  }
}

Status DataStreamSender::Prepare(RuntimeState* state) {
  DCHECK(state != NULL);
  state_ = state;
  stringstream title;
  title << "DataStreamSender (dst_id=" << dest_node_id_ << ")";
  profile_ = pool_->Add(new RuntimeProfile(pool_, title.str()));
  SCOPED_TIMER(profile_->total_time_counter());

<<<<<<< HEAD
  RETURN_IF_ERROR(Expr::Prepare(partition_expr_ctxs_, state, row_desc_));
  state->AddExprCtxsToFree(partition_expr_ctxs_);

  mem_tracker_.reset(new MemTracker(profile(), -1, -1, "DataStreamSender",
      state->instance_mem_tracker()));
=======
  mem_tracker_.reset(new MemTracker(profile(), -1, -1, "DataStreamSender",
      state->instance_mem_tracker()));
  RETURN_IF_ERROR(
      Expr::Prepare(partition_expr_ctxs_, state, row_desc_, mem_tracker_.get()));

>>>>>>> fec66694
  bytes_sent_counter_ =
      ADD_COUNTER(profile(), "BytesSent", TUnit::BYTES);
  uncompressed_bytes_counter_ =
      ADD_COUNTER(profile(), "UncompressedRowBatchSize", TUnit::BYTES);
  serialize_batch_timer_ =
      ADD_TIMER(profile(), "SerializeBatchTime");
  thrift_transmit_timer_ = ADD_TIMER(profile(), "ThriftTransmitTime(*)");
  network_throughput_ =
      profile()->AddDerivedCounter("NetworkThroughput(*)", TUnit::BYTES_PER_SECOND,
          bind<int64_t>(&RuntimeProfile::UnitsPerSecond, bytes_sent_counter_,
                        thrift_transmit_timer_));
  overall_throughput_ =
      profile()->AddDerivedCounter("OverallThroughput", TUnit::BYTES_PER_SECOND,
           bind<int64_t>(&RuntimeProfile::UnitsPerSecond, bytes_sent_counter_,
                         profile()->total_time_counter()));

  for (int i = 0; i < channels_.size(); ++i) {
    RETURN_IF_ERROR(channels_[i]->Init(state));
  }
  return Status::OK();
}

Status DataStreamSender::Open(RuntimeState* state) {
  return Expr::Open(partition_expr_ctxs_, state);
}

Status DataStreamSender::Open(RuntimeState* state) {
  return Expr::Open(partition_expr_ctxs_, state);
}

Status DataStreamSender::Send(RuntimeState* state, RowBatch* batch, bool eos) {
  SCOPED_TIMER(profile_->total_time_counter());
  ExprContext::FreeLocalAllocations(partition_expr_ctxs_);
  RETURN_IF_ERROR(state->CheckQueryState());
  DCHECK(!closed_);

  if (batch->num_rows() == 0) return Status::OK();
  if (broadcast_ || channels_.size() == 1) {
    // current_thrift_batch_ is *not* the one that was written by the last call
    // to Serialize()
<<<<<<< HEAD
    SerializeBatch(batch, current_thrift_batch_, channels_.size());
=======
    RETURN_IF_ERROR(SerializeBatch(batch, current_thrift_batch_, channels_.size()));
>>>>>>> fec66694
    // SendBatch() will block if there are still in-flight rpcs (and those will
    // reference the previously written thrift batch)
    for (int i = 0; i < channels_.size(); ++i) {
      RETURN_IF_ERROR(channels_[i]->SendBatch(current_thrift_batch_));
    }
    current_thrift_batch_ =
        (current_thrift_batch_ == &thrift_batch1_ ? &thrift_batch2_ : &thrift_batch1_);
  } else if (random_) {
    // Round-robin batches among channels. Wait for the current channel to finish its
    // rpc before overwriting its batch.
    Channel* current_channel = channels_[current_channel_idx_];
    current_channel->WaitForRpc();
<<<<<<< HEAD
    SerializeBatch(batch, current_channel->thrift_batch());
    current_channel->SendBatch(current_channel->thrift_batch());
=======
    RETURN_IF_ERROR(SerializeBatch(batch, current_channel->thrift_batch()));
    RETURN_IF_ERROR(current_channel->SendBatch(current_channel->thrift_batch()));
>>>>>>> fec66694
    current_channel_idx_ = (current_channel_idx_ + 1) % channels_.size();
  } else {
    // hash-partition batch's rows across channels
    int num_channels = channels_.size();
    for (int i = 0; i < batch->num_rows(); ++i) {
      TupleRow* row = batch->GetRow(i);
      uint32_t hash_val = HashUtil::FNV_SEED;
      for (int i = 0; i < partition_expr_ctxs_.size(); ++i) {
        ExprContext* ctx = partition_expr_ctxs_[i];
        void* partition_val = ctx->GetValue(row);
        // We can't use the crc hash function here because it does not result
        // in uncorrelated hashes with different seeds.  Instead we must use
        // fnv hash.
        // TODO: fix crc hash/GetHashValue()
        hash_val =
            RawValue::GetHashValueFnv(partition_val, ctx->root()->type(), hash_val);
      }

      RETURN_IF_ERROR(channels_[hash_val % num_channels]->AddRow(row));
    }
  }
  return Status::OK();
}

void DataStreamSender::Close(RuntimeState* state) {
  if (closed_) return;
  for (int i = 0; i < channels_.size(); ++i) {
    channels_[i]->Close(state);
  }
  Expr::Close(partition_expr_ctxs_, state);
  closed_ = true;
}

<<<<<<< HEAD
void DataStreamSender::SerializeBatch(RowBatch* src, TRowBatch* dest, int num_receivers) {
  VLOG_ROW << "serializing " << src->num_rows() << " rows";
  {
    SCOPED_TIMER(serialize_batch_timer_);
    int uncompressed_bytes = src->Serialize(dest);
    COUNTER_ADD(bytes_sent_counter_, RowBatch::GetBatchSize(*dest) * num_receivers);
    COUNTER_ADD(uncompressed_bytes_counter_, uncompressed_bytes * num_receivers);
  }
=======
Status DataStreamSender::SerializeBatch(RowBatch* src, TRowBatch* dest, int num_receivers) {
  VLOG_ROW << "serializing " << src->num_rows() << " rows";
  {
    SCOPED_TIMER(serialize_batch_timer_);
    RETURN_IF_ERROR(src->Serialize(dest));
    int bytes = RowBatch::GetBatchSize(*dest);
    int uncompressed_bytes = bytes - dest->tuple_data.size() + dest->uncompressed_size;
    // The size output_batch would be if we didn't compress tuple_data (will be equal to
    // actual batch size if tuple_data isn't compressed)

    COUNTER_ADD(bytes_sent_counter_, bytes * num_receivers);
    COUNTER_ADD(uncompressed_bytes_counter_, uncompressed_bytes * num_receivers);
  }
  return Status::OK();
>>>>>>> fec66694
}

int64_t DataStreamSender::GetNumDataBytesSent() const {
  // TODO: do we need synchronization here or are reads & writes to 8-byte ints
  // atomic?
  int64_t result = 0;
  for (int i = 0; i < channels_.size(); ++i) {
    result += channels_[i]->num_data_bytes_sent();
  }
  return result;
}

}<|MERGE_RESOLUTION|>--- conflicted
+++ resolved
@@ -185,21 +185,6 @@
 
 void DataStreamSender::Channel::TransmitDataHelper(const TRowBatch* batch) {
   DCHECK(batch != NULL);
-<<<<<<< HEAD
-  try {
-    VLOG_ROW << "Channel::TransmitData() instance_id=" << fragment_instance_id_
-             << " dest_node=" << dest_node_id_
-             << " #rows=" << batch->num_rows;
-    TTransmitDataParams params;
-    params.protocol_version = ImpalaInternalServiceVersion::V1;
-    params.__set_dest_fragment_instance_id(fragment_instance_id_);
-    params.__set_dest_node_id(dest_node_id_);
-    params.__set_row_batch(*batch);  // yet another copy
-    params.__set_eos(false);
-    params.__set_sender_id(parent_->sender_id_);
-
-    ImpalaInternalServiceConnection client(client_cache_, address_, &rpc_status_);
-=======
   VLOG_ROW << "Channel::TransmitData() instance_id=" << fragment_instance_id_
            << " dest_node=" << dest_node_id_
            << " #rows=" << batch->num_rows;
@@ -219,46 +204,15 @@
     SCOPED_TIMER(parent_->thrift_transmit_timer_);
     rpc_status_ =
         client.DoRpc(&ImpalaInternalServiceClient::TransmitData, params, &res);
->>>>>>> fec66694
     if (!rpc_status_.ok()) return;
   }
 
-<<<<<<< HEAD
-    TTransmitDataResult res;
-    {
-      SCOPED_TIMER(parent_->thrift_transmit_timer_);
-      try {
-        client->TransmitData(res, params);
-      } catch (const TException& e) {
-        VLOG_RPC << "Retrying TransmitData: " << e.what();
-        rpc_status_ = client.Reopen();
-        if (!rpc_status_.ok()) {
-          return;
-        }
-        client->TransmitData(res, params);
-      }
-    }
-
-    if (res.status.status_code != TStatusCode::OK) {
-      rpc_status_ = res.status;
-    } else {
-      num_data_bytes_sent_ += RowBatch::GetBatchSize(*batch);
-      VLOG_ROW << "incremented #data_bytes_sent="
-               << num_data_bytes_sent_;
-    }
-  } catch (TException& e) {
-    stringstream msg;
-    msg << "TransmitData() to " << address_ << " failed:\n" << e.what();
-    rpc_status_ = Status(msg.str());
-    return;
-=======
   if (res.status.status_code != TErrorCode::OK) {
     rpc_status_ = res.status;
   } else {
     num_data_bytes_sent_ += RowBatch::GetBatchSize(*batch);
     VLOG_ROW << "incremented #data_bytes_sent="
              << num_data_bytes_sent_;
->>>>>>> fec66694
   }
 }
 
@@ -299,11 +253,7 @@
   // make sure there's no in-flight TransmitData() call that might still want to
   // access thrift_batch_
   WaitForRpc();
-<<<<<<< HEAD
-  parent_->SerializeBatch(batch_.get(), &thrift_batch_);
-=======
   RETURN_IF_ERROR(parent_->SerializeBatch(batch_.get(), &thrift_batch_));
->>>>>>> fec66694
   batch_->Reset();
   RETURN_IF_ERROR(SendBatch(&thrift_batch_));
   return Status::OK();
@@ -333,29 +283,6 @@
   if (!status.ok()) {
     return status;
   }
-<<<<<<< HEAD
-  try {
-    TTransmitDataParams params;
-    params.protocol_version = ImpalaInternalServiceVersion::V1;
-    params.__set_dest_fragment_instance_id(fragment_instance_id_);
-    params.__set_dest_node_id(dest_node_id_);
-    params.__set_sender_id(parent_->sender_id_);
-    params.__set_eos(true);
-    TTransmitDataResult res;
-    VLOG_RPC << "calling TransmitData to close channel";
-    try {
-      client->TransmitData(res, params);
-    } catch (const TException& e) {
-      VLOG_RPC << "Retrying TransmitData: " << e.what();
-      rpc_status_ = client.Reopen();
-      if (!rpc_status_.ok()) {
-        return rpc_status_;
-      }
-      client->TransmitData(res, params);
-    }
-    return Status(res.status);
-  } catch (TException& e) {
-=======
   TTransmitDataParams params;
   params.protocol_version = ImpalaInternalServiceVersion::V1;
   params.__set_dest_fragment_instance_id(fragment_instance_id_);
@@ -366,7 +293,6 @@
   VLOG_RPC << "calling TransmitData to close channel";
   rpc_status_ = client.DoRpc(&ImpalaInternalServiceClient::TransmitData, params, &res);
   if (!rpc_status_.ok()) {
->>>>>>> fec66694
     stringstream msg;
     msg << "CloseChannel() to " << address_ << " failed:\n" << rpc_status_.msg().msg();
     return Status(rpc_status_.code(), msg.str());
@@ -441,19 +367,11 @@
   profile_ = pool_->Add(new RuntimeProfile(pool_, title.str()));
   SCOPED_TIMER(profile_->total_time_counter());
 
-<<<<<<< HEAD
-  RETURN_IF_ERROR(Expr::Prepare(partition_expr_ctxs_, state, row_desc_));
-  state->AddExprCtxsToFree(partition_expr_ctxs_);
-
-  mem_tracker_.reset(new MemTracker(profile(), -1, -1, "DataStreamSender",
-      state->instance_mem_tracker()));
-=======
   mem_tracker_.reset(new MemTracker(profile(), -1, -1, "DataStreamSender",
       state->instance_mem_tracker()));
   RETURN_IF_ERROR(
       Expr::Prepare(partition_expr_ctxs_, state, row_desc_, mem_tracker_.get()));
 
->>>>>>> fec66694
   bytes_sent_counter_ =
       ADD_COUNTER(profile(), "BytesSent", TUnit::BYTES);
   uncompressed_bytes_counter_ =
@@ -480,10 +398,6 @@
   return Expr::Open(partition_expr_ctxs_, state);
 }
 
-Status DataStreamSender::Open(RuntimeState* state) {
-  return Expr::Open(partition_expr_ctxs_, state);
-}
-
 Status DataStreamSender::Send(RuntimeState* state, RowBatch* batch, bool eos) {
   SCOPED_TIMER(profile_->total_time_counter());
   ExprContext::FreeLocalAllocations(partition_expr_ctxs_);
@@ -494,11 +408,7 @@
   if (broadcast_ || channels_.size() == 1) {
     // current_thrift_batch_ is *not* the one that was written by the last call
     // to Serialize()
-<<<<<<< HEAD
-    SerializeBatch(batch, current_thrift_batch_, channels_.size());
-=======
     RETURN_IF_ERROR(SerializeBatch(batch, current_thrift_batch_, channels_.size()));
->>>>>>> fec66694
     // SendBatch() will block if there are still in-flight rpcs (and those will
     // reference the previously written thrift batch)
     for (int i = 0; i < channels_.size(); ++i) {
@@ -511,13 +421,8 @@
     // rpc before overwriting its batch.
     Channel* current_channel = channels_[current_channel_idx_];
     current_channel->WaitForRpc();
-<<<<<<< HEAD
-    SerializeBatch(batch, current_channel->thrift_batch());
-    current_channel->SendBatch(current_channel->thrift_batch());
-=======
     RETURN_IF_ERROR(SerializeBatch(batch, current_channel->thrift_batch()));
     RETURN_IF_ERROR(current_channel->SendBatch(current_channel->thrift_batch()));
->>>>>>> fec66694
     current_channel_idx_ = (current_channel_idx_ + 1) % channels_.size();
   } else {
     // hash-partition batch's rows across channels
@@ -551,16 +456,6 @@
   closed_ = true;
 }
 
-<<<<<<< HEAD
-void DataStreamSender::SerializeBatch(RowBatch* src, TRowBatch* dest, int num_receivers) {
-  VLOG_ROW << "serializing " << src->num_rows() << " rows";
-  {
-    SCOPED_TIMER(serialize_batch_timer_);
-    int uncompressed_bytes = src->Serialize(dest);
-    COUNTER_ADD(bytes_sent_counter_, RowBatch::GetBatchSize(*dest) * num_receivers);
-    COUNTER_ADD(uncompressed_bytes_counter_, uncompressed_bytes * num_receivers);
-  }
-=======
 Status DataStreamSender::SerializeBatch(RowBatch* src, TRowBatch* dest, int num_receivers) {
   VLOG_ROW << "serializing " << src->num_rows() << " rows";
   {
@@ -575,7 +470,6 @@
     COUNTER_ADD(uncompressed_bytes_counter_, uncompressed_bytes * num_receivers);
   }
   return Status::OK();
->>>>>>> fec66694
 }
 
 int64_t DataStreamSender::GetNumDataBytesSent() const {
