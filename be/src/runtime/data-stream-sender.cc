--- conflicted
+++ resolved
@@ -159,14 +159,7 @@
 Status Channel::GetSendStatus() {
   WaitForRpc();
   if (!rpc_status_.ok()) {
-<<<<<<< HEAD
-    LOG(INFO) << "GetSendStatus is not ok instance_id=" << fragment_instance_id_
-           << " dest_node=" << dest_node_id_
-           << " #rows= " << batch_->num_rows();
     LOG(ERROR) << "channel send status: " << rpc_status_.GetDetail();
-=======
-    LOG(ERROR) << "channel send status: " << rpc_status_.GetErrorMsg();
->>>>>>> 2c98a50b
   }
   return rpc_status_;
 }
