--- conflicted
+++ resolved
@@ -204,11 +204,7 @@
 DiskIoMgr::ScanRange::ScanRange(int capacity)
   : ready_buffers_capacity_(capacity) {
   request_type_ = RequestType::READ;
-<<<<<<< HEAD
-  Reset("", -1, -1, -1, false);
-=======
   Reset(NULL, "", -1, -1, -1, false, false, NEVER_CACHE);
->>>>>>> fec66694
 }
 
 DiskIoMgr::ScanRange::~ScanRange() {
@@ -216,13 +212,8 @@
   DCHECK(cached_buffer_ == NULL) << "Cached buffer was not released.";
 }
 
-<<<<<<< HEAD
-void DiskIoMgr::ScanRange::Reset(const char* file, int64_t len, int64_t offset,
-    int disk_id, bool try_cache, void* meta_data) {
-=======
 void DiskIoMgr::ScanRange::Reset(hdfsFS fs, const char* file, int64_t len, int64_t offset,
     int disk_id, bool try_cache, bool expected_local, int64_t mtime, void* meta_data) {
->>>>>>> fec66694
   DCHECK(ready_buffers_.empty());
   fs_ = fs;
   file_ = file;
@@ -230,19 +221,13 @@
   offset_ = offset;
   disk_id_ = disk_id;
   try_cache_ = try_cache;
-<<<<<<< HEAD
-=======
   expected_local_ = expected_local;
->>>>>>> fec66694
   meta_data_ = meta_data;
   cached_buffer_ = NULL;
   io_mgr_ = NULL;
   reader_ = NULL;
   hdfs_file_ = NULL;
-<<<<<<< HEAD
-=======
   mtime_ = mtime;
->>>>>>> fec66694
 }
 
 void DiskIoMgr::ScanRange::InitInternal(DiskIoMgr* io_mgr, RequestContext* reader) {
@@ -267,29 +252,16 @@
   unique_lock<mutex> hdfs_lock(hdfs_lock_);
   if (is_cancelled_) return Status::CANCELLED;
 
-<<<<<<< HEAD
-  if (reader_->hdfs_connection_ != NULL) {
-    if (hdfs_file_ != NULL) return Status::OK;
-
-    // TODO: is there much overhead opening hdfs files?  Should we try to preserve
-    // the handle across multiple scan ranges of a file?
-    hdfs_file_ = hdfsOpenFile(reader_->hdfs_connection_, file(), O_RDONLY, 0, 0, 0);
-=======
   if (fs_ != NULL) {
     if (hdfs_file_ != NULL) return Status::OK();
     hdfs_file_ = io_mgr_->OpenHdfsFile(fs_, file(), mtime());
->>>>>>> fec66694
     if (hdfs_file_ == NULL) {
       return Status(GetHdfsErrorMsg("Failed to open HDFS file ", file_));
     }
 
-<<<<<<< HEAD
-    if (hdfsSeek(reader_->hdfs_connection_, hdfs_file_, offset_) != 0) {
-=======
     if (hdfsSeek(fs_, hdfs_file_->file(), offset_) != 0) {
       io_mgr_->CacheOrCloseFileHandle(file(), hdfs_file_, false);
       hdfs_file_ = NULL;
->>>>>>> fec66694
       string error_msg = GetHdfsErrorMsg("");
       stringstream ss;
       ss << "Error seeking to " << offset_ << " in file: " << file_ << " " << error_msg;
@@ -323,20 +295,6 @@
 
 void DiskIoMgr::ScanRange::Close() {
   unique_lock<mutex> hdfs_lock(hdfs_lock_);
-<<<<<<< HEAD
-  if (reader_->hdfs_connection_ != NULL) {
-    if (hdfs_file_ == NULL) return;
-
-    struct hdfsReadStatistics* read_statistics;
-    int success = hdfsFileGetReadStatistics(hdfs_file_, &read_statistics);
-    if (success == 0) {
-      reader_->bytes_read_local_ += read_statistics->totalLocalBytesRead;
-      reader_->bytes_read_short_circuit_ += read_statistics->totalShortCircuitBytesRead;
-      hdfsFileFreeReadStatistics(read_statistics);
-    }
-
-    hdfsCloseFile(reader_->hdfs_connection_, hdfs_file_);
-=======
   if (fs_ != NULL) {
     if (hdfs_file_ == NULL) return;
 
@@ -366,7 +324,6 @@
     }
     io_mgr_->CacheOrCloseFileHandle(file(), hdfs_file_, false);
     VLOG_FILE << "Cache HDFS file handle file=" << file();
->>>>>>> fec66694
     hdfs_file_ = NULL;
   } else {
     if (local_file_ == NULL) return;
@@ -408,21 +365,12 @@
       min(static_cast<int64_t>(io_mgr_->max_buffer_size_), len_ - bytes_read_);
   DCHECK_GE(bytes_to_read, 0);
 
-<<<<<<< HEAD
-  if (reader_->hdfs_connection_ != NULL) {
-=======
   if (fs_ != NULL) {
->>>>>>> fec66694
     DCHECK(hdfs_file_ != NULL);
     int64_t max_chunk_size = MaxReadChunkSize();
     while (*bytes_read < bytes_to_read) {
-<<<<<<< HEAD
-      int last_read = hdfsRead(reader_->hdfs_connection_, hdfs_file_,
-          buffer + *bytes_read, bytes_to_read - *bytes_read);
-=======
       int chunk_size = min(bytes_to_read - *bytes_read, max_chunk_size);
       int last_read = hdfsRead(fs_, hdfs_file_->file(), buffer + *bytes_read, chunk_size);
->>>>>>> fec66694
       if (last_read == -1) {
         return Status(GetHdfsErrorMsg("Error reading from HDFS file: ", file_));
       } else if (last_read == 0) {
@@ -460,12 +408,6 @@
 Status DiskIoMgr::ScanRange::ReadFromCache(bool* read_succeeded) {
   DCHECK(try_cache_);
   DCHECK_EQ(bytes_read_, 0);
-<<<<<<< HEAD
-  // On CDH4, this always fails.
-  *read_succeeded = false;
-  return Status::OK;
-}
-=======
   *read_succeeded = false;
   Status status = Open();
   if (!status.ok()) return status;
@@ -508,5 +450,4 @@
   *read_succeeded = true;
   ++reader_->num_used_buffers_;
   return Status::OK();
-}
->>>>>>> fec66694
+}