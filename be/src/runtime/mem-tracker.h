// Copyright 2013 Cloudera Inc.
//
// Licensed under the Apache License, Version 2.0 (the "License");
// you may not use this file except in compliance with the License.
// You may obtain a copy of the License at
//
// http://www.apache.org/licenses/LICENSE-2.0
//
// Unless required by applicable law or agreed to in writing, software
// distributed under the License is distributed on an "AS IS" BASIS,
// WITHOUT WARRANTIES OR CONDITIONS OF ANY KIND, either express or implied.
// See the License for the specific language governing permissions and
// limitations under the License.


#ifndef IMPALA_RUNTIME_MEM_TRACKER_H
#define IMPALA_RUNTIME_MEM_TRACKER_H

#include <stdint.h>
#include <map>
#include <vector>
#include <boost/shared_ptr.hpp>
#include <boost/weak_ptr.hpp>
#include <boost/thread/mutex.hpp>
#include <boost/unordered_map.hpp>

#include "common/logging.h"
#include "common/atomic.h"
#include "util/debug-util.h"
#include "util/internal-queue.h"
#include "util/metrics.h"
#include "util/runtime-profile.h"
#include "util/spinlock.h"

#include "gen-cpp/Types_types.h" // for TUniqueId

namespace impala {

class MemTracker;
class QueryResourceMgr;

/// A MemTracker tracks memory consumption; it contains an optional limit
/// and can be arranged into a tree structure such that the consumption tracked
/// by a MemTracker is also tracked by its ancestors.
//
/// By default, memory consumption is tracked via calls to Consume()/Release(), either to
/// the tracker itself or to one of its descendents. Alternatively, a consumption metric
/// can specified, and then the metric's value is used as the consumption rather than the
/// tally maintained by Consume() and Release(). A tcmalloc metric is used to track process
/// memory consumption, since the process memory usage may be higher than the computed
/// total memory (tcmalloc does not release deallocated memory immediately).
//
/// GcFunctions can be attached to a MemTracker in order to free up memory if the limit is
/// reached. If LimitExceeded() is called and the limit is exceeded, it will first call the
/// GcFunctions to try to free memory and recheck the limit. For example, the process
/// tracker has a GcFunction that releases any unused memory still held by tcmalloc, so
/// this will be called before the process limit is reported as exceeded. GcFunctions are
/// called in the order they are added, so expensive functions should be added last.
//
/// This class is thread-safe.
class MemTracker {
 public:
<<<<<<< HEAD
  // byte_limit < 0 means no limit
  // 'label' is the label used in the usage string (LogUsage())
  MemTracker(int64_t byte_limit = -1, int64_t rm_reserved_limit = -1,
      const std::string& label = std::string(), MemTracker* parent = NULL);

  // C'tor for tracker for which consumption counter is created as part of a profile.
  // The counter is created with name COUNTER_NAME.
  MemTracker(RuntimeProfile* profile, int64_t byte_limit, int64_t rm_reserved_limit = -1,
      const std::string& label = std::string(), MemTracker* parent = NULL);

  // C'tor for tracker that uses consumption_metric as the consumption value.
  // Consume()/Release() can still be called. This is used for the process tracker.
  MemTracker(Metrics::PrimitiveMetric<uint64_t>* consumption_metric,
=======
  /// 'byte_limit' < 0 means no limit
  /// 'label' is the label used in the usage string (LogUsage())
  /// If 'log_usage_if_zero' is false, this tracker (and its children) will not be included
  /// in LogUsage() output if consumption is 0.
  MemTracker(int64_t byte_limit = -1, int64_t rm_reserved_limit = -1,
      const std::string& label = std::string(), MemTracker* parent = NULL,
      bool log_usage_if_zero = true);

  /// C'tor for tracker for which consumption counter is created as part of a profile.
  /// The counter is created with name COUNTER_NAME.
  MemTracker(RuntimeProfile* profile, int64_t byte_limit, int64_t rm_reserved_limit = -1,
      const std::string& label = std::string(), MemTracker* parent = NULL);

  /// C'tor for tracker that uses consumption_metric as the consumption value.
  /// Consume()/Release() can still be called. This is used for the process tracker.
  MemTracker(UIntGauge* consumption_metric,
>>>>>>> fec66694
      int64_t byte_limit = -1, int64_t rm_reserved_limit = -1,
      const std::string& label = std::string());

  ~MemTracker();

  /// Removes this tracker from parent_->child_trackers_.
  void UnregisterFromParent();

<<<<<<< HEAD
  // Returns a MemTracker object for query 'id'.  Calling this with the same id will
  // return the same MemTracker object.  An example of how this is used is to pass it
  // the same query id for all fragments of that query running on this machine.  This
  // way, we have per-query limits rather than per-fragment.
  // The first time this is called for an id, a new MemTracker object is created with
  // 'parent' as the parent tracker.
  // byte_limit and parent must be the same for all GetMemTracker() calls with the
  // same id.
=======
  /// Returns a MemTracker object for query 'id'.  Calling this with the same id will
  /// return the same MemTracker object.  An example of how this is used is to pass it
  /// the same query id for all fragments of that query running on this machine.  This
  /// way, we have per-query limits rather than per-fragment.
  /// The first time this is called for an id, a new MemTracker object is created with
  /// 'parent' as the parent tracker.
  /// byte_limit and parent must be the same for all GetMemTracker() calls with the
  /// same id.
>>>>>>> fec66694
  static boost::shared_ptr<MemTracker> GetQueryMemTracker(const TUniqueId& id,
      int64_t byte_limit, int64_t rm_reserved_limit, MemTracker* parent,
      QueryResourceMgr* res_mgr);

<<<<<<< HEAD
  // Returns a MemTracker object for request pool 'pool_name'. Calling this with the same
  // 'pool_name' will return the same MemTracker object. This is used to track the local
  // memory usage of all requests executing in this pool. The first time this is called
  // for a pool, a new MemTracker object is created with the parent tracker if it is not
  // NULL. If the parent is NULL, no new tracker will be created and NULL is returned.
  // There is no explicit per-pool byte_limit set at any particular impalad, so newly
  // created trackers will always have a limit of -1.
  static MemTracker* GetRequestPoolMemTracker(const std::string& pool_name,
      MemTracker* parent);

  // Returns the minimum of limit and rm_reserved_limit
=======
  /// Returns a MemTracker object for request pool 'pool_name'. Calling this with the same
  /// 'pool_name' will return the same MemTracker object. This is used to track the local
  /// memory usage of all requests executing in this pool. The first time this is called
  /// for a pool, a new MemTracker object is created with the parent tracker if it is not
  /// NULL. If the parent is NULL, no new tracker will be created and NULL is returned.
  /// There is no explicit per-pool byte_limit set at any particular impalad, so newly
  /// created trackers will always have a limit of -1.
  static MemTracker* GetRequestPoolMemTracker(const std::string& pool_name,
      MemTracker* parent);

  /// Returns the minimum of limit and rm_reserved_limit
>>>>>>> fec66694
  int64_t effective_limit() const {
    // TODO: maybe no limit should be MAX_LONG?
    DCHECK(rm_reserved_limit_ <= limit_ || limit_ == -1);
    if (rm_reserved_limit_ == -1) return limit_;
    return rm_reserved_limit_;
  }

<<<<<<< HEAD
  // Increases consumption of this tracker and its ancestors by 'bytes'.
  void Consume(int64_t bytes) {
    if (bytes < 0) {
      Release(-bytes);
=======
  /// Increases consumption of this tracker and its ancestors by 'bytes'.
  void Consume(int64_t bytes) {
    if (bytes <= 0) {
      if (bytes < 0) Release(-bytes);
>>>>>>> fec66694
      return;
    }

    if (consumption_metric_ != NULL) {
      DCHECK(parent_ == NULL);
      consumption_->Set(consumption_metric_->value());
      return;
    }
    if (UNLIKELY(enable_logging_)) LogUpdate(true, bytes);
    for (std::vector<MemTracker*>::iterator tracker = all_trackers_.begin();
         tracker != all_trackers_.end(); ++tracker) {
      (*tracker)->consumption_->Add(bytes);
      if ((*tracker)->consumption_metric_ == NULL) {
        DCHECK_GE((*tracker)->consumption_->current_value(), 0);
      }
    }
  }

<<<<<<< HEAD
  // Increases/Decreases the consumption of this tracker and the ancestors up to (but
  // not including) end_tracker. This is useful if we want to move tracking between
  // trackers that share a common (i.e. end_tracker) ancestor. This happens when we want
  // to update tracking on a particular mem tracker but the consumption against
  // the limit recorded in one of its ancestors already happened.
=======
  /// Increases/Decreases the consumption of this tracker and the ancestors up to (but
  /// not including) end_tracker. This is useful if we want to move tracking between
  /// trackers that share a common (i.e. end_tracker) ancestor. This happens when we want
  /// to update tracking on a particular mem tracker but the consumption against
  /// the limit recorded in one of its ancestors already happened.
>>>>>>> fec66694
  void ConsumeLocal(int64_t bytes, MemTracker* end_tracker) {
    DCHECK(consumption_metric_ == NULL) << "Should not be called on root.";
    if (UNLIKELY(enable_logging_)) LogUpdate(bytes > 0, bytes);
    for (int i = 0; i < all_trackers_.size(); ++i) {
      if (all_trackers_[i] == end_tracker) return;
      DCHECK(!all_trackers_[i]->has_limit());
      all_trackers_[i]->consumption_->Add(bytes);
    }
  }

  void ReleaseLocal(int64_t bytes, MemTracker* end_tracker) {
    ConsumeLocal(-bytes, end_tracker);
  }

<<<<<<< HEAD
  // Increases consumption of this tracker and its ancestors by 'bytes' only if
  // they can all consume 'bytes'. If this brings any of them over, none of them
  // are updated.
  // Returns true if the try succeeded.
=======
  /// Increases consumption of this tracker and its ancestors by 'bytes' only if
  /// they can all consume 'bytes'. If this brings any of them over, none of them
  /// are updated.
  /// Returns true if the try succeeded.
>>>>>>> fec66694
  bool TryConsume(int64_t bytes) {
    if (consumption_metric_ != NULL) consumption_->Set(consumption_metric_->value());
    if (bytes <= 0) return true;
    if (UNLIKELY(enable_logging_)) LogUpdate(true, bytes);
    int i = 0;
    // Walk the tracker tree top-down, to avoid expanding a limit on a child whose parent
    // won't accommodate the change.
    for (i = all_trackers_.size() - 1; i >= 0; --i) {
      MemTracker* tracker = all_trackers_[i];
      int64_t limit = tracker->effective_limit();
      if (limit < 0) {
<<<<<<< HEAD
        tracker->consumption_->Add(bytes);
      } else {
        if (!tracker->consumption_->TryAdd(bytes, limit)) {
          // One of the trackers failed, attempt to GC memory or expand our limit. If that
          // succeeds, TryUpdate() again. Bail if either fails.
          //
          // TODO: This may not be right if more than one tracker can actually change its
          // rm reservation limit.
          if (!tracker->GcMemory(limit - bytes) || tracker->ExpandRmReservation(bytes)) {
            if (!tracker->consumption_->TryAdd(bytes, tracker->limit_)) break;
          } else {
=======
        tracker->consumption_->Add(bytes); // No limit at this tracker.
      } else {
        // If TryConsume fails, we can try to GC or expand the RM reservation, but we may
        // need to try several times if there are concurrent consumers because we don't
        // take a lock before trying to update consumption_.
        bool fail_consume = false;
        while (!tracker->consumption_->TryAdd(bytes, limit)) {
          VLOG_RPC << "TryConsume failed, bytes=" << bytes
                   << " consumption=" << tracker->consumption_->current_value()
                   << " limit=" << limit << " attempting to GC and expand reservation";
          // TODO: This may not be right if more than one tracker can actually change its
          // RM reservation limit.
          if (tracker->GcMemory(limit - bytes) && !tracker->ExpandRmReservation(bytes)) {
            fail_consume = true;
>>>>>>> fec66694
            break;
          }
          VLOG_RPC << "GC or expansion succeeded, TryConsume bytes=" << bytes
                   << " consumption=" << tracker->consumption_->current_value()
                   << " new limit=" << tracker->effective_limit() << " prev=" << limit;
          // Need to update the limit if the RM reservation was expanded.
          limit = tracker->effective_limit();
        }
        if (fail_consume) break;
      }
    }
    // Everyone succeeded, return.
    if (i == -1) return true;

    // Someone failed, roll back the ones that succeeded.
    // TODO: this doesn't roll it back completely since the max values for
    // the updated trackers aren't decremented. The max values are only used
    // for error reporting so this is probably okay. Rolling those back is
    // pretty hard; we'd need something like 2PC.
    //
    // TODO: This might leave us with an allocated resource that we can't use. Do we need
    // to adjust the consumption of the query tracker to stop the resource from never
    // getting used by a subsequent TryConsume()?
    for (int j = all_trackers_.size() - 1; j > i; --j) {
      all_trackers_[j]->consumption_->Add(-bytes);
    }
    return false;
  }

  /// Decreases consumption of this tracker and its ancestors by 'bytes'.
  void Release(int64_t bytes) {
<<<<<<< HEAD
    if (bytes < 0) {
      Consume(-bytes);
=======
    if (bytes <= 0) {
      if (bytes < 0) Consume(-bytes);
>>>>>>> fec66694
      return;
    }

    if (UNLIKELY(released_memory_since_gc_.UpdateAndFetch(bytes)) > GC_RELEASE_SIZE) {
      GcTcmalloc();
    }

    if (consumption_metric_ != NULL) {
      DCHECK(parent_ == NULL);
      consumption_->Set(consumption_metric_->value());
      return;
    }
    if (UNLIKELY(enable_logging_)) LogUpdate(false, bytes);
    for (std::vector<MemTracker*>::iterator tracker = all_trackers_.begin();
         tracker != all_trackers_.end(); ++tracker) {
      (*tracker)->consumption_->Add(-bytes);
<<<<<<< HEAD
      // If a UDF calls FunctionContext::TrackAllocation() but allocates less than the
      // reported amount, the subsequent call to FunctionContext::Free() may cause the
      // process mem tracker to go negative until it is synced back to the tcmalloc
      // metric. Don't blow up in this case. (Note that this doesn't affect non-process
      // trackers since we can enforce that the reported memory usage is internally
      // consistent.)
=======
      /// If a UDF calls FunctionContext::TrackAllocation() but allocates less than the
      /// reported amount, the subsequent call to FunctionContext::Free() may cause the
      /// process mem tracker to go negative until it is synced back to the tcmalloc
      /// metric. Don't blow up in this case. (Note that this doesn't affect non-process
      /// trackers since we can enforce that the reported memory usage is internally
      /// consistent.)
>>>>>>> fec66694
      if ((*tracker)->consumption_metric_ == NULL) {
        DCHECK_GE((*tracker)->consumption_->current_value(), 0)
          << std::endl << (*tracker)->LogUsage();
      }
    }

<<<<<<< HEAD
    // TODO: Release brokered memory?
=======
    /// TODO: Release brokered memory?
>>>>>>> fec66694
  }

  /// Returns true if a valid limit of this tracker or one of its ancestors is
  /// exceeded.
  bool AnyLimitExceeded() {
    for (std::vector<MemTracker*>::iterator tracker = limit_trackers_.begin();
         tracker != limit_trackers_.end(); ++tracker) {
      if ((*tracker)->LimitExceeded()) return true;
    }
    return false;
  }

  /// If this tracker has a limit, checks the limit and attempts to free up some memory if
  /// the limit is exceeded by calling any added GC functions. Returns true if the limit is
  /// exceeded after calling the GC functions. Returns false if there is no limit.
  bool LimitExceeded() {
    if (UNLIKELY(CheckLimitExceeded())) {
      if (bytes_over_limit_metric_ != NULL) {
        bytes_over_limit_metric_->set_value(consumption() - limit_);
      }
      return GcMemory(limit_);
    }
    return false;
  }

<<<<<<< HEAD
  // Returns the maximum consumption that can be made without exceeding the limit on
  // this tracker or any of its parents. Returns int64_t::max() if there are no
  // limits and a negative value if any limit is already exceeded.
=======
  /// Returns the maximum consumption that can be made without exceeding the limit on
  /// this tracker or any of its parents. Returns int64_t::max() if there are no
  /// limits and a negative value if any limit is already exceeded.
>>>>>>> fec66694
  int64_t SpareCapacity() const {
    int64_t result = std::numeric_limits<int64_t>::max();
    for (std::vector<MemTracker*>::const_iterator tracker = limit_trackers_.begin();
         tracker != limit_trackers_.end(); ++tracker) {
      int64_t mem_left = (*tracker)->limit() - (*tracker)->consumption();
      result = std::min(result, mem_left);
    }
    return result;
  }


  int64_t limit() const { return limit_; }
  bool has_limit() const { return limit_ >= 0; }
  const std::string& label() const { return label_; }

  /// Returns the lowest limit for this tracker and its ancestors. Returns
  /// -1 if there is no limit.
  int64_t lowest_limit() const {
    if (limit_trackers_.empty()) return -1;
    int64_t v = std::numeric_limits<int64_t>::max();
    for (int i = 0; i < limit_trackers_.size(); ++i) {
      DCHECK(limit_trackers_[i]->has_limit());
      v = std::min(v, limit_trackers_[i]->limit());
    }
    return v;
  }

  /// Returns the memory consumed in bytes.
  int64_t consumption() const { return consumption_->current_value(); }

  /// Note that if consumption_ is based on consumption_metric_, this will the max value
  /// we've recorded in consumption(), not necessarily the highest value
  /// consumption_metric_ has ever reached.
  int64_t peak_consumption() const { return consumption_->value(); }

  MemTracker* parent() const { return parent_; }

  /// Signature for function that can be called to free some memory after limit is reached.
  typedef boost::function<void ()> GcFunction;

  /// Add a function 'f' to be called if the limit is reached.
  /// 'f' does not need to be thread-safe as long as it is added to only one MemTracker.
  /// Note that 'f' must be valid for the lifetime of this MemTracker.
  void AddGcFunction(GcFunction f) { gc_functions_.push_back(f); }

  /// Register this MemTracker's metrics. Each key will be of the form
  /// "<prefix>.<metric name>".
  void RegisterMetrics(MetricGroup* metrics, const std::string& prefix);

  /// Logs the usage of this tracker and all of its children (recursively).
  std::string LogUsage(const std::string& prefix = "") const;

  void EnableLogging(bool enable, bool log_stack) {
    enable_logging_ = enable;
    log_stack_ = log_stack;
  }

  static const std::string COUNTER_NAME;

 private:
  bool CheckLimitExceeded() const { return limit_ >= 0 && limit_ < consumption(); }

  /// If consumption is higher than max_consumption, attempts to free memory by calling any
  /// added GC functions.  Returns true if max_consumption is still exceeded. Takes
  /// gc_lock. Updates metrics if initialized.
  bool GcMemory(int64_t max_consumption);

<<<<<<< HEAD
  // Called when the total release memory is larger than GC_RELEASE_SIZE.
  // TcMalloc holds onto released memory and very slowly (if ever) releases it back to
  // the OS. This is problematic since it is memory we are not constantly tracking which
  // can cause us to go way over mem limits.
  void GcTcmalloc();

  // Set the resource mgr to allow expansion of limits (if NULL, no expansion is possible)
=======
  /// Called when the total release memory is larger than GC_RELEASE_SIZE.
  /// TcMalloc holds onto released memory and very slowly (if ever) releases it back to
  /// the OS. This is problematic since it is memory we are not constantly tracking which
  /// can cause us to go way over mem limits.
  void GcTcmalloc();

  /// Set the resource mgr to allow expansion of limits (if NULL, no expansion is possible)
>>>>>>> fec66694
  void SetQueryResourceMgr(QueryResourceMgr* context) {
    query_resource_mgr_ = context;
  }

<<<<<<< HEAD
  // Walks the MemTracker hierarchy and populates all_trackers_ and
  // limit_trackers_
  void Init();

  // Adds tracker to child_trackers_
  void AddChildTracker(MemTracker* tracker);

  // Logs the stack of the current consume/release. Used for debugging only.
=======
  /// Walks the MemTracker hierarchy and populates all_trackers_ and
  /// limit_trackers_
  void Init();

  /// Adds tracker to child_trackers_
  void AddChildTracker(MemTracker* tracker);

  /// Logs the stack of the current consume/release. Used for debugging only.
>>>>>>> fec66694
  void LogUpdate(bool is_consume, int64_t bytes) const;

  static std::string LogUsage(const std::string& prefix,
      const std::list<MemTracker*>& trackers);

<<<<<<< HEAD
  // Try to expand the limit (by asking the resource broker for more memory) by at least
  // 'bytes'. Returns false if not possible, true if the request succeeded. May allocate
  // more memory than was requested.
  bool ExpandRmReservation(int64_t bytes);

  // Size, in bytes, that is considered a large value for Release() (or Consume() with
  // a negative value). If tcmalloc is used, this can trigger it to GC.
  // A higher value will make us call into tcmalloc less often (and therefore more
  // efficient). A lower value will mean our memory overhead is lower.
  // TODO: this is a stopgap.
  static const int64_t GC_RELEASE_SIZE = 128 * 1024L * 1024L;

  // Total amount of memory from calls to Release() since the last GC. If this
  // is greater than GC_RELEASE_SIZE, this will trigger a tcmalloc gc.
  static AtomicInt<int64_t> released_memory_since_gc_;

  // Lock to protect GcMemory(). This prevents many GCs from occurring at once.
  SpinLock gc_lock_;

  // Protects request_to_mem_trackers_ and pool_to_mem_trackers_
  static boost::mutex static_mem_trackers_lock_;

  // All per-request MemTracker objects that are in use.  For memory management, this map
  // contains only weak ptrs.  MemTrackers that are handed out via GetQueryMemTracker()
  // are shared ptrs.  When all the shared ptrs are no longer referenced, the MemTracker
  // d'tor will be called at which point the weak ptr will be removed from the map.
=======
  /// Try to expand the limit (by asking the resource broker for more memory) by at least
  /// 'bytes'. Returns false if not possible, true if the request succeeded. May allocate
  /// more memory than was requested.
  bool ExpandRmReservation(int64_t bytes);

  /// Size, in bytes, that is considered a large value for Release() (or Consume() with
  /// a negative value). If tcmalloc is used, this can trigger it to GC.
  /// A higher value will make us call into tcmalloc less often (and therefore more
  /// efficient). A lower value will mean our memory overhead is lower.
  /// TODO: this is a stopgap.
  static const int64_t GC_RELEASE_SIZE = 128 * 1024L * 1024L;

  /// Total amount of memory from calls to Release() since the last GC. If this
  /// is greater than GC_RELEASE_SIZE, this will trigger a tcmalloc gc.
  static AtomicInt<int64_t> released_memory_since_gc_;

  /// Lock to protect GcMemory(). This prevents many GCs from occurring at once.
  SpinLock gc_lock_;

  /// Protects request_to_mem_trackers_ and pool_to_mem_trackers_
  static boost::mutex static_mem_trackers_lock_;

  /// All per-request MemTracker objects that are in use.  For memory management, this map
  /// contains only weak ptrs.  MemTrackers that are handed out via GetQueryMemTracker()
  /// are shared ptrs.  When all the shared ptrs are no longer referenced, the MemTracker
  /// d'tor will be called at which point the weak ptr will be removed from the map.
>>>>>>> fec66694
  typedef boost::unordered_map<TUniqueId, boost::weak_ptr<MemTracker> >
  RequestTrackersMap;
  static RequestTrackersMap request_to_mem_trackers_;

<<<<<<< HEAD
  // All per-request pool MemTracker objects. It is assumed that request pools will live
  // for the entire duration of the process lifetime.
  typedef boost::unordered_map<std::string, MemTracker*> PoolTrackersMap;
  static PoolTrackersMap pool_to_mem_trackers_;

  // Only valid for MemTrackers returned from GetQueryMemTracker()
  TUniqueId query_id_;

  // Only valid for MemTrackers returned from GetRequestPoolMemTracker()
  std::string pool_name_;

  // Hard limit on memory consumption, in bytes. May not be exceeded. If limit_ == -1,
  // there is no consumption limit.
  int64_t limit_;

  // If > -1, when RM is enabled this is the limit after which this memtracker needs to
  // acquire more memory from Llama.
  // This limit is always less than or equal to the hard limit.
=======
  /// All per-request pool MemTracker objects. It is assumed that request pools will live
  /// for the entire duration of the process lifetime.
  typedef boost::unordered_map<std::string, MemTracker*> PoolTrackersMap;
  static PoolTrackersMap pool_to_mem_trackers_;

  /// Only valid for MemTrackers returned from GetQueryMemTracker()
  TUniqueId query_id_;

  /// Only valid for MemTrackers returned from GetRequestPoolMemTracker()
  std::string pool_name_;

  /// Hard limit on memory consumption, in bytes. May not be exceeded. If limit_ == -1,
  /// there is no consumption limit.
  int64_t limit_;

  /// If > -1, when RM is enabled this is the limit after which this memtracker needs to
  /// acquire more memory from Llama.
  /// This limit is always less than or equal to the hard limit.
>>>>>>> fec66694
  int64_t rm_reserved_limit_;

  std::string label_;
  MemTracker* parent_;

  /// in bytes; not owned
  RuntimeProfile::HighWaterMarkCounter* consumption_;

  /// holds consumption_ counter if not tied to a profile
  RuntimeProfile::HighWaterMarkCounter local_counter_;

  /// If non-NULL, used to measure consumption (in bytes) rather than the values provided
  /// to Consume()/Release(). Only used for the process tracker, thus parent_ should be
  /// NULL if consumption_metric_ is set.
  UIntGauge* consumption_metric_;

  std::vector<MemTracker*> all_trackers_;  // this tracker plus all of its ancestors
  std::vector<MemTracker*> limit_trackers_;  // all_trackers_ with valid limits

  /// All the child trackers of this tracker. Used for error reporting only.
  /// i.e., Updating a parent tracker does not update the children.
  mutable boost::mutex child_trackers_lock_;
  std::list<MemTracker*> child_trackers_;

  /// Iterator into parent_->child_trackers_ for this object. Stored to have O(1)
  /// remove.
  std::list<MemTracker*>::iterator child_tracker_it_;

  /// Functions to call after the limit is reached to free memory.
  std::vector<GcFunction> gc_functions_;

  /// If true, calls UnregisterFromParent() in the dtor. This is only used for
  /// the query wide trackers to remove it from the process mem tracker. The
  /// process tracker never gets deleted so it is safe to reference it in the dtor.
  /// The query tracker has lifetime shared by multiple plan fragments so it's hard
  /// to do cleanup another way.
  bool auto_unregister_;

  /// If true, logs to INFO every consume/release called. Used for debugging.
  bool enable_logging_;
  /// If true, log the stack as well.
  bool log_stack_;

<<<<<<< HEAD
  // Lock is taken during ExpandRmReservation() to prevent concurrent acquisition of new
  // resources.
  boost::mutex resource_acquisition_lock_;

  // If non-NULL, contains all the information required to expand resource reservations if
  // required.
=======
  /// If false, this tracker (and its children) will not be included in LogUsage() output
  /// if consumption is 0.
  bool log_usage_if_zero_;

  /// Lock is taken during ExpandRmReservation() to prevent concurrent acquisition of new
  /// resources.
  boost::mutex resource_acquisition_lock_;

  /// If non-NULL, contains all the information required to expand resource reservations if
  /// required.
>>>>>>> fec66694
  QueryResourceMgr* query_resource_mgr_;

  /// The number of times the GcFunctions were called.
  IntCounter* num_gcs_metric_;

  /// The number of bytes freed by the last round of calling the GcFunctions (-1 before any
  /// GCs are performed).
  IntGauge* bytes_freed_by_last_gc_metric_;

  /// The number of bytes over the limit we were the last time LimitExceeded() was called
  /// and the limit was exceeded pre-GC. -1 if there is no limit or the limit was never
  /// exceeded.
  IntGauge* bytes_over_limit_metric_;
};

}

#endif<|MERGE_RESOLUTION|>--- conflicted
+++ resolved
@@ -60,21 +60,6 @@
 /// This class is thread-safe.
 class MemTracker {
  public:
-<<<<<<< HEAD
-  // byte_limit < 0 means no limit
-  // 'label' is the label used in the usage string (LogUsage())
-  MemTracker(int64_t byte_limit = -1, int64_t rm_reserved_limit = -1,
-      const std::string& label = std::string(), MemTracker* parent = NULL);
-
-  // C'tor for tracker for which consumption counter is created as part of a profile.
-  // The counter is created with name COUNTER_NAME.
-  MemTracker(RuntimeProfile* profile, int64_t byte_limit, int64_t rm_reserved_limit = -1,
-      const std::string& label = std::string(), MemTracker* parent = NULL);
-
-  // C'tor for tracker that uses consumption_metric as the consumption value.
-  // Consume()/Release() can still be called. This is used for the process tracker.
-  MemTracker(Metrics::PrimitiveMetric<uint64_t>* consumption_metric,
-=======
   /// 'byte_limit' < 0 means no limit
   /// 'label' is the label used in the usage string (LogUsage())
   /// If 'log_usage_if_zero' is false, this tracker (and its children) will not be included
@@ -91,7 +76,6 @@
   /// C'tor for tracker that uses consumption_metric as the consumption value.
   /// Consume()/Release() can still be called. This is used for the process tracker.
   MemTracker(UIntGauge* consumption_metric,
->>>>>>> fec66694
       int64_t byte_limit = -1, int64_t rm_reserved_limit = -1,
       const std::string& label = std::string());
 
@@ -100,16 +84,6 @@
   /// Removes this tracker from parent_->child_trackers_.
   void UnregisterFromParent();
 
-<<<<<<< HEAD
-  // Returns a MemTracker object for query 'id'.  Calling this with the same id will
-  // return the same MemTracker object.  An example of how this is used is to pass it
-  // the same query id for all fragments of that query running on this machine.  This
-  // way, we have per-query limits rather than per-fragment.
-  // The first time this is called for an id, a new MemTracker object is created with
-  // 'parent' as the parent tracker.
-  // byte_limit and parent must be the same for all GetMemTracker() calls with the
-  // same id.
-=======
   /// Returns a MemTracker object for query 'id'.  Calling this with the same id will
   /// return the same MemTracker object.  An example of how this is used is to pass it
   /// the same query id for all fragments of that query running on this machine.  This
@@ -118,24 +92,10 @@
   /// 'parent' as the parent tracker.
   /// byte_limit and parent must be the same for all GetMemTracker() calls with the
   /// same id.
->>>>>>> fec66694
   static boost::shared_ptr<MemTracker> GetQueryMemTracker(const TUniqueId& id,
       int64_t byte_limit, int64_t rm_reserved_limit, MemTracker* parent,
       QueryResourceMgr* res_mgr);
 
-<<<<<<< HEAD
-  // Returns a MemTracker object for request pool 'pool_name'. Calling this with the same
-  // 'pool_name' will return the same MemTracker object. This is used to track the local
-  // memory usage of all requests executing in this pool. The first time this is called
-  // for a pool, a new MemTracker object is created with the parent tracker if it is not
-  // NULL. If the parent is NULL, no new tracker will be created and NULL is returned.
-  // There is no explicit per-pool byte_limit set at any particular impalad, so newly
-  // created trackers will always have a limit of -1.
-  static MemTracker* GetRequestPoolMemTracker(const std::string& pool_name,
-      MemTracker* parent);
-
-  // Returns the minimum of limit and rm_reserved_limit
-=======
   /// Returns a MemTracker object for request pool 'pool_name'. Calling this with the same
   /// 'pool_name' will return the same MemTracker object. This is used to track the local
   /// memory usage of all requests executing in this pool. The first time this is called
@@ -147,7 +107,6 @@
       MemTracker* parent);
 
   /// Returns the minimum of limit and rm_reserved_limit
->>>>>>> fec66694
   int64_t effective_limit() const {
     // TODO: maybe no limit should be MAX_LONG?
     DCHECK(rm_reserved_limit_ <= limit_ || limit_ == -1);
@@ -155,17 +114,10 @@
     return rm_reserved_limit_;
   }
 
-<<<<<<< HEAD
-  // Increases consumption of this tracker and its ancestors by 'bytes'.
-  void Consume(int64_t bytes) {
-    if (bytes < 0) {
-      Release(-bytes);
-=======
   /// Increases consumption of this tracker and its ancestors by 'bytes'.
   void Consume(int64_t bytes) {
     if (bytes <= 0) {
       if (bytes < 0) Release(-bytes);
->>>>>>> fec66694
       return;
     }
 
@@ -184,19 +136,11 @@
     }
   }
 
-<<<<<<< HEAD
-  // Increases/Decreases the consumption of this tracker and the ancestors up to (but
-  // not including) end_tracker. This is useful if we want to move tracking between
-  // trackers that share a common (i.e. end_tracker) ancestor. This happens when we want
-  // to update tracking on a particular mem tracker but the consumption against
-  // the limit recorded in one of its ancestors already happened.
-=======
   /// Increases/Decreases the consumption of this tracker and the ancestors up to (but
   /// not including) end_tracker. This is useful if we want to move tracking between
   /// trackers that share a common (i.e. end_tracker) ancestor. This happens when we want
   /// to update tracking on a particular mem tracker but the consumption against
   /// the limit recorded in one of its ancestors already happened.
->>>>>>> fec66694
   void ConsumeLocal(int64_t bytes, MemTracker* end_tracker) {
     DCHECK(consumption_metric_ == NULL) << "Should not be called on root.";
     if (UNLIKELY(enable_logging_)) LogUpdate(bytes > 0, bytes);
@@ -211,17 +155,10 @@
     ConsumeLocal(-bytes, end_tracker);
   }
 
-<<<<<<< HEAD
-  // Increases consumption of this tracker and its ancestors by 'bytes' only if
-  // they can all consume 'bytes'. If this brings any of them over, none of them
-  // are updated.
-  // Returns true if the try succeeded.
-=======
   /// Increases consumption of this tracker and its ancestors by 'bytes' only if
   /// they can all consume 'bytes'. If this brings any of them over, none of them
   /// are updated.
   /// Returns true if the try succeeded.
->>>>>>> fec66694
   bool TryConsume(int64_t bytes) {
     if (consumption_metric_ != NULL) consumption_->Set(consumption_metric_->value());
     if (bytes <= 0) return true;
@@ -233,19 +170,6 @@
       MemTracker* tracker = all_trackers_[i];
       int64_t limit = tracker->effective_limit();
       if (limit < 0) {
-<<<<<<< HEAD
-        tracker->consumption_->Add(bytes);
-      } else {
-        if (!tracker->consumption_->TryAdd(bytes, limit)) {
-          // One of the trackers failed, attempt to GC memory or expand our limit. If that
-          // succeeds, TryUpdate() again. Bail if either fails.
-          //
-          // TODO: This may not be right if more than one tracker can actually change its
-          // rm reservation limit.
-          if (!tracker->GcMemory(limit - bytes) || tracker->ExpandRmReservation(bytes)) {
-            if (!tracker->consumption_->TryAdd(bytes, tracker->limit_)) break;
-          } else {
-=======
         tracker->consumption_->Add(bytes); // No limit at this tracker.
       } else {
         // If TryConsume fails, we can try to GC or expand the RM reservation, but we may
@@ -260,7 +184,6 @@
           // RM reservation limit.
           if (tracker->GcMemory(limit - bytes) && !tracker->ExpandRmReservation(bytes)) {
             fail_consume = true;
->>>>>>> fec66694
             break;
           }
           VLOG_RPC << "GC or expansion succeeded, TryConsume bytes=" << bytes
@@ -292,13 +215,8 @@
 
   /// Decreases consumption of this tracker and its ancestors by 'bytes'.
   void Release(int64_t bytes) {
-<<<<<<< HEAD
-    if (bytes < 0) {
-      Consume(-bytes);
-=======
     if (bytes <= 0) {
       if (bytes < 0) Consume(-bytes);
->>>>>>> fec66694
       return;
     }
 
@@ -315,32 +233,19 @@
     for (std::vector<MemTracker*>::iterator tracker = all_trackers_.begin();
          tracker != all_trackers_.end(); ++tracker) {
       (*tracker)->consumption_->Add(-bytes);
-<<<<<<< HEAD
-      // If a UDF calls FunctionContext::TrackAllocation() but allocates less than the
-      // reported amount, the subsequent call to FunctionContext::Free() may cause the
-      // process mem tracker to go negative until it is synced back to the tcmalloc
-      // metric. Don't blow up in this case. (Note that this doesn't affect non-process
-      // trackers since we can enforce that the reported memory usage is internally
-      // consistent.)
-=======
       /// If a UDF calls FunctionContext::TrackAllocation() but allocates less than the
       /// reported amount, the subsequent call to FunctionContext::Free() may cause the
       /// process mem tracker to go negative until it is synced back to the tcmalloc
       /// metric. Don't blow up in this case. (Note that this doesn't affect non-process
       /// trackers since we can enforce that the reported memory usage is internally
       /// consistent.)
->>>>>>> fec66694
       if ((*tracker)->consumption_metric_ == NULL) {
         DCHECK_GE((*tracker)->consumption_->current_value(), 0)
           << std::endl << (*tracker)->LogUsage();
       }
     }
 
-<<<<<<< HEAD
-    // TODO: Release brokered memory?
-=======
     /// TODO: Release brokered memory?
->>>>>>> fec66694
   }
 
   /// Returns true if a valid limit of this tracker or one of its ancestors is
@@ -366,15 +271,9 @@
     return false;
   }
 
-<<<<<<< HEAD
-  // Returns the maximum consumption that can be made without exceeding the limit on
-  // this tracker or any of its parents. Returns int64_t::max() if there are no
-  // limits and a negative value if any limit is already exceeded.
-=======
   /// Returns the maximum consumption that can be made without exceeding the limit on
   /// this tracker or any of its parents. Returns int64_t::max() if there are no
   /// limits and a negative value if any limit is already exceeded.
->>>>>>> fec66694
   int64_t SpareCapacity() const {
     int64_t result = std::numeric_limits<int64_t>::max();
     for (std::vector<MemTracker*>::const_iterator tracker = limit_trackers_.begin();
@@ -442,15 +341,6 @@
   /// gc_lock. Updates metrics if initialized.
   bool GcMemory(int64_t max_consumption);
 
-<<<<<<< HEAD
-  // Called when the total release memory is larger than GC_RELEASE_SIZE.
-  // TcMalloc holds onto released memory and very slowly (if ever) releases it back to
-  // the OS. This is problematic since it is memory we are not constantly tracking which
-  // can cause us to go way over mem limits.
-  void GcTcmalloc();
-
-  // Set the resource mgr to allow expansion of limits (if NULL, no expansion is possible)
-=======
   /// Called when the total release memory is larger than GC_RELEASE_SIZE.
   /// TcMalloc holds onto released memory and very slowly (if ever) releases it back to
   /// the OS. This is problematic since it is memory we are not constantly tracking which
@@ -458,21 +348,10 @@
   void GcTcmalloc();
 
   /// Set the resource mgr to allow expansion of limits (if NULL, no expansion is possible)
->>>>>>> fec66694
   void SetQueryResourceMgr(QueryResourceMgr* context) {
     query_resource_mgr_ = context;
   }
 
-<<<<<<< HEAD
-  // Walks the MemTracker hierarchy and populates all_trackers_ and
-  // limit_trackers_
-  void Init();
-
-  // Adds tracker to child_trackers_
-  void AddChildTracker(MemTracker* tracker);
-
-  // Logs the stack of the current consume/release. Used for debugging only.
-=======
   /// Walks the MemTracker hierarchy and populates all_trackers_ and
   /// limit_trackers_
   void Init();
@@ -481,40 +360,11 @@
   void AddChildTracker(MemTracker* tracker);
 
   /// Logs the stack of the current consume/release. Used for debugging only.
->>>>>>> fec66694
   void LogUpdate(bool is_consume, int64_t bytes) const;
 
   static std::string LogUsage(const std::string& prefix,
       const std::list<MemTracker*>& trackers);
 
-<<<<<<< HEAD
-  // Try to expand the limit (by asking the resource broker for more memory) by at least
-  // 'bytes'. Returns false if not possible, true if the request succeeded. May allocate
-  // more memory than was requested.
-  bool ExpandRmReservation(int64_t bytes);
-
-  // Size, in bytes, that is considered a large value for Release() (or Consume() with
-  // a negative value). If tcmalloc is used, this can trigger it to GC.
-  // A higher value will make us call into tcmalloc less often (and therefore more
-  // efficient). A lower value will mean our memory overhead is lower.
-  // TODO: this is a stopgap.
-  static const int64_t GC_RELEASE_SIZE = 128 * 1024L * 1024L;
-
-  // Total amount of memory from calls to Release() since the last GC. If this
-  // is greater than GC_RELEASE_SIZE, this will trigger a tcmalloc gc.
-  static AtomicInt<int64_t> released_memory_since_gc_;
-
-  // Lock to protect GcMemory(). This prevents many GCs from occurring at once.
-  SpinLock gc_lock_;
-
-  // Protects request_to_mem_trackers_ and pool_to_mem_trackers_
-  static boost::mutex static_mem_trackers_lock_;
-
-  // All per-request MemTracker objects that are in use.  For memory management, this map
-  // contains only weak ptrs.  MemTrackers that are handed out via GetQueryMemTracker()
-  // are shared ptrs.  When all the shared ptrs are no longer referenced, the MemTracker
-  // d'tor will be called at which point the weak ptr will be removed from the map.
-=======
   /// Try to expand the limit (by asking the resource broker for more memory) by at least
   /// 'bytes'. Returns false if not possible, true if the request succeeded. May allocate
   /// more memory than was requested.
@@ -541,31 +391,10 @@
   /// contains only weak ptrs.  MemTrackers that are handed out via GetQueryMemTracker()
   /// are shared ptrs.  When all the shared ptrs are no longer referenced, the MemTracker
   /// d'tor will be called at which point the weak ptr will be removed from the map.
->>>>>>> fec66694
   typedef boost::unordered_map<TUniqueId, boost::weak_ptr<MemTracker> >
   RequestTrackersMap;
   static RequestTrackersMap request_to_mem_trackers_;
 
-<<<<<<< HEAD
-  // All per-request pool MemTracker objects. It is assumed that request pools will live
-  // for the entire duration of the process lifetime.
-  typedef boost::unordered_map<std::string, MemTracker*> PoolTrackersMap;
-  static PoolTrackersMap pool_to_mem_trackers_;
-
-  // Only valid for MemTrackers returned from GetQueryMemTracker()
-  TUniqueId query_id_;
-
-  // Only valid for MemTrackers returned from GetRequestPoolMemTracker()
-  std::string pool_name_;
-
-  // Hard limit on memory consumption, in bytes. May not be exceeded. If limit_ == -1,
-  // there is no consumption limit.
-  int64_t limit_;
-
-  // If > -1, when RM is enabled this is the limit after which this memtracker needs to
-  // acquire more memory from Llama.
-  // This limit is always less than or equal to the hard limit.
-=======
   /// All per-request pool MemTracker objects. It is assumed that request pools will live
   /// for the entire duration of the process lifetime.
   typedef boost::unordered_map<std::string, MemTracker*> PoolTrackersMap;
@@ -584,7 +413,6 @@
   /// If > -1, when RM is enabled this is the limit after which this memtracker needs to
   /// acquire more memory from Llama.
   /// This limit is always less than or equal to the hard limit.
->>>>>>> fec66694
   int64_t rm_reserved_limit_;
 
   std::string label_;
@@ -628,14 +456,6 @@
   /// If true, log the stack as well.
   bool log_stack_;
 
-<<<<<<< HEAD
-  // Lock is taken during ExpandRmReservation() to prevent concurrent acquisition of new
-  // resources.
-  boost::mutex resource_acquisition_lock_;
-
-  // If non-NULL, contains all the information required to expand resource reservations if
-  // required.
-=======
   /// If false, this tracker (and its children) will not be included in LogUsage() output
   /// if consumption is 0.
   bool log_usage_if_zero_;
@@ -646,7 +466,6 @@
 
   /// If non-NULL, contains all the information required to expand resource reservations if
   /// required.
->>>>>>> fec66694
   QueryResourceMgr* query_resource_mgr_;
 
   /// The number of times the GcFunctions were called.
