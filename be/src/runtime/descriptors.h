// Copyright 2012 Cloudera Inc.
//
// Licensed under the Apache License, Version 2.0 (the "License");
// you may not use this file except in compliance with the License.
// You may obtain a copy of the License at
//
// http://www.apache.org/licenses/LICENSE-2.0
//
// Unless required by applicable law or agreed to in writing, software
// distributed under the License is distributed on an "AS IS" BASIS,
// WITHOUT WARRANTIES OR CONDITIONS OF ANY KIND, either express or implied.
// See the License for the specific language governing permissions and
// limitations under the License.


#ifndef IMPALA_RUNTIME_DESCRIPTORS_H
#define IMPALA_RUNTIME_DESCRIPTORS_H

#include <vector>
#include <tr1/unordered_map>
#include <vector>
#include <boost/scoped_ptr.hpp>
#include <ostream>

#include "common/status.h"
#include "common/global-types.h"
#include "runtime/types.h"

#include "gen-cpp/Descriptors_types.h"  // for TTupleId
#include "gen-cpp/Types_types.h"

namespace llvm {
  class Function;
  class PointerType;
  class StructType;
};

namespace impala {

class LlvmCodeGen;
class ObjectPool;
class TDescriptorTable;
class TSlotDescriptor;
class TTable;
class TTupleDescriptor;
class Expr;
class ExprContext;
class RuntimeState;

/// A path into a table schema (e.g. a vector of ColumnTypes) pointing to a particular
/// column/field. The i-th element of the path is the ordinal position of the column/field
/// of the schema at level i. For example, the path [0] would be the first column of the
/// table, and path [1,0] would be the first field in the second column of the table.
///
/// Arrays are represented as having two fields. The first is the item element in the
/// schema. The second is an artifical position element, which does not actually exist in
/// the table schema. For example, if path [0] is an array, path [0,0] would refer to the
/// array's item, and path [0,1] would refer to the position element, which is the item
/// count of the array.
///
/// Likewise, maps are represented as having three fields: the key element, the value
/// element, and the artifical position element.
typedef std::vector<int> SchemaPath;

struct LlvmTupleStruct {
  llvm::StructType* tuple_struct;
  llvm::PointerType* tuple_ptr;
  std::vector<int> indices;
};

/// Location information for null indicator bit for particular slot.
/// For non-nullable slots, the byte_offset will be 0 and the bit_mask will be 0.
/// This allows us to do the NullIndicatorOffset operations (tuple + byte_offset &/|
/// bit_mask) regardless of whether the slot is nullable or not.
/// This is more efficient than branching to check if the slot is non-nullable.
struct NullIndicatorOffset {
  int byte_offset;
  uint8_t bit_mask;  /// to extract null indicator

  NullIndicatorOffset(int byte_offset, int bit_offset)
    : byte_offset(byte_offset),
      bit_mask(bit_offset == -1 ? 0 : 1 << bit_offset) {
  }

  std::string DebugString() const;
};

std::ostream& operator<<(std::ostream& os, const NullIndicatorOffset& null_indicator);

class TupleDescriptor;

class SlotDescriptor {
 public:
  SlotId id() const { return id_; }
  const ColumnType& type() const { return type_; }
<<<<<<< HEAD
  TupleId parent() const { return parent_; }
  // Returns the column index of this slot, including partition keys.
  // (e.g., col_pos - num_partition_keys = the table column this slot corresponds to)
  int col_pos() const { return col_pos_; }
  // Returns the field index in the generated llvm struct for this slot's tuple
=======
  const TupleDescriptor* parent() const { return parent_; }
  const TupleDescriptor* collection_item_descriptor() const {
    return collection_item_descriptor_;
  }
  /// Returns the column index of this slot, including partition keys.
  /// (e.g., col_pos - num_partition_keys = the table column this slot corresponds to)
  /// TODO: This function should eventually be replaced by col_path(). It is currently
  /// convenient for table formats for which we only support flat data.
  int col_pos() const { return col_path_[0]; }
  const SchemaPath& col_path() const { return col_path_; }
  /// Returns the field index in the generated llvm struct for this slot's tuple
>>>>>>> fec66694
  int field_idx() const { return field_idx_; }
  int tuple_offset() const { return tuple_offset_; }
  const NullIndicatorOffset& null_indicator_offset() const {
    return null_indicator_offset_;
  }
  bool is_materialized() const { return is_materialized_; }
  bool is_nullable() const { return null_indicator_offset_.bit_mask != 0; }
  int slot_size() const { return slot_size_; }
<<<<<<< HEAD
=======

  /// Comparison function for ordering slot descriptors by their col_path_.
  /// Returns true if 'a' comes before 'b'.
  /// Orders the paths as in a depth-first traversal of the schema tree, as follows:
  /// - for each level i in min(a.path.size, b.path.size),
  ///   order the paths ascending by col_path_[i]
  /// - in case of ties, the path with smaller size comes first
  static bool ColPathLessThan(const SlotDescriptor* a, const SlotDescriptor* b);
>>>>>>> fec66694

  std::string DebugString() const;

  /// Codegen for: bool IsNull(Tuple* tuple)
  /// The codegen function is cached.
  llvm::Function* CodegenIsNull(LlvmCodeGen*, llvm::StructType* tuple);

  /// Codegen for: void SetNull(Tuple* tuple) / SetNotNull
  /// The codegen function is cached.
  llvm::Function* CodegenUpdateNull(LlvmCodeGen*, llvm::StructType* tuple, bool set_null);

 private:
  friend class DescriptorTbl;
  friend class TupleDescriptor;

  const SlotId id_;
  const ColumnType type_;
<<<<<<< HEAD
  const TupleId parent_;
  const int col_pos_;
=======
  const TupleDescriptor* parent_;
  /// Non-NULL only for collection slots
  const TupleDescriptor* collection_item_descriptor_;
  // TODO for 2.3: rename to materialized_path_
  const SchemaPath col_path_;
>>>>>>> fec66694
  const int tuple_offset_;
  const NullIndicatorOffset null_indicator_offset_;

  /// the idx of the slot in the tuple descriptor (0-based).
  /// this is provided by the FE
  const int slot_idx_;

<<<<<<< HEAD
  // the byte size of this slot.
  const int slot_size_;

  // the idx of the slot in the llvm codegen'd tuple struct
  // this is set by TupleDescriptor during codegen and takes into account
  // leading null bytes.
=======
  /// the byte size of this slot.
  const int slot_size_;

  /// the idx of the slot in the llvm codegen'd tuple struct
  /// this is set by TupleDescriptor during codegen and takes into account
  /// leading null bytes.
>>>>>>> fec66694
  int field_idx_;

  const bool is_materialized_;

  /// Cached codegen'd functions
  llvm::Function* is_null_fn_;
  llvm::Function* set_not_null_fn_;
  llvm::Function* set_null_fn_;

  /// collection_item_descriptor should be non-NULL iff this is a collection slot
  SlotDescriptor(const TSlotDescriptor& tdesc, const TupleDescriptor* parent,
                 const TupleDescriptor* collection_item_descriptor);
};

class ColumnDescriptor {
 public:
  ColumnDescriptor(const TColumnDescriptor& tdesc);
  const std::string& name() const { return name_; }
  const ColumnType& type() const { return type_; }
  std::string DebugString() const;

 private:
  std::string name_;
  ColumnType type_;
};

/// Base class for table descriptors.
class TableDescriptor {
 public:
  TableDescriptor(const TTableDescriptor& tdesc);
  virtual ~TableDescriptor() {}
  int num_cols() const { return col_descs_.size(); }
  int num_clustering_cols() const { return num_clustering_cols_; }
  virtual std::string DebugString() const;

  /// The first num_clustering_cols_ columns by position are clustering
  /// columns.
  bool IsClusteringCol(const SlotDescriptor* slot_desc) const {
    return slot_desc->col_path().size() == 1 &&
        slot_desc->col_path()[0] < num_clustering_cols_;
  }

  const std::string& name() const { return name_; }
  const std::string& database() const { return database_; }
<<<<<<< HEAD
  const std::vector<std::string>& col_names() const { return col_names_; }
=======
  int id() const { return id_; }
  const std::vector<ColumnDescriptor>& col_descs() const { return col_descs_; }

  /// Returns "<database>.<name>"
  std::string fully_qualified_name() const;
>>>>>>> fec66694

 protected:
  std::string name_;
  std::string database_;
  TableId id_;
  int num_clustering_cols_;
<<<<<<< HEAD
  std::vector<std::string> col_names_;
=======
  std::vector<ColumnDescriptor> col_descs_;
>>>>>>> fec66694
};

/// Metadata for a single partition inside an Hdfs table.
class HdfsPartitionDescriptor {
 public:
  HdfsPartitionDescriptor(const THdfsPartition& thrift_partition, ObjectPool* pool);
  char line_delim() const { return line_delim_; }
  char field_delim() const { return field_delim_; }
  char collection_delim() const { return collection_delim_; }
  char escape_char() const { return escape_char_; }
  THdfsFileFormat::type file_format() const { return file_format_; }
  const std::vector<ExprContext*>& partition_key_value_ctxs() const {
    return partition_key_value_ctxs_;
  }
  int block_size() const { return block_size_; }
  const std::string& location() const { return location_; }
  int64_t id() const { return id_; }

<<<<<<< HEAD
  // Calls Prepare()/Open()/Close() on all partition key exprs. Idempotent (this is
  // because both HdfsScanNode and HdfsTableSink may both use the same partition desc).
=======
  /// Calls Prepare()/Open()/Close() on all partition key exprs. Idempotent (this is
  /// because both HdfsScanNode and HdfsTableSink may both use the same partition desc).
>>>>>>> fec66694
  Status PrepareExprs(RuntimeState* state);
  Status OpenExprs(RuntimeState* state);
  void CloseExprs(RuntimeState* state);

  std::string DebugString() const;

 private:
  char line_delim_;
  char field_delim_;
  char collection_delim_;
  char escape_char_;
  int block_size_;
  std::string location_;
  int64_t id_;

  /// True if PrepareExprs has been called, to prevent repeating expensive codegen
  bool exprs_prepared_;
  bool exprs_opened_;
  bool exprs_closed_;

<<<<<<< HEAD
  // List of literal (and therefore constant) expressions for each partition key. Their
  // order corresponds to the first num_clustering_cols of the parent table.
=======
  /// List of literal (and therefore constant) expressions for each partition key. Their
  /// order corresponds to the first num_clustering_cols of the parent table.
>>>>>>> fec66694
  std::vector<ExprContext*> partition_key_value_ctxs_;

  /// The format (e.g. text, sequence file etc.) of data in the files in this partition
  THdfsFileFormat::type file_format_;

  /// For allocating expression objects in partition_key_values_
  /// Owned by DescriptorTbl, supplied in constructor.
  ObjectPool* object_pool_;
};

class HdfsTableDescriptor : public TableDescriptor {
 public:
  HdfsTableDescriptor(const TTableDescriptor& tdesc, ObjectPool* pool);
  const std::string& hdfs_base_dir() const { return hdfs_base_dir_; }
  const std::string& null_partition_key_value() const {
    return null_partition_key_value_;
  }
  const std::string& null_column_value() const { return null_column_value_; }
  const std::string& avro_schema() const { return avro_schema_; }

  typedef std::map<int64_t, HdfsPartitionDescriptor*> PartitionIdToDescriptorMap;

  HdfsPartitionDescriptor* GetPartition(int64_t partition_id) const {
    PartitionIdToDescriptorMap::const_iterator it =
        partition_descriptors_.find(partition_id);
    if (it == partition_descriptors_.end()) return NULL;
    return it->second;
  }

  const PartitionIdToDescriptorMap& partition_descriptors() const {
    return partition_descriptors_;
  }

  virtual std::string DebugString() const;

 protected:
  std::string hdfs_base_dir_;
  std::string null_partition_key_value_;
  /// Special string to indicate NULL values in text-encoded columns.
  std::string null_column_value_;
  PartitionIdToDescriptorMap partition_descriptors_;
  /// Set to the table's Avro schema if this is an Avro table, empty string otherwise
  std::string avro_schema_;
  /// Owned by DescriptorTbl
  ObjectPool* object_pool_;
};

class HBaseTableDescriptor : public TableDescriptor {
 public:
  HBaseTableDescriptor(const TTableDescriptor& tdesc);
  virtual std::string DebugString() const;
  const std::string table_name() const { return table_name_; }

  struct HBaseColumnDescriptor {
    std::string family;
    std::string qualifier;
    bool binary_encoded;

    HBaseColumnDescriptor(const std::string& col_family, const std::string& col_qualifier,
        bool col_binary_encoded)
      : family(col_family),
        qualifier(col_qualifier),
        binary_encoded(col_binary_encoded){
    }
  };
  const std::vector<HBaseColumnDescriptor>& cols() const { return cols_; }

 protected:
  /// native name of hbase table
  std::string table_name_;

  /// List of family/qualifier pairs.
  std::vector<HBaseColumnDescriptor> cols_;
};

<<<<<<< HEAD
// Descriptor for a DataSourceTable
=======
/// Descriptor for a DataSourceTable
>>>>>>> fec66694
class DataSourceTableDescriptor : public TableDescriptor {
 public:
  DataSourceTableDescriptor(const TTableDescriptor& tdesc) : TableDescriptor(tdesc) { }
  virtual std::string DebugString() const;
};

class TupleDescriptor {
 public:
  int byte_size() const { return byte_size_; }
  int num_null_bytes() const { return num_null_bytes_; }
  const std::vector<SlotDescriptor*>& slots() const { return slots_; }
  const std::vector<SlotDescriptor*>& string_slots() const { return string_slots_; }
  const std::vector<SlotDescriptor*>& collection_slots() const {
    return collection_slots_;
  }
  bool HasVarlenSlots() const { return has_varlen_slots_; }
  const SchemaPath& tuple_path() const { return tuple_path_; }

  const TableDescriptor* table_desc() const { return table_desc_; }

  TupleId id() const { return id_; }
  std::string DebugString() const;

  /// Returns true if this tuple or any nested collection item tuples have string slots.
  bool ContainsStringData() const;

  /// Creates a typed struct description for llvm.  The layout of the struct is computed
  /// by the FE which includes the order of the fields in the resulting struct.
  /// Returns the struct type or NULL if the type could not be created.
  /// For example, the aggregation tuple for this query: select count(*), min(int_col_a)
  /// would map to:
  /// struct Tuple {
  ///   int8_t   null_byte;
  ///   int32_t  min_a;
  ///   int64_t  count_val;
  /// };
  /// The resulting struct definition is cached.
  llvm::StructType* GenerateLlvmStruct(LlvmCodeGen* codegen);

 protected:
  friend class DescriptorTbl;

  const TupleId id_;
  TableDescriptor* table_desc_;
  const int byte_size_;
  const int num_null_bytes_;
  int num_materialized_slots_;

  /// Contains all slots.
  std::vector<SlotDescriptor*> slots_;

  /// Contains only materialized string slots.
  std::vector<SlotDescriptor*> string_slots_;

  /// Contains only materialized map and array slots.
  std::vector<SlotDescriptor*> collection_slots_;

  /// Provide quick way to check if there are variable length slots.
  /// True if string_slots_ or collection_slots_ have entries.
  bool has_varlen_slots_;

  /// Absolute path into the table schema pointing to the collection whose fields are
  /// materialized into this tuple. Non-empty if this tuple belongs to a nested
  /// collection, empty otherwise.
  SchemaPath tuple_path_;

  llvm::StructType* llvm_struct_; /// cache for the llvm struct type for this tuple desc

  TupleDescriptor(const TTupleDescriptor& tdesc);
  void AddSlot(SlotDescriptor* slot);
};

class DescriptorTbl {
 public:
  /// Creates a descriptor tbl within 'pool' from thrift_tbl and returns it via 'tbl'.
  /// Returns OK on success, otherwise error (in which case 'tbl' will be unset).
  static Status Create(ObjectPool* pool, const TDescriptorTable& thrift_tbl,
                       DescriptorTbl** tbl);

  TableDescriptor* GetTableDescriptor(TableId id) const;
  TupleDescriptor* GetTupleDescriptor(TupleId id) const;
  SlotDescriptor* GetSlotDescriptor(SlotId id) const;

  /// return all registered tuple descriptors
  void GetTupleDescs(std::vector<TupleDescriptor*>* descs) const;

  std::string DebugString() const;

 private:
  typedef std::tr1::unordered_map<TableId, TableDescriptor*> TableDescriptorMap;
  typedef std::tr1::unordered_map<TupleId, TupleDescriptor*> TupleDescriptorMap;
  typedef std::tr1::unordered_map<SlotId, SlotDescriptor*> SlotDescriptorMap;

  TableDescriptorMap tbl_desc_map_;
  TupleDescriptorMap tuple_desc_map_;
  SlotDescriptorMap slot_desc_map_;

  DescriptorTbl(): tbl_desc_map_(), tuple_desc_map_(), slot_desc_map_() {}
};

/// Records positions of tuples within row produced by ExecNode.
/// TODO: this needs to differentiate between tuples contained in row
/// and tuples produced by ExecNode (parallel to PlanNode.rowTupleIds and
/// PlanNode.tupleIds); right now, we conflate the two (and distinguish based on
/// context; for instance, HdfsScanNode uses these tids to create row batches, ie, the
/// first case, whereas TopNNode uses these tids to copy output rows, ie, the second
/// case)
class RowDescriptor {
 public:
  RowDescriptor(const DescriptorTbl& desc_tbl, const std::vector<TTupleId>& row_tuples,
      const std::vector<bool>& nullable_tuples);

  /// standard copy c'tor, made explicit here
  RowDescriptor(const RowDescriptor& desc)
    : tuple_desc_map_(desc.tuple_desc_map_),
      tuple_idx_map_(desc.tuple_idx_map_),
      has_varlen_slots_(desc.has_varlen_slots_) {
  }

  /// c'tor for a row assembled from two rows
  RowDescriptor(const RowDescriptor& lhs_row_desc, const RowDescriptor& rhs_row_desc);

  RowDescriptor(const std::vector<TupleDescriptor*>& tuple_descs,
      const std::vector<bool>& nullable_tuples);

  RowDescriptor(TupleDescriptor* tuple_desc, bool is_nullable);

<<<<<<< HEAD
  // dummy descriptor, needed for the JNI EvalPredicate() function
=======
  /// dummy descriptor, needed for the JNI EvalPredicate() function
>>>>>>> fec66694
  RowDescriptor() {}

  /// Returns total size in bytes.
  /// TODO: also take avg string lengths into account, ie, change this
  /// to GetAvgRowSize()
  int GetRowSize() const;

  static const int INVALID_IDX = -1;

  /// Returns INVALID_IDX if id not part of this row.
  int GetTupleIdx(TupleId id) const;

  /// Return true if the Tuple of the given Tuple index is nullable.
  bool TupleIsNullable(int tuple_idx) const;

  /// Return true if any Tuple of the row is nullable.
  bool IsAnyTupleNullable() const;

  /// Return true if any Tuple has variable length slots.
  bool HasVarlenSlots() const { return has_varlen_slots_; }

  /// Return descriptors for all tuples in this row, in order of appearance.
  const std::vector<TupleDescriptor*>& tuple_descriptors() const {
    return tuple_desc_map_;
  }

  /// Populate row_tuple_ids with our ids.
  void ToThrift(std::vector<TTupleId>* row_tuple_ids);

  /// Return true if the tuple ids of this descriptor are a prefix
  /// of the tuple ids of other_desc.
  bool IsPrefixOf(const RowDescriptor& other_desc) const;

  /// Return true if the tuple ids of this descriptor match tuple ids of other desc.
  bool Equals(const RowDescriptor& other_desc) const;

  std::string DebugString() const;

 private:
  /// Initializes tupleIdxMap during c'tor using the tuple_desc_map_.
  void InitTupleIdxMap();

  /// Initializes has_varlen_slots_ during c'tor using the tuple_desc_map_.
  void InitHasVarlenSlots();

  /// map from position of tuple w/in row to its descriptor
  std::vector<TupleDescriptor*> tuple_desc_map_;

  /// tuple_idx_nullable_map_[i] is true if tuple i can be null
  std::vector<bool> tuple_idx_nullable_map_;

  /// map from TupleId to position of tuple w/in row
  std::vector<int> tuple_idx_map_;

  /// Provide quick way to check if there are variable length slots.
  bool has_varlen_slots_;
};

}

#endif<|MERGE_RESOLUTION|>--- conflicted
+++ resolved
@@ -93,13 +93,6 @@
  public:
   SlotId id() const { return id_; }
   const ColumnType& type() const { return type_; }
-<<<<<<< HEAD
-  TupleId parent() const { return parent_; }
-  // Returns the column index of this slot, including partition keys.
-  // (e.g., col_pos - num_partition_keys = the table column this slot corresponds to)
-  int col_pos() const { return col_pos_; }
-  // Returns the field index in the generated llvm struct for this slot's tuple
-=======
   const TupleDescriptor* parent() const { return parent_; }
   const TupleDescriptor* collection_item_descriptor() const {
     return collection_item_descriptor_;
@@ -111,7 +104,6 @@
   int col_pos() const { return col_path_[0]; }
   const SchemaPath& col_path() const { return col_path_; }
   /// Returns the field index in the generated llvm struct for this slot's tuple
->>>>>>> fec66694
   int field_idx() const { return field_idx_; }
   int tuple_offset() const { return tuple_offset_; }
   const NullIndicatorOffset& null_indicator_offset() const {
@@ -120,8 +112,6 @@
   bool is_materialized() const { return is_materialized_; }
   bool is_nullable() const { return null_indicator_offset_.bit_mask != 0; }
   int slot_size() const { return slot_size_; }
-<<<<<<< HEAD
-=======
 
   /// Comparison function for ordering slot descriptors by their col_path_.
   /// Returns true if 'a' comes before 'b'.
@@ -130,7 +120,6 @@
   ///   order the paths ascending by col_path_[i]
   /// - in case of ties, the path with smaller size comes first
   static bool ColPathLessThan(const SlotDescriptor* a, const SlotDescriptor* b);
->>>>>>> fec66694
 
   std::string DebugString() const;
 
@@ -148,16 +137,11 @@
 
   const SlotId id_;
   const ColumnType type_;
-<<<<<<< HEAD
-  const TupleId parent_;
-  const int col_pos_;
-=======
   const TupleDescriptor* parent_;
   /// Non-NULL only for collection slots
   const TupleDescriptor* collection_item_descriptor_;
   // TODO for 2.3: rename to materialized_path_
   const SchemaPath col_path_;
->>>>>>> fec66694
   const int tuple_offset_;
   const NullIndicatorOffset null_indicator_offset_;
 
@@ -165,21 +149,12 @@
   /// this is provided by the FE
   const int slot_idx_;
 
-<<<<<<< HEAD
-  // the byte size of this slot.
-  const int slot_size_;
-
-  // the idx of the slot in the llvm codegen'd tuple struct
-  // this is set by TupleDescriptor during codegen and takes into account
-  // leading null bytes.
-=======
   /// the byte size of this slot.
   const int slot_size_;
 
   /// the idx of the slot in the llvm codegen'd tuple struct
   /// this is set by TupleDescriptor during codegen and takes into account
   /// leading null bytes.
->>>>>>> fec66694
   int field_idx_;
 
   const bool is_materialized_;
@@ -224,26 +199,18 @@
 
   const std::string& name() const { return name_; }
   const std::string& database() const { return database_; }
-<<<<<<< HEAD
-  const std::vector<std::string>& col_names() const { return col_names_; }
-=======
   int id() const { return id_; }
   const std::vector<ColumnDescriptor>& col_descs() const { return col_descs_; }
 
   /// Returns "<database>.<name>"
   std::string fully_qualified_name() const;
->>>>>>> fec66694
 
  protected:
   std::string name_;
   std::string database_;
   TableId id_;
   int num_clustering_cols_;
-<<<<<<< HEAD
-  std::vector<std::string> col_names_;
-=======
   std::vector<ColumnDescriptor> col_descs_;
->>>>>>> fec66694
 };
 
 /// Metadata for a single partition inside an Hdfs table.
@@ -262,13 +229,8 @@
   const std::string& location() const { return location_; }
   int64_t id() const { return id_; }
 
-<<<<<<< HEAD
-  // Calls Prepare()/Open()/Close() on all partition key exprs. Idempotent (this is
-  // because both HdfsScanNode and HdfsTableSink may both use the same partition desc).
-=======
   /// Calls Prepare()/Open()/Close() on all partition key exprs. Idempotent (this is
   /// because both HdfsScanNode and HdfsTableSink may both use the same partition desc).
->>>>>>> fec66694
   Status PrepareExprs(RuntimeState* state);
   Status OpenExprs(RuntimeState* state);
   void CloseExprs(RuntimeState* state);
@@ -289,13 +251,8 @@
   bool exprs_opened_;
   bool exprs_closed_;
 
-<<<<<<< HEAD
-  // List of literal (and therefore constant) expressions for each partition key. Their
-  // order corresponds to the first num_clustering_cols of the parent table.
-=======
   /// List of literal (and therefore constant) expressions for each partition key. Their
   /// order corresponds to the first num_clustering_cols of the parent table.
->>>>>>> fec66694
   std::vector<ExprContext*> partition_key_value_ctxs_;
 
   /// The format (e.g. text, sequence file etc.) of data in the files in this partition
@@ -371,11 +328,7 @@
   std::vector<HBaseColumnDescriptor> cols_;
 };
 
-<<<<<<< HEAD
-// Descriptor for a DataSourceTable
-=======
 /// Descriptor for a DataSourceTable
->>>>>>> fec66694
 class DataSourceTableDescriptor : public TableDescriptor {
  public:
   DataSourceTableDescriptor(const TTableDescriptor& tdesc) : TableDescriptor(tdesc) { }
@@ -503,11 +456,7 @@
 
   RowDescriptor(TupleDescriptor* tuple_desc, bool is_nullable);
 
-<<<<<<< HEAD
-  // dummy descriptor, needed for the JNI EvalPredicate() function
-=======
   /// dummy descriptor, needed for the JNI EvalPredicate() function
->>>>>>> fec66694
   RowDescriptor() {}
 
   /// Returns total size in bytes.
