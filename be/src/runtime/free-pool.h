// Copyright 2012 Cloudera Inc.
//
// Licensed under the Apache License, Version 2.0 (the "License");
// you may not use this file except in compliance with the License.
// You may obtain a copy of the License at
//
// http://www.apache.org/licenses/LICENSE-2.0
//
// Unless required by applicable law or agreed to in writing, software
// distributed under the License is distributed on an "AS IS" BASIS,
// WITHOUT WARRANTIES OR CONDITIONS OF ANY KIND, either express or implied.
// See the License for the specific language governing permissions and
// limitations under the License.


#ifndef IMPALA_RUNTIME_FREE_POOL_H
#define IMPALA_RUNTIME_FREE_POOL_H

#include <stdio.h>
#include <string.h>
#include <string>
#include "common/logging.h"
#include "runtime/mem-pool.h"
#include "util/bit-util.h"

DECLARE_bool(disable_mem_pools);

namespace impala {

/// Implementation of a free pool to recycle allocations. The pool is broken
/// up into 64 lists, one for each power of 2. Each allocation is rounded up
/// to the next power of 2. When the allocation is freed, it is added to the
/// corresponding free list.
/// Each allocation has an 8 byte header that immediately precedes the actual
/// allocation. If the allocation is owned by the user, the header contains
/// the ptr to the list that it should be added to on Free().
/// When the allocation is in the pool (i.e. available to be handed out), it
/// contains the link to the next allocation.
/// This has O(1) Allocate() and Free().
/// This is not thread safe.
/// TODO: consider integrating this with MemPool.
/// TODO: consider changing to something more granular than doubling.
class FreePool {
 public:
  /// C'tor, initializes the FreePool to be empty. All allocations come from the
  /// 'mem_pool'.
  FreePool(MemPool* mem_pool)
    : mem_pool_(mem_pool),
      net_allocations_(0) {
    memset(&lists_, 0, sizeof(lists_));
  }

  /// Allocates a buffer of size.
  uint8_t* Allocate(int size) {
<<<<<<< HEAD
    if (FLAGS_disable_mem_pools) return reinterpret_cast<uint8_t*>(malloc(size));

    // This is the typical malloc behavior. NULL is reserved for failures.
=======
    ++net_allocations_;
    if (FLAGS_disable_mem_pools) return reinterpret_cast<uint8_t*>(malloc(size));

    /// This is the typical malloc behavior. NULL is reserved for failures.
>>>>>>> fec66694
    if (size == 0) return reinterpret_cast<uint8_t*>(0x1);

    /// Do ceil(log_2(size))
    int free_list_idx = BitUtil::Log2(size);
    DCHECK_LT(free_list_idx, NUM_LISTS);

    FreeListNode* allocation = lists_[free_list_idx].next;
    if (allocation == NULL) {
      // There wasn't an existing allocation of the right size, allocate a new one.
      size = 1 << free_list_idx;
      allocation = reinterpret_cast<FreeListNode*>(
          mem_pool_->Allocate(size + sizeof(FreeListNode)));
    } else {
      // Remove this allocation from the list.
      lists_[free_list_idx].next = allocation->next;
    }
    DCHECK(allocation != NULL);
    // Set the back node to point back to the list it came from so know where
    // to add it on Free().
    allocation->list = &lists_[free_list_idx];
    return reinterpret_cast<uint8_t*>(allocation) + sizeof(FreeListNode);
  }

  void Free(uint8_t* ptr) {
<<<<<<< HEAD
=======
    --net_allocations_;
>>>>>>> fec66694
    if (FLAGS_disable_mem_pools) {
      free(ptr);
      return;
    }
    if (ptr == NULL || reinterpret_cast<int64_t>(ptr) == 0x1) return;
    FreeListNode* node = reinterpret_cast<FreeListNode*>(ptr - sizeof(FreeListNode));
    FreeListNode* list = node->list;
#ifndef NDEBUG
    CheckValidAllocation(list, ptr);
#endif
    // Add node to front of list.
    node->next = list->next;
    list->next = node;
  }

  /// Returns an allocation that is at least 'size'. If the current allocation backing
  /// 'ptr' is big enough, 'ptr' is returned. Otherwise a new one is made and the contents
  /// of ptr are copied into it.
  uint8_t* Reallocate(uint8_t* ptr, int size) {
    if (FLAGS_disable_mem_pools) {
      return reinterpret_cast<uint8_t*>(realloc(reinterpret_cast<void*>(ptr), size));
    }
    if (ptr == NULL || reinterpret_cast<int64_t>(ptr) == 0x1) return Allocate(size);
    FreeListNode* node = reinterpret_cast<FreeListNode*>(ptr - sizeof(FreeListNode));
    FreeListNode* list = node->list;
#ifndef NDEBUG
    CheckValidAllocation(list, ptr);
#endif
    int bucket_idx = (list - &lists_[0]);
    // This is the actual size of ptr.
    int allocation_size = 1 << bucket_idx;

    // If it's already big enough, just return the ptr.
    if (allocation_size >= size) return ptr;

    // Make a new one. Since Allocate() already rounds up to powers of 2, this effectively
    // doubles for the caller.
    uint8_t* new_ptr = Allocate(size);
    memcpy(new_ptr, ptr, allocation_size);
    Free(ptr);
    return new_ptr;
  }

  MemTracker* mem_tracker() { return mem_pool_->mem_tracker(); }
<<<<<<< HEAD
=======
  int64_t net_allocations() const { return net_allocations_; }
>>>>>>> fec66694

 private:
  static const int NUM_LISTS = 64;

  struct FreeListNode {
    /// Union for clarity when manipulating the node.
    union {
      FreeListNode* next; // Used when it is in the free list
      FreeListNode* list; // Used when it is being used by the caller.
    };
  };

  void CheckValidAllocation(FreeListNode* computed_list_ptr, uint8_t* allocation) const {
    // On debug, check that list is valid.
    bool found = false;
    for (int i = 0; i < NUM_LISTS && !found; ++i) {
      if (computed_list_ptr == &lists_[i]) found = true;
    }
    DCHECK(found) << "Could not find list for ptr: "
                  << reinterpret_cast<void*>(allocation)
                  << ". Allocation could have already been freed." << std::endl
                  << DebugString();
<<<<<<< HEAD
  }

  std::string DebugString() const {
    std::stringstream ss;
    ss << "FreePool: " << this << std::endl;
    for (int i = 0; i < NUM_LISTS; ++i) {
      FreeListNode* n = lists_[i].next;
      if (n == NULL) continue;
      ss << i << ": ";
      while (n != NULL) {
        uint8_t* ptr = reinterpret_cast<uint8_t*>(n);
        ptr += sizeof(FreeListNode);
        ss << reinterpret_cast<void*>(ptr);
        n = n->next;
        if (n != NULL) ss << "->";
      }
      ss << std::endl;
    }
    return ss.str();
=======
>>>>>>> fec66694
  }

  std::string DebugString() const {
    std::stringstream ss;
    ss << "FreePool: " << this << std::endl;
    for (int i = 0; i < NUM_LISTS; ++i) {
      FreeListNode* n = lists_[i].next;
      if (n == NULL) continue;
      ss << i << ": ";
      while (n != NULL) {
        uint8_t* ptr = reinterpret_cast<uint8_t*>(n);
        ptr += sizeof(FreeListNode);
        ss << reinterpret_cast<void*>(ptr);
        n = n->next;
        if (n != NULL) ss << "->";
      }
      ss << std::endl;
    }
    return ss.str();
  }

  /// MemPool to allocate from. Unowned.
  MemPool* mem_pool_;

  /// One list head for each allocation size indexed by the LOG_2 of the allocation size.
  /// While it doesn't make too much sense to use this for very small (e.g. 8 byte)
  /// allocations, it makes the indexing easy.
  FreeListNode lists_[NUM_LISTS];

  /// Diagnostic counter that tracks (# Allocates - # Frees)
  int64_t net_allocations_;
};

}

#endif<|MERGE_RESOLUTION|>--- conflicted
+++ resolved
@@ -52,16 +52,10 @@
 
   /// Allocates a buffer of size.
   uint8_t* Allocate(int size) {
-<<<<<<< HEAD
-    if (FLAGS_disable_mem_pools) return reinterpret_cast<uint8_t*>(malloc(size));
-
-    // This is the typical malloc behavior. NULL is reserved for failures.
-=======
     ++net_allocations_;
     if (FLAGS_disable_mem_pools) return reinterpret_cast<uint8_t*>(malloc(size));
 
     /// This is the typical malloc behavior. NULL is reserved for failures.
->>>>>>> fec66694
     if (size == 0) return reinterpret_cast<uint8_t*>(0x1);
 
     /// Do ceil(log_2(size))
@@ -86,10 +80,7 @@
   }
 
   void Free(uint8_t* ptr) {
-<<<<<<< HEAD
-=======
     --net_allocations_;
->>>>>>> fec66694
     if (FLAGS_disable_mem_pools) {
       free(ptr);
       return;
@@ -134,10 +125,7 @@
   }
 
   MemTracker* mem_tracker() { return mem_pool_->mem_tracker(); }
-<<<<<<< HEAD
-=======
   int64_t net_allocations() const { return net_allocations_; }
->>>>>>> fec66694
 
  private:
   static const int NUM_LISTS = 64;
@@ -160,28 +148,6 @@
                   << reinterpret_cast<void*>(allocation)
                   << ". Allocation could have already been freed." << std::endl
                   << DebugString();
-<<<<<<< HEAD
-  }
-
-  std::string DebugString() const {
-    std::stringstream ss;
-    ss << "FreePool: " << this << std::endl;
-    for (int i = 0; i < NUM_LISTS; ++i) {
-      FreeListNode* n = lists_[i].next;
-      if (n == NULL) continue;
-      ss << i << ": ";
-      while (n != NULL) {
-        uint8_t* ptr = reinterpret_cast<uint8_t*>(n);
-        ptr += sizeof(FreeListNode);
-        ss << reinterpret_cast<void*>(ptr);
-        n = n->next;
-        if (n != NULL) ss << "->";
-      }
-      ss << std::endl;
-    }
-    return ss.str();
-=======
->>>>>>> fec66694
   }
 
   std::string DebugString() const {
