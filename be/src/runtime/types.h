// Copyright 2012 Cloudera Inc.
//
// Licensed under the Apache License, Version 2.0 (the "License");
// you may not use this file except in compliance with the License.
// You may obtain a copy of the License at
//
// http://www.apache.org/licenses/LICENSE-2.0
//
// Unless required by applicable law or agreed to in writing, software
// distributed under the License is distributed on an "AS IS" BASIS,
// WITHOUT WARRANTIES OR CONDITIONS OF ANY KIND, either express or implied.
// See the License for the specific language governing permissions and
// limitations under the License.


#ifndef IMPALA_RUNTIME_TYPE_H
#define IMPALA_RUNTIME_TYPE_H

#include <string>

#include "common/logging.h"
#include "gen-cpp/Types_types.h"  // for TPrimitiveType
#include "gen-cpp/TCLIService_types.h"  // for HiveServer2 Type

namespace impala {

// TODO for 2.3: move into ColumnType, rename to Type, and remove TYPE_ prefix
enum PrimitiveType {
  INVALID_TYPE = 0,
  TYPE_NULL,
  TYPE_BOOLEAN,
  TYPE_TINYINT,
  TYPE_SMALLINT,
  TYPE_INT,
  TYPE_BIGINT,
  TYPE_FLOAT,
  TYPE_DOUBLE,
  TYPE_TIMESTAMP,
  TYPE_STRING,
  TYPE_DATE,        // Not implemented
  TYPE_DATETIME,    // Not implemented
  TYPE_BINARY,      // Not implemented
  TYPE_DECIMAL,

  /// This is minimally supported currently. It can't be returned to the user or
  /// parsed from scan nodes. It can be returned from exprs and must be consumable
  /// by exprs.
  TYPE_CHAR,
  TYPE_VARCHAR,
<<<<<<< HEAD
  TYPE_RECTANGLE,
  TYPE_POINT,
  TYPE_LINE,
  TYPE_POLYGON,
  TYPE_LINESTRING
=======

  TYPE_STRUCT,
  TYPE_ARRAY,
  TYPE_MAP
>>>>>>> fc276fe1
};

PrimitiveType ThriftToType(TPrimitiveType::type ttype);
TPrimitiveType::type ToThrift(PrimitiveType ptype);
std::string TypeToString(PrimitiveType t);
std::string TypeToOdbcString(PrimitiveType t);

// Describes a type. Includes the enum, children types, and any type-specific metadata
// (e.g. precision and scale for decimals).
// TODO for 2.3: rename to TypeDescriptor
struct ColumnType {
  PrimitiveType type;
  /// Only set if type == TYPE_CHAR or type == TYPE_VARCHAR
  int len;
  static const int MAX_VARCHAR_LENGTH = 65355;
  static const int MAX_CHAR_LENGTH = 255;
  static const int MAX_CHAR_INLINE_LENGTH = 128;

  /// Only set if type == TYPE_DECIMAL
  int precision, scale;

  /// Must be kept in sync with FE's max precision/scale.
  static const int MAX_PRECISION = 38;
  static const int MAX_SCALE = MAX_PRECISION;

  /// The maximum precision representable by a 4-byte decimal (Decimal4Value)
  static const int MAX_DECIMAL4_PRECISION = 9;
  /// The maximum precision representable by a 8-byte decimal (Decimal8Value)
  static const int MAX_DECIMAL8_PRECISION = 18;

  /// Empty for scalar types
  std::vector<ColumnType> children;

  /// Only set if type == TYPE_STRUCT. The field name of each child.
  std::vector<std::string> field_names;

  ColumnType(PrimitiveType type = INVALID_TYPE)
    : type(type), len(-1), precision(-1), scale(-1) {
    DCHECK_NE(type, TYPE_CHAR);
    DCHECK_NE(type, TYPE_VARCHAR);
    DCHECK_NE(type, TYPE_DECIMAL);
    DCHECK_NE(type, TYPE_STRUCT);
    DCHECK_NE(type, TYPE_ARRAY);
    DCHECK_NE(type, TYPE_MAP);
  }

  static ColumnType CreateCharType(int len) {
    DCHECK_GE(len, 1);
    DCHECK_LE(len, MAX_CHAR_LENGTH);
    ColumnType ret;
    ret.type = TYPE_CHAR;
    ret.len = len;
    return ret;
  }

  static ColumnType CreateVarcharType(int len) {
    DCHECK_GE(len, 1);
    DCHECK_LE(len, MAX_VARCHAR_LENGTH);
    ColumnType ret;
    ret.type = TYPE_VARCHAR;
    ret.len = len;
    return ret;
  }

  static ColumnType CreateDecimalType(int precision, int scale) {
    DCHECK_LE(precision, MAX_PRECISION);
    DCHECK_LE(scale, MAX_SCALE);
    DCHECK_GE(precision, 0);
    DCHECK_LE(scale, precision);
    ColumnType ret;
    ret.type = TYPE_DECIMAL;
    ret.precision = precision;
    ret.scale = scale;
    return ret;
  }

  static ColumnType FromThrift(const TColumnType& t) {
    int idx = 0;
    ColumnType result(t.types, &idx);
    DCHECK_EQ(idx, t.types.size() - 1);
    return result;
  }

  bool operator==(const ColumnType& o) const {
    if (type != o.type) return false;
    if (children != o.children) return false;
    if (type == TYPE_CHAR) return len == o.len;
    if (type == TYPE_DECIMAL) return precision == o.precision && scale == o.scale;
    return true;
  }

  bool operator!=(const ColumnType& other) const {
    return !(*this == other);
  }

  TColumnType ToThrift() const {
    TColumnType thrift_type;
<<<<<<< HEAD
    thrift_type.types.push_back(TTypeNode());
    TTypeNode& node = thrift_type.types.back();
    node.type = TTypeNodeType::SCALAR;
    node.__set_scalar_type(TScalarType());
    TScalarType& scalar_type = node.scalar_type;
    scalar_type.__set_type(impala::ToThrift(type));
    if (type == TYPE_CHAR || type == TYPE_VARCHAR || type == TYPE_POLYGON || type == TYPE_LINESTRING) {
      DCHECK_NE(len, -1);
      scalar_type.__set_len(len);
    } else if (type == TYPE_DECIMAL) {
      DCHECK_NE(precision, -1);
      DCHECK_NE(scale, -1);
      scalar_type.__set_precision(precision);
      scalar_type.__set_scale(scale);
    }
=======
    ToThrift(&thrift_type);
>>>>>>> fc276fe1
    return thrift_type;
  }

  inline bool IsStringType() const {
    return type == TYPE_STRING || type == TYPE_VARCHAR || type == TYPE_CHAR || type == TYPE_POLYGON || type == TYPE_LINESTRING;
  }

<<<<<<< HEAD
  inline bool IsVarLen() const {
    return type == TYPE_STRING || type == TYPE_VARCHAR || type == TYPE_POLYGON || type == TYPE_LINESTRING ||
=======
  inline bool IsVarLenStringType() const {
    return type == TYPE_STRING || type == TYPE_VARCHAR ||
>>>>>>> fc276fe1
        (type == TYPE_CHAR && len > MAX_CHAR_INLINE_LENGTH);
  }

  inline bool IsComplexType() const {
    return type == TYPE_STRUCT || type == TYPE_ARRAY || type == TYPE_MAP;
  }

  inline bool IsCollectionType() const {
    return type == TYPE_ARRAY || type == TYPE_MAP;
  }

  /// Returns the byte size of this type.  Returns 0 for variable length types.
  inline int GetByteSize() const {
    switch (type) {
      case TYPE_ARRAY:
      case TYPE_MAP:
      case TYPE_STRING:
      case TYPE_VARCHAR:
        return 0;
      case TYPE_CHAR:
        if (IsVarLenStringType()) return 0;
        return len;
      case TYPE_NULL:
      case TYPE_BOOLEAN:
      case TYPE_TINYINT:
        return 1;
      case TYPE_SMALLINT:
        return 2;
      case TYPE_INT:
      case TYPE_FLOAT:
        return 4;
      case TYPE_BIGINT:
      case TYPE_DOUBLE:
        return 8;
      case TYPE_TIMESTAMP:
        // This is the size of the slot, the actual size of the data is 12.
        return 16;
      case TYPE_POINT:
        return 32;
      case TYPE_LINE:
        return 48;
      case TYPE_LINESTRING:
      case TYPE_POLYGON:
        return 0;
      case TYPE_RECTANGLE:
        return 48;
      case TYPE_DECIMAL:
        return GetDecimalByteSize(precision);
      case TYPE_DATE:
      case INVALID_TYPE:
      default:
        DCHECK(false) << "NYI: " << type;
    }
    return 0;
  }

  /// Returns the size of a slot for this type.
  inline int GetSlotSize() const {
    switch (type) {
      case TYPE_STRING:
      case TYPE_VARCHAR:
      case TYPE_POLYGON:
      case TYPE_LINESTRING:
        return 16;
      case TYPE_CHAR:
        if (IsVarLenStringType()) return 16;
        return len;
      case TYPE_ARRAY:
      case TYPE_MAP:
        return 16;
      case TYPE_STRUCT:
        DCHECK(false) << "TYPE_STRUCT slot not possible";
      default:
        return GetByteSize();
    }
  }

  static inline int GetDecimalByteSize(int precision) {
    DCHECK_GT(precision, 0);
    if (precision <= MAX_DECIMAL4_PRECISION) return 4;
    if (precision <= MAX_DECIMAL8_PRECISION) return 8;
    return 16;
  }

  apache::hive::service::cli::thrift::TTypeEntry ToHs2Type() const;
  std::string DebugString() const;

 private:
  /// Used to create a possibly nested type from the flattened Thrift representation.
  ///
  /// 'idx' is an in/out parameter that is initially set to the index of the type in
  /// 'types' being constructed, and is set to the index of the next type in 'types' that
  /// needs to be processed (or the size 'types' if all nodes have been processed).
  ColumnType(const std::vector<TTypeNode>& types, int* idx);

  /// Recursive implementation of ToThrift() that populates 'thrift_type' with the
  /// TTypeNodes for this type and its children.
  void ToThrift(TColumnType* thrift_type) const;
};

std::ostream& operator<<(std::ostream& os, const ColumnType& type);

}

#endif<|MERGE_RESOLUTION|>--- conflicted
+++ resolved
@@ -47,18 +47,14 @@
   /// by exprs.
   TYPE_CHAR,
   TYPE_VARCHAR,
-<<<<<<< HEAD
   TYPE_RECTANGLE,
   TYPE_POINT,
   TYPE_LINE,
   TYPE_POLYGON,
-  TYPE_LINESTRING
-=======
-
+  TYPE_LINESTRING,
   TYPE_STRUCT,
   TYPE_ARRAY,
   TYPE_MAP
->>>>>>> fc276fe1
 };
 
 PrimitiveType ThriftToType(TPrimitiveType::type ttype);
@@ -156,25 +152,7 @@
 
   TColumnType ToThrift() const {
     TColumnType thrift_type;
-<<<<<<< HEAD
-    thrift_type.types.push_back(TTypeNode());
-    TTypeNode& node = thrift_type.types.back();
-    node.type = TTypeNodeType::SCALAR;
-    node.__set_scalar_type(TScalarType());
-    TScalarType& scalar_type = node.scalar_type;
-    scalar_type.__set_type(impala::ToThrift(type));
-    if (type == TYPE_CHAR || type == TYPE_VARCHAR || type == TYPE_POLYGON || type == TYPE_LINESTRING) {
-      DCHECK_NE(len, -1);
-      scalar_type.__set_len(len);
-    } else if (type == TYPE_DECIMAL) {
-      DCHECK_NE(precision, -1);
-      DCHECK_NE(scale, -1);
-      scalar_type.__set_precision(precision);
-      scalar_type.__set_scale(scale);
-    }
-=======
     ToThrift(&thrift_type);
->>>>>>> fc276fe1
     return thrift_type;
   }
 
@@ -182,13 +160,8 @@
     return type == TYPE_STRING || type == TYPE_VARCHAR || type == TYPE_CHAR || type == TYPE_POLYGON || type == TYPE_LINESTRING;
   }
 
-<<<<<<< HEAD
-  inline bool IsVarLen() const {
+  inline bool IsVarLenStringType() const {
     return type == TYPE_STRING || type == TYPE_VARCHAR || type == TYPE_POLYGON || type == TYPE_LINESTRING ||
-=======
-  inline bool IsVarLenStringType() const {
-    return type == TYPE_STRING || type == TYPE_VARCHAR ||
->>>>>>> fc276fe1
         (type == TYPE_CHAR && len > MAX_CHAR_INLINE_LENGTH);
   }
 
