--- conflicted
+++ resolved
@@ -152,26 +152,7 @@
 
   TColumnType ToThrift() const {
     TColumnType thrift_type;
-<<<<<<< HEAD
     ToThrift(&thrift_type);
-=======
-    thrift_type.types.push_back(TTypeNode());
-    TTypeNode& node = thrift_type.types.back();
-    node.type = TTypeNodeType::SCALAR;
-    node.__set_scalar_type(TScalarType());
-    TScalarType& scalar_type = node.scalar_type;
-    scalar_type.__set_type(impala::ToThrift(type));
-    if (type == TYPE_CHAR || type == TYPE_VARCHAR
-        || type == TYPE_POLYGON || type == TYPE_LINESTRING) {
-      DCHECK_NE(len, -1);
-      scalar_type.__set_len(len);
-    } else if (type == TYPE_DECIMAL) {
-      DCHECK_NE(precision, -1);
-      DCHECK_NE(scale, -1);
-      scalar_type.__set_precision(precision);
-      scalar_type.__set_scale(scale);
-    }
->>>>>>> 2c98a50b
     return thrift_type;
   }
 
@@ -180,16 +161,10 @@
         || type == TYPE_POLYGON || type == TYPE_LINESTRING;
   }
 
-<<<<<<< HEAD
   inline bool IsVarLenStringType() const {
-    return type == TYPE_STRING || type == TYPE_VARCHAR || type == TYPE_POLYGON || type == TYPE_LINESTRING ||
-        (type == TYPE_CHAR && len > MAX_CHAR_INLINE_LENGTH);
-=======
-  inline bool IsVarLen() const {
-    return type == TYPE_STRING || type == TYPE_VARCHAR ||
-        (type == TYPE_CHAR && len > MAX_CHAR_INLINE_LENGTH)
-        || type == TYPE_POLYGON || type == TYPE_LINESTRING;
->>>>>>> 2c98a50b
+    return type == TYPE_STRING || type == TYPE_VARCHAR
+        || type == TYPE_POLYGON || type == TYPE_LINESTRING
+        || (type == TYPE_CHAR && len > MAX_CHAR_INLINE_LENGTH);
   }
 
   inline bool IsComplexType() const {
