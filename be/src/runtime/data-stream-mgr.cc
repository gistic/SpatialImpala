--- conflicted
+++ resolved
@@ -101,11 +101,7 @@
     return Status::OK();
   }
   recvr->AddBatch(thrift_batch, sender_id);
-<<<<<<< HEAD
-  return Status::OK;
-=======
   return Status::OK();
->>>>>>> fec66694
 }
 
 Status DataStreamMgr::CloseSender(const TUniqueId& fragment_instance_id,
@@ -124,11 +120,7 @@
     return Status::OK();
   }
   recvr->RemoveSender(sender_id);
-<<<<<<< HEAD
-  return Status::OK;
-=======
   return Status::OK();
->>>>>>> fec66694
 }
 
 Status DataStreamMgr::DeregisterRecvr(
@@ -148,11 +140,7 @@
       fragment_stream_set_.erase(make_pair(recvr->fragment_instance_id(),
           recvr->dest_node_id()));
       receiver_map_.erase(range.first);
-<<<<<<< HEAD
-      return Status::OK;
-=======
       return Status::OK();
->>>>>>> fec66694
     }
     ++range.first;
   }
