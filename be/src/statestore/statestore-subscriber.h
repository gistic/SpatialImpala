--- conflicted
+++ resolved
@@ -41,26 +41,6 @@
 
 typedef ClientCache<StatestoreServiceClient> StatestoreClientCache;
 
-<<<<<<< HEAD
-// A StatestoreSubscriber communicates with a statestore periodically through the exchange
-// of heartbeat messages. These messages contain updates from the statestore to a list of
-// 'topics' that the subscriber is interested in; in response the subscriber sends a list
-// of changes that it wishes to make to a topic.
-//
-// Clients of the subscriber register topics of interest, and a function to call once an
-// update has been received. Each callback may optionally add one or more updates to a
-// list of topic updates to be sent back to the statestore. See AddTopic for the
-// requirements placed on these callbacks.
-//
-// Topics must be subscribed to before the subscriber is connected to the statestore:
-// there is no way to add a new subscription after the subscriber has successfully
-// registered.
-//
-// If the subscriber does not receive heartbeats from the statestore within a configurable
-// period of time, the subscriber enters 'recovery mode', where it continually attempts to
-// re-register with the statestore. Recovery mode is not triggered if a heartbeat takes a
-// long time to process locally.
-=======
 /// A StatestoreSubscriber communicates with a statestore periodically through the exchange
 /// of topic update messages. These messages contain updates from the statestore to a list
 /// of 'topics' that the subscriber is interested in; in response the subscriber sends a
@@ -81,7 +61,6 @@
 /// period of time, the subscriber enters 'recovery mode', where it continually attempts to
 /// re-register with the statestore. Recovery mode is not triggered if a heartbeat takes a
 /// long time to process locally.
->>>>>>> fec66694
 class StatestoreSubscriber {
  public:
   /// Only constructor.
@@ -183,29 +162,6 @@
   TUniqueId registration_id_;
 
   struct Callbacks {
-<<<<<<< HEAD
-    // Owned by the Metrics instance. Tracks how long callbacks took to process this
-    // topic.
-    StatsMetric<double>* processing_time_metric;
-
-    // List of callbacks to invoke for this topic.
-    std::vector<UpdateCallback> callbacks;
-  };
-
-  // Mapping of topic ids to their associated callbacks. Because this mapping
-  // stores a pointer to an UpdateCallback, memory errors will occur if an UpdateCallback
-  // is deleted before being unregistered. The UpdateCallback destructor checks for
-  // such problems, so that we will have an assertion failure rather than a memory error.
-  typedef boost::unordered_map<Statestore::TopicId, Callbacks> UpdateCallbacks;
-
-  // Callback for all services that have registered for updates (indexed by the associated
-  // SubscriptionId), and associated lock.
-  UpdateCallbacks update_callbacks_;
-
-  // One entry for every topic subscribed to. The value is whether this subscriber
-  // considers this topic to be 'transient', that is any updates it makes will be deleted
-  // upon failure or disconnection.
-=======
     /// Owned by the MetricGroup instance. Tracks how long callbacks took to process this
     /// topic.
     StatsMetric<double>* processing_time_metric;
@@ -227,7 +183,6 @@
   /// One entry for every topic subscribed to. The value is whether this subscriber
   /// considers this topic to be 'transient', that is any updates it makes will be deleted
   /// upon failure or disconnection.
->>>>>>> fec66694
   std::map<Statestore::TopicId, bool> topic_registrations_;
 
   /// Mapping of TopicId to the last version of the topic this subscriber successfully
@@ -238,16 +193,8 @@
   /// statestore client cache - only one client is ever used.
   boost::scoped_ptr<StatestoreClientCache> client_cache_;
 
-<<<<<<< HEAD
-  // Metrics instance that all metrics are registered in. Not owned by this class.
-  Metrics* metrics_;
-
-  // Metric to indicate if we are successfully registered with the statestore
-  Metrics::BooleanMetric* connected_to_statestore_metric_;
-=======
   /// MetricGroup instance that all metrics are registered in. Not owned by this class.
   MetricGroup* metrics_;
->>>>>>> fec66694
 
   /// Metric to indicate if we are successfully registered with the statestore
   BooleanProperty* connected_to_statestore_metric_;
@@ -280,27 +227,6 @@
   /// Subscriber thrift implementation, needs to access UpdateState
   friend class StatestoreSubscriberThriftIf;
 
-<<<<<<< HEAD
-  // Called when the statestore sends a heartbeat. Each registered callback is called
-  // in turn with the given map of incoming_topic_deltas from the statestore. Each
-  // TTopicDelta sent from the statestore to the subscriber will contain the topic name,
-  // a list of additions to the topic, a list of deletions from the topic, and the
-  // version range the update covers. A from_version of 0 indicates a non-delta update.
-  // In response, any updates to the topic by the subscriber are aggregated in
-  // subscriber_topic_updates and returned to the statestore. Each update is a
-  // TTopicDelta that contains a list of additions to the topic and a list of deletions
-  // from the topic. Additionally, if a subscriber has received an unexpected delta
-  // update version range, they can request a new delta update by setting the
-  // "from_version" field of the TTopicDelta response. The next statestore update will
-  // be based off the version the subscriber responds with.
-  // If the subscriber is in recovery mode, this method returns immediately.
-  //
-  // Returns an error if some error was encountered (e.g. the supplied registration ID was
-  // unexpected), and OK otherwise. The output parameter 'skipped' is set to true if the
-  // subscriber chose not to process this heartbeat (if, for example, a concurrent
-  // heartbeat was being processed, or if the subscriber currently believes it is
-  // recovering). Doing so indicates that no topics were updated during this call.
-=======
   /// Called when the statestore sends a topic update. Each registered callback is called
   /// in turn with the given map of incoming_topic_deltas from the statestore. Each
   /// TTopicDelta sent from the statestore to the subscriber will contain the topic name, a
@@ -320,7 +246,6 @@
   /// subscriber chose not to process this topic-update (if, for example, a concurrent
   /// update was being processed, or if the subscriber currently believes it is
   /// recovering). Doing so indicates that no topics were updated during this call.
->>>>>>> fec66694
   Status UpdateState(const TopicDeltaMap& incoming_topic_deltas,
       const TUniqueId& registration_id,
       std::vector<TTopicDelta>* subscriber_topic_updates, bool* skipped);
