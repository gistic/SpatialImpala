--- conflicted
+++ resolved
@@ -18,11 +18,8 @@
 #include "common/init.h"
 #include "util/metrics.h"
 #include "statestore/statestore-subscriber.h"
-<<<<<<< HEAD
-=======
 
 #include "common/names.h"
->>>>>>> fec66694
 
 using namespace impala;
 
@@ -49,21 +46,12 @@
 
   StatestoreSubscriber* sub_will_start = new StatestoreSubscriber("sub1",
       MakeNetworkAddress("localhost", 12345),
-<<<<<<< HEAD
-      MakeNetworkAddress("localhost", FLAGS_state_store_port), new Metrics());
-=======
       MakeNetworkAddress("localhost", FLAGS_state_store_port), new MetricGroup(""));
->>>>>>> fec66694
   ASSERT_TRUE(sub_will_start->Start().ok());
 
   // Confirm that a subscriber trying to use an in-use port will fail to start.
   StatestoreSubscriber* sub_will_not_start = new StatestoreSubscriber("sub2",
       MakeNetworkAddress("localhost", 12345),
-<<<<<<< HEAD
-      MakeNetworkAddress("localhost", FLAGS_state_store_port), new Metrics());
-  ASSERT_FALSE(sub_will_not_start->Start().ok());
-
-=======
       MakeNetworkAddress("localhost", FLAGS_state_store_port), new MetricGroup(""));
   ASSERT_FALSE(sub_will_not_start->Start().ok());
 
@@ -99,7 +87,6 @@
       MakeNetworkAddress("localhost", 23457),
       MakeNetworkAddress("localhost", FLAGS_state_store_port), new MetricGroup(""));
   ASSERT_FALSE(sub_will_not_start->Start().ok());
->>>>>>> fec66694
 }
 
 }
