// Copyright 2012 Cloudera Inc.
//
// Licensed under the Apache License, Version 2.0 (the "License");
// you may not use this file except in compliance with the License.
// You may obtain a copy of the License at
//
// http://www.apache.org/licenses/LICENSE-2.0
//
// Unless required by applicable law or agreed to in writing, software
// distributed under the License is distributed on an "AS IS" BASIS,
// WITHOUT WARRANTIES OR CONDITIONS OF ANY KIND, either express or implied.
// See the License for the specific language governing permissions and
// limitations under the License.


#ifndef STATESTORE_SIMPLE_SCHEDULER_H
#define STATESTORE_SIMPLE_SCHEDULER_H

#include <vector>
#include <string>
#include <list>
#include <boost/unordered_map.hpp>
#include <boost/thread/mutex.hpp>

#include "common/status.h"
#include "statestore/scheduler.h"
#include "statestore/statestore-subscriber.h"
#include "statestore/statestore.h"
#include "util/metrics.h"
#include "scheduling/admission-controller.h"
#include "gen-cpp/Types_types.h"  // for TNetworkAddress
#include "gen-cpp/ResourceBrokerService_types.h"
#include "rapidjson/rapidjson.h"

namespace impala {

class ResourceBroker;
class Coordinator;

<<<<<<< HEAD
// Performs simple scheduling by matching between a list of backends configured
// either from the statestore, or from a static list of addresses, and a list
// of target data locations.
=======
/// Performs simple scheduling by matching between a list of backends configured
/// either from the statestore, or from a static list of addresses, and a list
/// of target data locations.
>>>>>>> fec66694
//
/// TODO: Notice when there are duplicate statestore registrations (IMPALA-23)
/// TODO: Handle deltas from the statestore
class SimpleScheduler : public Scheduler {
 public:
  static const std::string IMPALA_MEMBERSHIP_TOPIC;

  /// Initialize with a subscription manager that we can register with for updates to the
  /// set of available backends.
  ///  - backend_id - unique identifier for this Impala backend (usually a host:port)
  ///  - backend_address - the address that this backend listens on
  SimpleScheduler(StatestoreSubscriber* subscriber, const std::string& backend_id,
<<<<<<< HEAD
      const TNetworkAddress& backend_address, Metrics* metrics, Webserver* webserver,
      ResourceBroker* resource_broker, RequestPoolService* request_pool_service);

  // Initialize with a list of <host:port> pairs in 'static' mode - i.e. the set of
  // backends is fixed and will not be updated.
  SimpleScheduler(const std::vector<TNetworkAddress>& backends, Metrics* metrics,
      Webserver* webserver, ResourceBroker* resource_broker,
      RequestPoolService* request_pool_service);

  // Returns a list of backends such that the impalad at backends[i] should be used to
  // read data from data_locations[i].
  // For each data_location, we choose a backend whose host matches the data_location in
  // a round robin fashion and insert it into backends.
  // If no match is found for a data location, assign the data location in round-robin
  // order to any of the backends.
  // If the set of available backends is updated between calls, round-robin state is reset.
=======
      const TNetworkAddress& backend_address, MetricGroup* metrics, Webserver* webserver,
      ResourceBroker* resource_broker, RequestPoolService* request_pool_service);

  /// Initialize with a list of <host:port> pairs in 'static' mode - i.e. the set of
  /// backends is fixed and will not be updated.
  SimpleScheduler(const std::vector<TNetworkAddress>& backends, MetricGroup* metrics,
      Webserver* webserver, ResourceBroker* resource_broker,
      RequestPoolService* request_pool_service);

  /// Returns a list of backends such that the impalad at backends[i] should be used to
  /// read data from data_locations[i].
  /// For each data_location, we choose a backend whose host matches the data_location in
  /// a round robin fashion and insert it into backends.
  /// If no match is found for a data location, assign the data location in round-robin
  /// order to any of the backends.
  /// If the set of available backends is updated between calls, round-robin state is reset.
>>>>>>> fec66694
  virtual Status GetBackends(const std::vector<TNetworkAddress>& data_locations,
      BackendList* backends);

  /// Return a backend such that the impalad at backend.address should be used to read data
  /// from the given data_loation
  virtual impala::Status GetBackend(const TNetworkAddress& data_location,
      TBackendDescriptor* backend);

  virtual void GetAllKnownBackends(BackendList* backends);

  virtual bool HasLocalBackend(const TNetworkAddress& data_location) {
    boost::lock_guard<boost::mutex> l(backend_map_lock_);
    BackendMap::iterator entry = backend_map_.find(data_location.hostname);
    return (entry != backend_map_.end() && entry->second.size() > 0);
  }

  /// Registers with the subscription manager if required
  virtual impala::Status Init();

  virtual Status Schedule(Coordinator* coord, QuerySchedule* schedule);
  virtual Status Release(QuerySchedule* schedule);
  virtual void HandlePreemptedReservation(const TUniqueId& reservation_id);
  virtual void HandlePreemptedResource(const TUniqueId& client_resource_id);
  virtual void HandleLostResource(const TUniqueId& client_resource_id);

 private:
  /// Protects access to backend_map_ and backend_ip_map_, which might otherwise be updated
  /// asynchronously with respect to reads. Also protects the locality
  /// counters, which are updated in GetBackends.
  boost::mutex backend_map_lock_;

  /// Map from a datanode's IP address to a list of backend addresses running on that node.
  typedef boost::unordered_map<std::string, std::list<TBackendDescriptor> > BackendMap;
  BackendMap backend_map_;

  /// Map from a datanode's hostname to its IP address to support both hostname based
  /// lookup.
  typedef boost::unordered_map<std::string, std::string> BackendIpAddressMap;
  BackendIpAddressMap backend_ip_map_;

  /// Map from unique backend id to TBackendDescriptor. Used to track the known backends
  /// from the statestore. It's important to track both the backend ID as well as the
  /// TBackendDescriptor so we know what is being removed in a given update.
  /// Locking of this map is not needed since it should only be read/modified from
  /// within the UpdateMembership() function.
  typedef boost::unordered_map<std::string, TBackendDescriptor> BackendIdMap;
  BackendIdMap current_membership_;

  /// MetricGroup subsystem access
  MetricGroup* metrics_;

  /// Webserver for /backends. Not owned by us.
  Webserver* webserver_;

  /// round robin entry in BackendMap for non-local host assignment
  BackendMap::iterator next_nonlocal_backend_entry_;

  /// Pointer to a subscription manager (which we do not own) which is used to register
  /// for dynamic updates to the set of available backends. May be NULL if the set of
  /// backends is fixed.
  StatestoreSubscriber* statestore_subscriber_;

  /// Unique - across the cluster - identifier for this impala backend
  const std::string backend_id_;

  /// Describes this backend, including the Impalad service address
  TBackendDescriptor backend_descriptor_;

  ThriftSerializer thrift_serializer_;

  /// Locality metrics
  IntCounter* total_assignments_;
  IntCounter* total_local_assignments_;

  /// Initialisation metric
  BooleanProperty* initialised_;
  /// Current number of backends
  IntGauge* num_backends_metric_;

  /// Counts the number of UpdateMembership invocations, to help throttle the logging.
  uint32_t update_count_;

<<<<<<< HEAD
  // Protects active_reservations_ and active_client_resources_.
  boost::mutex active_resources_lock_;

  // Maps from a Llama reservation id to the coordinator of the query using that
  // reservation.  The map is used to cancel queries whose reservation has been preempted.
  // Entries are added in Schedule() calls that result in granted resource allocations.
  // Entries are removed in Release().
  typedef boost::unordered_map<TUniqueId, Coordinator*> ActiveReservationsMap;
  ActiveReservationsMap active_reservations_;

  // Maps from client resource id to the coordinator of the query using that resource.
  // The map is used to cancel queries whose resource(s) have been preempted.
  // Entries are added in Schedule() calls that result in granted resource allocations.
  // Entries are removed in Release().
  typedef boost::unordered_map<TUniqueId, Coordinator*> ActiveClientResourcesMap;
  ActiveClientResourcesMap active_client_resources_;

  // Resource broker that mediates resource requests between Impala and the Llama.
  // Set to NULL if resource management is disabled.
  ResourceBroker* resource_broker_;

  // Used for user-to-pool resolution and looking up pool configurations. Not owned by
  // us.
  RequestPoolService* request_pool_service_;

  // Used to make admission decisions in 'Schedule()'
  boost::scoped_ptr<AdmissionController> admission_controller_;

  // Adds the granted reservation and resources to the active_reservations_ and
  // active_client_resources_ maps, respectively.
  void AddToActiveResourceMaps(
      const TResourceBrokerReservationResponse& reservation, Coordinator* coord);

  // Removes the given reservation and resources from the active_reservations_ and
  // active_client_resources_ maps, respectively.
  void RemoveFromActiveResourceMaps(
      const TResourceBrokerReservationResponse& reservation);

  // Called asynchronously when an update is received from the subscription manager
  void UpdateMembership(const StatestoreSubscriber::TopicDeltaMap& incoming_topic_deltas,
      std::vector<TTopicDelta>* subscriber_topic_updates);

  // Webserver callback that produces a list of known backends.
  // Example output:
  // "backends": [
  //     "henry-metrics-pkg-cdh5.ent.cloudera.com:22000"
  //              ],
  // "num_backends": 1
  void BackendsUrlCallback(const Webserver::ArgumentMap& args,
      rapidjson::Document* document);

  // Determines the pool for a user and query options via request_pool_service_.
  Status GetRequestPool(const std::string& user,
      const TQueryOptions& query_options, std::string* pool) const;

  // Computes the assignment of scan ranges to hosts for each scan node in schedule.
  // Unpartitioned fragments are assigned to the coord. Populates the schedule's
  // fragment_exec_params_ with the resulting scan range assignment.
  Status ComputeScanRangeAssignment(const TQueryExecRequest& exec_request,
      QuerySchedule* schedule);

  // Does a scan range assignment (returned in 'assignment') based on a list of scan
  // range locations for a particular scan node.
  // If exec_at_coord is true, all scan ranges will be assigned to the coord node.
=======
  /// Protects active_reservations_ and active_client_resources_.
  boost::mutex active_resources_lock_;

  /// Maps from a Llama reservation id to the coordinator of the query using that
  /// reservation.  The map is used to cancel queries whose reservation has been preempted.
  /// Entries are added in Schedule() calls that result in granted resource allocations.
  /// Entries are removed in Release().
  typedef boost::unordered_map<TUniqueId, Coordinator*> ActiveReservationsMap;
  ActiveReservationsMap active_reservations_;

  /// Maps from client resource id to the coordinator of the query using that resource.
  /// The map is used to cancel queries whose resource(s) have been preempted.
  /// Entries are added in Schedule() calls that result in granted resource allocations.
  /// Entries are removed in Release().
  typedef boost::unordered_map<TUniqueId, Coordinator*> ActiveClientResourcesMap;
  ActiveClientResourcesMap active_client_resources_;

  /// Resource broker that mediates resource requests between Impala and the Llama.
  /// Set to NULL if resource management is disabled.
  ResourceBroker* resource_broker_;

  /// Used for user-to-pool resolution and looking up pool configurations. Not owned by
  /// us.
  RequestPoolService* request_pool_service_;

  /// Used to make admission decisions in 'Schedule()'
  boost::scoped_ptr<AdmissionController> admission_controller_;

  /// Adds the granted reservation and resources to the active_reservations_ and
  /// active_client_resources_ maps, respectively.
  void AddToActiveResourceMaps(
      const TResourceBrokerReservationResponse& reservation, Coordinator* coord);

  /// Removes the given reservation and resources from the active_reservations_ and
  /// active_client_resources_ maps, respectively.
  void RemoveFromActiveResourceMaps(
      const TResourceBrokerReservationResponse& reservation);

  /// Called asynchronously when an update is received from the subscription manager
  void UpdateMembership(const StatestoreSubscriber::TopicDeltaMap& incoming_topic_deltas,
      std::vector<TTopicDelta>* subscriber_topic_updates);

  /// Webserver callback that produces a list of known backends.
  /// Example output:
  /// "backends": [
  ///     "henry-metrics-pkg-cdh5.ent.cloudera.com:22000"
  ///              ],
  void BackendsUrlCallback(const Webserver::ArgumentMap& args,
      rapidjson::Document* document);

  /// Determines the pool for a user and query options via request_pool_service_.
  Status GetRequestPool(const std::string& user,
      const TQueryOptions& query_options, std::string* pool) const;

  /// Computes the assignment of scan ranges to hosts for each scan node in schedule.
  /// Unpartitioned fragments are assigned to the coord. Populates the schedule's
  /// fragment_exec_params_ with the resulting scan range assignment.
  Status ComputeScanRangeAssignment(const TQueryExecRequest& exec_request,
      QuerySchedule* schedule);

  /// Does a scan range assignment (returned in 'assignment') based on a list of scan
  /// range locations for a particular scan node.
  /// If exec_at_coord is true, all scan ranges will be assigned to the coord node.
>>>>>>> fec66694
  Status ComputeScanRangeAssignment(PlanNodeId node_id,
      const std::vector<TScanRangeLocations>& locations,
      const std::vector<TNetworkAddress>& host_list, bool exec_at_coord,
      const TQueryOptions& query_options, FragmentScanRangeAssignment* assignment);

<<<<<<< HEAD
  // Populates fragment_exec_params_ in schedule.
  void ComputeFragmentExecParams(const TQueryExecRequest& exec_request,
      QuerySchedule* schedule);

  // For each fragment in exec_request, computes hosts on which to run the instances
  // and stores result in fragment_exec_params_.hosts.
  void ComputeFragmentHosts(const TQueryExecRequest& exec_request,
      QuerySchedule* schedule);

  // Returns the id of the leftmost node of any of the given types in 'plan',
  // or INVALID_PLAN_NODE_ID if no such node present.
  PlanNodeId FindLeftmostNode(
      const TPlan& plan, const std::vector<TPlanNodeType::type>& types);

  // Returns the index (w/in exec_request.fragments) of fragment that sends its output
  // to exec_request.fragment[fragment_idx]'s leftmost ExchangeNode.
  // Returns INVALID_PLAN_NODE_ID if the leftmost node is not an exchange node.
  int FindLeftmostInputFragment(
      int fragment_idx, const TQueryExecRequest& exec_request);

  // Adds all hosts the given scan is executed on to scan_hosts.
  void GetScanHosts(TPlanNodeId scan_id, const TQueryExecRequest& exec_request,
      const FragmentExecParams& params, std::vector<TNetworkAddress>* scan_hosts);

  // Returns true if 'plan' contains a node of the given type.
  bool ContainsNode(const TPlan& plan, TPlanNodeType::type type);

  // Returns all ids of nodes in 'plan' of any of the given types.
  void FindNodes(const TPlan& plan,
      const std::vector<TPlanNodeType::type>& types, std::vector<TPlanNodeId>* results);

  // Returns the index (w/in exec_request.fragments) of fragment that sends its output
  // to the given exchange in the given fragment index.
=======
  /// Populates fragment_exec_params_ in schedule.
  void ComputeFragmentExecParams(const TQueryExecRequest& exec_request,
      QuerySchedule* schedule);

  /// For each fragment in exec_request, computes hosts on which to run the instances
  /// and stores result in fragment_exec_params_.hosts.
  void ComputeFragmentHosts(const TQueryExecRequest& exec_request,
      QuerySchedule* schedule);

  /// Returns the id of the leftmost node of any of the given types in 'plan',
  /// or INVALID_PLAN_NODE_ID if no such node present.
  PlanNodeId FindLeftmostNode(
      const TPlan& plan, const std::vector<TPlanNodeType::type>& types);

  /// Returns the index (w/in exec_request.fragments) of fragment that sends its output
  /// to exec_request.fragment[fragment_idx]'s leftmost ExchangeNode.
  /// Returns INVALID_PLAN_NODE_ID if the leftmost node is not an exchange node.
  int FindLeftmostInputFragment(
      int fragment_idx, const TQueryExecRequest& exec_request);

  /// Adds all hosts the given scan is executed on to scan_hosts.
  void GetScanHosts(TPlanNodeId scan_id, const TQueryExecRequest& exec_request,
      const FragmentExecParams& params, std::vector<TNetworkAddress>* scan_hosts);

  /// Returns true if 'plan' contains a node of the given type.
  bool ContainsNode(const TPlan& plan, TPlanNodeType::type type);

  /// Returns all ids of nodes in 'plan' of any of the given types.
  void FindNodes(const TPlan& plan,
      const std::vector<TPlanNodeType::type>& types, std::vector<TPlanNodeId>* results);

  /// Returns the index (w/in exec_request.fragments) of fragment that sends its output
  /// to the given exchange in the given fragment index.
>>>>>>> fec66694
  int FindSenderFragment(TPlanNodeId exch_id, int fragment_idx,
      const TQueryExecRequest& exec_request);
};

}

#endif<|MERGE_RESOLUTION|>--- conflicted
+++ resolved
@@ -37,15 +37,9 @@
 class ResourceBroker;
 class Coordinator;
 
-<<<<<<< HEAD
-// Performs simple scheduling by matching between a list of backends configured
-// either from the statestore, or from a static list of addresses, and a list
-// of target data locations.
-=======
 /// Performs simple scheduling by matching between a list of backends configured
 /// either from the statestore, or from a static list of addresses, and a list
 /// of target data locations.
->>>>>>> fec66694
 //
 /// TODO: Notice when there are duplicate statestore registrations (IMPALA-23)
 /// TODO: Handle deltas from the statestore
@@ -58,24 +52,6 @@
   ///  - backend_id - unique identifier for this Impala backend (usually a host:port)
   ///  - backend_address - the address that this backend listens on
   SimpleScheduler(StatestoreSubscriber* subscriber, const std::string& backend_id,
-<<<<<<< HEAD
-      const TNetworkAddress& backend_address, Metrics* metrics, Webserver* webserver,
-      ResourceBroker* resource_broker, RequestPoolService* request_pool_service);
-
-  // Initialize with a list of <host:port> pairs in 'static' mode - i.e. the set of
-  // backends is fixed and will not be updated.
-  SimpleScheduler(const std::vector<TNetworkAddress>& backends, Metrics* metrics,
-      Webserver* webserver, ResourceBroker* resource_broker,
-      RequestPoolService* request_pool_service);
-
-  // Returns a list of backends such that the impalad at backends[i] should be used to
-  // read data from data_locations[i].
-  // For each data_location, we choose a backend whose host matches the data_location in
-  // a round robin fashion and insert it into backends.
-  // If no match is found for a data location, assign the data location in round-robin
-  // order to any of the backends.
-  // If the set of available backends is updated between calls, round-robin state is reset.
-=======
       const TNetworkAddress& backend_address, MetricGroup* metrics, Webserver* webserver,
       ResourceBroker* resource_broker, RequestPoolService* request_pool_service);
 
@@ -92,7 +68,6 @@
   /// If no match is found for a data location, assign the data location in round-robin
   /// order to any of the backends.
   /// If the set of available backends is updated between calls, round-robin state is reset.
->>>>>>> fec66694
   virtual Status GetBackends(const std::vector<TNetworkAddress>& data_locations,
       BackendList* backends);
 
@@ -175,72 +150,6 @@
   /// Counts the number of UpdateMembership invocations, to help throttle the logging.
   uint32_t update_count_;
 
-<<<<<<< HEAD
-  // Protects active_reservations_ and active_client_resources_.
-  boost::mutex active_resources_lock_;
-
-  // Maps from a Llama reservation id to the coordinator of the query using that
-  // reservation.  The map is used to cancel queries whose reservation has been preempted.
-  // Entries are added in Schedule() calls that result in granted resource allocations.
-  // Entries are removed in Release().
-  typedef boost::unordered_map<TUniqueId, Coordinator*> ActiveReservationsMap;
-  ActiveReservationsMap active_reservations_;
-
-  // Maps from client resource id to the coordinator of the query using that resource.
-  // The map is used to cancel queries whose resource(s) have been preempted.
-  // Entries are added in Schedule() calls that result in granted resource allocations.
-  // Entries are removed in Release().
-  typedef boost::unordered_map<TUniqueId, Coordinator*> ActiveClientResourcesMap;
-  ActiveClientResourcesMap active_client_resources_;
-
-  // Resource broker that mediates resource requests between Impala and the Llama.
-  // Set to NULL if resource management is disabled.
-  ResourceBroker* resource_broker_;
-
-  // Used for user-to-pool resolution and looking up pool configurations. Not owned by
-  // us.
-  RequestPoolService* request_pool_service_;
-
-  // Used to make admission decisions in 'Schedule()'
-  boost::scoped_ptr<AdmissionController> admission_controller_;
-
-  // Adds the granted reservation and resources to the active_reservations_ and
-  // active_client_resources_ maps, respectively.
-  void AddToActiveResourceMaps(
-      const TResourceBrokerReservationResponse& reservation, Coordinator* coord);
-
-  // Removes the given reservation and resources from the active_reservations_ and
-  // active_client_resources_ maps, respectively.
-  void RemoveFromActiveResourceMaps(
-      const TResourceBrokerReservationResponse& reservation);
-
-  // Called asynchronously when an update is received from the subscription manager
-  void UpdateMembership(const StatestoreSubscriber::TopicDeltaMap& incoming_topic_deltas,
-      std::vector<TTopicDelta>* subscriber_topic_updates);
-
-  // Webserver callback that produces a list of known backends.
-  // Example output:
-  // "backends": [
-  //     "henry-metrics-pkg-cdh5.ent.cloudera.com:22000"
-  //              ],
-  // "num_backends": 1
-  void BackendsUrlCallback(const Webserver::ArgumentMap& args,
-      rapidjson::Document* document);
-
-  // Determines the pool for a user and query options via request_pool_service_.
-  Status GetRequestPool(const std::string& user,
-      const TQueryOptions& query_options, std::string* pool) const;
-
-  // Computes the assignment of scan ranges to hosts for each scan node in schedule.
-  // Unpartitioned fragments are assigned to the coord. Populates the schedule's
-  // fragment_exec_params_ with the resulting scan range assignment.
-  Status ComputeScanRangeAssignment(const TQueryExecRequest& exec_request,
-      QuerySchedule* schedule);
-
-  // Does a scan range assignment (returned in 'assignment') based on a list of scan
-  // range locations for a particular scan node.
-  // If exec_at_coord is true, all scan ranges will be assigned to the coord node.
-=======
   /// Protects active_reservations_ and active_client_resources_.
   boost::mutex active_resources_lock_;
 
@@ -304,47 +213,11 @@
   /// Does a scan range assignment (returned in 'assignment') based on a list of scan
   /// range locations for a particular scan node.
   /// If exec_at_coord is true, all scan ranges will be assigned to the coord node.
->>>>>>> fec66694
   Status ComputeScanRangeAssignment(PlanNodeId node_id,
       const std::vector<TScanRangeLocations>& locations,
       const std::vector<TNetworkAddress>& host_list, bool exec_at_coord,
       const TQueryOptions& query_options, FragmentScanRangeAssignment* assignment);
 
-<<<<<<< HEAD
-  // Populates fragment_exec_params_ in schedule.
-  void ComputeFragmentExecParams(const TQueryExecRequest& exec_request,
-      QuerySchedule* schedule);
-
-  // For each fragment in exec_request, computes hosts on which to run the instances
-  // and stores result in fragment_exec_params_.hosts.
-  void ComputeFragmentHosts(const TQueryExecRequest& exec_request,
-      QuerySchedule* schedule);
-
-  // Returns the id of the leftmost node of any of the given types in 'plan',
-  // or INVALID_PLAN_NODE_ID if no such node present.
-  PlanNodeId FindLeftmostNode(
-      const TPlan& plan, const std::vector<TPlanNodeType::type>& types);
-
-  // Returns the index (w/in exec_request.fragments) of fragment that sends its output
-  // to exec_request.fragment[fragment_idx]'s leftmost ExchangeNode.
-  // Returns INVALID_PLAN_NODE_ID if the leftmost node is not an exchange node.
-  int FindLeftmostInputFragment(
-      int fragment_idx, const TQueryExecRequest& exec_request);
-
-  // Adds all hosts the given scan is executed on to scan_hosts.
-  void GetScanHosts(TPlanNodeId scan_id, const TQueryExecRequest& exec_request,
-      const FragmentExecParams& params, std::vector<TNetworkAddress>* scan_hosts);
-
-  // Returns true if 'plan' contains a node of the given type.
-  bool ContainsNode(const TPlan& plan, TPlanNodeType::type type);
-
-  // Returns all ids of nodes in 'plan' of any of the given types.
-  void FindNodes(const TPlan& plan,
-      const std::vector<TPlanNodeType::type>& types, std::vector<TPlanNodeId>* results);
-
-  // Returns the index (w/in exec_request.fragments) of fragment that sends its output
-  // to the given exchange in the given fragment index.
-=======
   /// Populates fragment_exec_params_ in schedule.
   void ComputeFragmentExecParams(const TQueryExecRequest& exec_request,
       QuerySchedule* schedule);
@@ -378,7 +251,6 @@
 
   /// Returns the index (w/in exec_request.fragments) of fragment that sends its output
   /// to the given exchange in the given fragment index.
->>>>>>> fec66694
   int FindSenderFragment(TPlanNodeId exch_id, int fragment_idx,
       const TQueryExecRequest& exec_request);
 };
