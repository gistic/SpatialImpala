--- conflicted
+++ resolved
@@ -41,17 +41,10 @@
 
   virtual ~FailureDetector() {}
 
-<<<<<<< HEAD
-  // Updates the state of a peer according to the most recent heartbeat
-  // state. If 'seen' is true, this method indicates that a heartbeat has been
-  // received. If seen is 'false', this method indicates that a heartbeat has
-  // not been received since the last successful heartbeat receipt.
-=======
   /// Updates the state of a peer according to the most recent heartbeat
   /// state. If 'seen' is true, this method indicates that a heartbeat has been
   /// received. If seen is 'false', this method indicates that a heartbeat has
   /// not been received since the last successful heartbeat receipt.
->>>>>>> fec66694
   //
   /// This method returns the current state of the updated peer. Note that this may be
   /// different from the state implied by seen - a single missed heartbeat, for example, may
@@ -137,13 +130,8 @@
   /// peer is considered failed.
   int32_t max_missed_heartbeats_;
 
-<<<<<<< HEAD
-  // The maximum number of heartbeats that can be missed consecutively before a
-  // peer is suspected of failure.
-=======
   /// The maximum number of heartbeats that can be missed consecutively before a
   /// peer is suspected of failure.
->>>>>>> fec66694
   int32_t suspect_missed_heartbeats_;
 
   /// Number of consecutive heartbeats missed by peer.
