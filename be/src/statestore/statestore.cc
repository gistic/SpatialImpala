--- conflicted
+++ resolved
@@ -28,28 +28,10 @@
 #include "util/uid-util.h"
 #include "util/webserver.h"
 
-<<<<<<< HEAD
-#include <boost/thread.hpp>
-#include <thrift/Thrift.h>
-=======
 #include "common/names.h"
->>>>>>> fec66694
 
 using namespace apache::thrift;
 using namespace impala;
-<<<<<<< HEAD
-using namespace std;
-using namespace boost;
-using namespace apache::thrift;
-using namespace rapidjson;
-
-DEFINE_int32(statestore_max_missed_heartbeats, 10, "Maximum number of consecutive "
-    "heartbeats an impalad can miss before being declared failed by the "
-    "statestore.");
-DEFINE_int32(statestore_suspect_heartbeats, 5, "(Advanced) Number of consecutive "
-    "heartbeats an impalad can miss before being suspected of failure by the"
-    " statestore");
-=======
 using namespace rapidjson;
 using namespace strings;
 
@@ -62,7 +44,6 @@
 DEFINE_int32(statestore_update_frequency_ms, 2000, "(Advanced) Frequency (in ms) with"
     " which the statestore sends topic updates to subscribers.");
 
->>>>>>> fec66694
 DEFINE_int32(statestore_num_heartbeat_threads, 10, "(Advanced) Number of threads used to "
     " send heartbeats in parallel to all registered subscribers.");
 DEFINE_int32(statestore_heartbeat_frequency_ms, 1000, "(Advanced) Frequency (in ms) with"
@@ -96,10 +77,7 @@
 const string STATESTORE_TOTAL_KEY_SIZE_BYTES = "statestore.total-key-size-bytes";
 const string STATESTORE_TOTAL_VALUE_SIZE_BYTES = "statestore.total-value-size-bytes";
 const string STATESTORE_TOTAL_TOPIC_SIZE_BYTES = "statestore.total-topic-size-bytes";
-<<<<<<< HEAD
-=======
 const string STATESTORE_UPDATE_DURATION = "statestore.topic-update-durations";
->>>>>>> fec66694
 const string STATESTORE_HEARTBEAT_DURATION = "statestore.heartbeat-durations";
 
 const Statestore::TopicEntry::Value Statestore::TopicEntry::NULL_VALUE = "";
@@ -255,23 +233,6 @@
 
   DCHECK(metrics != NULL);
   num_subscribers_metric_ =
-<<<<<<< HEAD
-      metrics->CreateAndRegisterPrimitiveMetric(STATESTORE_LIVE_SUBSCRIBERS, 0L);
-  subscriber_set_metric_ =
-      metrics->RegisterMetric(new SetMetric<string>(STATESTORE_LIVE_SUBSCRIBERS_LIST,
-                                                    set<string>()));
-  key_size_metric_ =
-      metrics->CreateAndRegisterPrimitiveMetric(STATESTORE_TOTAL_KEY_SIZE_BYTES, 0L);
-  value_size_metric_ =
-      metrics->CreateAndRegisterPrimitiveMetric(STATESTORE_TOTAL_VALUE_SIZE_BYTES, 0L);
-  topic_size_metric_ =
-      metrics->CreateAndRegisterPrimitiveMetric(STATESTORE_TOTAL_TOPIC_SIZE_BYTES, 0L);
-
-  heartbeat_duration_metric_ = metrics->RegisterMetric(
-      new StatsMetric<double>(STATESTORE_HEARTBEAT_DURATION));
-
-  client_cache_->InitMetrics(metrics, "subscriber");
-=======
       metrics->AddGauge(STATESTORE_LIVE_SUBSCRIBERS, 0L);
   subscriber_set_metric_ = SetMetric<string>::CreateAndRegister(metrics,
       STATESTORE_LIVE_SUBSCRIBERS_LIST, set<string>());
@@ -286,7 +247,6 @@
 
   update_state_client_cache_->InitMetrics(metrics, "subscriber-update-state");
   heartbeat_client_cache_->InitMetrics(metrics, "subscriber-heartbeat");
->>>>>>> fec66694
 }
 
 void Statestore::RegisterWebpages(Webserver* webserver) {
@@ -296,11 +256,7 @@
       topics_callback);
 
   Webserver::UrlCallback subscribers_callback =
-<<<<<<< HEAD
-      bind<void>(mem_fn(&Statestore::SubscribersHandler), this, _1, _2);
-=======
       bind<void>(&Statestore::SubscribersHandler, this, _1, _2);
->>>>>>> fec66694
   webserver->RegisterUrlCallback("/subscribers", "statestore_subscribers.tmpl",
       subscribers_callback);
 }
@@ -332,16 +288,6 @@
 
     int64_t key_size = topic.second.total_key_size_bytes();
     int64_t value_size = topic.second.total_value_size_bytes();
-<<<<<<< HEAD
-    Value key_size_json(PrettyPrinter::Print(key_size, TCounterType::BYTES).c_str(),
-        document->GetAllocator());
-    topic_json.AddMember("key_size", key_size_json, document->GetAllocator());
-    Value value_size_json(PrettyPrinter::Print(value_size, TCounterType::BYTES).c_str(),
-        document->GetAllocator());
-    topic_json.AddMember("value_size", value_size_json, document->GetAllocator());
-    Value total_size_json(
-        PrettyPrinter::Print(key_size + value_size, TCounterType::BYTES).c_str(),
-=======
     Value key_size_json(PrettyPrinter::Print(key_size, TUnit::BYTES).c_str(),
         document->GetAllocator());
     topic_json.AddMember("key_size", key_size_json, document->GetAllocator());
@@ -350,7 +296,6 @@
     topic_json.AddMember("value_size", value_size_json, document->GetAllocator());
     Value total_size_json(
         PrettyPrinter::Print(key_size + value_size, TUnit::BYTES).c_str(),
->>>>>>> fec66694
         document->GetAllocator());
     topic_json.AddMember("total_size", total_size_json, document->GetAllocator());
     topics.PushBack(topic_json, document->GetAllocator());
@@ -382,10 +327,6 @@
     sub_json.AddMember("registration_id", registration_id, document->GetAllocator());
 
     subscribers.PushBack(sub_json, document->GetAllocator());
-<<<<<<< HEAD
-  }
-  document->AddMember("subscribers", subscribers, document->GetAllocator());
-=======
   }
   document->AddMember("subscribers", subscribers, document->GetAllocator());
 }
@@ -405,7 +346,6 @@
   }
 
   return Status::OK();
->>>>>>> fec66694
 }
 
 Status Statestore::RegisterSubscriber(const SubscriberId& subscriber_id,
@@ -455,15 +395,9 @@
   return Status::OK();
 }
 
-<<<<<<< HEAD
-Status Statestore::ProcessOneSubscriber(Subscriber* subscriber, bool* heartbeat_skipped) {
-  // Time any successful heartbeats (i.e. those for which UpdateState() completed, even
-  // though it may have returned an error.)
-=======
 Status Statestore::SendTopicUpdate(Subscriber* subscriber, bool* update_skipped) {
   // Time any successful RPCs (i.e. those for which UpdateState() completed, even though
   // it may have returned an error.)
->>>>>>> fec66694
   MonotonicStopWatch sw;
   sw.Start();
 
@@ -485,35 +419,6 @@
   RETURN_IF_ERROR(client.DoRpc(
       &StatestoreSubscriberClient::UpdateState, update_state_request, &response));
 
-<<<<<<< HEAD
-  // TODO: Rework the client-cache API so that this dance isn't necessary.
-  try {
-    client->UpdateState(response, update_state_request);
-  } catch (const TException& e) {
-    // Client may have been closed due to a failure
-    RETURN_IF_ERROR(client.Reopen());
-    try {
-      client->UpdateState(response, update_state_request);
-    } catch (const TException& e) {
-      return Status(e.what());
-    }
-  }
-
-  status = Status(response.status);
-  if (!status.ok()) {
-    heartbeat_duration_metric_->Update(sw.ElapsedTime() / (1000.0 * 1000.0 * 1000.0));
-    return status;
-  }
-
-  *heartbeat_skipped = (response.__isset.skipped && response.skipped);
-  if (*heartbeat_skipped) {
-    // The subscriber skipped processing this heartbeat. We don't consider this a failure
-    // - subscribers can decide what they do with any update - so, return OK and set
-    // heartbeat_skipped so the caller can compensate.
-    heartbeat_duration_metric_->Update(sw.ElapsedTime() / (1000.0 * 1000.0 * 1000.0));
-    return Status::OK;
-  }
-=======
   status = Status(response.status);
   if (!status.ok()) {
     topic_update_duration_metric_->Update(sw.ElapsedTime() / (1000.0 * 1000.0 * 1000.0));
@@ -528,7 +433,6 @@
     topic_update_duration_metric_->Update(sw.ElapsedTime() / (1000.0 * 1000.0 * 1000.0));
     return Status::OK();
   }
->>>>>>> fec66694
 
   // At this point the updates are assumed to have been successfully processed by the
   // subscriber. Update the subscriber's max version of each topic.
@@ -576,13 +480,8 @@
       }
     }
   }
-<<<<<<< HEAD
-  heartbeat_duration_metric_->Update(sw.ElapsedTime() / (1000.0 * 1000.0 * 1000.0));
-  return Status::OK;
-=======
   topic_update_duration_metric_->Update(sw.ElapsedTime() / (1000.0 * 1000.0 * 1000.0));
   return Status::OK();
->>>>>>> fec66694
 }
 
 void Statestore::GatherTopicUpdates(const Subscriber& subscriber,
@@ -608,21 +507,13 @@
       topic_delta.is_delta = last_processed_version > Subscriber::TOPIC_INITIAL_VERSION;
       topic_delta.__set_from_version(last_processed_version);
 
-<<<<<<< HEAD
-      const Topic& topic = topic_it->second;
-=======
->>>>>>> fec66694
       if (!topic_delta.is_delta &&
           topic.last_version() > Subscriber::TOPIC_INITIAL_VERSION) {
         int64_t topic_size =
             topic.total_key_size_bytes() + topic.total_value_size_bytes();
         VLOG_QUERY << "Preparing initial " << topic_delta.topic_name
                    << " topic update for " << subscriber.id() << ". Size = "
-<<<<<<< HEAD
-                   << PrettyPrinter::Print(topic_size, TCounterType::BYTES);
-=======
                    << PrettyPrinter::Print(topic_size, TUnit::BYTES);
->>>>>>> fec66694
       }
 
       TopicUpdateLog::const_iterator next_update =
@@ -727,13 +618,8 @@
       diff_ms = update_deadline - UnixMillis();
     }
     diff_ms = abs(diff_ms);
-<<<<<<< HEAD
-    VLOG(3) << "Sending update to: " << update.second << " (deadline accuracy: "
-            << diff_ms << "ms)";
-=======
     VLOG(3) << "Sending " << hb_type << " message to: " << update.second
             << " (deadline accuracy: " << diff_ms << "ms)";
->>>>>>> fec66694
 
     if (diff_ms > DEADLINE_MISS_THRESHOLD_MS) {
       // TODO: This should be a healthcheck in a monitored metric in CM, which would
@@ -762,11 +648,6 @@
     if (it == subscribers_.end()) return;
     subscriber = it->second;
   }
-<<<<<<< HEAD
-  // Give up the lock here so that others can get to the queue
-  bool heartbeat_skipped;
-  Status status = ProcessOneSubscriber(subscriber.get(), &heartbeat_skipped);
-=======
   // Send the right message type, and compute the next deadline
   int64_t deadline_ms = 0;
   Status status;
@@ -799,7 +680,6 @@
     deadline_ms = UnixMillis() + update_interval;
   }
 
->>>>>>> fec66694
   {
     lock_guard<mutex> l(subscribers_lock_);
     // Check again if this registration has been removed while we were processing the
@@ -825,24 +705,11 @@
         UnregisterSubscriber(subscriber.get());
       }
     } else {
-<<<<<<< HEAD
-      // Schedule the next heartbeat. If the subscriber responded that it skipped the last
-      // heartbeat sent, we assume that it was busy doing something else, and back off
-      // slightly before sending another.
-      int64_t heartbeat_interval =
-          heartbeat_skipped ? (2 * FLAGS_statestore_heartbeat_frequency_ms) :
-              FLAGS_statestore_heartbeat_frequency_ms;
-      int64_t deadline_ms = ms_since_epoch() + heartbeat_interval;
-      VLOG(3) << "Next deadline for: " << subscriber->id() << " is in "
-              << FLAGS_statestore_heartbeat_frequency_ms << "ms";
-      subscriber_heartbeat_threadpool_.Offer(make_pair(deadline_ms, subscriber->id()));
-=======
       // Schedule the next message.
       VLOG(3) << "Next " << (is_heartbeat ? "heartbeat" : "update") << " deadline for: "
               << subscriber->id() << " is in " << deadline_ms << "ms";
       OfferUpdate(make_pair(deadline_ms, subscriber->id()), is_heartbeat ?
           &subscriber_heartbeat_threadpool_ : &subscriber_topic_update_threadpool_);
->>>>>>> fec66694
     }
   }
 }
