// Copyright 2012 Cloudera Inc.
//
// Licensed under the Apache License, Version 2.0 (the "License");
// you may not use this file except in compliance with the License.
// You may obtain a copy of the License at
//
// http://www.apache.org/licenses/LICENSE-2.0
//
// Unless required by applicable law or agreed to in writing, software
// distributed under the License is distributed on an "AS IS" BASIS,
// WITHOUT WARRANTIES OR CONDITIONS OF ANY KIND, either express or implied.
// See the License for the specific language governing permissions and
// limitations under the License.

#include "statestore/statestore-subscriber.h"

#include <sstream>
#include <utility>

#include <boost/algorithm/string/join.hpp>
#include <boost/foreach.hpp>
#include <boost/date_time/posix_time/posix_time.hpp>
#include <boost/thread/shared_mutex.hpp>
#include <gutil/strings/substitute.h>

#include "common/logging.h"
#include "common/status.h"
#include "statestore/failure-detector.h"
#include "gen-cpp/StatestoreService_types.h"
#include "rpc/rpc-trace.h"
#include "rpc/thrift-util.h"
#include "util/time.h"
#include "util/debug-util.h"

<<<<<<< HEAD
using namespace std;
using namespace boost;
using namespace boost::posix_time;
using namespace apache::thrift;
using namespace strings;

=======
#include "common/names.h"

using boost::posix_time::seconds;
using namespace apache::thrift;
using namespace strings;

>>>>>>> fec66694
DEFINE_int32(statestore_subscriber_timeout_seconds, 30, "The amount of time (in seconds)"
     " that may elapse before the connection with the statestore is considered lost.");
DEFINE_int32(statestore_subscriber_cnxn_attempts, 10, "The number of times to retry an "
    "RPC connection to the statestore. A setting of 0 means retry indefinitely");
DEFINE_int32(statestore_subscriber_cnxn_retry_interval_ms, 3000, "The interval, in ms, "
    "to wait between attempts to make an RPC connection to the statestore.");
DECLARE_string(ssl_client_ca_certificate);

namespace impala {

// Used to identify the statestore in the failure detector
const string STATESTORE_ID = "STATESTORE";

// Template for metrics that measure the processing time for individual topics.
const string CALLBACK_METRIC_PATTERN = "statestore-subscriber.topic-$0.processing-time-s";

// Duration, in ms, to sleep between attempts to reconnect to the
// statestore after a failure.
const int32_t SLEEP_INTERVAL_MS = 5000;

typedef ClientConnection<StatestoreServiceClient> StatestoreConnection;

// Proxy class for the subscriber heartbeat thrift API, which
// translates RPCs into method calls on the local subscriber object.
class StatestoreSubscriberThriftIf : public StatestoreSubscriberIf {
 public:
  StatestoreSubscriberThriftIf(StatestoreSubscriber* subscriber)
      : subscriber_(subscriber) { DCHECK(subscriber != NULL); }
  virtual void UpdateState(TUpdateStateResponse& response,
                           const TUpdateStateRequest& params) {
    TUniqueId registration_id;
    if (params.__isset.registration_id) {
      registration_id = params.registration_id;
    }

    subscriber_->UpdateState(params.topic_deltas, registration_id,
        &response.topic_updates, &response.skipped).ToThrift(&response.status);
    // Make sure Thrift thinks the field is set.
    response.__set_skipped(response.skipped);
<<<<<<< HEAD
=======
  }

  virtual void Heartbeat(THeartbeatResponse& response, const THeartbeatRequest& request) {
    subscriber_->Heartbeat(request.registration_id);
>>>>>>> fec66694
  }

 private:
  StatestoreSubscriber* subscriber_;
};

StatestoreSubscriber::StatestoreSubscriber(const std::string& subscriber_id,
    const TNetworkAddress& heartbeat_address, const TNetworkAddress& statestore_address,
    MetricGroup* metrics)
    : subscriber_id_(subscriber_id), heartbeat_address_(heartbeat_address),
      statestore_address_(statestore_address),
      thrift_iface_(new StatestoreSubscriberThriftIf(this)),
      failure_detector_(new TimeoutFailureDetector(
          seconds(FLAGS_statestore_subscriber_timeout_seconds),
          seconds(FLAGS_statestore_subscriber_timeout_seconds / 2))),
      is_registered_(false),
      client_cache_(new StatestoreClientCache(FLAGS_statestore_subscriber_cnxn_attempts,
<<<<<<< HEAD
          FLAGS_statestore_subscriber_cnxn_retry_interval_ms)),
      metrics_(metrics) {
=======
          FLAGS_statestore_subscriber_cnxn_retry_interval_ms, 0, 0, "",
          !FLAGS_ssl_client_ca_certificate.empty())),
      metrics_(metrics->GetChildGroup("statestore-subscriber")) {
>>>>>>> fec66694
  connected_to_statestore_metric_ =
      metrics_->AddProperty("statestore-subscriber.connected", false);
  last_recovery_duration_metric_ = metrics_->AddGauge(
      "statestore-subscriber.last-recovery-duration", 0.0);
  last_recovery_time_metric_ = metrics_->AddProperty<string>(
      "statestore-subscriber.last-recovery-time", "N/A");
  topic_update_interval_metric_ = StatsMetric<double>::CreateAndRegister(metrics,
      "statestore-subscriber.topic-update-interval-time");
  topic_update_duration_metric_ = StatsMetric<double>::CreateAndRegister(metrics,
      "statestore-subscriber.topic-update-duration");
  heartbeat_interval_metric_ = StatsMetric<double>::CreateAndRegister(metrics,
      "statestore-subscriber.heartbeat-interval-time");

  registration_id_metric_ = metrics->AddProperty<string>(
      "statestore-subscriber.registration-id", "N/A");

  client_cache_->InitMetrics(metrics, "statestore-subscriber.statestore");
}

Status StatestoreSubscriber::AddTopic(const Statestore::TopicId& topic_id,
    bool is_transient, const UpdateCallback& callback) {
  lock_guard<mutex> l(lock_);
  if (is_registered_) return Status("Subscriber already started, can't add new topic");
  Callbacks* cb = &(update_callbacks_[topic_id]);
  cb->callbacks.push_back(callback);
  if (cb->processing_time_metric == NULL) {
<<<<<<< HEAD
    const string& metric_name = Substitute(CALLBACK_METRIC_PATTERN, topic_id);
    cb->processing_time_metric =
        metrics_->RegisterMetric(new StatsMetric<double>(metric_name));
=======
    cb->processing_time_metric = StatsMetric<double>::CreateAndRegister(metrics_,
        CALLBACK_METRIC_PATTERN, topic_id);
>>>>>>> fec66694
  }
  topic_registrations_[topic_id] = is_transient;
  return Status::OK();
}

Status StatestoreSubscriber::Register() {
  Status client_status;
  StatestoreConnection client(client_cache_.get(), statestore_address_, &client_status);
  RETURN_IF_ERROR(client_status);

  TRegisterSubscriberRequest request;
  request.topic_registrations.reserve(update_callbacks_.size());
  BOOST_FOREACH(const UpdateCallbacks::value_type& topic, update_callbacks_) {
    TTopicRegistration thrift_topic;
    thrift_topic.topic_name = topic.first;
    thrift_topic.is_transient = topic_registrations_[topic.first];
    request.topic_registrations.push_back(thrift_topic);
  }

  request.subscriber_location = heartbeat_address_;
  request.subscriber_id = subscriber_id_;
  TRegisterSubscriberResponse response;
<<<<<<< HEAD
  try {
    client->RegisterSubscriber(response, request);
  } catch (const TException& e) {
    // Client may have been closed due to a failure
    RETURN_IF_ERROR(client.Reopen());
    try {
      client->RegisterSubscriber(response, request);
    } catch (const TException& e) {
      return Status(e.what());
    }
  }
=======
  RETURN_IF_ERROR(
      client.DoRpc(&StatestoreServiceClient::RegisterSubscriber, request, &response));
>>>>>>> fec66694
  Status status = Status(response.status);
  if (status.ok()) connected_to_statestore_metric_->set_value(true);
  if (response.__isset.registration_id) {
    lock_guard<mutex> l(registration_id_lock_);
    registration_id_ = response.registration_id;
    const string& registration_string = PrintId(registration_id_);
    registration_id_metric_->set_value(registration_string);
    VLOG(1) << "Subscriber registration ID: " << registration_string;
  } else {
    VLOG(1) << "No subscriber registration ID received from statestore";
  }
  topic_update_interval_timer_.Start();
  heartbeat_interval_timer_.Start();
  return status;
}

Status StatestoreSubscriber::Start() {
  Status status;
  {
    // Take the lock to ensure that, if a topic-update is received during registration
    // (perhaps because Register() has succeeded, but we haven't finished setting up state
    // on the client side), UpdateState() will reject the message.
    lock_guard<mutex> l(lock_);
    LOG(INFO) << "Starting statestore subscriber";

    // Backend must be started before registration
    shared_ptr<TProcessor> processor(new StatestoreSubscriberProcessor(thrift_iface_));
    shared_ptr<TProcessorEventHandler> event_handler(
        new RpcEventHandler("statestore-subscriber", metrics_));
    processor->setEventHandler(event_handler);

    heartbeat_server_.reset(new ThriftServer("StatestoreSubscriber", processor,
        heartbeat_address_.port, NULL, NULL, 5));
    RETURN_IF_ERROR(heartbeat_server_->Start());
    LOG(INFO) << "Registering with statestore";
    status = Register();
    if (status.ok()) {
      is_registered_ = true;
      LOG(INFO) << "statestore registration successful";
    } else {
      LOG(INFO) << "statestore registration unsuccessful: " << status.GetDetail();
    }
  }

  // Registration is finished at this point, so it's fine to release the lock.
  recovery_mode_thread_.reset(new Thread("statestore-subscriber", "recovery-mode-thread",
      &StatestoreSubscriber::RecoveryModeChecker, this));

  return status;
}

void StatestoreSubscriber::RecoveryModeChecker() {
  failure_detector_->UpdateHeartbeat(STATESTORE_ID, true);

  // Every few seconds, wake up and check if the failure detector has determined
  // that the statestore has failed from our perspective. If so, enter recovery
  // mode and try to reconnect, followed by reregistering all subscriptions.
  while (true) {
    if (failure_detector_->GetPeerState(STATESTORE_ID) == FailureDetector::FAILED) {
      // When entering recovery mode, the class-wide lock_ is taken to
      // ensure mutual exclusion with any operations in flight.
      lock_guard<mutex> l(lock_);
      // Check again - we might have finished processing
      if (failure_detector_->GetPeerState(STATESTORE_ID) != FailureDetector::FAILED) {
        continue;
      }
      MonotonicStopWatch recovery_timer;
      recovery_timer.Start();
      connected_to_statestore_metric_->set_value(false);
      LOG(INFO) << subscriber_id_
                << ": Connection with statestore lost, entering recovery mode";
      uint32_t attempt_count = 1;
      while (true) {
        LOG(INFO) << "Trying to re-register with statestore, attempt: "
                  << attempt_count++;
        Status status = Register();
        if (status.ok()) {
<<<<<<< HEAD
          // Make sure to update failure detector so that we don't
          // immediately fail on the next loop while we're waiting for
          // heartbeats to resume.
=======
          // Make sure to update failure detector so that we don't immediately fail on the
          // next loop while we're waiting for heartbeat messages to resume.
>>>>>>> fec66694
          failure_detector_->UpdateHeartbeat(STATESTORE_ID, true);
          LOG(INFO) << "Reconnected to statestore. Exiting recovery mode";

          // Break out of enclosing while (true) to top of outer-scope loop.
          break;
        } else {
          // Don't exit recovery mode, continue
          LOG(WARNING) << "Failed to re-register with statestore: "
                       << status.GetDetail();
          SleepForMs(SLEEP_INTERVAL_MS);
        }
        last_recovery_duration_metric_->set_value(
            recovery_timer.ElapsedTime() / (1000.0 * 1000.0 * 1000.0));
      }
      // When we're successful in re-registering, we don't do anything
      // to re-send our updates to the statestore. It is the
      // responsibility of individual clients to post missing updates
      // back to the statestore. This saves a lot of complexity where
      // we would otherwise have to cache updates here.
      last_recovery_duration_metric_->set_value(
          recovery_timer.ElapsedTime() / (1000.0 * 1000.0 * 1000.0));
      last_recovery_time_metric_->set_value(TimestampValue::LocalTime().DebugString());
    }

    SleepForMs(SLEEP_INTERVAL_MS);
  }
}

<<<<<<< HEAD
=======
Status StatestoreSubscriber::CheckRegistrationId(const TUniqueId& registration_id) {
  {
    lock_guard<mutex> r(registration_id_lock_);
    // If this subscriber has just started, the registration_id_ may not have been set
    // despite the statestore starting to send updates. The 'unset' TUniqueId is 0:0, so
    // we can differentiate between a) an early message from an eager statestore, and b)
    // a message that's targeted to a previous registration.
    if (registration_id_ != TUniqueId() && registration_id != registration_id_) {
      return Status(Substitute("Unexpected registration ID: $0, was expecting $1",
          PrintId(registration_id), PrintId(registration_id_)));
    }
  }

  return Status::OK();
}

void StatestoreSubscriber::Heartbeat(const TUniqueId& registration_id) {
  const Status& status = CheckRegistrationId(registration_id);
  if (status.ok()) {
    heartbeat_interval_metric_->Update(
        heartbeat_interval_timer_.Reset() / (1000.0 * 1000.0 * 1000.0));
    failure_detector_->UpdateHeartbeat(STATESTORE_ID, true);
  } else {
    VLOG_RPC << "Heartbeat: " << status.GetDetail();
  }
}

>>>>>>> fec66694
Status StatestoreSubscriber::UpdateState(const TopicDeltaMap& incoming_topic_deltas,
    const TUniqueId& registration_id, vector<TTopicDelta>* subscriber_topic_updates,
    bool* skipped) {
  // We don't want to block here because this is an RPC, and delaying the return causes
<<<<<<< HEAD
  // the statestore to delay sending further heartbeats. The only time that lock_ might be
  // taken concurrently is if:
  //
  // a) another heartbeat is still being processed (i.e. is still in UpdateState()). This
  // could happen only when the subscriber has re-registered, and the statestore is still
  // sending a heartbeat for the previous registration. In this case, return OK but set
  // *skipped = true to tell the statestore to retry this heartbeat in the future.
=======
  // the statestore to delay sending further messages. The only time that lock_ might be
  // taken concurrently is if:
  //
  // a) another update is still being processed (i.e. is still in UpdateState()). This
  // could happen only when the subscriber has re-registered, and the statestore is still
  // sending an update for the previous registration. In this case, return OK but set
  // *skipped = true to tell the statestore to retry this update in the future.
>>>>>>> fec66694
  //
  // b) the subscriber is recovering, and has the lock held during
  // RecoveryModeChecker(). Similarly, we set *skipped = true.
  // TODO: Consider returning an error in this case so that the statestore will eventually
<<<<<<< HEAD
  // stop sending heartbeats even if re-registration fails.
  //
  // We only update the failure detector *after* a heartbeat has been processed so that
  // the time taken to do so doesn't factor into subscriber-side timeouts. Since
  // RecoveryModeChacker() waits to take lock_ before checking the failure detector, it
  // will not detect a failure situation while the heartbeat is being processed.
  try_mutex::scoped_try_lock l(lock_);
  if (l) {
    *skipped = false;
    {
      lock_guard<mutex> r(registration_id_lock_);
      // If this subscriber has just started, the registration_id_ may not have been set
      // despite the statestore starting to send updates. The 'unset' TUniqueId is 0:0,
      // so we can differentiate between a) an early UpdateState() from an eager
      // statestore, and b) an UpdateState() that's targeted to a previous registration.
      if (registration_id_ != TUniqueId() && registration_id != registration_id_) {
        stringstream ss;
        ss << "Unexpected registration ID: " << PrintId(registration_id)
           << ", was expecting: " << registration_id_;
        return Status(ss.str());
      }
    }
=======
  // stop sending updates even if re-registration fails.
  try_mutex::scoped_try_lock l(lock_);
  if (l) {
    *skipped = false;
    RETURN_IF_ERROR(CheckRegistrationId(registration_id));
>>>>>>> fec66694

    // Only record updates received when not in recovery mode
    topic_update_interval_metric_->Update(
        topic_update_interval_timer_.Reset() / (1000.0 * 1000.0 * 1000.0));
    MonotonicStopWatch sw;
    sw.Start();

    // Check the version ranges of all delta updates to ensure they can be applied
    // to this subscriber. If any invalid ranges are found, request new update(s) with
    // version ranges applicable to this subscriber.
    bool found_unexpected_delta = false;
    BOOST_FOREACH(const TopicDeltaMap::value_type& delta, incoming_topic_deltas) {
      TopicVersionMap::const_iterator itr = current_topic_versions_.find(delta.first);
      if (itr != current_topic_versions_.end()) {
        if (delta.second.is_delta && delta.second.from_version != itr->second) {
          LOG(ERROR) << "Unexpected delta update to topic '" << delta.first << "' of "
                     << "version range (" << delta.second.from_version << ":"
                     << delta.second.to_version << "]. Expected delta start version: "
                     << itr->second;

          subscriber_topic_updates->push_back(TTopicDelta());
          TTopicDelta& update = subscriber_topic_updates->back();
          update.topic_name = delta.second.topic_name;
          update.__set_from_version(itr->second);
          found_unexpected_delta = true;
        } else {
          // Update the current topic version
          current_topic_versions_[delta.first] = delta.second.to_version;
        }
      }
    }

    // Skip calling the callbacks when an unexpected delta update is found.
    if (!found_unexpected_delta) {
      BOOST_FOREACH(const UpdateCallbacks::value_type& callbacks, update_callbacks_) {
        MonotonicStopWatch sw;
        sw.Start();
        BOOST_FOREACH(const UpdateCallback& callback, callbacks.second.callbacks) {
          // TODO: Consider filtering the topics to only send registered topics to
          // callbacks
          callback(incoming_topic_deltas, subscriber_topic_updates);
        }
        callbacks.second.processing_time_metric->Update(
            sw.ElapsedTime() / (1000.0 * 1000.0 * 1000.0));
      }
    }
    sw.Stop();
<<<<<<< HEAD
    heartbeat_duration_metric_->Update(sw.ElapsedTime() / (1000.0 * 1000.0 * 1000.0));
    // Do this while holding lock_ so that the double-check in RecoveryModeChecker will
    // definitely see the most recent state.
    failure_detector_->UpdateHeartbeat(STATESTORE_ID, true);
  } else {
    failure_detector_->UpdateHeartbeat(STATESTORE_ID, true);
    *skipped = true;
  }
  return Status::OK;
=======
    topic_update_duration_metric_->Update(sw.ElapsedTime() / (1000.0 * 1000.0 * 1000.0));
  } else {
    *skipped = true;
  }
  return Status::OK();
>>>>>>> fec66694
}


}<|MERGE_RESOLUTION|>--- conflicted
+++ resolved
@@ -32,21 +32,12 @@
 #include "util/time.h"
 #include "util/debug-util.h"
 
-<<<<<<< HEAD
-using namespace std;
-using namespace boost;
-using namespace boost::posix_time;
-using namespace apache::thrift;
-using namespace strings;
-
-=======
 #include "common/names.h"
 
 using boost::posix_time::seconds;
 using namespace apache::thrift;
 using namespace strings;
 
->>>>>>> fec66694
 DEFINE_int32(statestore_subscriber_timeout_seconds, 30, "The amount of time (in seconds)"
      " that may elapse before the connection with the statestore is considered lost.");
 DEFINE_int32(statestore_subscriber_cnxn_attempts, 10, "The number of times to retry an "
@@ -86,13 +77,10 @@
         &response.topic_updates, &response.skipped).ToThrift(&response.status);
     // Make sure Thrift thinks the field is set.
     response.__set_skipped(response.skipped);
-<<<<<<< HEAD
-=======
   }
 
   virtual void Heartbeat(THeartbeatResponse& response, const THeartbeatRequest& request) {
     subscriber_->Heartbeat(request.registration_id);
->>>>>>> fec66694
   }
 
  private:
@@ -110,14 +98,9 @@
           seconds(FLAGS_statestore_subscriber_timeout_seconds / 2))),
       is_registered_(false),
       client_cache_(new StatestoreClientCache(FLAGS_statestore_subscriber_cnxn_attempts,
-<<<<<<< HEAD
-          FLAGS_statestore_subscriber_cnxn_retry_interval_ms)),
-      metrics_(metrics) {
-=======
           FLAGS_statestore_subscriber_cnxn_retry_interval_ms, 0, 0, "",
           !FLAGS_ssl_client_ca_certificate.empty())),
       metrics_(metrics->GetChildGroup("statestore-subscriber")) {
->>>>>>> fec66694
   connected_to_statestore_metric_ =
       metrics_->AddProperty("statestore-subscriber.connected", false);
   last_recovery_duration_metric_ = metrics_->AddGauge(
@@ -144,14 +127,8 @@
   Callbacks* cb = &(update_callbacks_[topic_id]);
   cb->callbacks.push_back(callback);
   if (cb->processing_time_metric == NULL) {
-<<<<<<< HEAD
-    const string& metric_name = Substitute(CALLBACK_METRIC_PATTERN, topic_id);
-    cb->processing_time_metric =
-        metrics_->RegisterMetric(new StatsMetric<double>(metric_name));
-=======
     cb->processing_time_metric = StatsMetric<double>::CreateAndRegister(metrics_,
         CALLBACK_METRIC_PATTERN, topic_id);
->>>>>>> fec66694
   }
   topic_registrations_[topic_id] = is_transient;
   return Status::OK();
@@ -174,22 +151,8 @@
   request.subscriber_location = heartbeat_address_;
   request.subscriber_id = subscriber_id_;
   TRegisterSubscriberResponse response;
-<<<<<<< HEAD
-  try {
-    client->RegisterSubscriber(response, request);
-  } catch (const TException& e) {
-    // Client may have been closed due to a failure
-    RETURN_IF_ERROR(client.Reopen());
-    try {
-      client->RegisterSubscriber(response, request);
-    } catch (const TException& e) {
-      return Status(e.what());
-    }
-  }
-=======
   RETURN_IF_ERROR(
       client.DoRpc(&StatestoreServiceClient::RegisterSubscriber, request, &response));
->>>>>>> fec66694
   Status status = Status(response.status);
   if (status.ok()) connected_to_statestore_metric_->set_value(true);
   if (response.__isset.registration_id) {
@@ -252,10 +215,6 @@
       // When entering recovery mode, the class-wide lock_ is taken to
       // ensure mutual exclusion with any operations in flight.
       lock_guard<mutex> l(lock_);
-      // Check again - we might have finished processing
-      if (failure_detector_->GetPeerState(STATESTORE_ID) != FailureDetector::FAILED) {
-        continue;
-      }
       MonotonicStopWatch recovery_timer;
       recovery_timer.Start();
       connected_to_statestore_metric_->set_value(false);
@@ -267,14 +226,8 @@
                   << attempt_count++;
         Status status = Register();
         if (status.ok()) {
-<<<<<<< HEAD
-          // Make sure to update failure detector so that we don't
-          // immediately fail on the next loop while we're waiting for
-          // heartbeats to resume.
-=======
           // Make sure to update failure detector so that we don't immediately fail on the
           // next loop while we're waiting for heartbeat messages to resume.
->>>>>>> fec66694
           failure_detector_->UpdateHeartbeat(STATESTORE_ID, true);
           LOG(INFO) << "Reconnected to statestore. Exiting recovery mode";
 
@@ -303,8 +256,6 @@
   }
 }
 
-<<<<<<< HEAD
-=======
 Status StatestoreSubscriber::CheckRegistrationId(const TUniqueId& registration_id) {
   {
     lock_guard<mutex> r(registration_id_lock_);
@@ -332,20 +283,10 @@
   }
 }
 
->>>>>>> fec66694
 Status StatestoreSubscriber::UpdateState(const TopicDeltaMap& incoming_topic_deltas,
     const TUniqueId& registration_id, vector<TTopicDelta>* subscriber_topic_updates,
     bool* skipped) {
   // We don't want to block here because this is an RPC, and delaying the return causes
-<<<<<<< HEAD
-  // the statestore to delay sending further heartbeats. The only time that lock_ might be
-  // taken concurrently is if:
-  //
-  // a) another heartbeat is still being processed (i.e. is still in UpdateState()). This
-  // could happen only when the subscriber has re-registered, and the statestore is still
-  // sending a heartbeat for the previous registration. In this case, return OK but set
-  // *skipped = true to tell the statestore to retry this heartbeat in the future.
-=======
   // the statestore to delay sending further messages. The only time that lock_ might be
   // taken concurrently is if:
   //
@@ -353,41 +294,15 @@
   // could happen only when the subscriber has re-registered, and the statestore is still
   // sending an update for the previous registration. In this case, return OK but set
   // *skipped = true to tell the statestore to retry this update in the future.
->>>>>>> fec66694
   //
   // b) the subscriber is recovering, and has the lock held during
   // RecoveryModeChecker(). Similarly, we set *skipped = true.
   // TODO: Consider returning an error in this case so that the statestore will eventually
-<<<<<<< HEAD
-  // stop sending heartbeats even if re-registration fails.
-  //
-  // We only update the failure detector *after* a heartbeat has been processed so that
-  // the time taken to do so doesn't factor into subscriber-side timeouts. Since
-  // RecoveryModeChacker() waits to take lock_ before checking the failure detector, it
-  // will not detect a failure situation while the heartbeat is being processed.
-  try_mutex::scoped_try_lock l(lock_);
-  if (l) {
-    *skipped = false;
-    {
-      lock_guard<mutex> r(registration_id_lock_);
-      // If this subscriber has just started, the registration_id_ may not have been set
-      // despite the statestore starting to send updates. The 'unset' TUniqueId is 0:0,
-      // so we can differentiate between a) an early UpdateState() from an eager
-      // statestore, and b) an UpdateState() that's targeted to a previous registration.
-      if (registration_id_ != TUniqueId() && registration_id != registration_id_) {
-        stringstream ss;
-        ss << "Unexpected registration ID: " << PrintId(registration_id)
-           << ", was expecting: " << registration_id_;
-        return Status(ss.str());
-      }
-    }
-=======
   // stop sending updates even if re-registration fails.
   try_mutex::scoped_try_lock l(lock_);
   if (l) {
     *skipped = false;
     RETURN_IF_ERROR(CheckRegistrationId(registration_id));
->>>>>>> fec66694
 
     // Only record updates received when not in recovery mode
     topic_update_interval_metric_->Update(
@@ -435,23 +350,11 @@
       }
     }
     sw.Stop();
-<<<<<<< HEAD
-    heartbeat_duration_metric_->Update(sw.ElapsedTime() / (1000.0 * 1000.0 * 1000.0));
-    // Do this while holding lock_ so that the double-check in RecoveryModeChecker will
-    // definitely see the most recent state.
-    failure_detector_->UpdateHeartbeat(STATESTORE_ID, true);
-  } else {
-    failure_detector_->UpdateHeartbeat(STATESTORE_ID, true);
-    *skipped = true;
-  }
-  return Status::OK;
-=======
     topic_update_duration_metric_->Update(sw.ElapsedTime() / (1000.0 * 1000.0 * 1000.0));
   } else {
     *skipped = true;
   }
   return Status::OK();
->>>>>>> fec66694
 }
 
 
