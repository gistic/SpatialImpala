--- conflicted
+++ resolved
@@ -31,26 +31,17 @@
   return *tuple_builder;
 }
 
-<<<<<<< HEAD
-static TSlotDescriptor MakeSlotDescriptor(int id, int parent_id, const ColumnType& type,
-    int slot_idx, int byte_offset) {
-=======
 // item_id of -1 indicates no itemTupleId
 static TSlotDescriptor MakeSlotDescriptor(int id, int parent_id, const ColumnType& type,
     int slot_idx, int byte_offset, int item_id) {
->>>>>>> fec66694
   int null_byte = slot_idx / 8;
   int null_bit = slot_idx % 8;
   TSlotDescriptor slot_desc;
   slot_desc.__set_id(id);
   slot_desc.__set_parent(parent_id);
   slot_desc.__set_slotType(type.ToThrift());
-<<<<<<< HEAD
-  slot_desc.__set_columnPos(slot_idx);
-=======
   // For now no tests depend on the materialized path being populated correctly.
   slot_desc.__set_materializedPath(vector<int>());
->>>>>>> fec66694
   slot_desc.__set_byteOffset(byte_offset);
   slot_desc.__set_nullIndicatorByte(null_byte);
   slot_desc.__set_nullIndicatorBit(null_bit);
@@ -75,30 +66,7 @@
   int slot_id = 0;
 
   for (int i = 0; i < tuples_descs_.size(); ++i) {
-<<<<<<< HEAD
-    vector<ColumnType> slot_types = tuples_descs_[i]->slot_types();
-    int num_null_bytes = BitUtil::Ceil(slot_types.size(), 8);
-    int byte_offset = num_null_bytes;
-    int tuple_id = i;
-
-    for(int j = 0; j < slot_types.size(); ++j) {
-      thrift_desc_tbl.slotDescriptors.push_back(
-          MakeSlotDescriptor(++slot_id, tuple_id, slot_types[j], j, byte_offset));
-
-      int byte_size = slot_types[j].GetByteSize();
-      if (byte_size == 0) {
-        // can only handle strings right now
-        DCHECK(slot_types[j].type == TYPE_STRING || slot_types[j].type == TYPE_VARCHAR);
-        byte_size = 16;
-      }
-      byte_offset += byte_size;
-    }
-
-    thrift_desc_tbl.tupleDescriptors.push_back(
-        MakeTupleDescriptor(tuple_id, byte_offset, num_null_bytes));
-=======
     BuildTuple(tuples_descs_[i]->slot_types(), &thrift_desc_tbl, &tuple_id, &slot_id);
->>>>>>> fec66694
   }
 
   Status status = DescriptorTbl::Create(obj_pool_, thrift_desc_tbl, &desc_tbl);
