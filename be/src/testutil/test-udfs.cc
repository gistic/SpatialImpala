// Copyright 2012 Cloudera Inc.
//
// Licensed under the Apache License, Version 2.0 (the "License");
// you may not use this file except in compliance with the License.
// You may obtain a copy of the License at
//
// http://www.apache.org/licenses/LICENSE-2.0
//
// Unless required by applicable law or agreed to in writing, software
// distributed under the License is distributed on an "AS IS" BASIS,
// WITHOUT WARRANTIES OR CONDITIONS OF ANY KIND, either express or implied.
// See the License for the specific language governing permissions and
// limitations under the License.

#include <udf/udf.h>

using namespace impala_udf;

// These functions are intended to test the "glue" that runs UDFs. Thus, the UDFs
// themselves are kept very simple.

BooleanVal Identity(FunctionContext* context, const BooleanVal& arg) { return arg; }

TinyIntVal Identity(FunctionContext* context, const TinyIntVal& arg) { return arg; }

SmallIntVal Identity(FunctionContext* context, const SmallIntVal& arg) { return arg; }

IntVal Identity(FunctionContext* context, const IntVal& arg) { return arg; }

BigIntVal Identity(FunctionContext* context, const BigIntVal& arg) { return arg; }

FloatVal Identity(FunctionContext* context, const FloatVal& arg) { return arg; }

DoubleVal Identity(FunctionContext* context, const DoubleVal& arg) { return arg; }

StringVal Identity(FunctionContext* context, const StringVal& arg) { return arg; }

TimestampVal Identity(FunctionContext* context, const TimestampVal& arg) { return arg; }

DecimalVal Identity(FunctionContext* context, const DecimalVal& arg) { return arg; }

IntVal AllTypes(
    FunctionContext* context, const StringVal& string, const BooleanVal& boolean,
    const TinyIntVal& tiny_int, const SmallIntVal& small_int, const IntVal& int_val,
    const BigIntVal& big_int, const FloatVal& float_val, const DoubleVal& double_val,
    const DecimalVal& decimal) {
  int result = string.len + boolean.val + tiny_int.val + small_int.val + int_val.val
               + big_int.val + static_cast<int64_t>(float_val.val)
               + static_cast<int64_t>(double_val.val) + decimal.val4;
  return IntVal(result);
}

StringVal NoArgs(FunctionContext* context) {
  const char* result = "string";
  StringVal ret(context, strlen(result));
  // TODO: llvm 3.3 seems to have a bug if we use memcpy here making
  // the IR udf crash. This is fixed in 3.3.1. Fix this when we upgrade.
  //memcpy(ret.ptr, result, strlen(result));
  // IMPALA-775
  for (int i = 0; i < strlen(result); ++i) ret.ptr[i] = result[i];
  return ret;
}

BooleanVal VarAnd(FunctionContext* context, int n, const BooleanVal* args) {
  bool result = true;
  for (int i = 0; i < n; ++i) {
    if (args[i].is_null) return BooleanVal(false);
    result &= args[i].val;
  }
  return BooleanVal(result);
}

IntVal VarSum(FunctionContext* context, int n, const IntVal* args) {
  int result = 0;
  bool is_null = true;
  for (int i = 0; i < n; ++i) {
    if (args[i].is_null) continue;
    result += args[i].val;
    is_null = false;
  }
  if (is_null) return IntVal::null();
  return IntVal(result);
}

DoubleVal VarSum(FunctionContext* context, int n, const DoubleVal* args) {
  double result = 0;
  bool is_null = true;
  for (int i = 0; i < n; ++i) {
    if (args[i].is_null) continue;
    result += args[i].val;
    is_null = false;
  }
  if (is_null) return DoubleVal::null();
  return DoubleVal(result);
}

// TODO: have this return a StringVal (make sure not to use functions defined in other
// compilation units, or change how this is built).
IntVal VarSum(FunctionContext* context, int n, const StringVal* args) {
  int total_len = 0;
  for (int i = 0; i < n; ++i) {
    if (args[i].is_null) continue;
    total_len += args[i].len;
  }
  return IntVal(total_len);
}

// Decimal4Value... => Decimal8Value
DecimalVal VarSum(FunctionContext* context, int n, const DecimalVal* args) {
  int64_t result = 0;
  bool is_null = true;
  for (int i = 0; i < n; ++i) {
    const FunctionContext::TypeDesc* desc = context->GetArgType(i);
    if (desc->type != FunctionContext::TYPE_DECIMAL || desc->precision > 9) {
      context->SetError("VarSum() only accepts Decimal4Value (precison <= 9)");
      return DecimalVal::null();
    }
    if (args[i].is_null) continue;
    result += args[i].val4;
    is_null = false;
  }
  if (is_null) return DecimalVal::null();
  return DecimalVal(result);
}

DoubleVal VarSumMultiply(FunctionContext* context,
    const DoubleVal& d, int n, const IntVal* args) {
  if (d.is_null) return DoubleVal::null();

  int result = 0;
  bool is_null = true;
  for (int i = 0; i < n; ++i) {
    if (args[i].is_null) continue;
    result += args[i].val;
    is_null = false;
  }
  if (is_null) return DoubleVal::null();
  return DoubleVal(result * d.val);
}

BooleanVal TestError(FunctionContext* context) {
  context->SetError("test UDF error");
  context->SetError("this shouldn't show up");
  return BooleanVal(false);
}

BooleanVal TestWarnings(FunctionContext* context) {
  context->AddWarning("test UDF warning 1");
  context->AddWarning("test UDF warning 2");
  return BooleanVal(false);
}

// Dummy functions to test ddl.
IntVal Fn(FunctionContext*) { return IntVal::null(); }
IntVal Fn(FunctionContext*, const IntVal&) { return IntVal::null(); }
IntVal Fn(FunctionContext*, const IntVal&, const StringVal&) { return IntVal::null(); }
IntVal Fn(FunctionContext*, const StringVal&, const IntVal&) { return IntVal::null(); }
IntVal Fn2(FunctionContext*, const IntVal&) { return IntVal::null(); }
IntVal Fn2(FunctionContext*, const IntVal&, const StringVal&) { return IntVal::null(); }

TimestampVal ConstantTimestamp(FunctionContext* context) {
  return TimestampVal(2456575, 1); // 2013-10-09 00:00:00.000000001
}

BooleanVal ValidateArgType(FunctionContext* context, const StringVal& dummy) {
  if (context->GetArgType(0)->type != FunctionContext::TYPE_STRING) {
    return BooleanVal(false);
  }
  if (context->GetArgType(-1) != NULL) return BooleanVal(false);
  if (context->GetArgType(1) != NULL) return BooleanVal(false);
  return BooleanVal(true);
}

// Count UDF: counts the number of input rows per thread-local FunctionContext
void CountPrepare(FunctionContext* context, FunctionContext::FunctionStateScope scope) {
  if (scope == FunctionContext::THREAD_LOCAL) {
    uint64_t* state = reinterpret_cast<uint64_t*>(context->Allocate(sizeof(uint64_t)));
    *state = 0;
    context->SetFunctionState(scope, state);
  }
}

BigIntVal Count(FunctionContext* context) {
  uint64_t* state = reinterpret_cast<uint64_t*>(
      context->GetFunctionState(FunctionContext::THREAD_LOCAL));
  return BigIntVal(++(*state));
}

void CountClose(FunctionContext* context, FunctionContext::FunctionStateScope scope) {
  if (scope == FunctionContext::THREAD_LOCAL) {
    void* state = context->GetFunctionState(scope);
    context->Free(reinterpret_cast<uint8_t*>(state));
    context->SetFunctionState(scope, NULL);
  }
}

// ConstantArg UDF: returns the first argument if it's constant, otherwise returns NULL.
void ConstantArgPrepare(
    FunctionContext* context, FunctionContext::FunctionStateScope scope) {
  if (scope == FunctionContext::THREAD_LOCAL) {
    IntVal* state = reinterpret_cast<IntVal*>(context->Allocate(sizeof(IntVal)));
    if (context->IsArgConstant(0)) {
      *state = *reinterpret_cast<IntVal*>(context->GetConstantArg(0));
    } else {
      *state = IntVal::null();
    }
    context->SetFunctionState(scope, state);
  }
}

IntVal ConstantArg(FunctionContext* context, const IntVal& const_val) {
  IntVal* state = reinterpret_cast<IntVal*>(
      context->GetFunctionState(FunctionContext::THREAD_LOCAL));
  return *state;
}

void ConstantArgClose(
    FunctionContext* context, FunctionContext::FunctionStateScope scope) {
  if (scope == FunctionContext::THREAD_LOCAL) {
    void* state = context->GetFunctionState(scope);
    context->Free(reinterpret_cast<uint8_t*>(state));
    context->SetFunctionState(scope, NULL);
  }
}

// ValidateOpen UDF: returns true if the UDF was opened, false otherwise. Can also be
// used to validate close since it will leak if it's not closed.
void ValidateOpenPrepare(
    FunctionContext* context, FunctionContext::FunctionStateScope scope) {
  if (scope == FunctionContext::THREAD_LOCAL) {
    uint8_t* state = context->Allocate(100);
    context->SetFunctionState(scope, state);
  }
}

BooleanVal ValidateOpen(FunctionContext* context, const IntVal& dummy) {
  void* state = context->GetFunctionState(FunctionContext::THREAD_LOCAL);
  return BooleanVal(state != NULL);
}

void ValidateOpenClose(
    FunctionContext* context, FunctionContext::FunctionStateScope scope) {
  if (scope == FunctionContext::THREAD_LOCAL) {
    void* state = context->GetFunctionState(scope);
    context->Free(reinterpret_cast<uint8_t*>(state));
    context->SetFunctionState(scope, NULL);
  }
}

// MemTest UDF: "Allocates" the specified number of bytes per call.
void MemTestPrepare(FunctionContext* context, FunctionContext::FunctionStateScope scope) {
  if (scope == FunctionContext::THREAD_LOCAL) {
    int64_t* total =
        reinterpret_cast<int64_t*>(context->Allocate(sizeof(int64_t)));
    *total = 0;
    context->SetFunctionState(scope, total);
  }
}

BigIntVal MemTest(FunctionContext* context, const BigIntVal& bytes) {
  int64_t* total = reinterpret_cast<int64_t*>(
      context->GetFunctionState(FunctionContext::THREAD_LOCAL));
  context->TrackAllocation(bytes.val);
  *total += bytes.val;
  return bytes;
}

void MemTestClose(FunctionContext* context, FunctionContext::FunctionStateScope scope) {
  if (scope == FunctionContext::THREAD_LOCAL) {
    int64_t* total = reinterpret_cast<int64_t*>(
        context->GetFunctionState(FunctionContext::THREAD_LOCAL));
    context->Free(*total);
    context->Free(reinterpret_cast<uint8_t*>(total));
    context->SetFunctionState(scope, NULL);
  }
}

BigIntVal DoubleFreeTest(FunctionContext* context, BigIntVal bytes) {
  context->TrackAllocation(bytes.val);
  context->Free(bytes.val);
  context->Free(bytes.val);
  return bytes;
<<<<<<< HEAD
=======
}

extern "C" BigIntVal UnmangledSymbol(FunctionContext* context) {
  return BigIntVal(5);
}

// Functions to test interpreted path
IntVal FourArgs(FunctionContext* context, const IntVal& v1, const IntVal& v2,
    const IntVal& v3, const IntVal& v4) {
  return IntVal(v1.val + v2.val + v3.val + v4.val);
}

IntVal FiveArgs(FunctionContext* context, const IntVal& v1, const IntVal& v2,
    const IntVal& v3, const IntVal& v4, const IntVal& v5) {
  return IntVal(v1.val + v2.val + v3.val + v4.val + v5.val);
}

IntVal SixArgs(FunctionContext* context, const IntVal& v1, const IntVal& v2,
    const IntVal& v3, const IntVal& v4, const IntVal& v5, const IntVal& v6) {
  return IntVal(v1.val + v2.val + v3.val + v4.val + v5.val + v6.val);
}

IntVal SevenArgs(FunctionContext* context, const IntVal& v1, const IntVal& v2,
    const IntVal& v3, const IntVal& v4, const IntVal& v5, const IntVal& v6,
    const IntVal& v7) {
  return IntVal(v1.val + v2.val + v3.val + v4.val + v5.val + v6.val + v7.val);
}

IntVal EightArgs(FunctionContext* context, const IntVal& v1, const IntVal& v2,
    const IntVal& v3, const IntVal& v4, const IntVal& v5, const IntVal& v6,
    const IntVal& v7, const IntVal& v8) {
  return IntVal(v1.val + v2.val + v3.val + v4.val + v5.val + v6.val + v7.val + v8.val);
>>>>>>> fec66694
}<|MERGE_RESOLUTION|>--- conflicted
+++ resolved
@@ -280,8 +280,6 @@
   context->Free(bytes.val);
   context->Free(bytes.val);
   return bytes;
-<<<<<<< HEAD
-=======
 }
 
 extern "C" BigIntVal UnmangledSymbol(FunctionContext* context) {
@@ -314,5 +312,4 @@
     const IntVal& v3, const IntVal& v4, const IntVal& v5, const IntVal& v6,
     const IntVal& v7, const IntVal& v8) {
   return IntVal(v1.val + v2.val + v3.val + v4.val + v5.val + v6.val + v7.val + v8.val);
->>>>>>> fec66694
 }