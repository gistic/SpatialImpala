--- conflicted
+++ resolved
@@ -44,11 +44,6 @@
   ~ThriftClientImpl() {
     Close();
   }
-<<<<<<< HEAD
-
-  const TNetworkAddress& address() const { return address_; }
-=======
->>>>>>> fec66694
 
   const TNetworkAddress& address() const { return address_; }
 
@@ -79,17 +74,10 @@
   /// be created.
   Status CreateSocket();
 
-<<<<<<< HEAD
-  // Address of the server this client communicates with.
-  TNetworkAddress address_;
-
-  // True if ssl encryption is enabled on this connection.
-=======
   /// Address of the server this client communicates with.
   TNetworkAddress address_;
 
   /// True if ssl encryption is enabled on this connection.
->>>>>>> fec66694
   bool ssl_;
 
   Status socket_create_status_;
@@ -111,15 +99,6 @@
 template <class InterfaceType>
 class ThriftClient : public ThriftClientImpl {
  public:
-<<<<<<< HEAD
-  // Creates, but does not connect, a new ThriftClient for a remote server.
-  //  - ipaddress: address of remote server
-  //  - port: port on which remote service runs
-  //  - service_name: If set, the target service to connect to.
-  //  - auth_provider: Authentication scheme to use. If NULL, use the global default
-  //    client<->demon authentication scheme.
-  //  - ssl: if true, SSL is enabled on this connection
-=======
   /// Creates, but does not connect, a new ThriftClient for a remote server.
   ///  - ipaddress: address of remote server
   ///  - port: port on which remote service runs
@@ -127,7 +106,6 @@
   ///  - auth_provider: Authentication scheme to use. If NULL, use the global default
   ///    client<->demon authentication scheme.
   ///  - ssl: if true, SSL is enabled on this connection
->>>>>>> fec66694
   ThriftClient(const std::string& ipaddress, int port,
       const std::string& service_name = "", AuthProvider* auth_provider = NULL,
       bool ssl = false);
