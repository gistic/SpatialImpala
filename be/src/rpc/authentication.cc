// Copyright 2012 Cloudera Inc.
//
// Licensed under the Apache License, Version 2.0 (the "License");
// you may not use this file except in compliance with the License.
// You may obtain a copy of the License at
//
// http://www.apache.org/licenses/LICENSE-2.0
//
// Unless required by applicable law or agreed to in writing, software
// distributed under the License is distributed on an "AS IS" BASIS,
// WITHOUT WARRANTIES OR CONDITIONS OF ANY KIND, either express or implied.
// See the License for the specific language governing permissions and
// limitations under the License.

#include "rpc/authentication.h"

#include <stdio.h>
#include <signal.h>
#include <boost/algorithm/string.hpp>
#include <boost/thread/thread.hpp>
#include <boost/scoped_ptr.hpp>
#include <boost/random/mersenne_twister.hpp>
#include <boost/random/uniform_int.hpp>
#include <boost/filesystem.hpp>
#include <gutil/strings/substitute.h>
#include <string>
#include <vector>
#include <thrift/Thrift.h>
#include <transport/TSasl.h>
#include <transport/TSaslServerTransport.h>
#include <gflags/gflags.h>

#include <ldap.h>

#include "rpc/auth-provider.h"
#include "rpc/thrift-server.h"
#include "transport/TSaslClientTransport.h"
#include "util/debug-util.h"
#include "util/error-util.h"
#include "util/network-util.h"
#include "util/os-util.h"
#include "util/promise.h"
#include "util/thread.h"
#include "util/time.h"

#include <sys/types.h>    // for stat system call
#include <sys/stat.h>     // for stat system call
#include <unistd.h>       // for stat system call
<<<<<<< HEAD

using namespace apache::thrift;
using namespace std;
using namespace strings;
using namespace boost;
using namespace boost::random;
using namespace boost::filesystem;   // for is_regular()
=======

#include "common/names.h"

using boost::algorithm::is_any_of;
using boost::algorithm::replace_all;
using boost::algorithm::split;
using boost::mt19937;
using boost::uniform_int;
using namespace apache::thrift;
using namespace boost::filesystem;   // for is_regular()
using namespace strings;
>>>>>>> fec66694

DECLARE_string(keytab_file);
DECLARE_string(principal);
DECLARE_string(be_principal);
DECLARE_string(krb5_conf);
DECLARE_string(krb5_debug_file);

DEFINE_int32(kerberos_reinit_interval, 60,
    "Interval, in minutes, between kerberos ticket renewals.");
DEFINE_string(sasl_path, "/usr/lib/sasl2:/usr/lib64/sasl2:/usr/local/lib/sasl2:"
    "/usr/lib/x86_64-linux-gnu/sasl2", "Colon separated list of paths to look for SASL "
    "security library plugins.");
DEFINE_bool(enable_ldap_auth, false,
    "If true, use LDAP authentication for client connections");

DEFINE_string(ldap_uri, "", "The URI of the LDAP server to authenticate users against");
DEFINE_bool(ldap_tls, false, "If true, use the secure TLS protocol to connect to the LDAP"
    " server");
DEFINE_string(ldap_ca_certificate, "", "The full path to the certificate file used to"
    " authenticate the LDAP server's certificate for SSL / TLS connections.");
DEFINE_bool(ldap_passwords_in_clear_ok, false, "If set, will allow LDAP passwords "
    "to be sent in the clear (without TLS/SSL) over the network.  This option should not "
    "be used in production environments" );
DEFINE_bool(ldap_allow_anonymous_binds, false, "(Advanced) If true, LDAP authentication "
    "with a blank password (an 'anonymous bind') is allowed by Impala.");
DEFINE_bool(ldap_manual_config, false, "Obsolete; Ignored");
DEFINE_string(ldap_domain, "", "If set, Impala will try to bind to LDAP with a name of "
    "the form <userid>@<ldap_domain>");
DEFINE_string(ldap_baseDN, "", "If set, Impala will try to bind to LDAP with a name of "
    "the form uid=<userid>,<ldap_baseDN>");
DEFINE_string(ldap_bind_pattern, "", "If set, Impala will try to bind to LDAP with a name"
     " of <ldap_bind_pattern>, but where the string #UID is replaced by the user ID. Use"
     " to control the bind name precisely; do not set --ldap_domain or --ldap_baseDN with"
     " this option");

namespace impala {

// Sasl callbacks.  Why are these here?  Well, Sasl isn't that bright, and
// instead of copying the callbacks, it just saves a pointer to them.  If
// they're on the stack, this means that they *go away* when the function
// exits... so make these global and static here, and fill them in below.
// Vectors are used for the three latter items because that's what the thrift
// interface expects.
//
// The way the callbacks work is that the Sasl code will look for a registered
// callback in the connection-specific callback list (one of the latter three),
// and if not found, then look for a registered callback in the
// "GENERAL_CALLBACKS" list.
static sasl_callback_t GENERAL_CALLBACKS[5];        // Applies to all connections
static vector<sasl_callback_t> KERB_INT_CALLBACKS;  // Internal kerberos connections
static vector<sasl_callback_t> KERB_EXT_CALLBACKS;  // External kerberos connections
static vector<sasl_callback_t> LDAP_EXT_CALLBACKS;  // External LDAP connections

// Pattern for hostname substitution.
static const string HOSTNAME_PATTERN = "_HOST";

// Constants for the two Sasl mechanisms we support
static const string KERBEROS_MECHANISM = "GSSAPI";
static const string PLAIN_MECHANISM = "PLAIN";

// Required prefixes for ldap URIs:
static const string LDAP_URI_PREFIX = "ldap://";
static const string LDAPS_URI_PREFIX = "ldaps://";

// We implement an "auxprop" plugin for the Sasl layer in order to have a hook in which
// to log messages about the start of authentication. This is that plugin's name.
static const string IMPALA_AUXPROP_PLUGIN = "impala-auxprop";

bool SaslAuthProvider::env_setup_complete_ = false;
AuthManager* AuthManager::auth_manager_ = new AuthManager();

// This Sasl callback is called when the underlying cyrus-sasl layer has
// something that it would like to say.  We catch it and turn it into the
// appropriate LOG() call.
//
// context: Passed a (char *) that comes from the initialization, used
//          to describe the kerb|ldap internal|external context
// level: The SASL_LOG_ level
// message: The message to log
// Return: Always SASL_OK, unless message is NULL, then it's SASL_BADPARAM.
static int SaslLogCallback(void* context, int level, const char* message) {
  if (message == NULL) return SASL_BADPARAM;
  const char* authctx = (context == NULL) ? "Unknown" :
      reinterpret_cast<const char*>(context);

  switch (level) {
  case SASL_LOG_NONE:  // "Don't log anything"
  case SASL_LOG_PASS:  // "Traces... including passwords" - don't log!
    break;
  case SASL_LOG_ERR:   // "Unusual errors"
  case SASL_LOG_FAIL:  // "Authentication failures"
    LOG(ERROR) << "SASL message (" << authctx << "): " << message;
    break;
  case SASL_LOG_WARN:  // "Non-fatal warnings"
    LOG(WARNING) << "SASL message (" << authctx << "): " << message;
    break;
  case SASL_LOG_NOTE:  // "More verbose than WARN"
    LOG(INFO) << "SASL message (" << authctx << "): " << message;
    break;
  case SASL_LOG_DEBUG: // "More verbose than NOTE"
    VLOG(1) << "SASL message (" << authctx << "): " << message;
    break;
  case SASL_LOG_TRACE: // "Traces of internal protocols"
  default:
    VLOG(3) << "SASL message (" << authctx << "): " << message;
    break;
  }

  return SASL_OK;
}

// This callback is only called when we're providing LDAP authentication. This "check
// pass" callback is our hook to ask the real LDAP server if we're allowed to log in or
// not. We can be thought of as a proxy for LDAP logins - the user gives their password
// to us, and we pass it to the real LDAP server.
//
// Note that this method uses ldap_sasl_bind_s(), which does *not* provide any security
// to the connection between Impala and the LDAP server. You must either set --ldap_tls,
// or have a URI which has "ldaps://" as the scheme in order to get a secure connection.
// Use --ldap_ca_certificate to specify the location of the certificate used to confirm
// the authenticity of the LDAP server certificate.
//
// conn: The Sasl connection struct, which we ignore
// context: Ignored; always NULL
// user: The username to authenticate
// pass: The password to use
// passlen: The length of pass
// propctx: Ignored - properties requested
// Return: SASL_OK on success, SASL_FAIL otherwise
int SaslLdapCheckPass(sasl_conn_t* conn, void* context, const char* user,
    const char* pass, unsigned passlen, struct propctx* propctx) {
  if (passlen == 0 && !FLAGS_ldap_allow_anonymous_binds) {
    // Disable anonymous binds.
    return SASL_FAIL;
  }

  LDAP* ld;
  int rc = ldap_initialize(&ld, FLAGS_ldap_uri.c_str());
  if (rc != LDAP_SUCCESS) {
    LOG(WARNING) << "Could not initialize connection with LDAP server ("
                 << FLAGS_ldap_uri << "). Error: " << ldap_err2string(rc);
    return SASL_FAIL;
  }

  // Force the LDAP version to 3 to make sure TLS is supported.
  int ldap_ver = 3;
  ldap_set_option(ld, LDAP_OPT_PROTOCOL_VERSION, &ldap_ver);

<<<<<<< HEAD
  if (FLAGS_ldap_tls) {
=======
  // If -ldap_tls is turned on, and the URI is ldap://, issue a STARTTLS operation.
  // Note that we'll ignore -ldap_tls when using ldaps:// because we've already
  // got a secure connection (and the LDAP server will reject the STARTTLS).
  if (FLAGS_ldap_tls && (FLAGS_ldap_uri.find(LDAP_URI_PREFIX) == 0)) {
>>>>>>> fec66694
    int tls_rc = ldap_start_tls_s(ld, NULL, NULL);
    if (tls_rc != LDAP_SUCCESS) {
      LOG(WARNING) << "Could not start TLS secure connection to LDAP server ("
                   << FLAGS_ldap_uri << "). Error: " << ldap_err2string(tls_rc);
      ldap_unbind_ext(ld, NULL, NULL);
      return SASL_FAIL;
    }
    VLOG(2) << "Started TLS connection with LDAP server: " << FLAGS_ldap_uri;
  }

  // Map the user string into an acceptable LDAP "DN" (distinguished name)
  string user_str = user;
  if (!FLAGS_ldap_domain.empty()) {
    // Append @domain if there isn't already an @ in the user string.
    if (user_str.find("@") == string::npos) {
      user_str = Substitute("$0@$1", user_str, FLAGS_ldap_domain);
    }
  } else if (!FLAGS_ldap_baseDN.empty()) {
    user_str = Substitute("uid=$0,$1", user_str, FLAGS_ldap_baseDN);
  } else if (!FLAGS_ldap_bind_pattern.empty()) {
    user_str = FLAGS_ldap_bind_pattern;
    replace_all(user_str, "#UID", user);
  }

  // Map the password into a credentials structure
  struct berval cred;
  cred.bv_val = const_cast<char*>(pass);
  cred.bv_len = passlen;

  VLOG_QUERY << "Trying simple LDAP bind for: " << user_str;

  rc = ldap_sasl_bind_s(ld, user_str.c_str(), LDAP_SASL_SIMPLE, &cred,
      NULL, NULL, NULL);
  // Free ld
  ldap_unbind_ext(ld, NULL, NULL);
  if (rc != LDAP_SUCCESS) {
    LOG(WARNING) << "LDAP authentication failure for " << user_str
                 << " : " << ldap_err2string(rc);
    return SASL_FAIL;
  }

  VLOG_QUERY << "LDAP bind successful";

  return SASL_OK;
}

// Sasl wants a way to ask us about some options, this function provides
// answers.  Currently we only support telling Sasl about the log_level; other
// items are printed out for curiosity's sake, but otherwise ignored.
//
// context: Ignored, always NULL
// plugin_name: If applicable, the name of the plugin making the
//              request.  NULL if it's a general option.
// option: The name of the configurable parameter
// result: A char * array to hold our answer
// len: Bytes at result
// Return: SASL_OK for things we deal with; SASL_FAIL otherwise.  The
//         cyrus-sasl code rarely checks the return value; it's more
//         interested in whether we fill in *result or not.
static int SaslGetOption(void* context, const char* plugin_name, const char* option,
    const char** result, unsigned* len) {

  if (plugin_name == NULL) {
    if (strcmp("log_level", option) == 0) {
      int level = SASL_LOG_WARN;
      if (VLOG_CONNECTION_IS_ON) {
        level = SASL_LOG_DEBUG;
      } else if (VLOG_ROW_IS_ON) {
        level = SASL_LOG_TRACE;
      }
      static char buf[4];
      snprintf(buf, 4, "%d", level);
      *result = buf;
      if (len != NULL) *len = strlen(buf);
      return SASL_OK;
    } else if (strcmp("auxprop_plugin", option) == 0) {
      *result = IMPALA_AUXPROP_PLUGIN.c_str();
      if (len != NULL) *len = strlen(*result);
      return SASL_OK;
    }

    VLOG(3) << "Sasl general option " << option << " requested";
    return SASL_FAIL;
  }

  VLOG(3) << "Sasl option " << plugin_name << " : "
          << option << " requested";
  return SASL_FAIL;
}

// The "auxprop" plugin interface was intended to be a database service for the "glue"
// layer between the mechanisms and applications.  We, however, hijack this interface
// simply in order to provide an audit message prior to that start of authentication.
static void ImpalaAuxpropLookup(void* glob_context, sasl_server_params_t* sparams,
    unsigned int flags, const char* user, unsigned ulen) {
  // This callback is called twice, once with this flag clear, and once with
  // this flag set.  We only want to log this message once, so only log it when
  // the flag is clear.
  if ((flags & SASL_AUXPROP_AUTHZID) == 0) {
    string ustr(user, ulen);
    VLOG(2) << "Attempting to authenticate user \"" << ustr << "\"";
  }
}

// Singleton structure used to register our auxprop plugin with Sasl
static sasl_auxprop_plug_t impala_auxprop_plugin = {
  0, // feature flag
  0, // 'spare'
  NULL, // global plugin state
  NULL, // Free global state callback
  &ImpalaAuxpropLookup, // Auxprop lookup method
  const_cast<char*>(IMPALA_AUXPROP_PLUGIN.c_str()), // Name of plugin
  NULL // Store property callback
};

// This is a Sasl callback that's called in order to register our "auxprop"
// plugin.  We give it the structure above, which installs ImpalaAuxpropLookup
// as the lookup method.
int ImpalaAuxpropInit(const sasl_utils_t* utils, int max_version, int* out_version,
    sasl_auxprop_plug_t** plug, const char* plugname) {
  VLOG(2) << "Initializing Impala SASL plugin: " << plugname;
  *plug = &impala_auxprop_plugin;
  *out_version = max_version;
  return SASL_OK;
}

// This Sasl callback will tell us what files Sasl is trying to access.  It's
// here just for curiousity's sake at the moment. It might be useful for
// telling us precisely which plugins have been found.
//
// context: Ignored, always NULL
// file: The file being accessed
// type: What type of thing is it: plugin, config file, etc
// Return: SASL_OK
static int SaslVerifyFile(void* context, const char* file,
    sasl_verify_type_t type ) {
  switch(type) {
    case SASL_VRFY_PLUGIN:
      VLOG(2) << "Sasl found plugin " << file;
      break;
    case SASL_VRFY_CONF:
      VLOG(2) << "Sasl trying to access config file " << file;
      break;
    case SASL_VRFY_PASSWD:
      VLOG(2) << "Sasl accessing password file " << file;
      break;
    default:
      VLOG(2) << "Sasl found other file " << file;
      break;
  }
  return SASL_OK;
}

// This callback could be used to authorize or restrict access to certain
// users.  Currently it is used to log a message that we successfully
// authenticated with a user on an internal connection.
//
// conn: Sasl connection - Ignored
// context: Ignored, always NULL
// requested_user: The identity/username to authorize
// rlen: Length of above
// auth_identity: "The identity associated with the secret"
// alen: Length of above
// def_realm: Default user realm
// urlen: Length of above
// propctx: Auxiliary properties - Ignored
// Return: SASL_OK
static int SaslAuthorizeInternal(sasl_conn_t* conn, void* context,
    const char* requested_user, unsigned rlen,
    const char* auth_identity, unsigned alen,
    const char* def_realm, unsigned urlen,
    struct propctx* propctx) {
  // We say "principal" here becase this is for internal communication, and hence
  // ought always be --principal or --be_principal
  VLOG(1) << "Successfully authenticated principal \"" << string(requested_user, rlen)
          << "\" on an internal connection";
  return SASL_OK;
}

// This callback could be used to authorize or restrict access to certain
// users.  Currently it is used to log a message that we successfully
// authenticated with a user on an external connection.
//
// conn: Sasl connection - Ignored
// context: Ignored, always NULL
// requested_user: The identity/username to authorize
// rlen: Length of above
// auth_identity: "The identity associated with the secret"
// alen: Length of above
// def_realm: Default user realm
// urlen: Length of above
// propctx: Auxiliary properties - Ignored
// Return: SASL_OK
static int SaslAuthorizeExternal(sasl_conn_t* conn, void* context,
    const char* requested_user, unsigned rlen,
    const char* auth_identity, unsigned alen,
    const char* def_realm, unsigned urlen,
    struct propctx* propctx) {
  LOG(INFO) << "Successfully authenticated client user \""
            << string(requested_user, rlen) << "\"";
  return SASL_OK;
}

// Sasl callback - where to look for plugins.  We return the list of possible
// places the plugins might be; this comes from the sasl_path flag.
//
// Places we know they might be:
// UBUNTU:          /usr/lib/sasl2
// CENTOS:          /usr/lib64/sasl2
// custom install:  /usr/local/lib/sasl2
// UBUNTU:          /usr/lib/x86_64-linux-gnu/sasl2
//
// context: Ignored, always NULL
// path: We return the plugin paths here.
// Return: SASL_OK
static int SaslGetPath(void* context, const char** path) {
  *path = FLAGS_sasl_path.c_str();
  return SASL_OK;
}

// When operating as a Kerberos client (internal connections only), we need to
// 'kinit' as the principal.  A thread is created and calls this function for
// that purpose, and to periodically renew the ticket as well.
//
// first_kinit: Used to communicate success/failure of the initial kinit call to
//              the parent thread
// Return: Only if the first call to 'kinit' fails
void SaslAuthProvider::RunKinit(Promise<Status>* first_kinit) {
<<<<<<< HEAD
  // Minumum lifetime to request for each ticket renewal.
  static const int MIN_TICKET_LIFETIME_IN_MINS = 1440;

  // Set the ticket lifetime to an arbitrarily large value or 2x the renewal interval,
  // whichever is larger. The KDC will automatically fall back to using the maximum
  // allowed allowed value if a longer lifetime is requested, so it is okay to be greedy
  // here.
  int ticket_lifetime_mins =
      max(MIN_TICKET_LIFETIME_IN_MINS, FLAGS_kerberos_reinit_interval * 2);
=======
>>>>>>> fec66694

  // Pass the path to the key file and the principal. Make the ticket renewable.
  // Calling kinit -R ensures the ticket makes it to the cache, and should be a separate
  // call to kinit.
<<<<<<< HEAD
  const string kinit_cmd = Substitute("kinit -r $0m -k -t $1 $2 2>&1",
      ticket_lifetime_mins, keytab_file_, principal_);
=======
  const string kinit_cmd = Substitute("kinit -k -t $0 $1 2>&1",
      keytab_file_, principal_);
>>>>>>> fec66694

  bool first_time = true;
  int failures_since_renewal = 0;
  while (true) {
    LOG(INFO) << "Registering " << principal_ << ", keytab file " << keytab_file_;
    string kinit_output;
    bool success = RunShellProcess(kinit_cmd, &kinit_output);

    if (!success) {
      const string& err_msg = Substitute(
          "Failed to obtain Kerberos ticket for principal: $0. $1", principal_,
          kinit_output);
      if (first_time) {
        first_kinit->Set(Status(err_msg));
        return;
      } else {
        LOG(ERROR) << err_msg;
      }
    }

    if (success) {
      if (first_time) {
        first_time = false;
<<<<<<< HEAD
        first_kinit->Set(Status::OK);
=======
        first_kinit->Set(Status::OK());
      }
      failures_since_renewal = 0;
      // Workaround for Kerberos 1.8.1 - wait a short time, before requesting a renewal of
      // the ticket-granting ticket. The sleep time is >1s, to force the system clock to
      // roll-over o a new second, avoiding a race between grant and renewal.
      SleepForMs(1500);
      string krenew_output;
      if (RunShellProcess("kinit -R", &krenew_output)) {
        LOG(INFO) << "Successfully renewed Keberos ticket";
      } else {
        // We couldn't renew the ticket so just report the error. Existing connections
        // are ok and we'll try to renew the ticket later.
        ++failures_since_renewal;
        LOG(ERROR) << "Failed to extend Kerberos ticket. Error: " << krenew_output
                   << ". Failure count: " << failures_since_renewal;
>>>>>>> fec66694
      }
      failures_since_renewal = 0;
      // Workaround for Kerberos 1.8.1 - wait a short time, before requesting a renewal of
      // the ticket-granting ticket. The sleep time is >1s, to force the system clock to
      // roll-over o a new second, avoiding a race between grant and renewal.
      SleepForMs(1500);
      string krenew_output;
      if (RunShellProcess("kinit -R", &krenew_output)) {
        LOG(INFO) << "Successfully renewed Keberos ticket";
      } else {
        // We couldn't renew the ticket so just report the error. Existing connections
        // are ok and we'll try to renew the ticket later.
        ++failures_since_renewal;
        LOG(ERROR) << "Failed to extend Kerberos ticket. Error: " << krenew_output
                   << ". Failure count: " << failures_since_renewal;
      }
    }
    // Sleep for the renewal interval, minus a random time between 0-5 minutes to help
    // avoid a storm at the KDC. Additionally, never sleep less than a minute to
    // reduce KDC stress due to frequent renewals.
    mt19937 generator;
    uniform_int<> dist(0, 300);
    SleepForMs(1000 * max((60 * FLAGS_kerberos_reinit_interval) - dist(generator), 60));
  }
}

Status InitAuth(const string& appname) {
  // We only set up Sasl things if we are indeed going to be using Sasl.
  // Checking of these flags for sanity is done later, but this check is good
  // enough at this early stage:
  if (FLAGS_enable_ldap_auth || !FLAGS_principal.empty()) {
    // Good idea to have logging everywhere
    GENERAL_CALLBACKS[0].id = SASL_CB_LOG;
    GENERAL_CALLBACKS[0].proc = (int (*)())&SaslLogCallback;
    GENERAL_CALLBACKS[0].context = ((void *)"General");

    // Need this here so we can find available mechanisms
    GENERAL_CALLBACKS[1].id = SASL_CB_GETPATH;
    GENERAL_CALLBACKS[1].proc = (int (*)())&SaslGetPath;
    GENERAL_CALLBACKS[1].context = NULL;

    // Allows us to view and set some options
    GENERAL_CALLBACKS[2].id = SASL_CB_GETOPT;
    GENERAL_CALLBACKS[2].proc = (int (*)())&SaslGetOption;
    GENERAL_CALLBACKS[2].context = NULL;

    // For curiosity, let's see what files are being touched.
    GENERAL_CALLBACKS[3].id = SASL_CB_VERIFYFILE;
    GENERAL_CALLBACKS[3].proc = (int (*)())&SaslVerifyFile;
    GENERAL_CALLBACKS[3].context = NULL;

    GENERAL_CALLBACKS[4].id = SASL_CB_LIST_END;

    if (!FLAGS_principal.empty()) {
      // Callbacks for when we're a Kerberos Sasl internal connection.  Just do logging.
      KERB_INT_CALLBACKS.resize(3);

      KERB_INT_CALLBACKS[0].id = SASL_CB_LOG;
      KERB_INT_CALLBACKS[0].proc = (int (*)())&SaslLogCallback;
      KERB_INT_CALLBACKS[0].context = ((void *)"Kerberos (internal)");

      KERB_INT_CALLBACKS[1].id = SASL_CB_PROXY_POLICY;
      KERB_INT_CALLBACKS[1].proc = (int (*)())&SaslAuthorizeInternal;
      KERB_INT_CALLBACKS[1].context = NULL;

      KERB_INT_CALLBACKS[2].id = SASL_CB_LIST_END;

      // Our externally facing Sasl callbacks for Kerberos communication
      KERB_EXT_CALLBACKS.resize(3);

      KERB_EXT_CALLBACKS[0].id = SASL_CB_LOG;
      KERB_EXT_CALLBACKS[0].proc = (int (*)())&SaslLogCallback;
      KERB_EXT_CALLBACKS[0].context = ((void *)"Kerberos (external)");

      KERB_EXT_CALLBACKS[1].id = SASL_CB_PROXY_POLICY;
      KERB_EXT_CALLBACKS[1].proc = (int (*)())&SaslAuthorizeExternal;
      KERB_EXT_CALLBACKS[1].context = NULL;

      KERB_EXT_CALLBACKS[2].id = SASL_CB_LIST_END;
    }

    if (FLAGS_enable_ldap_auth) {
      // Our external server-side SASL callbacks for LDAP communication
      LDAP_EXT_CALLBACKS.resize(4);

      LDAP_EXT_CALLBACKS[0].id = SASL_CB_LOG;
      LDAP_EXT_CALLBACKS[0].proc = (int (*)())&SaslLogCallback;
      LDAP_EXT_CALLBACKS[0].context = ((void *)"LDAP");

      LDAP_EXT_CALLBACKS[1].id = SASL_CB_PROXY_POLICY;
      LDAP_EXT_CALLBACKS[1].proc = (int (*)())&SaslAuthorizeExternal;
      LDAP_EXT_CALLBACKS[1].context = NULL;

      // This last callback is where we take the password and turn around and
      // call into openldap.
      LDAP_EXT_CALLBACKS[2].id = SASL_CB_SERVER_USERDB_CHECKPASS;
      LDAP_EXT_CALLBACKS[2].proc = (int (*)())&SaslLdapCheckPass;
      LDAP_EXT_CALLBACKS[2].context = NULL;

      LDAP_EXT_CALLBACKS[3].id = SASL_CB_LIST_END;
    }

    try {
      // We assume all impala processes are both server and client.
      sasl::TSaslServer::SaslInit(GENERAL_CALLBACKS, appname);
      sasl::TSaslClient::SaslInit(GENERAL_CALLBACKS);
    } catch (sasl::SaslServerImplException& e) {
      stringstream err_msg;
      err_msg << "Could not initialize Sasl library: " << e.what();
      return Status(err_msg.str());
    }

    // Add our auxprop plugin, which gives us a hook before authentication
    int rc = sasl_auxprop_add_plugin(IMPALA_AUXPROP_PLUGIN.c_str(), &ImpalaAuxpropInit);
    if (rc != SASL_OK) {
      return Status(Substitute("Error adding Sasl auxprop plugin: $0",
              sasl_errstring(rc, NULL, NULL)));
    }
  }

  RETURN_IF_ERROR(AuthManager::GetInstance()->Init());
  return Status::OK();
}

// Ensure that /var/tmp (the location of the Kerberos replay cache) has drwxrwxrwt
// permissions.  If it doesn't, Kerberos will be unhappy in a way that's very difficult
// to debug.  We do this using direct stat() calls because boost doesn't support the
// detail we need.
Status CheckReplayCacheDirPermissions() {
  struct stat st;
<<<<<<< HEAD

  if (stat("/var/tmp", &st) < 0) {
    return Status(Substitute("Problem accessing /var/tmp: $0", GetStrErrMsg()));
  }

  if (!(st.st_mode & S_IFDIR)) {
    return Status("Error: /var/tmp is not a directory");
  }

  if ((st.st_mode & 01777) != 01777) {
    return Status("Error: The permissions on /var/tmp must precisely match "
        "\"drwxrwxrwt\". This directory is used by the Kerberos replay cache. To "
        "rectify this issue, run \"chmod 01777 /var/tmp\" as root.");
  }

  return Status::OK;
}

Status SaslAuthProvider::InitKerberos(const string& principal,
    const string& keytab_file) {
=======

  if (stat("/var/tmp", &st) < 0) {
    return Status(Substitute("Problem accessing /var/tmp: $0", GetStrErrMsg()));
  }

  if (!(st.st_mode & S_IFDIR)) {
    return Status("Error: /var/tmp is not a directory");
  }

  if ((st.st_mode & 01777) != 01777) {
    return Status("Error: The permissions on /var/tmp must precisely match "
        "\"drwxrwxrwt\". This directory is used by the Kerberos replay cache. To "
        "rectify this issue, run \"chmod 01777 /var/tmp\" as root.");
  }

  return Status::OK();
}

Status SaslAuthProvider::InitKerberos(const string& principal,
    const string& keytab_file) {

  // Disallow starting Impala with Kerberos and server<->server SSL both enabled at the
  // same time, which is known to cause hangs (IMPALA-2598).
  // TODO: Remove when IMPALA-2598 is fixed.
  if (is_internal_ && EnableInternalSslConnections()) {
    return Status(TErrorCode::IMPALA_2598_KERBEROS_SSL_DISALLOWED);
  }

>>>>>>> fec66694
  principal_ = principal;
  keytab_file_ = keytab_file;
  // The logic here is that needs_kinit_ is false unless we are the internal
  // auth provider and we support kerberos.
  needs_kinit_ = is_internal_;

  // Replace the string _HOST in principal with our hostname.
  size_t off = principal_.find(HOSTNAME_PATTERN);
  if (off != string::npos) {
    string hostname;
    RETURN_IF_ERROR(GetHostname(&hostname));
    principal_.replace(off, HOSTNAME_PATTERN.size(), hostname);
  }

  vector<string> names;
  split(names, principal_, is_any_of("/@"));

  if (names.size() != 3) {
    return Status(Substitute("Kerberos principal should be of the form: "
        "<service>/<hostname>@<realm> - got: $0", principal_));
  }

  service_name_ = names[0];
  hostname_ = names[1];
  realm_ = names[2];

  RETURN_IF_ERROR(CheckReplayCacheDirPermissions());
  RETURN_IF_ERROR(InitKerberosEnv());

  LOG(INFO) << "Using " << (is_internal_ ? "internal" : "external")
            << " kerberos principal \"" << service_name_ << "/"
            << hostname_ << "@" << realm_ << "\"";

<<<<<<< HEAD
  return Status::OK;
=======
  return Status::OK();
>>>>>>> fec66694
}

// For the environment variable attr, append "-Dthing=thingval" if "thing" is not already
// in the current attr's value.
static Status EnvAppend(const string& attr, const string& thing, const string& thingval) {
  // Carefully append to attr. There are three distinct cases:
  // 1. Attr doesn't exist: set it
  // 2. Attr exists, and doesn't contain thing: append to it
  // 3. Attr exists, and already contains thing: do nothing
  string current_val;
  char* current_val_c = getenv(attr.c_str());
  if (current_val_c != NULL) {
    current_val = current_val_c;
  }

  if (!current_val.empty() && (current_val.find(thing) != string::npos)) {
    // Case 3 above
<<<<<<< HEAD
    return Status::OK;
=======
    return Status::OK();
>>>>>>> fec66694
  }

  stringstream val_out;
  if (!current_val.empty()) {
    // Case 2 above
    val_out << current_val << " ";
  }
  val_out << "-D" << thing << "=" << thingval;

  if (setenv(attr.c_str(), val_out.str().c_str(), 1) < 0) {
    return Status(Substitute("Bad $0=$1 value: Could not set environment variable $2: $3",
        thing, thingval, attr, GetStrErrMsg()));
  }
<<<<<<< HEAD

  return Status::OK;
}

=======

  return Status::OK();
}

>>>>>>> fec66694
Status SaslAuthProvider::InitKerberosEnv() {
  DCHECK(!principal_.empty());

  // Called only during setup; no locking required.
<<<<<<< HEAD
  if (env_setup_complete_) return Status::OK;
=======
  if (env_setup_complete_) return Status::OK();
>>>>>>> fec66694

  if (!is_regular(keytab_file_)) {
    return Status(Substitute("Bad --keytab_file value: The file $0 is not a "
        "regular file", keytab_file_));
  }

  // Set the keytab name in the environment so that Sasl Kerberos and kinit can
  // find and use it.
  if (setenv("KRB5_KTNAME", keytab_file_.c_str(), 1)) {
    return Status(Substitute("Kerberos could not set KRB5_KTNAME: $0",
        GetStrErrMsg()));
  }

  // We want to set a custom location for the impala credential cache.
  // Usually, it's /tmp/krb5cc_xxx where xxx is the UID of the process.  This
  // is normally fine, but if you're not running impala daemons as user
  // 'impala', the kinit we perform is going to blow away credentials for the
  // current user.  Not setting this isn't technically fatal, so ignore errors.
  (void) setenv("KRB5CCNAME", "/tmp/krb5cc_impala_internal", 1);

  // If an alternate krb5_conf location is supplied, set both KRB5_CONFIG and
  // JAVA_TOOL_OPTIONS in the environment.
  if (!FLAGS_krb5_conf.empty()) {
    // Ensure it points to a regular file
    if (!is_regular(FLAGS_krb5_conf)) {
      return Status(Substitute("Bad --krb5_conf value: The file $0 is not a "
          "regular file", FLAGS_krb5_conf));
    }

    // Overwrite KRB5_CONFIG
    if (setenv("KRB5_CONFIG", FLAGS_krb5_conf.c_str(), 1) < 0) {
      return Status(Substitute("Bad --krb5_conf value: Could not set "
          "KRB5_CONFIG: $0", GetStrErrMsg()));
    }

    RETURN_IF_ERROR(EnvAppend("JAVA_TOOL_OPTIONS", "java.security.krb5.conf",
        FLAGS_krb5_conf));

    LOG(INFO) << "Using custom Kerberos configuration file at "
              << FLAGS_krb5_conf;
  }

  // Set kerberos debugging, if applicable.  Errors are non-fatal.
  if (!FLAGS_krb5_debug_file.empty()) {
    bool krb5_debug_fail = false;
    if (setenv("KRB5_TRACE", FLAGS_krb5_debug_file.c_str(), 1) < 0) {
      LOG(WARNING) << "Failed to set KRB5_TRACE; --krb5_debuf_file not enabled for "
          "back-end code";
      krb5_debug_fail = true;
    }
    if (!EnvAppend("JAVA_TOOL_OPTIONS", "sun.security.krb5.debug", "true").ok()) {
      LOG(WARNING) << "Failed to set JAVA_TOOL_OPTIONS; --krb5_debuf_file not enabled "
          "for front-end code";
      krb5_debug_fail = true;
    }
    if (!krb5_debug_fail) {
      LOG(INFO) << "Kerberos debugging is enabled; kerberos messages written to "
                << FLAGS_krb5_debug_file;
    }
  }

  env_setup_complete_ = true;
<<<<<<< HEAD
  return Status::OK;
=======
  return Status::OK();
>>>>>>> fec66694
}

Status SaslAuthProvider::Start() {
  // True for kerberos internal use
  if (needs_kinit_) {
    DCHECK(is_internal_);
    DCHECK(!principal_.empty());
    Promise<Status> first_kinit;
    stringstream thread_name;
    thread_name << "kinit-" << principal_;
    kinit_thread_.reset(new Thread("authentication", thread_name.str(),
        &SaslAuthProvider::RunKinit, this, &first_kinit));
    LOG(INFO) << "Waiting for Kerberos ticket for principal: " << principal_;
    RETURN_IF_ERROR(first_kinit.Get());
    LOG(INFO) << "Kerberos ticket granted to " << principal_;
  }

  if (has_ldap_) {
    DCHECK(!is_internal_);
    if (!FLAGS_ldap_ca_certificate.empty()) {
      int set_rc = ldap_set_option(NULL, LDAP_OPT_X_TLS_CACERTFILE,
          FLAGS_ldap_ca_certificate.c_str());
      if (set_rc != LDAP_SUCCESS) {
        return Status(Substitute("Could not set location of LDAP server cert: $0",
            ldap_err2string(set_rc)));
      }
    } else {
      // A warning was already logged...
      int val = LDAP_OPT_X_TLS_ALLOW;
      int set_rc = ldap_set_option(NULL, LDAP_OPT_X_TLS_REQUIRE_CERT,
          reinterpret_cast<void*>(&val));
      if (set_rc != LDAP_SUCCESS) {
        return Status(Substitute(
            "Could not disable certificate requirement for LDAP server: $0",
            ldap_err2string(set_rc)));
      }
    }

    if (hostname_.empty()) {
      RETURN_IF_ERROR(GetHostname(&hostname_));
    }
  }

  return Status::OK();
}

Status SaslAuthProvider::GetServerTransportFactory(
    shared_ptr<TTransportFactory>* factory) {
  DCHECK(!principal_.empty() || has_ldap_);

  // This is the heart of the link between this file and thrift.  Here we
  // associate a Sasl mechanism with our callbacks.
  try {
    map<string, string> sasl_props; // Empty; unused by Thrift
    TSaslServerTransport::Factory* sst_factory = NULL;
    factory->reset(sst_factory = new TSaslServerTransport::Factory());

    if(!principal_.empty()) {
      // Tell it about Kerberos:
      sst_factory->addServerDefinition(KERBEROS_MECHANISM, service_name_,
          hostname_, realm_, 0, sasl_props,
          is_internal_ ? KERB_INT_CALLBACKS : KERB_EXT_CALLBACKS);
    }

    if (has_ldap_) {
      // Tell it about LDAP:
      sst_factory->addServerDefinition(PLAIN_MECHANISM, "LDAP", hostname_,
          "", 0, sasl_props, LDAP_EXT_CALLBACKS);
    }

  } catch (const TException& e) {
    LOG(ERROR) << "Failed to create Sasl Server transport factory: "
               << e.what();
    return Status(e.what());
  }

  VLOG_RPC << "Made " << (is_internal_ ? "internal" : "external")
           << " server transport factory with "
           << (!principal_.empty() ? "Kerberos " : " ")
           << (has_ldap_ ? "LDAP " : " ") << "authentication";

<<<<<<< HEAD
  return Status::OK;
=======
  return Status::OK();
>>>>>>> fec66694
}

Status SaslAuthProvider::WrapClientTransport(const string& hostname,
    shared_ptr<TTransport> raw_transport, const string& service_name,
    shared_ptr<TTransport>* wrapped_transport) {
<<<<<<< HEAD

  shared_ptr<sasl::TSasl> sasl_client;
  const map<string, string> props; // Empty; unused by thrift
  const string auth_id; // Empty; unused by thrift

=======

  shared_ptr<sasl::TSasl> sasl_client;
  const map<string, string> props; // Empty; unused by thrift
  const string auth_id; // Empty; unused by thrift

>>>>>>> fec66694
  DCHECK(!has_ldap_);
  DCHECK(is_internal_);

  // Since the daemons are never LDAP clients, we go straight to Kerberos
  try {
    const string& service = service_name.empty() ? service_name_ : service_name;
    sasl_client.reset(new sasl::TSaslClient(KERBEROS_MECHANISM, auth_id,
        service, hostname, props, &KERB_INT_CALLBACKS[0]));
  } catch (sasl::SaslClientImplException& e) {
    LOG(ERROR) << "Failed to create a GSSAPI/SASL client: " << e.what();
    return Status(e.what());
  }
  wrapped_transport->reset(new TSaslClientTransport(sasl_client, raw_transport));
<<<<<<< HEAD

  // This function is called immediately prior to sasl_client_start(), and so
  // can be used to log an "I'm beginning authentication for this principal"
  // message.  Unfortunately, there are no hooks for us at this level to say
  // that we successfully authenticated as a client.
  VLOG_RPC << "Initiating client connection using principal " << principal_;

  return Status::OK;
}

Status NoAuthProvider::GetServerTransportFactory(shared_ptr<TTransportFactory>* factory) {
  // No Sasl - yawn.  Here, have a regular old transport.
=======

  // This function is called immediately prior to sasl_client_start(), and so
  // can be used to log an "I'm beginning authentication for this principal"
  // message.  Unfortunately, there are no hooks for us at this level to say
  // that we successfully authenticated as a client.
  VLOG_RPC << "Initiating client connection using principal " << principal_;

  return Status::OK();
}

Status NoAuthProvider::GetServerTransportFactory(shared_ptr<TTransportFactory>* factory) {
  // No Sasl - yawn.  Here, have a regular old buffered transport.
>>>>>>> fec66694
  factory->reset(new TBufferedTransportFactory());
  return Status::OK();
}

Status NoAuthProvider::WrapClientTransport(const string& hostname,
    shared_ptr<TTransport> raw_transport, const string& dummy_service,
    shared_ptr<TTransport>* wrapped_transport) {
  // No Sasl - yawn.  Don't do any transport wrapping for clients.
  *wrapped_transport = raw_transport;
  return Status::OK();
}

Status AuthManager::Init() {
  bool use_ldap = false;
  const string excl_msg = "--$0 and --$1 are mutually exclusive "
      "and should not be set together";

  // Get all of the flag validation out of the way
  if (FLAGS_enable_ldap_auth) {
    use_ldap = true;

    if (!FLAGS_ldap_domain.empty()) {
      if (!FLAGS_ldap_baseDN.empty()) {
        return Status(Substitute(excl_msg, "ldap_domain", "ldap_baseDN"));
      }
      if (!FLAGS_ldap_bind_pattern.empty()) {
        return Status(Substitute(excl_msg, "ldap_domain", "ldap_bind_pattern"));
      }
    } else if (!FLAGS_ldap_baseDN.empty()) {
      if (!FLAGS_ldap_bind_pattern.empty()) {
        return Status(Substitute(excl_msg, "ldap_baseDN", "ldap_bind_pattern"));
      }
    }

    if (FLAGS_ldap_uri.empty()) {
      return Status("--ldap_uri must be supplied when --ldap_enable_auth is set");
    }

    if ((FLAGS_ldap_uri.find(LDAP_URI_PREFIX) != 0) &&
        (FLAGS_ldap_uri.find(LDAPS_URI_PREFIX) != 0)) {
      return Status(Substitute("--ldap_uri must start with either $0 or $1",
              LDAP_URI_PREFIX, LDAPS_URI_PREFIX ));
    }

    LOG(INFO) << "Using LDAP authentication with server " << FLAGS_ldap_uri;

    if (!FLAGS_ldap_tls && (FLAGS_ldap_uri.find(LDAPS_URI_PREFIX) != 0)) {
      if (FLAGS_ldap_passwords_in_clear_ok) {
        LOG(WARNING) << "LDAP authentication is being used, but without TLS. "
                     << "ALL PASSWORDS WILL GO OVER THE NETWORK IN THE CLEAR.";
      } else {
        return Status("LDAP authentication specified, but without TLS. "
                      "Passwords would go over the network in the clear. "
                      "Enable TLS with --ldap_tls or use an ldaps:// URI. "
                      "To override this is non-production environments, "
                      "specify --ldap_passwords_in_clear_ok");
      }
    } else if (FLAGS_ldap_ca_certificate.empty()) {
      LOG(WARNING) << "LDAP authentication is being used with TLS, but without "
                   << "an --ldap_ca_certificate file, the identity of the LDAP "
                   << "server cannot be verified.  Network communication (and "
                   << "hence passwords) could be intercepted by a "
                   << "man-in-the-middle attack";
    }
  }

  if (FLAGS_principal.empty() && !FLAGS_be_principal.empty()) {
    return Status("A back end principal (--be_principal) was supplied without "
        "also supplying a regular principal (--principal). Either --principal "
        "must be supplied alone, in which case it applies to all communication, "
        "or --principal and --be_principal must be supplied together, in which "
        "case --principal is used in external communication and --be_principal "
        "is used in internal (back-end) communication.");
  }

  // When acting as a server on external connections:
  string kerberos_external_principal;
  // When acting as a client, or as a server on internal connections:
  string kerberos_internal_principal;

  if (!FLAGS_principal.empty()) {
    kerberos_external_principal = FLAGS_principal;
    if (FLAGS_be_principal.empty()) {
      kerberos_internal_principal = FLAGS_principal;
    } else {
      kerberos_internal_principal = FLAGS_be_principal;
    }
  }

  // This is written from the perspective of the daemons - thus "internal"
  // means "I am used for communication with other daemons, both as a client
  // and as a server".  "External" means that "I am used when being a server
  // for clients that are external - that is, they aren't daemons - like the
  // impala shell, odbc, jdbc, etc.
  //
  // Flags     | Internal | External
  // --------- | -------- | --------
  // None      | NoAuth   | NoAuth
  // LDAP only | NoAuth   | Sasl(ldap)
  // Kerb only | Sasl(be) | Sasl(fe)
  // Both      | Sasl(be) | Sasl(fe+ldap)

  // Set up the internal auth provider as per above.  Since there's no LDAP on
  // the client side, this is just a check for the "back end" kerberos
  // principal.
  if (!kerberos_internal_principal.empty()) {
    SaslAuthProvider* sap = NULL;
    internal_auth_provider_.reset(sap = new SaslAuthProvider(true));
    RETURN_IF_ERROR(sap->InitKerberos(kerberos_internal_principal,
        FLAGS_keytab_file));
    LOG(INFO) << "Internal communication is authenticated with Kerberos";
  } else {
    internal_auth_provider_.reset(new NoAuthProvider());
    LOG(INFO) << "Internal communication is not authenticated";
  }
  RETURN_IF_ERROR(internal_auth_provider_->Start());

  // Set up the external auth provider as per above.  Either a "front end"
  // principal or ldap tells us to use a SaslAuthProvider, and we fill in
  // details from there.
  if (use_ldap || !kerberos_external_principal.empty()) {
    SaslAuthProvider* sap = NULL;
    external_auth_provider_.reset(sap = new SaslAuthProvider(false));
    if (!kerberos_external_principal.empty()) {
      RETURN_IF_ERROR(sap->InitKerberos(kerberos_external_principal,
          FLAGS_keytab_file));
      LOG(INFO) << "External communication is authenticated with Kerberos";
    }
    if (use_ldap) {
      sap->InitLdap();
      LOG(INFO) << "External communication is authenticated with LDAP";
    }
  } else {
    external_auth_provider_.reset(new NoAuthProvider());
    LOG(INFO) << "External communication is not authenticated";
  }
  RETURN_IF_ERROR(external_auth_provider_->Start());

  return Status::OK();
}

AuthProvider* AuthManager::GetExternalAuthProvider() {
  DCHECK(external_auth_provider_.get() != NULL);
  return external_auth_provider_.get();
}

AuthProvider* AuthManager::GetInternalAuthProvider() {
  DCHECK(internal_auth_provider_.get() != NULL);
  return internal_auth_provider_.get();
}

}<|MERGE_RESOLUTION|>--- conflicted
+++ resolved
@@ -46,15 +46,6 @@
 #include <sys/types.h>    // for stat system call
 #include <sys/stat.h>     // for stat system call
 #include <unistd.h>       // for stat system call
-<<<<<<< HEAD
-
-using namespace apache::thrift;
-using namespace std;
-using namespace strings;
-using namespace boost;
-using namespace boost::random;
-using namespace boost::filesystem;   // for is_regular()
-=======
 
 #include "common/names.h"
 
@@ -66,7 +57,6 @@
 using namespace apache::thrift;
 using namespace boost::filesystem;   // for is_regular()
 using namespace strings;
->>>>>>> fec66694
 
 DECLARE_string(keytab_file);
 DECLARE_string(principal);
@@ -215,14 +205,10 @@
   int ldap_ver = 3;
   ldap_set_option(ld, LDAP_OPT_PROTOCOL_VERSION, &ldap_ver);
 
-<<<<<<< HEAD
-  if (FLAGS_ldap_tls) {
-=======
   // If -ldap_tls is turned on, and the URI is ldap://, issue a STARTTLS operation.
   // Note that we'll ignore -ldap_tls when using ldaps:// because we've already
   // got a secure connection (and the LDAP server will reject the STARTTLS).
   if (FLAGS_ldap_tls && (FLAGS_ldap_uri.find(LDAP_URI_PREFIX) == 0)) {
->>>>>>> fec66694
     int tls_rc = ldap_start_tls_s(ld, NULL, NULL);
     if (tls_rc != LDAP_SUCCESS) {
       LOG(WARNING) << "Could not start TLS secure connection to LDAP server ("
@@ -451,29 +437,12 @@
 //              the parent thread
 // Return: Only if the first call to 'kinit' fails
 void SaslAuthProvider::RunKinit(Promise<Status>* first_kinit) {
-<<<<<<< HEAD
-  // Minumum lifetime to request for each ticket renewal.
-  static const int MIN_TICKET_LIFETIME_IN_MINS = 1440;
-
-  // Set the ticket lifetime to an arbitrarily large value or 2x the renewal interval,
-  // whichever is larger. The KDC will automatically fall back to using the maximum
-  // allowed allowed value if a longer lifetime is requested, so it is okay to be greedy
-  // here.
-  int ticket_lifetime_mins =
-      max(MIN_TICKET_LIFETIME_IN_MINS, FLAGS_kerberos_reinit_interval * 2);
-=======
->>>>>>> fec66694
 
   // Pass the path to the key file and the principal. Make the ticket renewable.
   // Calling kinit -R ensures the ticket makes it to the cache, and should be a separate
   // call to kinit.
-<<<<<<< HEAD
-  const string kinit_cmd = Substitute("kinit -r $0m -k -t $1 $2 2>&1",
-      ticket_lifetime_mins, keytab_file_, principal_);
-=======
   const string kinit_cmd = Substitute("kinit -k -t $0 $1 2>&1",
       keytab_file_, principal_);
->>>>>>> fec66694
 
   bool first_time = true;
   int failures_since_renewal = 0;
@@ -497,9 +466,6 @@
     if (success) {
       if (first_time) {
         first_time = false;
-<<<<<<< HEAD
-        first_kinit->Set(Status::OK);
-=======
         first_kinit->Set(Status::OK());
       }
       failures_since_renewal = 0;
@@ -516,22 +482,6 @@
         ++failures_since_renewal;
         LOG(ERROR) << "Failed to extend Kerberos ticket. Error: " << krenew_output
                    << ". Failure count: " << failures_since_renewal;
->>>>>>> fec66694
-      }
-      failures_since_renewal = 0;
-      // Workaround for Kerberos 1.8.1 - wait a short time, before requesting a renewal of
-      // the ticket-granting ticket. The sleep time is >1s, to force the system clock to
-      // roll-over o a new second, avoiding a race between grant and renewal.
-      SleepForMs(1500);
-      string krenew_output;
-      if (RunShellProcess("kinit -R", &krenew_output)) {
-        LOG(INFO) << "Successfully renewed Keberos ticket";
-      } else {
-        // We couldn't renew the ticket so just report the error. Existing connections
-        // are ok and we'll try to renew the ticket later.
-        ++failures_since_renewal;
-        LOG(ERROR) << "Failed to extend Kerberos ticket. Error: " << krenew_output
-                   << ". Failure count: " << failures_since_renewal;
       }
     }
     // Sleep for the renewal interval, minus a random time between 0-5 minutes to help
@@ -647,28 +597,6 @@
 // detail we need.
 Status CheckReplayCacheDirPermissions() {
   struct stat st;
-<<<<<<< HEAD
-
-  if (stat("/var/tmp", &st) < 0) {
-    return Status(Substitute("Problem accessing /var/tmp: $0", GetStrErrMsg()));
-  }
-
-  if (!(st.st_mode & S_IFDIR)) {
-    return Status("Error: /var/tmp is not a directory");
-  }
-
-  if ((st.st_mode & 01777) != 01777) {
-    return Status("Error: The permissions on /var/tmp must precisely match "
-        "\"drwxrwxrwt\". This directory is used by the Kerberos replay cache. To "
-        "rectify this issue, run \"chmod 01777 /var/tmp\" as root.");
-  }
-
-  return Status::OK;
-}
-
-Status SaslAuthProvider::InitKerberos(const string& principal,
-    const string& keytab_file) {
-=======
 
   if (stat("/var/tmp", &st) < 0) {
     return Status(Substitute("Problem accessing /var/tmp: $0", GetStrErrMsg()));
@@ -697,7 +625,6 @@
     return Status(TErrorCode::IMPALA_2598_KERBEROS_SSL_DISALLOWED);
   }
 
->>>>>>> fec66694
   principal_ = principal;
   keytab_file_ = keytab_file;
   // The logic here is that needs_kinit_ is false unless we are the internal
@@ -731,11 +658,7 @@
             << " kerberos principal \"" << service_name_ << "/"
             << hostname_ << "@" << realm_ << "\"";
 
-<<<<<<< HEAD
-  return Status::OK;
-=======
   return Status::OK();
->>>>>>> fec66694
 }
 
 // For the environment variable attr, append "-Dthing=thingval" if "thing" is not already
@@ -753,11 +676,7 @@
 
   if (!current_val.empty() && (current_val.find(thing) != string::npos)) {
     // Case 3 above
-<<<<<<< HEAD
-    return Status::OK;
-=======
     return Status::OK();
->>>>>>> fec66694
   }
 
   stringstream val_out;
@@ -771,26 +690,15 @@
     return Status(Substitute("Bad $0=$1 value: Could not set environment variable $2: $3",
         thing, thingval, attr, GetStrErrMsg()));
   }
-<<<<<<< HEAD
-
-  return Status::OK;
-}
-
-=======
 
   return Status::OK();
 }
 
->>>>>>> fec66694
 Status SaslAuthProvider::InitKerberosEnv() {
   DCHECK(!principal_.empty());
 
   // Called only during setup; no locking required.
-<<<<<<< HEAD
-  if (env_setup_complete_) return Status::OK;
-=======
   if (env_setup_complete_) return Status::OK();
->>>>>>> fec66694
 
   if (!is_regular(keytab_file_)) {
     return Status(Substitute("Bad --keytab_file value: The file $0 is not a "
@@ -853,11 +761,7 @@
   }
 
   env_setup_complete_ = true;
-<<<<<<< HEAD
-  return Status::OK;
-=======
   return Status::OK();
->>>>>>> fec66694
 }
 
 Status SaslAuthProvider::Start() {
@@ -939,29 +843,17 @@
            << (!principal_.empty() ? "Kerberos " : " ")
            << (has_ldap_ ? "LDAP " : " ") << "authentication";
 
-<<<<<<< HEAD
-  return Status::OK;
-=======
   return Status::OK();
->>>>>>> fec66694
 }
 
 Status SaslAuthProvider::WrapClientTransport(const string& hostname,
     shared_ptr<TTransport> raw_transport, const string& service_name,
     shared_ptr<TTransport>* wrapped_transport) {
-<<<<<<< HEAD
 
   shared_ptr<sasl::TSasl> sasl_client;
   const map<string, string> props; // Empty; unused by thrift
   const string auth_id; // Empty; unused by thrift
 
-=======
-
-  shared_ptr<sasl::TSasl> sasl_client;
-  const map<string, string> props; // Empty; unused by thrift
-  const string auth_id; // Empty; unused by thrift
-
->>>>>>> fec66694
   DCHECK(!has_ldap_);
   DCHECK(is_internal_);
 
@@ -975,7 +867,6 @@
     return Status(e.what());
   }
   wrapped_transport->reset(new TSaslClientTransport(sasl_client, raw_transport));
-<<<<<<< HEAD
 
   // This function is called immediately prior to sasl_client_start(), and so
   // can be used to log an "I'm beginning authentication for this principal"
@@ -983,25 +874,11 @@
   // that we successfully authenticated as a client.
   VLOG_RPC << "Initiating client connection using principal " << principal_;
 
-  return Status::OK;
-}
-
-Status NoAuthProvider::GetServerTransportFactory(shared_ptr<TTransportFactory>* factory) {
-  // No Sasl - yawn.  Here, have a regular old transport.
-=======
-
-  // This function is called immediately prior to sasl_client_start(), and so
-  // can be used to log an "I'm beginning authentication for this principal"
-  // message.  Unfortunately, there are no hooks for us at this level to say
-  // that we successfully authenticated as a client.
-  VLOG_RPC << "Initiating client connection using principal " << principal_;
-
   return Status::OK();
 }
 
 Status NoAuthProvider::GetServerTransportFactory(shared_ptr<TTransportFactory>* factory) {
   // No Sasl - yawn.  Here, have a regular old buffered transport.
->>>>>>> fec66694
   factory->reset(new TBufferedTransportFactory());
   return Status::OK();
 }
