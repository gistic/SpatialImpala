--- conflicted
+++ resolved
@@ -347,13 +347,7 @@
       socket_factory->loadPrivateKey(private_key_path_.c_str());
       socket->reset(new TSSLServerSocket(port_, socket_factory));
     } catch (const TException& e) {
-<<<<<<< HEAD
-      stringstream err_msg;
-      err_msg << "Could not create SSL socket: " << e.what();
-      return Status(err_msg.str());
-=======
       return Status(TErrorCode::SSL_SOCKET_CREATION_FAILED, e.what());
->>>>>>> fec66694
     }
     return Status::OK();
   } else {
