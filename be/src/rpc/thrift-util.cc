--- conflicted
+++ resolved
@@ -128,11 +128,7 @@
       socket.setConnTimeout(500);
       socket.open();
       socket.close();
-<<<<<<< HEAD
-      return Status::OK;
-=======
       return Status::OK();
->>>>>>> fec66694
     } catch (const TException& e) {
       VLOG_QUERY << "Connection failed: " << e.what();
     }
