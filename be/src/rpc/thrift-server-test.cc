--- conflicted
+++ resolved
@@ -59,25 +59,6 @@
 TEST(SslTest, Connectivity) {
   // Start a server using SSL and confirm that an SSL client can connect, while a non-SSL
   // client cannot.
-<<<<<<< HEAD
-  string impala_home(getenv("IMPALA_HOME"));
-  stringstream server_cert;
-  server_cert << impala_home << "/be/src/testutil/server-cert.pem";
-  FLAGS_ssl_server_certificate = server_cert.str();
-  FLAGS_ssl_client_ca_certificate = server_cert.str();
-  stringstream server_key;
-  server_key << impala_home << "/be/src/testutil/server-key.pem";
-  FLAGS_ssl_private_key = server_key.str();
-
-  // TODO: Revert to stack-allocated when IMPALA-618 is fixed.
-  InProcessImpalaServer* impala =
-      new InProcessImpalaServer("localhost", FLAGS_be_port, 0, 0, "", 0);
-  EXIT_IF_ERROR(
-      impala->StartWithClientServers(FLAGS_beeswax_port, FLAGS_beeswax_port + 1, false));
-
-  ThriftClient<ImpalaServiceClient> ssl_client(
-      "localhost", FLAGS_beeswax_port, "", NULL, true);
-=======
   // Here and elsewhere - allocate ThriftServers on the heap to avoid race during
   // destruction. See IMPALA-2283.
   ThriftServer* server = new ThriftServer("DummyStatestore", MakeProcessor(),
@@ -88,7 +69,6 @@
   FLAGS_ssl_client_ca_certificate = SERVER_CERT;
   ThriftClient<StatestoreServiceClient> ssl_client(
       "localhost", FLAGS_state_store_port + 1, "", NULL, true);
->>>>>>> fec66694
   EXPECT_TRUE(ssl_client.Open().ok());
   TRegisterSubscriberResponse resp;
   EXPECT_NO_THROW({
@@ -130,19 +110,12 @@
   EXPECT_FALSE(server.Start().ok());
 }
 
-<<<<<<< HEAD
-  ThriftClient<ImpalaServiceClient> non_ssl_client(
-      "localhost", FLAGS_beeswax_port, "", NULL, false);
-  EXPECT_TRUE(non_ssl_client.Open().ok());
-  EXPECT_THROW(non_ssl_client.iface()->PingImpalaService(resp), TTransportException);
-=======
 TEST(PasswordProtectedPemFile, BadCommand) {
   // Test failure when password command is badly formed.
   ThriftServer server("DummyStatestore", MakeProcessor(),
       FLAGS_state_store_port + 3, NULL, NULL, 5);
   EXPECT_FALSE(server.EnableSsl(
       SERVER_CERT, PASSWORD_PROTECTED_PRIVATE_KEY, "cmd-no-exist").ok());
->>>>>>> fec66694
 }
 
 int main(int argc, char** argv) {
