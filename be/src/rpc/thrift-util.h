// Copyright 2012 Cloudera Inc.
//
// Licensed under the Apache License, Version 2.0 (the "License");
// you may not use this file except in compliance with the License.
// You may obtain a copy of the License at
//
// http://www.apache.org/licenses/LICENSE-2.0
//
// Unless required by applicable law or agreed to in writing, software
// distributed under the License is distributed on an "AS IS" BASIS,
// WITHOUT WARRANTIES OR CONDITIONS OF ANY KIND, either express or implied.
// See the License for the specific language governing permissions and
// limitations under the License.


#ifndef IMPALA_RPC_THRIFT_UTIL_H
#define IMPALA_RPC_THRIFT_UTIL_H

#include <boost/shared_ptr.hpp>
#include <thrift/protocol/TBinaryProtocol.h>
#include <sstream>
#include <vector>
#include <thrift/TApplicationException.h>
#include <thrift/protocol/TDebugProtocol.h>
#include <thrift/transport/TBufferTransports.h>

#include "common/status.h"

namespace impala {

class TColumnValue;
class TNetworkAddress;
class ThriftServer;

/// Utility class to serialize thrift objects to a binary format.  This object
/// should be reused if possible to reuse the underlying memory.
/// Note: thrift will encode NULLs into the serialized buffer so it is not valid
/// to treat it as a string.
class ThriftSerializer {
 public:
  /// If compact, the objects will be serialized using the Compact Protocol.  Otherwise,
  /// we'll use the binary protocol.
  /// Note: the deserializer must be matching.
  ThriftSerializer(bool compact, int initial_buffer_size = 1024);

  /// Serializes obj into result.  Result will contain a copy of the memory.
  template <class T>
  Status Serialize(T* obj, std::vector<uint8_t>* result) {
    uint32_t len = 0;
    uint8_t* buffer = NULL;
    RETURN_IF_ERROR(Serialize<T>(obj, &len, &buffer));
    result->resize(len);
    memcpy(&((*result)[0]), buffer, len);
    return Status::OK();
  }

  /// Serialize obj into a memory buffer.  The result is returned in buffer/len.  The
  /// memory returned is owned by this object and will be invalid when another object
  /// is serialized.
  template <class T>
  Status Serialize(T* obj, uint32_t* len, uint8_t** buffer) {
    try {
      mem_buffer_->resetBuffer();
      obj->write(protocol_.get());
    } catch (std::exception& e) {
      std::stringstream msg;
      msg << "Couldn't serialize thrift object:\n" << e.what();
      return Status(msg.str());
    }
    mem_buffer_->getBuffer(buffer, len);
    return Status::OK();
  }

  template <class T>
  Status Serialize(T* obj, std::string* result) {
    try {
      mem_buffer_->resetBuffer();
      obj->write(protocol_.get());
    } catch (std::exception& e) {
      std::stringstream msg;
      msg << "Couldn't serialize thrift object:\n" << e.what();
      return Status(msg.str());
    }
    *result = mem_buffer_->getBufferAsString();
    return Status::OK();
  }

 private:
  boost::shared_ptr<apache::thrift::transport::TMemoryBuffer> mem_buffer_;
  boost::shared_ptr<apache::thrift::protocol::TProtocol> protocol_;
};

class ThriftDeserializer {
 public:
  ThriftDeserializer(bool compact);

 private:
  boost::shared_ptr<apache::thrift::protocol::TProtocolFactory> factory_;
  boost::shared_ptr<apache::thrift::protocol::TProtocol> tproto_;
};

/// Utility to create a protocol (deserialization) object for 'mem'.
boost::shared_ptr<apache::thrift::protocol::TProtocol>
CreateDeserializeProtocol(
    boost::shared_ptr<apache::thrift::transport::TMemoryBuffer> mem, bool compact);

/// Deserialize a thrift message from buf/len.  buf/len must at least contain
/// all the bytes needed to store the thrift message.  On return, len will be
/// set to the actual length of the header.
template <class T>
Status DeserializeThriftMsg(const uint8_t* buf, uint32_t* len, bool compact,
<<<<<<< HEAD
    T* deserialized_msg, bool quiet = false) {
  // Deserialize msg bytes into c++ thrift msg using memory
  // transport. TMemoryBuffer is not const-safe, although we use it in
  // a const-safe way, so we have to explicitly cast away the const.
=======
    T* deserialized_msg) {
  /// Deserialize msg bytes into c++ thrift msg using memory
  /// transport. TMemoryBuffer is not const-safe, although we use it in
  /// a const-safe way, so we have to explicitly cast away the const.
>>>>>>> fec66694
  boost::shared_ptr<apache::thrift::transport::TMemoryBuffer> tmem_transport(
      new apache::thrift::transport::TMemoryBuffer(const_cast<uint8_t*>(buf), *len));
  boost::shared_ptr<apache::thrift::protocol::TProtocol> tproto =
      CreateDeserializeProtocol(tmem_transport, compact);
  try {
    deserialized_msg->read(tproto.get());
  } catch (std::exception& e) {
    std::stringstream msg;
    msg << "couldn't deserialize thrift msg:\n" << e.what();
    return Status(msg.str(), quiet);
  } catch (...) {
<<<<<<< HEAD
    // TODO: Find the right exception for 0 bytes
    return Status("Unknown exception", quiet);
=======
    /// TODO: Find the right exception for 0 bytes
    return Status("Unknown exception");
>>>>>>> fec66694
  }
  uint32_t bytes_left = tmem_transport->available_read();
  *len = *len - bytes_left;
  return Status::OK();
}

<<<<<<< HEAD
template <class T>
Status DeserializeThriftMsg(JNIEnv* env, jbyteArray serialized_msg, T* deserialized_msg,
    bool quiet = false) {
  jboolean is_copy = false;
  uint32_t buf_size = env->GetArrayLength(serialized_msg);
  jbyte* buf = env->GetByteArrayElements(serialized_msg, &is_copy);

  RETURN_IF_ERROR(DeserializeThriftMsg(
      reinterpret_cast<uint8_t*>(buf), &buf_size, false, deserialized_msg, quiet));

  // Return buffer back. JNI_ABORT indicates to not copy contents back to java
  // side.
  env->ReleaseByteArrayElements(serialized_msg, buf, JNI_ABORT);
  return Status::OK;
}

// Redirects all Thrift logging to VLOG(1)
=======
/// Redirects all Thrift logging to VLOG(1)
>>>>>>> fec66694
void InitThriftLogging();

/// Wait for a server that is running locally to start accepting
/// connections, up to a maximum timeout
Status WaitForLocalServer(const ThriftServer& server, int num_retries,
   int retry_interval_ms);

/// Wait for a server to start accepting connections, up to a maximum timeout
Status WaitForServer(const std::string& host, int port, int num_retries,
   int retry_interval_ms);

/// Print a TColumnValue. If null, print "NULL".
std::ostream& operator<<(std::ostream& out, const TColumnValue& colval);

/// Compares two TNetworkAddresses alphanumerically by their host:port
/// string representation
bool TNetworkAddressComparator(const TNetworkAddress& a, const TNetworkAddress& b);

/// Returns true if the TException corresponds to a TCP socket recv or send timeout.
bool IsTimeoutTException(const apache::thrift::TException& e);

}

#endif<|MERGE_RESOLUTION|>--- conflicted
+++ resolved
@@ -109,17 +109,10 @@
 /// set to the actual length of the header.
 template <class T>
 Status DeserializeThriftMsg(const uint8_t* buf, uint32_t* len, bool compact,
-<<<<<<< HEAD
-    T* deserialized_msg, bool quiet = false) {
-  // Deserialize msg bytes into c++ thrift msg using memory
-  // transport. TMemoryBuffer is not const-safe, although we use it in
-  // a const-safe way, so we have to explicitly cast away the const.
-=======
     T* deserialized_msg) {
   /// Deserialize msg bytes into c++ thrift msg using memory
   /// transport. TMemoryBuffer is not const-safe, although we use it in
   /// a const-safe way, so we have to explicitly cast away the const.
->>>>>>> fec66694
   boost::shared_ptr<apache::thrift::transport::TMemoryBuffer> tmem_transport(
       new apache::thrift::transport::TMemoryBuffer(const_cast<uint8_t*>(buf), *len));
   boost::shared_ptr<apache::thrift::protocol::TProtocol> tproto =
@@ -129,42 +122,17 @@
   } catch (std::exception& e) {
     std::stringstream msg;
     msg << "couldn't deserialize thrift msg:\n" << e.what();
-    return Status(msg.str(), quiet);
+    return Status(msg.str());
   } catch (...) {
-<<<<<<< HEAD
-    // TODO: Find the right exception for 0 bytes
-    return Status("Unknown exception", quiet);
-=======
     /// TODO: Find the right exception for 0 bytes
     return Status("Unknown exception");
->>>>>>> fec66694
   }
   uint32_t bytes_left = tmem_transport->available_read();
   *len = *len - bytes_left;
   return Status::OK();
 }
 
-<<<<<<< HEAD
-template <class T>
-Status DeserializeThriftMsg(JNIEnv* env, jbyteArray serialized_msg, T* deserialized_msg,
-    bool quiet = false) {
-  jboolean is_copy = false;
-  uint32_t buf_size = env->GetArrayLength(serialized_msg);
-  jbyte* buf = env->GetByteArrayElements(serialized_msg, &is_copy);
-
-  RETURN_IF_ERROR(DeserializeThriftMsg(
-      reinterpret_cast<uint8_t*>(buf), &buf_size, false, deserialized_msg, quiet));
-
-  // Return buffer back. JNI_ABORT indicates to not copy contents back to java
-  // side.
-  env->ReleaseByteArrayElements(serialized_msg, buf, JNI_ABORT);
-  return Status::OK;
-}
-
-// Redirects all Thrift logging to VLOG(1)
-=======
 /// Redirects all Thrift logging to VLOG(1)
->>>>>>> fec66694
 void InitThriftLogging();
 
 /// Wait for a server that is running locally to start accepting
