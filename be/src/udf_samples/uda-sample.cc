--- conflicted
+++ resolved
@@ -14,17 +14,8 @@
 
 #include "uda-sample.h"
 #include <assert.h>
-#include <string>
-#include <stdio.h>
-#include <cstring>
-#include <iostream>
-#include <sstream>
-#include <iomanip>
-#include <fstream>
-#include <stdlib.h>
 
 using namespace impala_udf;
-using namespace std;
 
 // ---------------------------------------------------------------------------
 // This is a sample of implementing a COUNT aggregate function.
@@ -138,284 +129,4 @@
   if (src.is_null) return;
   dst->is_null = false;
   dst->val4 += src.val4;
-<<<<<<< HEAD
-}
-
-
-//-------------------------------------------------------------------------
-//Overlap aggregate function
-//-------------------------------------------------------------------------
-
-struct Rect{  
-  
-  double x1;
-  double y1; 
-  double x2; 
-  double y2;
-
-    Rect (double x1, double y1, double x2, double y2) {
-      this->x1 = x1;
-      this->y1 = y1;
-      this->x2 = x2;
-      this->y2 = y2;
-    }
-};
-
-typedef Rect* RectPtr;
-
-int compareFunc (const void * val1, const void * val2)
-{
-  Rect* rect1 = * (Rect **) val1;
-  Rect* rect2 = * (Rect **) val2; 
-  
-    return ( rect1->x1 - rect2->x1 );
-}
-
-bool isIntersected(Rect* r, Rect* s){
-  return (s->x2 > r->x1 
-    && r->x2 > s->x1 
-    && s->y2 > r->y1 
-    && r->y2 > s->y1);
-}
-
-void OverlappedInit(FunctionContext* context, StringVal* val1) {
-  val1->is_null = true;
-
-  ofstream myfile;
-  myfile.open ("./spatialJoin.out");
-  myfile << "\nStarting collecting ....\n\n ";
-  myfile.close();
-
-}
-
-const static char defaultHeader[] = "0000000011#";
-const static int headerSize = strlen(defaultHeader);
-
-void OverlappedUpdate(FunctionContext* context, const RectangleVal& arg1,
-    const IntVal& arg3, StringVal* val) {
-   
-  if (arg1.is_null) return;
-  
-  stringstream recordStream;
-  string record;
-  
-  recordStream << setprecision(15);
-  recordStream << arg1.x1 <<",";
-  recordStream << arg1.y1 <<",";
-  recordStream << arg1.x2 <<",";
-  recordStream << arg1.y2;
-  
-  recordStream<<","<<arg3.val<<"/"; 
-
-  record = recordStream.str();
-
-  int MEMORY_ALLOCATED_RECORDS = 500000;
-
-  int recordSize = record.size();
-  
-  if (val->is_null) {
-    val->is_null = false;
-    *val = StringVal(context, recordSize * MEMORY_ALLOCATED_RECORDS);     
-    strcpy((char*)val->ptr, defaultHeader);       
-  } //else {
-    /*int valLen = strlen((char*)val->ptr);
-
-    if( (valLen/recordSize) % 10000 == 0 ){
-      ofstream myfile;
-      myfile.open ("./spatialJoin.out");
-      myfile << "Records Received " << (valLen/recordSize) ;
-      myfile.close();
-    }
-
-    if ((valLen + recordSize) > val->len) {
-      int new_len = val->len + recordSize * MEMORY_ALLOCATED_RECORDS;
-      StringVal new_val(context, new_len);
-      strcat((char*)new_val.ptr, (char*)val->ptr);
-      strcat((char*)new_val.ptr, (char*)record.c_str());
-      
-      //delete[] val->ptr;
-      *val = new_val;
-    }
-    else {*/
-  
-  int lengthFieldSize = headerSize - 1;
-
-  char totalLength_str[lengthFieldSize+1];
-  
-  memcpy(totalLength_str, (char*) val->ptr, sizeof(char) * lengthFieldSize);
-
-  int totalLength = atoi(totalLength_str);
-
-  strcat((char*)(val->ptr + totalLength), (char*)record.c_str());
-
-  totalLength += recordSize;
-  
-  stringstream temp;
-  temp << totalLength;
-  const char* newLength_str = temp.str().c_str();
-
-  int totalLength_str_len = strlen(newLength_str);
-
-  memcpy((char*)(val->ptr + (lengthFieldSize - totalLength_str_len)), newLength_str, totalLength_str_len);
-
-  if( (((totalLength-headerSize))/recordSize) % 10000 == 0 ){ 
-      ofstream myfile;
-      myfile.open ("./spatialJoin.out");
-      myfile << "Records Received " << ((totalLength-headerSize)/recordSize) << "\n";
-      myfile.close();
-  }
-
-  //printf("State : %s\n", val->ptr ); 
-  //printf("New Record : %s\n", record.c_str());
-  //printf("Record size : %d\n", recordSize ); 
-  //printf("Records received : %d\n", ((totalLength-headerSize)/recordSize) ); 
-}
-
-void OverlappedMerge(FunctionContext* context, const StringVal& src, StringVal* dst) {
-  if (src.is_null) return;
-  if (dst == NULL || dst->is_null) {
-    StringVal new_val(context, strlen((char*)src.ptr) + 1);
-    new_val.ptr[0] = '\0';
-    strcat((char*)new_val.ptr, (char*)src.ptr);
-    *dst = new_val;
-    return;
-  }
-  int new_len = strlen((char*)src.ptr) + strlen((char*)dst->ptr);
-  
-  StringVal new_val(context, new_len + 1);
-  new_val.ptr[0] = '\0';
-  
-  if(*(src.ptr + headerSize - 1) == '#')
-    strcat((char*)new_val.ptr, (char*)(src.ptr + headerSize));
-  else
-    strcat((char*)new_val.ptr, (char*)src.ptr );
-  
-  if(*(dst->ptr + headerSize - 1) == '#')
-    strcat((char*)new_val.ptr, (char*)(dst->ptr + headerSize));
-  else
-    strcat((char*)new_val.ptr, (char*)dst->ptr );
-
-  //delete[] dst->ptr;
-  *dst = new_val;
-}
-
-StringVal OverlappedFinalize(FunctionContext* context, const StringVal& val) {      
-  
-  char* records_str = (char*)val.ptr;
-
-  double x1, y1, x2, y2;
-  char* restOfRecords= NULL;
-  char* colContext= NULL;
-  int tableID;
-  
-  ofstream myfile;
-  myfile.open ("./spatialJoin.out");
-  myfile << "\nParsing ....\n\n ";
-
-  int records_str_len = strlen((char*)records_str);
-
-  char *record;
-  char *field;
-  int count = 0;
-
-  Rect **list1 = NULL, **list2 = NULL;
-  int list1Size = 0, list2Size = 0;
-
-  try{
-  
-    while ((record = strtok_r(records_str, "/", &restOfRecords)) != NULL) {
-
-    
-      if(list1 == NULL) list1 = new RectPtr[records_str_len / (strlen(record)+1)];
-      if(list2 == NULL) list2 = new RectPtr[records_str_len / (strlen(record)+1)];
-
-
-      
-      x1 = atof(strtok_r(record, ",", &colContext));     
-      y1 = atof(strtok_r(NULL, ",", &colContext));      
-      x2 = atof(strtok_r(NULL, ",", &colContext));      
-      y2 = atof(strtok_r(NULL, ",", &colContext));      
-      tableID = atoi(strtok_r(NULL, ",", &colContext));
-
-      //printf("%f, %f, %f, %f, %d\n",x1,y1,x2,y2,tableID);     
-
-      Rect *rect = new Rect(x1, y1, x2, y2);      
-
-      if (tableID == 1) {               
-          list1[list1Size++] = rect;
-      } else if (tableID == 2) {                
-          list2[list2Size++] = rect;
-      }           
-      
-      records_str = restOfRecords;       
-    
-
-    }
-
-    qsort(list1, list1Size, sizeof(list1[0]), compareFunc);
-    qsort(list2, list2Size, sizeof(list2[0]), compareFunc);
-
-    myfile << "\nSpatial Joining ....\n\n"; 
-    myfile << "List 1 of size : " << list1Size << "\n";
-    myfile << "List 2 of size : " << list2Size << "\n";
-
-    Rect** R = list1;
-    Rect** S = list2;
-
-    int R_length = list1Size;
-    int S_length = list2Size;
-
-    int i = 0, j = 0;
-    while (i < list1Size && j < list2Size) {
-      Rect* r;
-      Rect* s;
-      if (compareFunc(&R[i], &S[j]) < 0) {
-        r = R[i];
-        int jj = j;
-
-        while ((jj < S_length) && ((s = S[jj])->x1 <= r->x2)) {
-          if (isIntersected(r, s)) count++;         
-          jj++;
-        }
-        i++;        
-      } else {
-        s = S[j];
-        int ii = i;
-
-        while ((ii < R_length) && ((r = R[ii])->x1 <= s->x2)) {
-          if (isIntersected(r,s)) count++;
-          ii++;         
-        }
-        j++;
-      }   
-
-      if(i % 1000 == 0) 
-        myfile << "List 1 : Processed " << i << " of " << list1Size << " Shapes\n";
-       
-    }
-
-    myfile << "\nFinished processing, Count : " << count << "\n";
-
-    for(int i=0; i < list1Size; i++) delete list1[i];
-    for(int i=0; i < list2Size; i++) delete list2[i];
-
-    delete list1;
-    delete list2;
-  
-  }
-  catch (int e)
-  {
-    myfile << "An exception occurred. Exception Nr. " << e << '\n';
-  }
-
-  stringstream countstr;
-  countstr << count;
-  StringVal intersectedRect = StringVal(context, countstr.str().size());
-  memcpy(intersectedRect.ptr, countstr.str().c_str(), countstr.str().size());
-
-  myfile.close();
-
-  return intersectedRect;
-=======
->>>>>>> fec66694
 }