--- conflicted
+++ resolved
@@ -19,19 +19,11 @@
 
 namespace impala {
 
-<<<<<<< HEAD
-// Initialises logging, flags, and, if init_jvm is true, an embedded JVM.
-// Tests can initialize indicating if they are a FE or BE test if they require
-// different behavior (most BE tests don't.).
-// Callers that want to override default gflags variables should do so before calling
-// this method. No logging should be performed until after this method returns.
-=======
 /// Initialises logging, flags, and, if init_jvm is true, an embedded JVM.
 /// Tests can initialize indicating if they are a FE or BE test if they require
 /// different behavior (most BE tests don't.).
 /// Callers that want to override default gflags variables should do so before calling
 /// this method. No logging should be performed until after this method returns.
->>>>>>> fec66694
 void InitCommonRuntime(int argc, char** argv, bool init_jvm,
     TestInfo::Mode m = TestInfo::NON_TEST);
 
