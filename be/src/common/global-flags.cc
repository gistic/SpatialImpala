--- conflicted
+++ resolved
@@ -60,13 +60,9 @@
 DEFINE_bool(compact_catalog_topic, false, "If true, catalog updates sent via the "
     "statestore are compacted before transmission. This saves network bandwidth at the"
     " cost of a small quantity of CPU time. Enable this option in cluster with large"
-<<<<<<< HEAD
-    " catalogs. It must be enabled on both the catalog service, and all Impala demons.");
-=======
     " catalogs. It must be enabled on both the catalog service, and all Impala demons.");
 
 DEFINE_string(redaction_rules_file, "", "Absolute path to sensitive data redaction "
     "rules. The rules will be applied to all log messages and query text shown in the "
     "Web UI and audit records. Query results will not be affected. Refer to the "
-    "documentation for the rule file format.");
->>>>>>> fec66694
+    "documentation for the rule file format.");