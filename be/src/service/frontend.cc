// Copyright 2012 Cloudera Inc.
//
// Licensed under the Apache License, Version 2.0 (the "License");
// you may not use this file except in compliance with the License.
// You may obtain a copy of the License at
//
// http://www.apache.org/licenses/LICENSE-2.0
//
// Unless required by applicable law or agreed to in writing, software
// distributed under the License is distributed on an "AS IS" BASIS,
// WITHOUT WARRANTIES OR CONDITIONS OF ANY KIND, either express or implied.
// See the License for the specific language governing permissions and
// limitations under the License.

#include "service/frontend.h"

#include <list>
#include <string>

#include "common/logging.h"
#include "rpc/jni-thrift-util.h"
#include "util/jni-util.h"
#include "util/logging-support.h"

#include "common/names.h"

using namespace impala;

DECLARE_string(sentry_config);
DECLARE_int32(non_impala_java_vlog);

DEFINE_bool(load_catalog_at_startup, false, "if true, load all catalog data at startup");

// Authorization related flags. Must be set to valid values to properly configure
// authorization.
DEFINE_string(server_name, "", "The name to use for securing this impalad "
    "server during authorization. Set to enable authorization. By default, the "
    "authorization policy will be loaded from the catalog server (via the statestore)."
    "To use a file based authorization policy, set --authorization_policy_file.");
DEFINE_string(authorization_policy_file, "", "HDFS path to the authorization policy "
    "file. If set, authorization will be enabled and the authorization policy will be "
    "read from a file.");
DEFINE_string(authorization_policy_provider_class,
    "org.apache.sentry.provider.common.HadoopGroupResourceAuthorizationProvider",
    "Advanced: The authorization policy provider class name.");
DEFINE_string(authorized_proxy_user_config, "",
    "Specifies the set of authorized proxy users (users who can delegate to other "
    "users during authorization) and whom they are allowed to delegate. "
    "Input is a semicolon-separated list of key=value pairs of authorized proxy "
<<<<<<< HEAD
    "users to the user(s) they can delegate to. These users are specified as a comma "
    "separated list of short usernames, or '*' to indicate all users. For example: "
    "hue=user1,user2;admin=*");

=======
    "users to the user(s) they can delegate to. These users are specified as a list of "
    "short usernames separated by a delimiter (which defaults to comma and may be "
    "changed via --authorized_proxy_user_config_delimiter), or '*' to indicate all "
    "users. For example: hue=user1,user2;admin=*");
DEFINE_string(authorized_proxy_user_config_delimiter, ",",
    "Specifies the delimiter used in authorized_proxy_user_config. ");
>>>>>>> fec66694
Frontend::Frontend() {
  JniMethodDescriptor methods[] = {
    {"<init>", "(ZLjava/lang/String;Ljava/lang/String;Ljava/lang/String;"
        "Ljava/lang/String;II)V", &fe_ctor_},
    {"createExecRequest", "([B)[B", &create_exec_request_id_},
    {"getExplainPlan", "([B)Ljava/lang/String;", &get_explain_plan_id_},
    {"getHadoopConfig", "([B)[B", &get_hadoop_config_id_},
    {"getAllHadoopConfigs", "()[B", &get_hadoop_configs_id_},
    {"checkConfiguration", "()Ljava/lang/String;", &check_config_id_},
    {"updateCatalogCache", "([B)[B", &update_catalog_cache_id_},
    {"updateMembership", "([B)V", &update_membership_id_},
    {"getTableNames", "([B)[B", &get_table_names_id_},
    {"describeDb", "([B)[B", &describe_db_id_},
    {"describeTable", "([B)[B", &describe_table_id_},
    {"showCreateTable", "([B)Ljava/lang/String;", &show_create_table_id_},
    {"getDbNames", "([B)[B", &get_db_names_id_},
    {"getDataSrcMetadata", "([B)[B", &get_data_src_metadata_id_},
    {"getStats", "([B)[B", &get_stats_id_},
    {"getFunctions", "([B)[B", &get_functions_id_},
    {"getCatalogObject", "([B)[B", &get_catalog_object_id_},
    {"getRoles", "([B)[B", &show_roles_id_},
    {"getRolePrivileges", "([B)[B", &get_role_privileges_id_},
    {"execHiveServer2MetadataOp", "([B)[B", &exec_hs2_metadata_op_id_},
    {"setCatalogInitialized", "()V", &set_catalog_initialized_id_},
<<<<<<< HEAD
    {"loadTableData", "([B)[B", &load_table_data_id_}};
=======
    {"loadTableData", "([B)[B", &load_table_data_id_},
    {"getTableFiles", "([B)[B", &get_table_files_id_},
    {"showCreateFunction", "([B)Ljava/lang/String;", &show_create_function_id_},
};
>>>>>>> fec66694

  JNIEnv* jni_env = getJNIEnv();
  // create instance of java class JniFrontend
  fe_class_ = jni_env->FindClass("com/cloudera/impala/service/JniFrontend");
  EXIT_IF_EXC(jni_env);

  uint32_t num_methods = sizeof(methods) / sizeof(methods[0]);
  for (int i = 0; i < num_methods; ++i) {
    EXIT_IF_ERROR(JniUtil::LoadJniMethod(jni_env, fe_class_, &(methods[i])));
  };

  jboolean lazy = (FLAGS_load_catalog_at_startup ? false : true);
  jstring policy_file_path =
      jni_env->NewStringUTF(FLAGS_authorization_policy_file.c_str());
  jstring server_name =
      jni_env->NewStringUTF(FLAGS_server_name.c_str());
  jstring sentry_config =
      jni_env->NewStringUTF(FLAGS_sentry_config.c_str());
  jstring auth_provider_class =
      jni_env->NewStringUTF(FLAGS_authorization_policy_provider_class.c_str());
  jobject fe = jni_env->NewObject(fe_class_, fe_ctor_, lazy, server_name,
      policy_file_path, sentry_config, auth_provider_class, FlagToTLogLevel(FLAGS_v),
      FlagToTLogLevel(FLAGS_non_impala_java_vlog));
  EXIT_IF_EXC(jni_env);
  EXIT_IF_ERROR(JniUtil::LocalToGlobalRef(jni_env, fe, &fe_));
}

Status Frontend::UpdateCatalogCache(const TUpdateCatalogCacheRequest& req,
    TUpdateCatalogCacheResponse* resp) {
  return JniUtil::CallJniMethod(fe_, update_catalog_cache_id_, req, resp);
}

Status Frontend::UpdateMembership(const TUpdateMembershipRequest& req) {
  return JniUtil::CallJniMethod(fe_, update_membership_id_, req);
}

Status Frontend::DescribeDb(const TDescribeDbParams& params,
    TDescribeResult* response) {
  return JniUtil::CallJniMethod(fe_, describe_db_id_, params, response);
}

Status Frontend::DescribeTable(const TDescribeTableParams& params,
    TDescribeResult* response) {
  return JniUtil::CallJniMethod(fe_, describe_table_id_, params, response);
}

Status Frontend::ShowCreateTable(const TTableName& table_name, string* response) {
  return JniUtil::CallJniMethod(fe_, show_create_table_id_, table_name, response);
}

Status Frontend::ShowCreateFunction(const TGetFunctionsParams& params, string* response) {
  return JniUtil::CallJniMethod(fe_, show_create_function_id_, params, response);
}

Status Frontend::GetTableNames(const string& db, const string* pattern,
    const TSessionState* session, TGetTablesResult* table_names) {
  TGetTablesParams params;
  params.__set_db(db);
  if (pattern != NULL) params.__set_pattern(*pattern);
  if (session != NULL) params.__set_session(*session);
  return JniUtil::CallJniMethod(fe_, get_table_names_id_, params, table_names);
}

Status Frontend::GetDbNames(const string* pattern, const TSessionState* session,
    TGetDbsResult* db_names) {
  TGetDbsParams params;
  if (pattern != NULL) params.__set_pattern(*pattern);
  if (session != NULL) params.__set_session(*session);
  return JniUtil::CallJniMethod(fe_, get_db_names_id_, params, db_names);
}

Status Frontend::GetDataSrcMetadata(const string* pattern,
    TGetDataSrcsResult* result) {
  TGetDataSrcsParams params;
  if (pattern != NULL) params.__set_pattern(*pattern);
  return JniUtil::CallJniMethod(fe_, get_data_src_metadata_id_, params, result);
}

Status Frontend::GetStats(const TShowStatsParams& params,
    TResultSet* result) {
  return JniUtil::CallJniMethod(fe_, get_stats_id_, params, result);
}

Status Frontend::GetRolePrivileges(const TShowGrantRoleParams& params,
    TResultSet* result) {
  return JniUtil::CallJniMethod(fe_, get_role_privileges_id_, params, result);
}

Status Frontend::GetFunctions(TFunctionCategory::type fn_category, const string& db,
    const string* pattern, const TSessionState* session,
    TGetFunctionsResult* functions) {
  TGetFunctionsParams params;
  params.__set_category(fn_category);
  params.__set_db(db);
  if (pattern != NULL) params.__set_pattern(*pattern);
  if (session != NULL) params.__set_session(*session);
  return JniUtil::CallJniMethod(fe_, get_functions_id_, params, functions);
}

Status Frontend::ShowRoles(const TShowRolesParams& params, TShowRolesResult* result) {
  return JniUtil::CallJniMethod(fe_, show_roles_id_, params, result);
}

Status Frontend::GetCatalogObject(const TCatalogObject& req,
    TCatalogObject* resp) {
  return JniUtil::CallJniMethod(fe_, get_catalog_object_id_, req, resp);
}

Status Frontend::GetExecRequest(
    const TQueryCtx& query_ctx, TExecRequest* result) {
  return JniUtil::CallJniMethod(fe_, create_exec_request_id_, query_ctx, result);
}

Status Frontend::GetExplainPlan(
    const TQueryCtx& query_ctx, string* explain_string) {
  return JniUtil::CallJniMethod(fe_, get_explain_plan_id_, query_ctx, explain_string);
}

Status Frontend::ValidateSettings() {
  // Use FE to check Hadoop config setting
  // TODO: check OS setting
  stringstream ss;
  JNIEnv* jni_env = getJNIEnv();
  JniLocalFrame jni_frame;
  RETURN_IF_ERROR(jni_frame.push(jni_env));
  jstring error_string =
      static_cast<jstring>(jni_env->CallObjectMethod(fe_, check_config_id_));
  RETURN_ERROR_IF_EXC(jni_env);
  jboolean is_copy;
  const char *str = jni_env->GetStringUTFChars(error_string, &is_copy);
  RETURN_ERROR_IF_EXC(jni_env);
  ss << str;
  jni_env->ReleaseStringUTFChars(error_string, str);
  RETURN_ERROR_IF_EXC(jni_env);

  if (ss.str().size() > 0) {
    return Status(ss.str());
  }
  return Status::OK();
}

Status Frontend::ExecHiveServer2MetadataOp(const TMetadataOpRequest& request,
    TResultSet* result) {
  return JniUtil::CallJniMethod(fe_, exec_hs2_metadata_op_id_, request, result);
}

Status Frontend::GetAllHadoopConfigs(TGetAllHadoopConfigsResponse* result) {
  return JniUtil::CallJniMethod(fe_, get_hadoop_configs_id_, result);
}

Status Frontend::GetHadoopConfig(const TGetHadoopConfigRequest& request,
    TGetHadoopConfigResponse* response) {
  return JniUtil::CallJniMethod(fe_, get_hadoop_config_id_, request, response);
}

Status Frontend::LoadData(const TLoadDataReq& request, TLoadDataResp* response) {
  return JniUtil::CallJniMethod(fe_, load_table_data_id_, request, response);
}

bool Frontend::IsAuthorizationError(const Status& status) {
<<<<<<< HEAD
  return !status.ok() && status.GetErrorMsg().find("AuthorizationException") == 0;
=======
  return !status.ok() && status.GetDetail().find("AuthorizationException") == 0;
>>>>>>> fec66694
}

Status Frontend::SetCatalogInitialized() {
  JNIEnv* jni_env = getJNIEnv();
  JniLocalFrame jni_frame;
  RETURN_IF_ERROR(jni_frame.push(jni_env));
  jni_env->CallObjectMethod(fe_, set_catalog_initialized_id_);
  RETURN_ERROR_IF_EXC(jni_env);
<<<<<<< HEAD
  return Status::OK;
=======
  return Status::OK();
}

Status Frontend::GetTableFiles(const TShowFilesParams& params, TResultSet* result) {
  return JniUtil::CallJniMethod(fe_, get_table_files_id_, params, result);
>>>>>>> fec66694
}<|MERGE_RESOLUTION|>--- conflicted
+++ resolved
@@ -47,19 +47,12 @@
     "Specifies the set of authorized proxy users (users who can delegate to other "
     "users during authorization) and whom they are allowed to delegate. "
     "Input is a semicolon-separated list of key=value pairs of authorized proxy "
-<<<<<<< HEAD
-    "users to the user(s) they can delegate to. These users are specified as a comma "
-    "separated list of short usernames, or '*' to indicate all users. For example: "
-    "hue=user1,user2;admin=*");
-
-=======
     "users to the user(s) they can delegate to. These users are specified as a list of "
     "short usernames separated by a delimiter (which defaults to comma and may be "
     "changed via --authorized_proxy_user_config_delimiter), or '*' to indicate all "
     "users. For example: hue=user1,user2;admin=*");
 DEFINE_string(authorized_proxy_user_config_delimiter, ",",
     "Specifies the delimiter used in authorized_proxy_user_config. ");
->>>>>>> fec66694
 Frontend::Frontend() {
   JniMethodDescriptor methods[] = {
     {"<init>", "(ZLjava/lang/String;Ljava/lang/String;Ljava/lang/String;"
@@ -84,14 +77,10 @@
     {"getRolePrivileges", "([B)[B", &get_role_privileges_id_},
     {"execHiveServer2MetadataOp", "([B)[B", &exec_hs2_metadata_op_id_},
     {"setCatalogInitialized", "()V", &set_catalog_initialized_id_},
-<<<<<<< HEAD
-    {"loadTableData", "([B)[B", &load_table_data_id_}};
-=======
     {"loadTableData", "([B)[B", &load_table_data_id_},
     {"getTableFiles", "([B)[B", &get_table_files_id_},
     {"showCreateFunction", "([B)Ljava/lang/String;", &show_create_function_id_},
 };
->>>>>>> fec66694
 
   JNIEnv* jni_env = getJNIEnv();
   // create instance of java class JniFrontend
@@ -252,11 +241,7 @@
 }
 
 bool Frontend::IsAuthorizationError(const Status& status) {
-<<<<<<< HEAD
-  return !status.ok() && status.GetErrorMsg().find("AuthorizationException") == 0;
-=======
   return !status.ok() && status.GetDetail().find("AuthorizationException") == 0;
->>>>>>> fec66694
 }
 
 Status Frontend::SetCatalogInitialized() {
@@ -265,13 +250,9 @@
   RETURN_IF_ERROR(jni_frame.push(jni_env));
   jni_env->CallObjectMethod(fe_, set_catalog_initialized_id_);
   RETURN_ERROR_IF_EXC(jni_env);
-<<<<<<< HEAD
-  return Status::OK;
-=======
   return Status::OK();
 }
 
 Status Frontend::GetTableFiles(const TShowFilesParams& params, TResultSet* result) {
   return JniUtil::CallJniMethod(fe_, get_table_files_id_, params, result);
->>>>>>> fec66694
 }