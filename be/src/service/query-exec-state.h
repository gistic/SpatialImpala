// Copyright 2013 Cloudera Inc.
//
// Licensed under the Apache License, Version 2.0 (the "License");
// you may not use this file except in compliance with the License.
// You may obtain a copy of the License at
//
// http://www.apache.org/licenses/LICENSE-2.0
//
// Unless required by applicable law or agreed to in writing, software
// distributed under the License is distributed on an "AS IS" BASIS,
// WITHOUT WARRANTIES OR CONDITIONS OF ANY KIND, either express or implied.
// See the License for the specific language governing permissions and
// limitations under the License.

#ifndef IMPALA_SERVICE_QUERY_EXEC_STATE_H
#define IMPALA_SERVICE_QUERY_EXEC_STATE_H

#include "common/status.h"
#include "exec/catalog-op-executor.h"
#include "util/runtime-profile.h"
#include "runtime/timestamp-value.h"
#include "service/child-query.h"
#include "statestore/query-schedule.h"
#include "gen-cpp/Frontend_types.h"
#include "service/impala-server.h"
#include "gen-cpp/Frontend_types.h"

#include <boost/thread.hpp>
#include <boost/unordered_set.hpp>
#include <vector>

namespace impala {

class ExecEnv;
class Coordinator;
class RuntimeState;
class RowBatch;
class Expr;
class TupleRow;
class Frontend;
class QueryExecStateCleaner;

/// Execution state of a query. This captures everything necessary
/// to convert row batches received by the coordinator into results
/// we can return to the client. It also captures all state required for
/// servicing query-related requests from the client.
/// Thread safety: this class is generally not thread-safe, callers need to
/// synchronize access explicitly via lock().
/// To avoid deadlocks, the caller must *not* acquire query_exec_state_map_lock_
/// while holding the exec state's lock.
/// TODO: Consider renaming to RequestExecState for consistency.
/// TODO: Compute stats is the only stmt that requires child queries. Once the
/// CatalogService performs background stats gathering the concept of child queries
/// will likely become obsolete. Remove all child-query related code from this class.
class ImpalaServer::QueryExecState {
 public:
  QueryExecState(const TQueryCtx& query_ctx, ExecEnv* exec_env, Frontend* frontend,
<<<<<<< HEAD
                 ImpalaServer* server,
                 boost::shared_ptr<ImpalaServer::SessionState> session);
=======
      ImpalaServer* server, boost::shared_ptr<ImpalaServer::SessionState> session);
>>>>>>> fec66694

  ~QueryExecState();

  /// Initiates execution of a exec_request.
  /// Non-blocking.
  /// Must *not* be called with lock_ held.
  Status Exec(TExecRequest* exec_request);

  /// Execute a HiveServer2 metadata operation
  /// TODO: This is likely a superset of GetTableNames/GetDbNames. Coalesce these different
  /// code paths.
  Status Exec(const TMetadataOpRequest& exec_request);

<<<<<<< HEAD
  // Call this to ensure that rows are ready when calling FetchRows(). Updates the
  // query_status_, and advances query_state_ to FINISHED or EXCEPTION. Must be preceded
  // by call to Exec(). Waits for all child queries to complete. Takes lock_.
  void Wait();

  // Calls Wait() asynchronously in a thread and returns immediately.
  void WaitAsync();

  // BlockOnWait() may be called after WaitAsync() has been called in order to wait for
  // the asynchronous thread to complete. It is safe to call this multiple times (only the
  // first call will block). Do not call while holding lock_.
  void BlockOnWait();

  // Return at most max_rows from the current batch. If the entire current batch has
  // been returned, fetch another batch first.
  // Caller needs to hold fetch_rows_lock_ and lock_.
  // Caller should verify that EOS has not be reached before calling.
  // Must be preceeded by call to Wait() (or WaitAsync()/BlockOnWait()).
  // Also updates query_state_/status_ in case of error.
  Status FetchRows(const int32_t max_rows, QueryResultSet* fetched_rows);

  // Resets the state of this query such that the next fetch() returns results from the
  // beginning of the query result set (by using the using result_cache_).
  // It is valid to call this function for any type of statement that returns a result
  // set, including queries, show stmts, compute stats, etc.
  // Returns a recoverable error status if the restart is not possible, ok() otherwise.
  // The error is recoverable to allow clients to resume fetching.
  // The caller must hold fetch_rows_lock_ and lock_.
  Status RestartFetch();

  // Update query state if the requested state isn't already obsolete.
  // Takes lock_.
=======
  /// Call this to ensure that rows are ready when calling FetchRows(). Updates the
  /// query_status_, and advances query_state_ to FINISHED or EXCEPTION. Must be preceded
  /// by call to Exec(). Waits for all child queries to complete. Takes lock_.
  void Wait();

  /// Calls Wait() asynchronously in a thread and returns immediately.
  void WaitAsync();

  /// BlockOnWait() may be called after WaitAsync() has been called in order to wait for
  /// the asynchronous thread to complete. It is safe to call this multiple times (only the
  /// first call will block). Do not call while holding lock_.
  void BlockOnWait();

  /// Return at most max_rows from the current batch. If the entire current batch has
  /// been returned, fetch another batch first.
  /// Caller needs to hold fetch_rows_lock_ and lock_.
  /// Caller should verify that EOS has not be reached before calling.
  /// Must be preceeded by call to Wait() (or WaitAsync()/BlockOnWait()).
  /// Also updates query_state_/status_ in case of error.
  Status FetchRows(const int32_t max_rows, QueryResultSet* fetched_rows);

  /// Resets the state of this query such that the next fetch() returns results from the
  /// beginning of the query result set (by using the using result_cache_).
  /// It is valid to call this function for any type of statement that returns a result
  /// set, including queries, show stmts, compute stats, etc.
  /// Returns a recoverable error status if the restart is not possible, ok() otherwise.
  /// The error is recoverable to allow clients to resume fetching.
  /// The caller must hold fetch_rows_lock_ and lock_.
  Status RestartFetch();

  /// Update query state if the requested state isn't already obsolete.
  /// Takes lock_.
>>>>>>> fec66694
  void UpdateQueryState(beeswax::QueryState::type query_state);

  /// Update the query status and the "Query Status" summary profile string.
  /// If current status is already != ok, no update is made (we preserve the first error)
  /// If called with a non-ok argument, the expectation is that the query will be aborted
  /// quickly.
  /// Returns the status argument (so we can write
  /// RETURN_IF_ERROR(UpdateQueryStatus(SomeOperation())).
  /// Does not take lock_, but requires it: caller must ensure lock_
  /// is taken before calling UpdateQueryStatus
  Status UpdateQueryStatus(const Status& status);

<<<<<<< HEAD
  // Cancels the child queries and the coordinator with the given cause.
  // If cause is NULL, assume this was deliberately cancelled by the user.
  // Otherwise, sets state to EXCEPTION.
  // Caller needs to hold lock_.
  // Does nothing if the query has reached EOS or already cancelled.
=======
  /// Cancels the child queries and the coordinator with the given cause.
  /// If cause is NULL, assume this was deliberately cancelled by the user.
  /// Otherwise, sets state to EXCEPTION.
  /// Caller needs to hold lock_.
  /// Does nothing if the query has reached EOS or already cancelled.
>>>>>>> fec66694
  void Cancel(const Status* cause = NULL);

  /// This is called when the query is done (finished, cancelled, or failed).
  /// Takes lock_: callers must not hold lock() before calling.
  void Done();

<<<<<<< HEAD
  // Sets the API-specific (Beeswax, HS2) result cache and its size bound.
  // The given cache is owned by this query exec state, even if an error is returned.
  // Returns a non-ok status if max_size exceeds the per-impalad allowed maximum.
  Status SetResultCache(QueryResultSet* cache, int64_t max_size);

  ImpalaServer::SessionState* session() const { return session_.get(); }
  // Queries are run and authorized on behalf of the effective_user.
  // When a do_as_user is specified (is not empty), the effective_user is set to the
  // do_as_user. This is because the connected_user is acting as a "proxy user" for the
  // do_as_user. When do_as_user is empty, the effective_user is always set to the
  // connected_user.
=======
  /// Sets the API-specific (Beeswax, HS2) result cache and its size bound.
  /// The given cache is owned by this query exec state, even if an error is returned.
  /// Returns a non-ok status if max_size exceeds the per-impalad allowed maximum.
  Status SetResultCache(QueryResultSet* cache, int64_t max_size);

  ImpalaServer::SessionState* session() const { return session_.get(); }
  /// Queries are run and authorized on behalf of the effective_user.
  /// When a do_as_user is specified (is not empty), the effective_user is set to the
  /// do_as_user. This is because the connected_user is acting as a "proxy user" for the
  /// do_as_user. When do_as_user is empty, the effective_user is always set to the
  /// connected_user.
>>>>>>> fec66694
  const std::string& effective_user() const {
    return do_as_user().empty() ? connected_user() : do_as_user();
  }
  const std::string& connected_user() const { return query_ctx_.session.connected_user; }
  const std::string& do_as_user() const { return session_->do_as_user; }
  TSessionType::type session_type() const { return query_ctx_.session.session_type; }
  const TUniqueId& session_id() const { return query_ctx_.session.session_id; }
  const std::string& default_db() const { return query_ctx_.session.database; }
  bool eos() const { return eos_; }
  Coordinator* coord() const { return coord_.get(); }
  QuerySchedule* schedule() { return schedule_.get(); }
  int num_rows_fetched() const { return num_rows_fetched_; }
  void set_fetched_rows() { fetched_rows_ = true; }
  bool fetched_rows() const { return fetched_rows_; }
  bool returns_result_set() { return !result_metadata_.columns.empty(); }
  const TResultSetMetadata* result_metadata() { return &result_metadata_; }
  const TUniqueId& query_id() const { return query_ctx_.query_id; }
  const TExecRequest& exec_request() const { return exec_request_; }
  TStmtType::type stmt_type() const { return exec_request_.stmt_type; }
  TCatalogOpType::type catalog_op_type() const {
    return exec_request_.catalog_op_request.op_type;
  }
  TDdlType::type ddl_type() const {
    return exec_request_.catalog_op_request.ddl_params.ddl_type;
  }
  boost::mutex* lock() { return &lock_; }
  boost::mutex* fetch_rows_lock() { return &fetch_rows_lock_; }
  const beeswax::QueryState::type query_state() const { return query_state_; }
  void set_query_state(beeswax::QueryState::type state) { query_state_ = state; }
  const Status& query_status() const { return query_status_; }
  void set_result_metadata(const TResultSetMetadata& md) { result_metadata_ = md; }
  const RuntimeProfile& profile() const { return profile_; }
  const RuntimeProfile& summary_profile() const { return summary_profile_; }
  const TimestampValue& start_time() const { return start_time_; }
  const TimestampValue& end_time() const { return end_time_; }
  const std::string& sql_stmt() const { return query_ctx_.request.stmt; }
  const TQueryOptions& query_options() const { return query_ctx_.request.query_options; }
<<<<<<< HEAD
=======
  /// Returns 0:0 if this is a root query
  TUniqueId parent_query_id() const { return query_ctx_.parent_query_id; }
>>>>>>> fec66694

  const std::vector<std::string>& GetAnalysisWarnings() const {
    return exec_request_.analysis_warnings;
  }

  inline int64_t last_active() const {
    boost::lock_guard<boost::mutex> l(expiration_data_lock_);
    return last_active_time_;
  }

  /// Returns true if Impala is actively processing this query.
  inline bool is_active() const {
    boost::lock_guard<boost::mutex> l(expiration_data_lock_);
    return ref_count_ > 0;
  }

<<<<<<< HEAD
  RuntimeProfile::EventSequence* query_events() { return query_events_; }
=======
  RuntimeProfile::EventSequence* query_events() const { return query_events_; }
>>>>>>> fec66694
  RuntimeProfile* summary_profile() { return &summary_profile_; }

 private:
  const TQueryCtx query_ctx_;

  /// Ensures single-threaded execution of FetchRows(). Callers of FetchRows() are
  /// responsible for acquiring this lock. To avoid deadlocks, callers must not hold lock_
  /// while acquiring this lock (since FetchRows() will release and re-acquire lock_ during
  /// its execution).
  boost::mutex fetch_rows_lock_;

  /// Protects last_active_time_ and ref_count_.
  /// Must always be taken as the last lock, that is no other locks may be taken while
  /// holding this lock.
  mutable boost::mutex expiration_data_lock_;
  int64_t last_active_time_;

  /// ref_count_ > 0 if Impala is currently performing work on this query's behalf. Every
  /// time a client instructs Impala to do work on behalf of this query, the ref count is
  /// increased, and decreased once that work is completed.
  uint32_t ref_count_;

<<<<<<< HEAD
  // Thread for asynchronously running Wait().
=======
  /// Thread for asynchronously running Wait().
>>>>>>> fec66694
  boost::scoped_ptr<Thread> wait_thread_;

  boost::mutex lock_;  // protects all following fields
  ExecEnv* exec_env_;

<<<<<<< HEAD
  // Session that this query is from
  boost::shared_ptr<SessionState> session_;

  // Resource assignment determined by scheduler. Owned by obj_pool_.
  boost::scoped_ptr<QuerySchedule> schedule_;
=======
  /// Session that this query is from
  boost::shared_ptr<SessionState> session_;
>>>>>>> fec66694

  /// Resource assignment determined by scheduler. Owned by obj_pool_.
  boost::scoped_ptr<QuerySchedule> schedule_;

  /// not set for ddl queries, or queries with "limit 0"
  boost::scoped_ptr<Coordinator> coord_;

  /// Runs statements that query or modify the catalog via the CatalogService.
  boost::scoped_ptr<CatalogOpExecutor> catalog_op_executor_;

  /// Result set used for requests that return results and are not QUERY
  /// statements. For example, EXPLAIN, LOAD, and SHOW use this.
  boost::scoped_ptr<std::vector<TResultRow> > request_result_set_;

<<<<<<< HEAD
  // Cache of the first result_cache_max_size_ query results to allow clients to restart
  // fetching from the beginning of the result set. This cache is appended to in
  // FetchInternal(), and set to NULL if its bound is exceeded. If the bound is exceeded,
  // then clients cannot restart fetching because some results have been lost since the
  // last fetch. Only set if result_cache_max_size_ > 0.
  boost::scoped_ptr<QueryResultSet> result_cache_;

  // Max size of the result_cache_ in number of rows. A value <= 0 means no caching.
  int64_t result_cache_max_size_;

  // local runtime_state_ in case we don't have a coord_
=======
  /// Cache of the first result_cache_max_size_ query results to allow clients to restart
  /// fetching from the beginning of the result set. This cache is appended to in
  /// FetchInternal(), and set to NULL if its bound is exceeded. If the bound is exceeded,
  /// then clients cannot restart fetching because some results have been lost since the
  /// last fetch. Only set if result_cache_max_size_ > 0.
  boost::scoped_ptr<QueryResultSet> result_cache_;

  /// Max size of the result_cache_ in number of rows. A value <= 0 means no caching.
  int64_t result_cache_max_size_;

  /// local runtime_state_ in case we don't have a coord_
>>>>>>> fec66694
  boost::scoped_ptr<RuntimeState> local_runtime_state_;
  ObjectPool profile_pool_;

  /// The QueryExecState builds three separate profiles.
  /// * profile_ is the top-level profile which houses the other
  ///   profiles, plus the query timeline
  /// * summary_profile_ contains mostly static information about the
  ///   query, including the query statement, the plan and the user who submitted it.
  /// * server_profile_ tracks time spent inside the ImpalaServer,
  ///   but not inside fragment execution, i.e. the time taken to
  ///   register and set-up the query and for rows to be fetched.
  //
  /// There's a fourth profile which is not built here (but is a
  /// child of profile_); the execution profile which tracks the
  /// actual fragment execution.
  RuntimeProfile profile_;
  RuntimeProfile server_profile_;
  RuntimeProfile summary_profile_;
  RuntimeProfile::Counter* row_materialization_timer_;

  /// Tracks how long we are idle waiting for a client to fetch rows.
  RuntimeProfile::Counter* client_wait_timer_;
  /// Timer to track idle time for the above counter.
  MonotonicStopWatch client_wait_sw_;

  RuntimeProfile::EventSequence* query_events_;
  std::vector<ExprContext*> output_expr_ctxs_;
  bool eos_;  // if true, there are no more rows to return
  beeswax::QueryState::type query_state_;
  Status query_status_;
  TExecRequest exec_request_;

  TResultSetMetadata result_metadata_; // metadata for select query
  RowBatch* current_batch_; // the current row batch; only applicable if coord is set
  int current_batch_row_; // number of rows fetched within the current batch
  int num_rows_fetched_; // number of rows fetched by client for the entire query

  /// True if a fetch was attempted by a client, regardless of whether a result set
  /// (or error) was returned to the client.
  bool fetched_rows_;

  /// To get access to UpdateCatalog, LOAD, and DDL methods. Not owned.
  Frontend* frontend_;

  /// The parent ImpalaServer; called to wait until the the impalad has processed a
  /// catalog update request. Not owned.
  ImpalaServer* parent_server_;

  /// Start/end time of the query
  TimestampValue start_time_, end_time_;

  /// List of child queries to be executed on behalf of this query.
  std::vector<ChildQuery> child_queries_;

  /// Thread to execute child_queries_ in and the resulting status. The status is OK iff
  /// all child queries complete successfully. Otherwise, status contains the error of the
  /// first child query that failed (child queries are executed serially and abort on the
  /// first error).
  Status child_queries_status_;
  boost::scoped_ptr<Thread> child_queries_thread_;

  /// Executes a local catalog operation (an operation that does not need to execute
  /// against the catalog service). Includes USE, SHOW, DESCRIBE, and EXPLAIN statements.
  Status ExecLocalCatalogOp(const TCatalogOpRequest& catalog_op);

  /// Updates last_active_time_ and ref_count_ to reflect that query is currently not doing
  /// any work. Takes expiration_data_lock_.
  void MarkInactive();

  /// Updates last_active_time_ and ref_count_ to reflect that query is currently being
  /// actively processed. Takes expiration_data_lock_.
  void MarkActive();

  /// Core logic of initiating a query or dml execution request.
  /// Initiates execution of plan fragments, if there are any, and sets
  /// up the output exprs for subsequent calls to FetchRows().
  /// Also sets up profile and pre-execution counters.
  /// Non-blocking.
  Status ExecQueryOrDmlRequest(const TQueryExecRequest& query_exec_request);

  /// Core logic of executing a ddl statement. May internally initiate execution of
  /// queries (e.g., compute stats) or dml (e.g., create table as select)
  Status ExecDdlRequest();

  /// Executes a LOAD DATA
  Status ExecLoadDataRequest();

<<<<<<< HEAD
  // Core logic of Wait(). Does not update query_state_/status_.
  Status WaitInternal();

  // Core logic of FetchRows(). Does not update query_state_/status_.
  // Caller needs to hold fetch_rows_lock_ and lock_.
=======
  /// Core logic of Wait(). Does not update query_state_/status_.
  Status WaitInternal();

  /// Core logic of FetchRows(). Does not update query_state_/status_.
  /// Caller needs to hold fetch_rows_lock_ and lock_.
>>>>>>> fec66694
  Status FetchRowsInternal(const int32_t max_rows, QueryResultSet* fetched_rows);

  /// Fetch the next row batch and store the results in current_batch_. Only called for
  /// non-DDL / DML queries. current_batch_ is set to NULL if execution is complete or the
  /// query was cancelled.
  /// Caller needs to hold fetch_rows_lock_ and lock_. Blocks, during which time lock_ is
  /// released.
  Status FetchNextBatch();

<<<<<<< HEAD
  // Evaluates 'output_expr_ctxs_' against 'row' and output the evaluated row in
  // 'result'. The values' scales (# of digits after decimal) are stored in 'scales'.
  // result and scales must have been resized to the number of columns before call.
=======
  /// Evaluates 'output_expr_ctxs_' against 'row' and output the evaluated row in
  /// 'result'. The values' scales (# of digits after decimal) are stored in 'scales'.
  /// result and scales must have been resized to the number of columns before call.
>>>>>>> fec66694
  Status GetRowValue(TupleRow* row, std::vector<void*>* result, std::vector<int>* scales);

  /// Gather and publish all required updates to the metastore
  Status UpdateCatalog();

<<<<<<< HEAD
  // Copies results into request_result_set_
  // TODO: Have the FE return list<Data.TResultRow> so that this isn't necessary
=======
  /// Copies results into request_result_set_
  /// TODO: Have the FE return list<Data.TResultRow> so that this isn't necessary
>>>>>>> fec66694
  void SetResultSet(const std::vector<std::string>& results);
  void SetResultSet(const std::vector<std::string>& col1,
      const std::vector<std::string>& col2);
  void SetResultSet(const std::vector<std::string>& col1,
      const std::vector<std::string>& col2, const std::vector<std::string>& col3,
      const std::vector<std::string>& col4);

<<<<<<< HEAD
  // Sets the result set for a CREATE TABLE AS SELECT statement. The results will not be
  // ready until all BEs complete execution. This can be called as part of Wait(),
  // at which point results will be avilable.
=======
  /// Sets the result set for a CREATE TABLE AS SELECT statement. The results will not be
  /// ready until all BEs complete execution. This can be called as part of Wait(),
  /// at which point results will be avilable.
>>>>>>> fec66694
  void SetCreateTableAsSelectResultSet();

  /// Updates the metastore's table and column statistics based on the child-query results
  /// of a compute stats command.
  /// TODO: Unify the various ways that the Metastore is updated for DDL/DML.
  /// For example, INSERT queries update partition metadata in UpdateCatalog() using a
  /// TUpdateCatalogRequest, whereas our DDL uses a TCatalogOpRequest for very similar
  /// purposes. Perhaps INSERT should use a TCatalogOpRequest as well.
  Status UpdateTableAndColumnStats();

  /// Asynchronously executes all child_queries_ one by one. Calls ExecChildQueries()
  /// in a new child_queries_thread_.
  void ExecChildQueriesAsync();

  /// Serially executes the queries in child_queries_ by calling the child query's
  /// ExecAndWait(). This function is blocking and is intended to be run in a separate
  /// thread to ensure that Exec() remains non-blocking. Sets child_queries_status_.
  /// Must not be called while holding lock_.
  void ExecChildQueries();

  /// Waits for all child queries to complete successfully or with an error, by joining
  /// child_queries_thread_. Returns a non-OK status if a child query fails or if the
  /// parent query is cancelled (subsequent children will not be executed). Returns OK
  /// if child_queries_thread_ is not set or if all child queries finished successfully.
  Status WaitForChildQueries();

<<<<<<< HEAD
  // Sets result_cache_ to NULL and updates its associated metrics and mem consumption.
  // This function is a no-op if the cache has already been cleared.
=======
  /// Sets result_cache_ to NULL and updates its associated metrics and mem consumption.
  /// This function is a no-op if the cache has already been cleared.
>>>>>>> fec66694
  void ClearResultCache();
};

}
#endif<|MERGE_RESOLUTION|>--- conflicted
+++ resolved
@@ -55,12 +55,7 @@
 class ImpalaServer::QueryExecState {
  public:
   QueryExecState(const TQueryCtx& query_ctx, ExecEnv* exec_env, Frontend* frontend,
-<<<<<<< HEAD
-                 ImpalaServer* server,
-                 boost::shared_ptr<ImpalaServer::SessionState> session);
-=======
       ImpalaServer* server, boost::shared_ptr<ImpalaServer::SessionState> session);
->>>>>>> fec66694
 
   ~QueryExecState();
 
@@ -74,40 +69,6 @@
   /// code paths.
   Status Exec(const TMetadataOpRequest& exec_request);
 
-<<<<<<< HEAD
-  // Call this to ensure that rows are ready when calling FetchRows(). Updates the
-  // query_status_, and advances query_state_ to FINISHED or EXCEPTION. Must be preceded
-  // by call to Exec(). Waits for all child queries to complete. Takes lock_.
-  void Wait();
-
-  // Calls Wait() asynchronously in a thread and returns immediately.
-  void WaitAsync();
-
-  // BlockOnWait() may be called after WaitAsync() has been called in order to wait for
-  // the asynchronous thread to complete. It is safe to call this multiple times (only the
-  // first call will block). Do not call while holding lock_.
-  void BlockOnWait();
-
-  // Return at most max_rows from the current batch. If the entire current batch has
-  // been returned, fetch another batch first.
-  // Caller needs to hold fetch_rows_lock_ and lock_.
-  // Caller should verify that EOS has not be reached before calling.
-  // Must be preceeded by call to Wait() (or WaitAsync()/BlockOnWait()).
-  // Also updates query_state_/status_ in case of error.
-  Status FetchRows(const int32_t max_rows, QueryResultSet* fetched_rows);
-
-  // Resets the state of this query such that the next fetch() returns results from the
-  // beginning of the query result set (by using the using result_cache_).
-  // It is valid to call this function for any type of statement that returns a result
-  // set, including queries, show stmts, compute stats, etc.
-  // Returns a recoverable error status if the restart is not possible, ok() otherwise.
-  // The error is recoverable to allow clients to resume fetching.
-  // The caller must hold fetch_rows_lock_ and lock_.
-  Status RestartFetch();
-
-  // Update query state if the requested state isn't already obsolete.
-  // Takes lock_.
-=======
   /// Call this to ensure that rows are ready when calling FetchRows(). Updates the
   /// query_status_, and advances query_state_ to FINISHED or EXCEPTION. Must be preceded
   /// by call to Exec(). Waits for all child queries to complete. Takes lock_.
@@ -140,7 +101,6 @@
 
   /// Update query state if the requested state isn't already obsolete.
   /// Takes lock_.
->>>>>>> fec66694
   void UpdateQueryState(beeswax::QueryState::type query_state);
 
   /// Update the query status and the "Query Status" summary profile string.
@@ -153,38 +113,17 @@
   /// is taken before calling UpdateQueryStatus
   Status UpdateQueryStatus(const Status& status);
 
-<<<<<<< HEAD
-  // Cancels the child queries and the coordinator with the given cause.
-  // If cause is NULL, assume this was deliberately cancelled by the user.
-  // Otherwise, sets state to EXCEPTION.
-  // Caller needs to hold lock_.
-  // Does nothing if the query has reached EOS or already cancelled.
-=======
   /// Cancels the child queries and the coordinator with the given cause.
   /// If cause is NULL, assume this was deliberately cancelled by the user.
   /// Otherwise, sets state to EXCEPTION.
   /// Caller needs to hold lock_.
   /// Does nothing if the query has reached EOS or already cancelled.
->>>>>>> fec66694
   void Cancel(const Status* cause = NULL);
 
   /// This is called when the query is done (finished, cancelled, or failed).
   /// Takes lock_: callers must not hold lock() before calling.
   void Done();
 
-<<<<<<< HEAD
-  // Sets the API-specific (Beeswax, HS2) result cache and its size bound.
-  // The given cache is owned by this query exec state, even if an error is returned.
-  // Returns a non-ok status if max_size exceeds the per-impalad allowed maximum.
-  Status SetResultCache(QueryResultSet* cache, int64_t max_size);
-
-  ImpalaServer::SessionState* session() const { return session_.get(); }
-  // Queries are run and authorized on behalf of the effective_user.
-  // When a do_as_user is specified (is not empty), the effective_user is set to the
-  // do_as_user. This is because the connected_user is acting as a "proxy user" for the
-  // do_as_user. When do_as_user is empty, the effective_user is always set to the
-  // connected_user.
-=======
   /// Sets the API-specific (Beeswax, HS2) result cache and its size bound.
   /// The given cache is owned by this query exec state, even if an error is returned.
   /// Returns a non-ok status if max_size exceeds the per-impalad allowed maximum.
@@ -196,7 +135,6 @@
   /// do_as_user. This is because the connected_user is acting as a "proxy user" for the
   /// do_as_user. When do_as_user is empty, the effective_user is always set to the
   /// connected_user.
->>>>>>> fec66694
   const std::string& effective_user() const {
     return do_as_user().empty() ? connected_user() : do_as_user();
   }
@@ -234,11 +172,8 @@
   const TimestampValue& end_time() const { return end_time_; }
   const std::string& sql_stmt() const { return query_ctx_.request.stmt; }
   const TQueryOptions& query_options() const { return query_ctx_.request.query_options; }
-<<<<<<< HEAD
-=======
   /// Returns 0:0 if this is a root query
   TUniqueId parent_query_id() const { return query_ctx_.parent_query_id; }
->>>>>>> fec66694
 
   const std::vector<std::string>& GetAnalysisWarnings() const {
     return exec_request_.analysis_warnings;
@@ -255,11 +190,7 @@
     return ref_count_ > 0;
   }
 
-<<<<<<< HEAD
-  RuntimeProfile::EventSequence* query_events() { return query_events_; }
-=======
   RuntimeProfile::EventSequence* query_events() const { return query_events_; }
->>>>>>> fec66694
   RuntimeProfile* summary_profile() { return &summary_profile_; }
 
  private:
@@ -282,26 +213,14 @@
   /// increased, and decreased once that work is completed.
   uint32_t ref_count_;
 
-<<<<<<< HEAD
-  // Thread for asynchronously running Wait().
-=======
   /// Thread for asynchronously running Wait().
->>>>>>> fec66694
   boost::scoped_ptr<Thread> wait_thread_;
 
   boost::mutex lock_;  // protects all following fields
   ExecEnv* exec_env_;
 
-<<<<<<< HEAD
-  // Session that this query is from
-  boost::shared_ptr<SessionState> session_;
-
-  // Resource assignment determined by scheduler. Owned by obj_pool_.
-  boost::scoped_ptr<QuerySchedule> schedule_;
-=======
   /// Session that this query is from
   boost::shared_ptr<SessionState> session_;
->>>>>>> fec66694
 
   /// Resource assignment determined by scheduler. Owned by obj_pool_.
   boost::scoped_ptr<QuerySchedule> schedule_;
@@ -316,19 +235,6 @@
   /// statements. For example, EXPLAIN, LOAD, and SHOW use this.
   boost::scoped_ptr<std::vector<TResultRow> > request_result_set_;
 
-<<<<<<< HEAD
-  // Cache of the first result_cache_max_size_ query results to allow clients to restart
-  // fetching from the beginning of the result set. This cache is appended to in
-  // FetchInternal(), and set to NULL if its bound is exceeded. If the bound is exceeded,
-  // then clients cannot restart fetching because some results have been lost since the
-  // last fetch. Only set if result_cache_max_size_ > 0.
-  boost::scoped_ptr<QueryResultSet> result_cache_;
-
-  // Max size of the result_cache_ in number of rows. A value <= 0 means no caching.
-  int64_t result_cache_max_size_;
-
-  // local runtime_state_ in case we don't have a coord_
-=======
   /// Cache of the first result_cache_max_size_ query results to allow clients to restart
   /// fetching from the beginning of the result set. This cache is appended to in
   /// FetchInternal(), and set to NULL if its bound is exceeded. If the bound is exceeded,
@@ -340,7 +246,6 @@
   int64_t result_cache_max_size_;
 
   /// local runtime_state_ in case we don't have a coord_
->>>>>>> fec66694
   boost::scoped_ptr<RuntimeState> local_runtime_state_;
   ObjectPool profile_pool_;
 
@@ -428,19 +333,11 @@
   /// Executes a LOAD DATA
   Status ExecLoadDataRequest();
 
-<<<<<<< HEAD
-  // Core logic of Wait(). Does not update query_state_/status_.
-  Status WaitInternal();
-
-  // Core logic of FetchRows(). Does not update query_state_/status_.
-  // Caller needs to hold fetch_rows_lock_ and lock_.
-=======
   /// Core logic of Wait(). Does not update query_state_/status_.
   Status WaitInternal();
 
   /// Core logic of FetchRows(). Does not update query_state_/status_.
   /// Caller needs to hold fetch_rows_lock_ and lock_.
->>>>>>> fec66694
   Status FetchRowsInternal(const int32_t max_rows, QueryResultSet* fetched_rows);
 
   /// Fetch the next row batch and store the results in current_batch_. Only called for
@@ -450,27 +347,16 @@
   /// released.
   Status FetchNextBatch();
 
-<<<<<<< HEAD
-  // Evaluates 'output_expr_ctxs_' against 'row' and output the evaluated row in
-  // 'result'. The values' scales (# of digits after decimal) are stored in 'scales'.
-  // result and scales must have been resized to the number of columns before call.
-=======
   /// Evaluates 'output_expr_ctxs_' against 'row' and output the evaluated row in
   /// 'result'. The values' scales (# of digits after decimal) are stored in 'scales'.
   /// result and scales must have been resized to the number of columns before call.
->>>>>>> fec66694
   Status GetRowValue(TupleRow* row, std::vector<void*>* result, std::vector<int>* scales);
 
   /// Gather and publish all required updates to the metastore
   Status UpdateCatalog();
 
-<<<<<<< HEAD
-  // Copies results into request_result_set_
-  // TODO: Have the FE return list<Data.TResultRow> so that this isn't necessary
-=======
   /// Copies results into request_result_set_
   /// TODO: Have the FE return list<Data.TResultRow> so that this isn't necessary
->>>>>>> fec66694
   void SetResultSet(const std::vector<std::string>& results);
   void SetResultSet(const std::vector<std::string>& col1,
       const std::vector<std::string>& col2);
@@ -478,15 +364,9 @@
       const std::vector<std::string>& col2, const std::vector<std::string>& col3,
       const std::vector<std::string>& col4);
 
-<<<<<<< HEAD
-  // Sets the result set for a CREATE TABLE AS SELECT statement. The results will not be
-  // ready until all BEs complete execution. This can be called as part of Wait(),
-  // at which point results will be avilable.
-=======
   /// Sets the result set for a CREATE TABLE AS SELECT statement. The results will not be
   /// ready until all BEs complete execution. This can be called as part of Wait(),
   /// at which point results will be avilable.
->>>>>>> fec66694
   void SetCreateTableAsSelectResultSet();
 
   /// Updates the metastore's table and column statistics based on the child-query results
@@ -513,13 +393,8 @@
   /// if child_queries_thread_ is not set or if all child queries finished successfully.
   Status WaitForChildQueries();
 
-<<<<<<< HEAD
-  // Sets result_cache_ to NULL and updates its associated metrics and mem consumption.
-  // This function is a no-op if the cache has already been cleared.
-=======
   /// Sets result_cache_ to NULL and updates its associated metrics and mem consumption.
   /// This function is a no-op if the cache has already been cleared.
->>>>>>> fec66694
   void ClearResultCache();
 };
 
