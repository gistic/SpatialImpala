// Copyright 2012 Cloudera Inc.
//
// Licensed under the Apache License, Version 2.0 (the "License");
// you may not use this file except in compliance with the License.
// You may obtain a copy of the License at
//
// http://www.apache.org/licenses/LICENSE-2.0
//
// Unless required by applicable law or agreed to in writing, software
// distributed under the License is distributed on an "AS IS" BASIS,
// WITHOUT WARRANTIES OR CONDITIONS OF ANY KIND, either express or implied.
// See the License for the specific language governing permissions and
// limitations under the License.

// This file contains implementations for the JNI FeSupport interface.

#include "service/fe-support.h"

#include <boost/scoped_ptr.hpp>

#include "codegen/llvm-codegen.h"
#include "common/init.h"
#include "common/logging.h"
#include "common/status.h"
#include "exec/catalog-op-executor.h"
#include "exprs/expr.h"
#include "exprs/expr-context.h"
#include "runtime/exec-env.h"
#include "runtime/runtime-state.h"
#include "runtime/hdfs-fs-cache.h"
#include "runtime/lib-cache.h"
#include "runtime/client-cache.h"
#include "service/impala-server.h"
#include "util/cpu-info.h"
#include "util/disk-info.h"
#include "util/dynamic-util.h"
#include "util/jni-util.h"
#include "util/mem-info.h"
#include "util/symbols-util.h"
#include "rpc/jni-thrift-util.h"
#include "rpc/thrift-server.h"
#include "util/debug-util.h"
#include "gen-cpp/Data_types.h"
#include "gen-cpp/Frontend_types.h"

#include "common/names.h"

using namespace impala;
using namespace apache::thrift::server;

// Called from the FE when it explicitly loads libfesupport.so for tests.
// This creates the minimal state necessary to service the other JNI calls.
// This is not called when we first start up the BE.
extern "C"
JNIEXPORT void JNICALL
Java_com_cloudera_impala_service_FeSupport_NativeFeTestInit(
    JNIEnv* env, jclass caller_class) {
  DCHECK(ExecEnv::GetInstance() == NULL) << "This should only be called once from the FE";
  char* name = const_cast<char*>("FeSupport");
  InitCommonRuntime(1, &name, false, TestInfo::FE_TEST);
  LlvmCodeGen::InitializeLlvm(true);
  ExecEnv* exec_env = new ExecEnv(); // This also caches it from the process.
  exec_env->InitForFeTests();
}

// Evaluates a batch of const exprs and returns the results in a serialized
// TResultRow, where each TColumnValue in the TResultRow stores the result of
// a predicate evaluation. It requires JniUtil::Init() to have been
// called.
extern "C"
JNIEXPORT jbyteArray JNICALL
Java_com_cloudera_impala_service_FeSupport_NativeEvalConstExprs(
    JNIEnv* env, jclass caller_class, jbyteArray thrift_expr_batch,
    jbyteArray thrift_query_ctx_bytes) {
  jbyteArray result_bytes = NULL;
  TQueryCtx query_ctx;
  TExprBatch expr_batch;
  JniLocalFrame jni_frame;
  TResultRow expr_results;
  ObjectPool obj_pool;

  DeserializeThriftMsg(env, thrift_expr_batch, &expr_batch);
  DeserializeThriftMsg(env, thrift_query_ctx_bytes, &query_ctx);
  query_ctx.request.query_options.disable_codegen = true;
  RuntimeState state(query_ctx);

  THROW_IF_ERROR_RET(jni_frame.push(env), env, JniUtil::internal_exc_class(),
                     result_bytes);
  // Exprs can allocate memory so we need to set up the mem trackers before
  // preparing/running the exprs.
  state.InitMemTrackers(TUniqueId(), NULL, -1);

  vector<TExpr>& texprs = expr_batch.exprs;
  // Prepare the exprs
  vector<ExprContext*> expr_ctxs;
  for (vector<TExpr>::iterator it = texprs.begin(); it != texprs.end(); it++) {
    ExprContext* ctx;
    THROW_IF_ERROR_RET(Expr::CreateExprTree(&obj_pool, *it, &ctx), env,
                       JniUtil::internal_exc_class(), result_bytes);
<<<<<<< HEAD
    THROW_IF_ERROR_RET(ctx->Prepare(&state, RowDescriptor()), env,
                       JniUtil::internal_exc_class(), result_bytes);
=======
    THROW_IF_ERROR_RET(ctx->Prepare(&state, RowDescriptor(), state.query_mem_tracker()),
                       env, JniUtil::internal_exc_class(), result_bytes);
>>>>>>> fec66694
    expr_ctxs.push_back(ctx);
  }

  if (state.codegen_created()) {
    // Finalize the module so any UDF functions are jit'd
    LlvmCodeGen* codegen = NULL;
    state.GetCodegen(&codegen, /* initialize */ false);
<<<<<<< HEAD
    DCHECK_NOTNULL(codegen);
=======
    DCHECK(codegen != NULL);
>>>>>>> fec66694
    codegen->EnableOptimizations(false);
    codegen->FinalizeModule();
  }

  vector<TColumnValue> results;
<<<<<<< HEAD
  // Open and evaluate the exprs
  for (int i = 0; i < expr_ctxs.size(); ++i) {
    TColumnValue val;
    THROW_IF_ERROR_RET(expr_ctxs[i]->Open(&state), env,
                       JniUtil::internal_exc_class(), result_bytes);
    expr_ctxs[i]->GetValue(NULL, false, &val);
    expr_ctxs[i]->Close(&state);
    results.push_back(val);
  }
=======
  // Open and evaluate the exprs. Also, always Close() the exprs even in case of errors.
  for (int i = 0; i < expr_ctxs.size(); ++i) {
    Status open_status = expr_ctxs[i]->Open(&state);
    if (!open_status.ok()) {
      for (int j = i; j < expr_ctxs.size(); ++j) {
        expr_ctxs[j]->Close(&state);
      }
      (env)->ThrowNew(JniUtil::internal_exc_class(), open_status.GetDetail().c_str());
      return result_bytes;
    }
    TColumnValue val;
    expr_ctxs[i]->GetValue(NULL, false, &val);
    // We check here if an error was set in the expression evaluated through GetValue()
    // and throw an exception accordingly
    Status getvalue_status = expr_ctxs[i]->root()->GetFnContextError(expr_ctxs[i]);
    if (!getvalue_status.ok()) {
      for (int j = i; j < expr_ctxs.size(); ++j) {
        expr_ctxs[j]->Close(&state);
      }
      (env)->ThrowNew(JniUtil::internal_exc_class(), getvalue_status.GetDetail().c_str());
      return result_bytes;
    }

    expr_ctxs[i]->Close(&state);
    results.push_back(val);
  }

>>>>>>> fec66694
  expr_results.__set_colVals(results);
  THROW_IF_ERROR_RET(SerializeThriftMsg(env, &expr_results, &result_bytes), env,
                     JniUtil::internal_exc_class(), result_bytes);
  return result_bytes;
}

// Does the symbol resolution, filling in the result in *result.
static void ResolveSymbolLookup(const TSymbolLookupParams params,
    const vector<ColumnType>& arg_types, TSymbolLookupResult* result) {
  LibCache::LibType type;
  if (params.fn_binary_type == TFunctionBinaryType::NATIVE ||
      params.fn_binary_type == TFunctionBinaryType::BUILTIN) {
    // We use TYPE_SO for builtins, since LibCache does not resolve symbols for IR
    // builtins. This is ok since builtins have the same symbol whether we run the IR or
    // native versions.
    type = LibCache::TYPE_SO;
  } else if (params.fn_binary_type == TFunctionBinaryType::IR) {
    type = LibCache::TYPE_IR;
  } else if (params.fn_binary_type == TFunctionBinaryType::HIVE) {
    type = LibCache::TYPE_JAR;
  } else {
    DCHECK(false) << params.fn_binary_type;
<<<<<<< HEAD
  }

  // Builtin functions are loaded directly from the running process
  if (params.fn_binary_type != TFunctionBinaryType::BUILTIN) {
    // Refresh the library if necessary since we're creating a new function
    LibCache::instance()->SetNeedsRefresh(params.location);
    string dummy_local_path;
    Status status = LibCache::instance()->GetLocalLibPath(
        params.location, type, &dummy_local_path);
    if (!status.ok()) {
      result->__set_result_code(TSymbolLookupResultCode::BINARY_NOT_FOUND);
      result->__set_error_msg(status.GetErrorMsg());
      return;
    }
  }

  if (SymbolsUtil::IsMangled(params.symbol)) {
    DCHECK(params.fn_binary_type != TFunctionBinaryType::HIVE);
    Status status =
        LibCache::instance()->CheckSymbolExists(params.location, type, params.symbol);
    if (status.ok()) {
      // The FE specified symbol exists, just use that.
      result->__set_result_code(TSymbolLookupResultCode::SYMBOL_FOUND);
      result->__set_symbol(params.symbol);
      // TODO: we can demangle the user symbol here and validate it against
      // params.arg_types. This would prevent someone from typing the wrong symbol
      // by accident. This requires more string parsing of the symbol.
      return;
    } else {
      // The input was already mangled and we couldn't find it, return the error.
      result->__set_result_code(TSymbolLookupResultCode::SYMBOL_NOT_FOUND);
      stringstream ss;
      ss << "Could not find symbol '" << params.symbol << "' in: " << params.location;
      result->__set_error_msg(ss.str());
      return;
    }
=======
  }

  // Builtin functions are loaded directly from the running process
  if (params.fn_binary_type != TFunctionBinaryType::BUILTIN) {
    // Refresh the library if necessary since we're creating a new function
    LibCache::instance()->SetNeedsRefresh(params.location);
    string dummy_local_path;
    Status status = LibCache::instance()->GetLocalLibPath(
        params.location, type, &dummy_local_path);
    if (!status.ok()) {
      result->__set_result_code(TSymbolLookupResultCode::BINARY_NOT_FOUND);
      result->__set_error_msg(status.GetDetail());
      return;
    }
  }

  // Check if the FE-specified symbol exists as-is.
  // Set 'quiet' to true so we don't flood the log with unfound builtin symbols on
  // startup.
  Status status =
      LibCache::instance()->CheckSymbolExists(params.location, type, params.symbol, true);
  if (status.ok()) {
    result->__set_result_code(TSymbolLookupResultCode::SYMBOL_FOUND);
    result->__set_symbol(params.symbol);
    return;
  }

  if (params.fn_binary_type == TFunctionBinaryType::HIVE ||
      SymbolsUtil::IsMangled(params.symbol)) {
    // No use trying to mangle Hive or already mangled symbols, return the error.
    // TODO: we can demangle the user symbol here and validate it against
    // params.arg_types. This would prevent someone from typing the wrong symbol
    // by accident. This requires more string parsing of the symbol.
    result->__set_result_code(TSymbolLookupResultCode::SYMBOL_NOT_FOUND);
    stringstream ss;
    ss << "Could not find symbol '" << params.symbol << "' in: " << params.location;
    result->__set_error_msg(ss.str());
    VLOG(1) << ss.str() << endl << status.GetDetail();
    return;
>>>>>>> fec66694
  }

  string symbol = params.symbol;
  ColumnType ret_type(INVALID_TYPE);
<<<<<<< HEAD
  if (params.__isset.ret_arg_type) ret_type = ColumnType(params.ret_arg_type);

  if (params.fn_binary_type != TFunctionBinaryType::HIVE) {
    // Mangle the user input
    if (params.symbol_type == TSymbolType::UDF_EVALUATE) {
      symbol = SymbolsUtil::MangleUserFunction(params.symbol,
          arg_types, params.has_var_args, params.__isset.ret_arg_type ? &ret_type : NULL);
    } else {
      DCHECK(params.symbol_type == TSymbolType::UDF_PREPARE ||
             params.symbol_type == TSymbolType::UDF_CLOSE);
      symbol = SymbolsUtil::ManglePrepareOrCloseFunction(params.symbol);
    }
  }

  // Look up the symbol
  Status status = LibCache::instance()->CheckSymbolExists(params.location, type, symbol);
=======
  if (params.__isset.ret_arg_type) ret_type = ColumnType::FromThrift(params.ret_arg_type);

  // Mangle the user input
  DCHECK_NE(params.fn_binary_type, TFunctionBinaryType::HIVE);
  if (params.symbol_type == TSymbolType::UDF_EVALUATE) {
    symbol = SymbolsUtil::MangleUserFunction(params.symbol,
        arg_types, params.has_var_args, params.__isset.ret_arg_type ? &ret_type : NULL);
  } else {
    DCHECK(params.symbol_type == TSymbolType::UDF_PREPARE ||
           params.symbol_type == TSymbolType::UDF_CLOSE);
    symbol = SymbolsUtil::ManglePrepareOrCloseFunction(params.symbol);
  }

  // Look up the mangled symbol
  status = LibCache::instance()->CheckSymbolExists(params.location, type, symbol);
>>>>>>> fec66694
  if (!status.ok()) {
    result->__set_result_code(TSymbolLookupResultCode::SYMBOL_NOT_FOUND);
    stringstream ss;
    ss << "Could not find function " << params.symbol << "(";

    if (params.symbol_type == TSymbolType::UDF_EVALUATE) {
      for (int i = 0; i < arg_types.size(); ++i) {
        ss << arg_types[i].DebugString();
        if (i != arg_types.size() - 1) ss << ", ";
      }
    } else {
      ss << "impala_udf::FunctionContext*, "
         << "impala_udf::FunctionContext::FunctionStateScope";
    }

    ss << ")";
    if (params.__isset.ret_arg_type) ss << " returns " << ret_type.DebugString();
    ss << " in: " << params.location;
    if (params.__isset.ret_arg_type) {
      ss << "\nCheck that function name, arguments, and return type are correct.";
    } else {
      ss << "\nCheck that symbol and argument types are correct.";
    }
    result->__set_error_msg(ss.str());
    return;
  }

  // We were able to resolve the symbol.
  result->__set_result_code(TSymbolLookupResultCode::SYMBOL_FOUND);
  result->__set_symbol(symbol);
}

extern "C"
JNIEXPORT jbyteArray JNICALL
Java_com_cloudera_impala_service_FeSupport_NativeCacheJar(
    JNIEnv* env, jclass caller_class, jbyteArray thrift_struct) {
  TCacheJarParams params;
  DeserializeThriftMsg(env, thrift_struct, &params);

  TCacheJarResult result;
  string local_path;
  Status status = LibCache::instance()->GetLocalLibPath(params.hdfs_location,
      LibCache::TYPE_JAR, &local_path);
  status.ToThrift(&result.status);
  if (status.ok()) result.__set_local_path(local_path);

  jbyteArray result_bytes = NULL;
  THROW_IF_ERROR_RET(SerializeThriftMsg(env, &result, &result_bytes), env,
                     JniUtil::internal_exc_class(), result_bytes);
  return result_bytes;
}

extern "C"
JNIEXPORT jbyteArray JNICALL
Java_com_cloudera_impala_service_FeSupport_NativeLookupSymbol(
    JNIEnv* env, jclass caller_class, jbyteArray thrift_struct) {
  TSymbolLookupParams lookup;
  DeserializeThriftMsg(env, thrift_struct, &lookup);

  vector<ColumnType> arg_types;
  for (int i = 0; i < lookup.arg_types.size(); ++i) {
    arg_types.push_back(ColumnType::FromThrift(lookup.arg_types[i]));
  }

  TSymbolLookupResult result;
  ResolveSymbolLookup(lookup, arg_types, &result);

  jbyteArray result_bytes = NULL;
  THROW_IF_ERROR_RET(SerializeThriftMsg(env, &result, &result_bytes), env,
                     JniUtil::internal_exc_class(), result_bytes);
  return result_bytes;
}

// Calls in to the catalog server to request prioritizing the loading of metadata for
// specific catalog objects.
extern "C"
JNIEXPORT jbyteArray JNICALL
Java_com_cloudera_impala_service_FeSupport_NativePrioritizeLoad(
    JNIEnv* env, jclass caller_class, jbyteArray thrift_struct) {
  TPrioritizeLoadRequest request;
  DeserializeThriftMsg(env, thrift_struct, &request);

<<<<<<< HEAD
  CatalogOpExecutor catalog_op_executor(ExecEnv::GetInstance(), NULL);
  TPrioritizeLoadResponse result;
  Status status = catalog_op_executor.PrioritizeLoad(request, &result);
  if (!status.ok()) {
    LOG(ERROR) << status.GetErrorMsg();
    // Create a new Status, copy in this error, then update the result.
    Status catalog_service_status(result.status);
    catalog_service_status.AddError(status);
=======
  CatalogOpExecutor catalog_op_executor(ExecEnv::GetInstance(), NULL, NULL);
  TPrioritizeLoadResponse result;
  Status status = catalog_op_executor.PrioritizeLoad(request, &result);
  if (!status.ok()) {
    LOG(ERROR) << status.GetDetail();
    // Create a new Status, copy in this error, then update the result.
    Status catalog_service_status(result.status);
    catalog_service_status.MergeStatus(status);
>>>>>>> fec66694
    status.ToThrift(&result.status);
  }

  jbyteArray result_bytes = NULL;
  THROW_IF_ERROR_RET(SerializeThriftMsg(env, &result, &result_bytes), env,
                     JniUtil::internal_exc_class(), result_bytes);
  return result_bytes;
}

<<<<<<< HEAD
=======
extern "C"
JNIEXPORT jbyteArray JNICALL
Java_com_cloudera_impala_service_FeSupport_NativeGetStartupOptions(JNIEnv* env,
    jclass caller_class) {
  TStartupOptions options;
  ExecEnv* exec_env = ExecEnv::GetInstance();
  ImpalaServer* impala_server = exec_env->impala_server();
  options.__set_compute_lineage(impala_server->IsLineageLoggingEnabled());
  jbyteArray result_bytes = NULL;
  THROW_IF_ERROR_RET(SerializeThriftMsg(env, &options, &result_bytes), env,
                     JniUtil::internal_exc_class(), result_bytes);
  return result_bytes;
}
>>>>>>> fec66694

namespace impala {

static JNINativeMethod native_methods[] = {
  {
    (char*)"NativeFeTestInit", (char*)"()V",
    (void*)::Java_com_cloudera_impala_service_FeSupport_NativeFeTestInit
  },
  {
    (char*)"NativeEvalConstExprs", (char*)"([B[B)[B",
    (void*)::Java_com_cloudera_impala_service_FeSupport_NativeEvalConstExprs
  },
  {
    (char*)"NativeCacheJar", (char*)"([B)[B",
    (void*)::Java_com_cloudera_impala_service_FeSupport_NativeCacheJar
  },
  {
    (char*)"NativeLookupSymbol", (char*)"([B)[B",
    (void*)::Java_com_cloudera_impala_service_FeSupport_NativeLookupSymbol
  },
  {
    (char*)"NativePrioritizeLoad", (char*)"([B)[B",
    (void*)::Java_com_cloudera_impala_service_FeSupport_NativePrioritizeLoad
  },
<<<<<<< HEAD
=======
  {
    (char*)"NativeGetStartupOptions", (char*)"()[B",
    (void*)::Java_com_cloudera_impala_service_FeSupport_NativeGetStartupOptions
  },
>>>>>>> fec66694
};

void InitFeSupport() {
  JNIEnv* env = getJNIEnv();
  jclass native_backend_cl = env->FindClass("com/cloudera/impala/service/FeSupport");
  env->RegisterNatives(native_backend_cl, native_methods,
      sizeof(native_methods) / sizeof(native_methods[0]));
  EXIT_IF_EXC(env);
}

}<|MERGE_RESOLUTION|>--- conflicted
+++ resolved
@@ -97,13 +97,8 @@
     ExprContext* ctx;
     THROW_IF_ERROR_RET(Expr::CreateExprTree(&obj_pool, *it, &ctx), env,
                        JniUtil::internal_exc_class(), result_bytes);
-<<<<<<< HEAD
-    THROW_IF_ERROR_RET(ctx->Prepare(&state, RowDescriptor()), env,
-                       JniUtil::internal_exc_class(), result_bytes);
-=======
     THROW_IF_ERROR_RET(ctx->Prepare(&state, RowDescriptor(), state.query_mem_tracker()),
                        env, JniUtil::internal_exc_class(), result_bytes);
->>>>>>> fec66694
     expr_ctxs.push_back(ctx);
   }
 
@@ -111,27 +106,12 @@
     // Finalize the module so any UDF functions are jit'd
     LlvmCodeGen* codegen = NULL;
     state.GetCodegen(&codegen, /* initialize */ false);
-<<<<<<< HEAD
-    DCHECK_NOTNULL(codegen);
-=======
     DCHECK(codegen != NULL);
->>>>>>> fec66694
     codegen->EnableOptimizations(false);
     codegen->FinalizeModule();
   }
 
   vector<TColumnValue> results;
-<<<<<<< HEAD
-  // Open and evaluate the exprs
-  for (int i = 0; i < expr_ctxs.size(); ++i) {
-    TColumnValue val;
-    THROW_IF_ERROR_RET(expr_ctxs[i]->Open(&state), env,
-                       JniUtil::internal_exc_class(), result_bytes);
-    expr_ctxs[i]->GetValue(NULL, false, &val);
-    expr_ctxs[i]->Close(&state);
-    results.push_back(val);
-  }
-=======
   // Open and evaluate the exprs. Also, always Close() the exprs even in case of errors.
   for (int i = 0; i < expr_ctxs.size(); ++i) {
     Status open_status = expr_ctxs[i]->Open(&state);
@@ -159,7 +139,6 @@
     results.push_back(val);
   }
 
->>>>>>> fec66694
   expr_results.__set_colVals(results);
   THROW_IF_ERROR_RET(SerializeThriftMsg(env, &expr_results, &result_bytes), env,
                      JniUtil::internal_exc_class(), result_bytes);
@@ -182,44 +161,6 @@
     type = LibCache::TYPE_JAR;
   } else {
     DCHECK(false) << params.fn_binary_type;
-<<<<<<< HEAD
-  }
-
-  // Builtin functions are loaded directly from the running process
-  if (params.fn_binary_type != TFunctionBinaryType::BUILTIN) {
-    // Refresh the library if necessary since we're creating a new function
-    LibCache::instance()->SetNeedsRefresh(params.location);
-    string dummy_local_path;
-    Status status = LibCache::instance()->GetLocalLibPath(
-        params.location, type, &dummy_local_path);
-    if (!status.ok()) {
-      result->__set_result_code(TSymbolLookupResultCode::BINARY_NOT_FOUND);
-      result->__set_error_msg(status.GetErrorMsg());
-      return;
-    }
-  }
-
-  if (SymbolsUtil::IsMangled(params.symbol)) {
-    DCHECK(params.fn_binary_type != TFunctionBinaryType::HIVE);
-    Status status =
-        LibCache::instance()->CheckSymbolExists(params.location, type, params.symbol);
-    if (status.ok()) {
-      // The FE specified symbol exists, just use that.
-      result->__set_result_code(TSymbolLookupResultCode::SYMBOL_FOUND);
-      result->__set_symbol(params.symbol);
-      // TODO: we can demangle the user symbol here and validate it against
-      // params.arg_types. This would prevent someone from typing the wrong symbol
-      // by accident. This requires more string parsing of the symbol.
-      return;
-    } else {
-      // The input was already mangled and we couldn't find it, return the error.
-      result->__set_result_code(TSymbolLookupResultCode::SYMBOL_NOT_FOUND);
-      stringstream ss;
-      ss << "Could not find symbol '" << params.symbol << "' in: " << params.location;
-      result->__set_error_msg(ss.str());
-      return;
-    }
-=======
   }
 
   // Builtin functions are loaded directly from the running process
@@ -259,29 +200,10 @@
     result->__set_error_msg(ss.str());
     VLOG(1) << ss.str() << endl << status.GetDetail();
     return;
->>>>>>> fec66694
   }
 
   string symbol = params.symbol;
   ColumnType ret_type(INVALID_TYPE);
-<<<<<<< HEAD
-  if (params.__isset.ret_arg_type) ret_type = ColumnType(params.ret_arg_type);
-
-  if (params.fn_binary_type != TFunctionBinaryType::HIVE) {
-    // Mangle the user input
-    if (params.symbol_type == TSymbolType::UDF_EVALUATE) {
-      symbol = SymbolsUtil::MangleUserFunction(params.symbol,
-          arg_types, params.has_var_args, params.__isset.ret_arg_type ? &ret_type : NULL);
-    } else {
-      DCHECK(params.symbol_type == TSymbolType::UDF_PREPARE ||
-             params.symbol_type == TSymbolType::UDF_CLOSE);
-      symbol = SymbolsUtil::ManglePrepareOrCloseFunction(params.symbol);
-    }
-  }
-
-  // Look up the symbol
-  Status status = LibCache::instance()->CheckSymbolExists(params.location, type, symbol);
-=======
   if (params.__isset.ret_arg_type) ret_type = ColumnType::FromThrift(params.ret_arg_type);
 
   // Mangle the user input
@@ -297,7 +219,6 @@
 
   // Look up the mangled symbol
   status = LibCache::instance()->CheckSymbolExists(params.location, type, symbol);
->>>>>>> fec66694
   if (!status.ok()) {
     result->__set_result_code(TSymbolLookupResultCode::SYMBOL_NOT_FOUND);
     stringstream ss;
@@ -380,16 +301,6 @@
   TPrioritizeLoadRequest request;
   DeserializeThriftMsg(env, thrift_struct, &request);
 
-<<<<<<< HEAD
-  CatalogOpExecutor catalog_op_executor(ExecEnv::GetInstance(), NULL);
-  TPrioritizeLoadResponse result;
-  Status status = catalog_op_executor.PrioritizeLoad(request, &result);
-  if (!status.ok()) {
-    LOG(ERROR) << status.GetErrorMsg();
-    // Create a new Status, copy in this error, then update the result.
-    Status catalog_service_status(result.status);
-    catalog_service_status.AddError(status);
-=======
   CatalogOpExecutor catalog_op_executor(ExecEnv::GetInstance(), NULL, NULL);
   TPrioritizeLoadResponse result;
   Status status = catalog_op_executor.PrioritizeLoad(request, &result);
@@ -398,7 +309,6 @@
     // Create a new Status, copy in this error, then update the result.
     Status catalog_service_status(result.status);
     catalog_service_status.MergeStatus(status);
->>>>>>> fec66694
     status.ToThrift(&result.status);
   }
 
@@ -408,8 +318,6 @@
   return result_bytes;
 }
 
-<<<<<<< HEAD
-=======
 extern "C"
 JNIEXPORT jbyteArray JNICALL
 Java_com_cloudera_impala_service_FeSupport_NativeGetStartupOptions(JNIEnv* env,
@@ -423,7 +331,6 @@
                      JniUtil::internal_exc_class(), result_bytes);
   return result_bytes;
 }
->>>>>>> fec66694
 
 namespace impala {
 
@@ -448,13 +355,10 @@
     (char*)"NativePrioritizeLoad", (char*)"([B)[B",
     (void*)::Java_com_cloudera_impala_service_FeSupport_NativePrioritizeLoad
   },
-<<<<<<< HEAD
-=======
   {
     (char*)"NativeGetStartupOptions", (char*)"()[B",
     (void*)::Java_com_cloudera_impala_service_FeSupport_NativeGetStartupOptions
   },
->>>>>>> fec66694
 };
 
 void InitFeSupport() {
