--- conflicted
+++ resolved
@@ -29,12 +29,8 @@
 
 using namespace apache::hive::service::cli;
 using namespace impala;
-<<<<<<< HEAD
-using namespace std;
 using namespace spatialimpala;
-=======
 using namespace strings;
->>>>>>> fc276fe1
 
 // Set the null indicator bit for row 'row_idx', assuming this will be called for
 // successive increasing values of row_idx. If 'is_null' is true, the row_idx'th bit will
