--- conflicted
+++ resolved
@@ -27,11 +27,8 @@
 #include <boost/lexical_cast.hpp>
 #include <google/malloc_extension.h>
 #include <gutil/strings/substitute.h>
-<<<<<<< HEAD
-=======
 #include <openssl/evp.h>
 #include <openssl/err.h>
->>>>>>> fec66694
 #include <rapidjson/rapidjson.h>
 #include <rapidjson/stringbuffer.h>
 #include <rapidjson/writer.h>
@@ -65,10 +62,7 @@
 #include "util/container-util.h"
 #include "util/debug-util.h"
 #include "util/error-util.h"
-<<<<<<< HEAD
-=======
 #include "util/histogram-metric.h"
->>>>>>> fec66694
 #include "util/impalad-metrics.h"
 #include "util/lineage-util.h"
 #include "util/network-util.h"
@@ -98,13 +92,8 @@
 using boost::uuids::random_generator;
 using boost::uuids::uuid;
 using namespace apache::thrift;
-<<<<<<< HEAD
-using namespace beeswax;
-using namespace boost::posix_time;
-=======
 using namespace boost::posix_time;
 using namespace beeswax;
->>>>>>> fec66694
 using namespace strings;
 
 DECLARE_int32(be_port);
@@ -132,13 +121,6 @@
     "may request to be cached on a per-query basis to support restarting fetches. This "
     "option guards against unreasonably large result caches requested by clients. "
     "Requests exceeding this maximum will be rejected.");
-<<<<<<< HEAD
-
-// TODO: this logging should go into a per query log.
-DEFINE_int32(log_mem_usage_interval, 0, "If non-zero, impalad will output memory usage "
-    "every log_mem_usage_interval'th fragment completion.");
-=======
->>>>>>> fec66694
 
 DEFINE_int32(max_audit_event_log_file_size, 5000, "The maximum size (in queries) of the "
     "audit event log file before a new one is created (if event logging is enabled)");
@@ -270,21 +252,12 @@
     }
   }
 
-<<<<<<< HEAD
-  status = TmpFileMgr::Init();
-  if (!status.ok()) {
-    LOG(ERROR) << status.GetErrorMsg();
-    if (FLAGS_abort_on_config_error) {
-      LOG(ERROR) << "Aborting Impala Server startup due to improperly "
-                  << "configured scratch directories.";
-=======
   status = exec_env->tmp_file_mgr()->Init(exec_env->metrics());
   if (!status.ok()) {
     LOG(ERROR) << status.GetDetail();
     if (FLAGS_abort_on_config_error) {
       LOG(ERROR) << "Aborting Impala Server startup due to improperly "
                  << "configured scratch directories.";
->>>>>>> fec66694
       exit(1);
     }
   }
@@ -388,18 +361,6 @@
             bind<void>(&ImpalaServer::DetectNmFailures, this)));
   }
 
-<<<<<<< HEAD
-  query_expiration_thread_.reset(new Thread("impala-server", "query-expirer",
-      bind<void>(&ImpalaServer::ExpireQueries, this)));
-
-  is_offline_ = false;
-  if (FLAGS_enable_rm) {
-    nm_failure_detection_thread_.reset(new Thread("impala-server", "nm-failure-detector",
-            bind<void>(&ImpalaServer::DetectNmFailures, this)));
-  }
-
-  exec_env_->SetImpalaServer(this);
-=======
   exec_env_->SetImpalaServer(this);
 }
 
@@ -447,7 +408,6 @@
   lineage_logger_flush_thread_.reset(new Thread("impala-server",
         "lineage-log-flush", &ImpalaServer::LineageLoggerFlushThread, this));
   return Status::OK();
->>>>>>> fec66694
 }
 
 Status ImpalaServer::LogAuditRecord(const ImpalaServer::QueryExecState& exec_state,
@@ -672,22 +632,6 @@
   return Status::OK();
 }
 
-Status ImpalaServer::GetExecSummary(const TUniqueId& query_id, TExecSummary* result) {
-  // TODO: this is only populated when the query is done currently so only look
-  // in the log. We'll have to make it thread safe for in flight queries.
-  {
-    lock_guard<mutex> l(query_log_lock_);
-    QueryLogIndex::const_iterator query_record = query_log_index_.find(query_id);
-    if (query_record == query_log_index_.end()) {
-      stringstream ss;
-      ss << "Query id " << PrintId(query_id) << " not found.";
-      return Status(ss.str());
-    }
-    *result = query_record->second->exec_summary;
-  }
-  return Status::OK;
-}
-
 void ImpalaServer::LogFileFlushThread() {
   while (true) {
     sleep(5);
@@ -710,8 +654,6 @@
   }
 }
 
-<<<<<<< HEAD
-=======
 void ImpalaServer::LineageLoggerFlushThread() {
   while (true) {
     sleep(5);
@@ -727,7 +669,6 @@
   }
 }
 
->>>>>>> fec66694
 void ImpalaServer::ArchiveQuery(const QueryExecState& query) {
   const string& encoded_profile_str = query.profile().SerializeToArchiveString();
 
@@ -749,10 +690,7 @@
   if (FLAGS_query_log_size == 0) return;
   QueryStateRecord record(query, true, encoded_profile_str);
   if (query.coord() != NULL) {
-<<<<<<< HEAD
-=======
     lock_guard<SpinLock> lock(query.coord()->GetExecSummaryLock());
->>>>>>> fec66694
     record.exec_summary = query.coord()->exec_summary();
   }
   {
@@ -776,15 +714,12 @@
   PrepareQueryContext(query_ctx);
   bool registered_exec_state;
   ImpaladMetrics::IMPALA_SERVER_NUM_QUERIES->Increment(1L);
-<<<<<<< HEAD
-=======
 
   // Redact the SQL stmt and update the query context
   string stmt = replace_all_copy(query_ctx->request.stmt, "\n", " ");
   Redact(&stmt);
   query_ctx->request.__set_redacted_stmt((const string) stmt);
 
->>>>>>> fec66694
   Status status = ExecuteInternal(*query_ctx, session_state, &registered_exec_state,
       exec_state);
   if (!status.ok() && registered_exec_state) {
@@ -839,13 +774,6 @@
     }
   }
   VLOG(2) << "Execution request: " << ThriftDebugString(result);
-<<<<<<< HEAD
-
-  if (IsAuditEventLoggingEnabled()) {
-    LogAuditRecord(*(exec_state->get()), result);
-  }
-=======
->>>>>>> fec66694
 
   // start execution of query; also starts fragment status reports
   RETURN_IF_ERROR((*exec_state)->Exec(&result));
@@ -871,11 +799,7 @@
 
 void ImpalaServer::PrepareQueryContext(TQueryCtx* query_ctx) {
   query_ctx->__set_pid(getpid());
-<<<<<<< HEAD
-  query_ctx->__set_now_string(TimestampValue::local_time_micros().DebugString());
-=======
   query_ctx->__set_now_string(TimestampValue::LocalTime().DebugString());
->>>>>>> fec66694
   query_ctx->__set_coord_address(MakeNetworkAddress(FLAGS_hostname, FLAGS_be_port));
 
   // Creating a random_generator every time is not free, but
@@ -908,11 +832,7 @@
     }
     query_exec_state_map_.insert(make_pair(query_id, exec_state));
   }
-<<<<<<< HEAD
-  return Status::OK;
-=======
   return Status::OK();
->>>>>>> fec66694
 }
 
 Status ImpalaServer::SetQueryInflight(shared_ptr<SessionState> session_state,
@@ -927,10 +847,7 @@
   if (session_state->closed) return Status("Session closed");
   // Add query to the set that will be unregistered if sesssion is closed.
   session_state->inflight_queries.insert(query_id);
-<<<<<<< HEAD
-=======
   ++session_state->total_queries;
->>>>>>> fec66694
   // Set query expiration.
   int32_t timeout_s = exec_state->query_options().query_timeout_s;
   if (FLAGS_idle_query_timeout > 0 && timeout_s > 0) {
@@ -943,15 +860,9 @@
     lock_guard<mutex> l2(query_expiration_lock_);
     VLOG_QUERY << "Query " << PrintId(query_id) << " has timeout of "
                << PrettyPrinter::Print(timeout_s * 1000L * 1000L * 1000L,
-<<<<<<< HEAD
-                     TCounterType::TIME_NS);
-    queries_by_timestamp_.insert(
-        make_pair(ms_since_epoch() + (1000L * timeout_s), query_id));
-=======
                      TUnit::TIME_NS);
     queries_by_timestamp_.insert(
         make_pair(UnixMillis() + (1000L * timeout_s), query_id));
->>>>>>> fec66694
   }
   return Status::OK();
 }
@@ -976,11 +887,6 @@
 
   exec_state->Done();
 
-<<<<<<< HEAD
-  {
-    lock_guard<mutex> l(exec_state->session()->lock);
-    exec_state->session()->inflight_queries.erase(query_id);
-=======
   double duration_ms = 1000 * (exec_state->end_time().ToSubsecondUnixTime() -
       exec_state->start_time().ToSubsecondUnixTime());
 
@@ -991,14 +897,9 @@
     } else {
       ImpaladMetrics::QUERY_DURATIONS->Update(duration_ms);
     }
->>>>>>> fec66694
   }
   LogQueryEvents(*exec_state.get());
 
-<<<<<<< HEAD
-  if (exec_state->coord() != NULL) {
-    const string& exec_summary = PrintExecSummary(exec_state->coord()->exec_summary());
-=======
   {
     lock_guard<mutex> l(exec_state->session()->lock);
     exec_state->session()->inflight_queries.erase(query_id);
@@ -1011,7 +912,6 @@
       const TExecSummary& summary = exec_state->coord()->exec_summary();
       exec_summary = PrintExecSummary(summary);
     }
->>>>>>> fec66694
     exec_state->summary_profile()->AddInfoString("ExecSummary", exec_summary);
 
     const unordered_set<TNetworkAddress>& unique_hosts =
@@ -1031,23 +931,14 @@
     }
   }
   ArchiveQuery(*exec_state);
-<<<<<<< HEAD
-  return Status::OK;
-=======
   return Status::OK();
->>>>>>> fec66694
 }
 
 Status ImpalaServer::UpdateCatalogMetrics() {
   TGetDbsResult db_names;
   RETURN_IF_ERROR(exec_env_->frontend()->GetDbNames(NULL, NULL, &db_names));
-<<<<<<< HEAD
-  ImpaladMetrics::CATALOG_NUM_DBS->Update(db_names.dbs.size());
-  ImpaladMetrics::CATALOG_NUM_TABLES->Update(0L);
-=======
   ImpaladMetrics::CATALOG_NUM_DBS->set_value(db_names.dbs.size());
   ImpaladMetrics::CATALOG_NUM_TABLES->set_value(0L);
->>>>>>> fec66694
   BOOST_FOREACH(const string& db, db_names.dbs) {
     TGetTablesResult table_names;
     RETURN_IF_ERROR(exec_env_->frontend()->GetTableNames(db, NULL, NULL, &table_names));
@@ -1072,11 +963,7 @@
   }
   // TODO: can we call Coordinator::Cancel() here while holding lock?
   exec_state->Cancel(cause);
-<<<<<<< HEAD
-  return Status::OK;
-=======
   return Status::OK();
->>>>>>> fec66694
 }
 
 Status ImpalaServer::CloseSessionInternal(const TUniqueId& session_id,
@@ -1110,15 +997,6 @@
     // Since closed is true, no more queries will be added to the inflight list.
     inflight_queries.insert(session_state->inflight_queries.begin(),
         session_state->inflight_queries.end());
-<<<<<<< HEAD
-  }
-  // Unregister all open queries from this session.
-  Status status("Session closed", true);
-  BOOST_FOREACH(const TUniqueId& query_id, inflight_queries) {
-    UnregisterQuery(query_id, false, &status);
-  }
-  return Status::OK;
-=======
   }
   // Unregister all open queries from this session.
   Status status("Session closed");
@@ -1135,7 +1013,6 @@
     session_timeout_cv_.notify_one();
   }
   return Status::OK();
->>>>>>> fec66694
 }
 
 Status ImpalaServer::GetSessionState(const TUniqueId& session_id,
@@ -1161,203 +1038,6 @@
     *session_state = i->second;
     return Status::OK();
   }
-<<<<<<< HEAD
-  return Status::OK;
-}
-
-static Status ParseMemValue(const string& value, const string& key, int64_t* result) {
-  bool is_percent;
-  *result = ParseUtil::ParseMemSpec(value, &is_percent);
-  if (*result < 0) {
-    return Status("Failed to parse " + key + " from '" + value + "'.");
-  }
-  if (is_percent) {
-    return Status("Invalid " + key + " with percent '" + value + "'.");
-  }
-  return Status::OK;
-}
-
-Status ImpalaServer::SetQueryOptions(const string& key, const string& value,
-    TQueryOptions* query_options) {
-  int option = GetQueryOption(key);
-  if (option < 0) {
-    stringstream ss;
-    ss << "Ignoring invalid configuration option: " << key;
-    return Status(ss.str());
-  } else {
-    switch (option) {
-      case TImpalaQueryOptions::ABORT_ON_ERROR:
-        query_options->__set_abort_on_error(
-            iequals(value, "true") || iequals(value, "1"));
-        break;
-      case TImpalaQueryOptions::MAX_ERRORS:
-        query_options->__set_max_errors(atoi(value.c_str()));
-        break;
-      case TImpalaQueryOptions::DISABLE_CODEGEN:
-        query_options->__set_disable_codegen(
-            iequals(value, "true") || iequals(value, "1"));
-        break;
-      case TImpalaQueryOptions::BATCH_SIZE:
-        query_options->__set_batch_size(atoi(value.c_str()));
-        break;
-      case TImpalaQueryOptions::MEM_LIMIT: {
-        // Parse the mem limit spec and validate it.
-        int64_t bytes_limit;
-        RETURN_IF_ERROR(ParseMemValue(value, "query memory limit", &bytes_limit));
-        query_options->__set_mem_limit(bytes_limit);
-        break;
-      }
-      case TImpalaQueryOptions::NUM_NODES:
-        query_options->__set_num_nodes(atoi(value.c_str()));
-        break;
-      case TImpalaQueryOptions::MAX_SCAN_RANGE_LENGTH:
-        query_options->__set_max_scan_range_length(atol(value.c_str()));
-        break;
-      case TImpalaQueryOptions::MAX_IO_BUFFERS:
-        query_options->__set_max_io_buffers(atoi(value.c_str()));
-        break;
-      case TImpalaQueryOptions::NUM_SCANNER_THREADS:
-        query_options->__set_num_scanner_threads(atoi(value.c_str()));
-        break;
-      case TImpalaQueryOptions::ALLOW_UNSUPPORTED_FORMATS:
-        query_options->__set_allow_unsupported_formats(
-            iequals(value, "true") || iequals(value, "1"));
-        break;
-      case TImpalaQueryOptions::DEFAULT_ORDER_BY_LIMIT:
-        query_options->__set_default_order_by_limit(atoi(value.c_str()));
-        break;
-      case TImpalaQueryOptions::DEBUG_ACTION:
-        query_options->__set_debug_action(value.c_str());
-        break;
-      case TImpalaQueryOptions::COMPRESSION_CODEC: {
-        if (value.empty()) break;
-        if (iequals(value, "none")) {
-          query_options->__set_compression_codec(THdfsCompression::NONE);
-        } else if (iequals(value, "gzip")) {
-          query_options->__set_compression_codec(THdfsCompression::GZIP);
-        } else if (iequals(value, "bzip2")) {
-          query_options->__set_compression_codec(THdfsCompression::BZIP2);
-        } else if (iequals(value, "default")) {
-          query_options->__set_compression_codec(THdfsCompression::DEFAULT);
-        } else if (iequals(value, "snappy")) {
-          query_options->__set_compression_codec(THdfsCompression::SNAPPY);
-        } else if (iequals(value, "snappy_blocked")) {
-          query_options->__set_compression_codec(THdfsCompression::SNAPPY_BLOCKED);
-        } else {
-          stringstream ss;
-          ss << "Invalid compression codec: " << value;
-          return Status(ss.str());
-        }
-        break;
-      }
-      case TImpalaQueryOptions::ABORT_ON_DEFAULT_LIMIT_EXCEEDED:
-        query_options->__set_abort_on_default_limit_exceeded(
-            iequals(value, "true") || iequals(value, "1"));
-        break;
-      case TImpalaQueryOptions::HBASE_CACHING:
-        query_options->__set_hbase_caching(atoi(value.c_str()));
-        break;
-      case TImpalaQueryOptions::HBASE_CACHE_BLOCKS:
-        query_options->__set_hbase_cache_blocks(
-            iequals(value, "true") || iequals(value, "1"));
-        break;
-      case TImpalaQueryOptions::PARQUET_FILE_SIZE: {
-        int64_t file_size;
-        RETURN_IF_ERROR(ParseMemValue(value, "parquet file size", &file_size));
-        query_options->__set_parquet_file_size(file_size);
-        break;
-      }
-      case TImpalaQueryOptions::EXPLAIN_LEVEL:
-        if (iequals(value, "minimal") || iequals(value, "0")) {
-          query_options->__set_explain_level(TExplainLevel::MINIMAL);
-        } else if (iequals(value, "standard") || iequals(value, "1")) {
-          query_options->__set_explain_level(TExplainLevel::STANDARD);
-        } else if (iequals(value, "extended") || iequals(value, "2")) {
-          query_options->__set_explain_level(TExplainLevel::EXTENDED);
-        } else if (iequals(value, "verbose") || iequals(value, "3")) {
-          query_options->__set_explain_level(TExplainLevel::VERBOSE);
-        } else {
-          stringstream ss;
-          ss << "Invalid explain level: " << value;
-          return Status(ss.str());
-        }
-        break;
-      case TImpalaQueryOptions::SYNC_DDL:
-        query_options->__set_sync_ddl(iequals(value, "true") || iequals(value, "1"));
-        break;
-      case TImpalaQueryOptions::REQUEST_POOL:
-        query_options->__set_request_pool(value);
-        break;
-      case TImpalaQueryOptions::V_CPU_CORES:
-        query_options->__set_v_cpu_cores(atoi(value.c_str()));
-        break;
-      case TImpalaQueryOptions::RESERVATION_REQUEST_TIMEOUT:
-        query_options->__set_reservation_request_timeout(atoi(value.c_str()));
-        break;
-      case TImpalaQueryOptions::DISABLE_CACHED_READS:
-        query_options->__set_disable_cached_reads(
-            iequals(value, "true") || iequals(value, "1"));
-        break;
-      case TImpalaQueryOptions::DISABLE_OUTERMOST_TOPN:
-        query_options->__set_disable_outermost_topn(
-            iequals(value, "true") || iequals(value, "1"));
-        break;
-      case TImpalaQueryOptions::RM_INITIAL_MEM: {
-        int64_t reservation_size;
-        RETURN_IF_ERROR(ParseMemValue(value, "RM memory limit", &reservation_size));
-        query_options->__set_rm_initial_mem(reservation_size);
-        break;
-      }
-      case TImpalaQueryOptions::QUERY_TIMEOUT_S:
-        query_options->__set_query_timeout_s(atoi(value.c_str()));
-        break;
-      case TImpalaQueryOptions::MAX_BLOCK_MGR_MEMORY: {
-        int64_t mem;
-        RETURN_IF_ERROR(ParseMemValue(value, "block mgr memory limit", &mem));
-        query_options->__set_max_block_mgr_memory(mem);
-        break;
-      }
-      case TImpalaQueryOptions::APPX_COUNT_DISTINCT: {
-        query_options->__set_appx_count_distinct(
-            iequals(value, "true") || iequals(value, "1"));
-        break;
-      }
-      case TImpalaQueryOptions::DISABLE_UNSAFE_SPILLS: {
-        query_options->__set_disable_unsafe_spills(
-            iequals(value, "true") || iequals(value, "1"));
-        break;
-      }
-      default:
-        // We hit this DCHECK(false) if we forgot to add the corresponding entry here
-        // when we add a new query option.
-        LOG(ERROR) << "Missing exec option implementation: " << key;
-        DCHECK(false);
-        break;
-    }
-  }
-  return Status::OK;
-}
-
-inline shared_ptr<ImpalaServer::FragmentExecState> ImpalaServer::GetFragmentExecState(
-    const TUniqueId& fragment_instance_id) {
-  lock_guard<mutex> l(fragment_exec_state_map_lock_);
-  FragmentExecStateMap::iterator i = fragment_exec_state_map_.find(fragment_instance_id);
-  if (i == fragment_exec_state_map_.end()) {
-    return shared_ptr<FragmentExecState>();
-  } else {
-    return i->second;
-  }
-}
-
-void ImpalaServer::ExecPlanFragment(
-    TExecPlanFragmentResult& return_val, const TExecPlanFragmentParams& params) {
-  VLOG_QUERY << "ExecPlanFragment() instance_id="
-             << params.fragment_instance_ctx.fragment_instance_id
-             << " coord=" << params.fragment_instance_ctx.query_ctx.coord_address
-             << " backend#=" << params.fragment_instance_ctx.backend_num;
-  StartPlanFragmentExecution(params).SetTStatus(&return_val);
-=======
->>>>>>> fec66694
 }
 
 void ImpalaServer::ReportExecStatus(
@@ -1376,21 +1056,13 @@
   // (which we have occasionally seen). Consider keeping query exec states around for a
   // little longer (until all reports have been received).
   if (exec_state.get() == NULL) {
-<<<<<<< HEAD
-    return_val.status.__set_status_code(TStatusCode::INTERNAL_ERROR);
-=======
     return_val.status.__set_status_code(TErrorCode::INTERNAL_ERROR);
->>>>>>> fec66694
     const string& err = Substitute("ReportExecStatus(): Received report for unknown "
         "query ID (probably closed or cancelled). (query_id: $0, backend: $1, instance:"
         " $2 done: $3)", PrintId(params.query_id), params.backend_num,
         PrintId(params.fragment_instance_id), params.done);
     return_val.status.error_msgs.push_back(err);
-<<<<<<< HEAD
-    LOG(INFO) << err;
-=======
     VLOG_QUERY << err;
->>>>>>> fec66694
     return;
   }
   exec_state->coord()->UpdateFragmentExecStatus(params).SetTStatus(&return_val);
@@ -1420,79 +1092,6 @@
     exec_env_->stream_mgr()->CloseSender(
         params.dest_fragment_instance_id, params.dest_node_id,
         params.sender_id).SetTStatus(&return_val);
-<<<<<<< HEAD
-  }
-}
-
-Status ImpalaServer::StartPlanFragmentExecution(
-    const TExecPlanFragmentParams& exec_params) {
-  if (!exec_params.fragment.__isset.output_sink) {
-    return Status("missing sink in plan fragment");
-  }
-
-  shared_ptr<FragmentExecState> exec_state(
-      new FragmentExecState(exec_params.fragment_instance_ctx, exec_env_));
-  // Call Prepare() now, before registering the exec state, to avoid calling
-  // exec_state->Cancel().
-  // We might get an async cancellation, and the executor requires that Cancel() not
-  // be called before Prepare() returns.
-  RETURN_IF_ERROR(exec_state->Prepare(exec_params));
-
-  {
-    lock_guard<mutex> l(fragment_exec_state_map_lock_);
-    // register exec_state before starting exec thread
-    fragment_exec_state_map_.insert(
-        make_pair(exec_params.fragment_instance_ctx.fragment_instance_id, exec_state));
-  }
-
-  // execute plan fragment in new thread
-  // TODO: manage threads via global thread pool
-  exec_state->set_exec_thread(new Thread("impala-server", "exec-plan-fragment",
-      &ImpalaServer::RunExecPlanFragment, this, exec_state.get()));
-
-  return Status::OK;
-}
-
-void ImpalaServer::RunExecPlanFragment(FragmentExecState* exec_state) {
-  ImpaladMetrics::IMPALA_SERVER_NUM_FRAGMENTS->Increment(1L);
-  exec_state->Exec();
-
-  // we're done with this plan fragment
-  {
-    lock_guard<mutex> l(fragment_exec_state_map_lock_);
-    FragmentExecStateMap::iterator i =
-        fragment_exec_state_map_.find(exec_state->fragment_instance_id());
-    if (i != fragment_exec_state_map_.end()) {
-      // ends up calling the d'tor, if there are no async cancellations
-      fragment_exec_state_map_.erase(i);
-    } else {
-      LOG(ERROR) << "missing entry in fragment exec state map: instance_id="
-                 << exec_state->fragment_instance_id();
-    }
-  }
-#ifndef ADDRESS_SANITIZER
-  // tcmalloc and address sanitizer can not be used together
-  if (FLAGS_log_mem_usage_interval > 0) {
-    uint64_t num_complete = ImpaladMetrics::IMPALA_SERVER_NUM_FRAGMENTS->value();
-    if (num_complete % FLAGS_log_mem_usage_interval == 0) {
-      char buf[2048];
-      // This outputs how much memory is currently being used by this impalad
-      MallocExtension::instance()->GetStats(buf, 2048);
-      LOG(INFO) << buf;
-    }
-  }
-#endif
-}
-
-int ImpalaServer::GetQueryOption(const string& key) {
-  map<int, const char*>::const_iterator itr =
-      _TImpalaQueryOptions_VALUES_TO_NAMES.begin();
-  for (; itr != _TImpalaQueryOptions_VALUES_TO_NAMES.end(); ++itr) {
-    if (iequals(key, (*itr).second)) {
-      return itr->first;
-    }
-=======
->>>>>>> fec66694
   }
 }
 
@@ -1521,113 +1120,6 @@
   default_configs_.push_back(support_start_over);
 }
 
-<<<<<<< HEAD
-void ImpalaServer::TQueryOptionsToMap(const TQueryOptions& query_option,
-    map<string, string>* configuration) {
-  map<int, const char*>::const_iterator itr =
-      _TImpalaQueryOptions_VALUES_TO_NAMES.begin();
-  for (; itr != _TImpalaQueryOptions_VALUES_TO_NAMES.end(); ++itr) {
-    stringstream val;
-    switch (itr->first) {
-      case TImpalaQueryOptions::ABORT_ON_ERROR:
-        val << query_option.abort_on_error;
-        break;
-      case TImpalaQueryOptions::MAX_ERRORS:
-        val << query_option.max_errors;
-        break;
-      case TImpalaQueryOptions::DISABLE_CODEGEN:
-        val << query_option.disable_codegen;
-        break;
-      case TImpalaQueryOptions::BATCH_SIZE:
-        val << query_option.batch_size;
-        break;
-      case TImpalaQueryOptions::MEM_LIMIT:
-        val << query_option.mem_limit;
-        break;
-      case TImpalaQueryOptions::NUM_NODES:
-        val << query_option.num_nodes;
-        break;
-      case TImpalaQueryOptions::MAX_SCAN_RANGE_LENGTH:
-        val << query_option.max_scan_range_length;
-        break;
-      case TImpalaQueryOptions::MAX_IO_BUFFERS:
-        val << query_option.max_io_buffers;
-        break;
-      case TImpalaQueryOptions::NUM_SCANNER_THREADS:
-        val << query_option.num_scanner_threads;
-        break;
-      case TImpalaQueryOptions::ALLOW_UNSUPPORTED_FORMATS:
-        val << query_option.allow_unsupported_formats;
-        break;
-      case TImpalaQueryOptions::DEFAULT_ORDER_BY_LIMIT:
-        val << query_option.default_order_by_limit;
-        break;
-      case TImpalaQueryOptions::DEBUG_ACTION:
-        val << query_option.debug_action;
-        break;
-      case TImpalaQueryOptions::ABORT_ON_DEFAULT_LIMIT_EXCEEDED:
-        val << query_option.abort_on_default_limit_exceeded;
-        break;
-      case TImpalaQueryOptions::COMPRESSION_CODEC:
-        val << query_option.compression_codec;
-        break;
-      case TImpalaQueryOptions::HBASE_CACHING:
-        val << query_option.hbase_caching;
-        break;
-      case TImpalaQueryOptions::HBASE_CACHE_BLOCKS:
-        val << query_option.hbase_cache_blocks;
-        break;
-      case TImpalaQueryOptions::PARQUET_FILE_SIZE:
-        val << query_option.parquet_file_size;
-        break;
-      case TImpalaQueryOptions::EXPLAIN_LEVEL:
-        val << query_option.explain_level;
-        break;
-      case TImpalaQueryOptions::SYNC_DDL:
-        val << query_option.sync_ddl;
-        break;
-      case TImpalaQueryOptions::REQUEST_POOL:
-        val << query_option.request_pool;
-        break;
-      case TImpalaQueryOptions::V_CPU_CORES:
-        val << query_option.v_cpu_cores;
-        break;
-      case TImpalaQueryOptions::RESERVATION_REQUEST_TIMEOUT:
-        val << query_option.reservation_request_timeout;
-        break;
-      case TImpalaQueryOptions::DISABLE_CACHED_READS:
-        val << query_option.disable_cached_reads;
-        break;
-      case TImpalaQueryOptions::DISABLE_OUTERMOST_TOPN:
-        val << query_option.disable_outermost_topn;
-        break;
-      case TImpalaQueryOptions::RM_INITIAL_MEM:
-        val << query_option.rm_initial_mem;
-        break;
-      case TImpalaQueryOptions::QUERY_TIMEOUT_S:
-        val << query_option.query_timeout_s;
-        break;
-      case TImpalaQueryOptions::MAX_BLOCK_MGR_MEMORY:
-        val << query_option.max_block_mgr_memory;
-        break;
-      case TImpalaQueryOptions::APPX_COUNT_DISTINCT:
-        val << query_option.appx_count_distinct;
-        break;
-      case TImpalaQueryOptions::DISABLE_UNSAFE_SPILLS:
-        val << query_option.disable_unsafe_spills;
-        break;
-      default:
-        // We hit this DCHECK(false) if we forgot to add the corresponding entry here
-        // when we add a new query option.
-        LOG(ERROR) << "Missing exec option implementation: " << itr->second;
-        DCHECK(false);
-    }
-    (*configuration)[itr->second] = val.str();
-  }
-}
-
-=======
->>>>>>> fec66694
 void ImpalaServer::SessionState::ToThrift(const TUniqueId& session_id,
     TSessionState* state) {
   lock_guard<mutex> l(lock);
@@ -1785,11 +1277,7 @@
       TTopicDelta& update = subscriber_topic_updates->back();
       update.topic_name = CatalogServer::IMPALA_CATALOG_TOPIC;
       update.__set_from_version(0L);
-<<<<<<< HEAD
-      ImpaladMetrics::CATALOG_READY->Update(false);
-=======
       ImpaladMetrics::CATALOG_READY->set_value(false);
->>>>>>> fec66694
       // Dropped all cached lib files (this behaves as if all functions and data
       // sources are dropped).
       LibCache::instance()->DropCache();
@@ -1844,27 +1332,15 @@
      // Apply the changes to the local catalog cache.
     TUpdateCatalogCacheResponse resp;
     Status status = exec_env_->frontend()->UpdateCatalogCache(update_req, &resp);
-<<<<<<< HEAD
-    if (!status.ok()) LOG(ERROR) << status.GetErrorMsg();
+    if (!status.ok()) LOG(ERROR) << status.GetDetail();
     RETURN_IF_ERROR(status);
-    if (!wait_for_all_subscribers) return Status::OK;
+    if (!wait_for_all_subscribers) return Status::OK();
   }
 
   unique_lock<mutex> unique_lock(catalog_version_lock_);
   int64_t min_req_catalog_version = catalog_update_result.version;
   const TUniqueId& catalog_service_id = catalog_update_result.catalog_service_id;
 
-=======
-    if (!status.ok()) LOG(ERROR) << status.GetDetail();
-    RETURN_IF_ERROR(status);
-    if (!wait_for_all_subscribers) return Status::OK();
-  }
-
-  unique_lock<mutex> unique_lock(catalog_version_lock_);
-  int64_t min_req_catalog_version = catalog_update_result.version;
-  const TUniqueId& catalog_service_id = catalog_update_result.catalog_service_id;
-
->>>>>>> fec66694
   // Wait for the update to be processed locally.
   // TODO: What about query cancellation?
   VLOG_QUERY << "Waiting for catalog version: " << min_req_catalog_version
@@ -1874,11 +1350,7 @@
     catalog_version_update_cv_.wait(unique_lock);
   }
 
-<<<<<<< HEAD
-  if (!wait_for_all_subscribers) return Status::OK;
-=======
   if (!wait_for_all_subscribers) return Status::OK();
->>>>>>> fec66694
 
   // Now wait for this update to be propagated to all catalog topic subscribers.
   // If we make it here it implies the first condition was met (the update was processed
@@ -2030,11 +1502,8 @@
   query_state = exec_state.query_state();
   num_rows_fetched = exec_state.num_rows_fetched();
   query_status = exec_state.query_status();
-<<<<<<< HEAD
-=======
 
   exec_state.query_events()->ToThrift(&event_sequence);
->>>>>>> fec66694
 
   if (copy_profile) {
     stringstream ss;
@@ -2066,13 +1535,8 @@
     shared_ptr<SessionState> session_state;
     session_state.reset(new SessionState);
     session_state->closed = false;
-<<<<<<< HEAD
-    session_state->start_time = TimestampValue::local_time();
-    session_state->last_accessed_ms = ms_since_epoch();
-=======
     session_state->start_time = TimestampValue::LocalTime();
     session_state->last_accessed_ms = UnixMillis();
->>>>>>> fec66694
     session_state->database = "default";
     session_state->session_timeout = FLAGS_idle_session_timeout;
     session_state->session_type = TSessionType::BEESWAX;
@@ -2156,16 +1620,11 @@
         // A session closed by other means is in the process of being removed, and it's
         // best not to interfere.
         if (session_state.second->closed || session_state.second->expired) continue;
-<<<<<<< HEAD
-        int64_t last_accessed_ms = session_state.second->last_accessed_ms;
-        if (now - last_accessed_ms <= (FLAGS_idle_session_timeout * 1000)) continue;
-=======
         if (session_state.second->session_timeout == 0) continue;
 
         int64_t last_accessed_ms = session_state.second->last_accessed_ms;
         int64_t session_timeout_ms = session_state.second->session_timeout * 1000;
         if (now - last_accessed_ms <= session_timeout_ms) continue;
->>>>>>> fec66694
         LOG(INFO) << "Expiring session: " << session_state.first << ", user:"
                   << session_state.second->connected_user << ", last active: "
                   << TimestampValue(last_accessed_ms / 1000).DebugString();
@@ -2205,11 +1664,7 @@
     {
       lock_guard<mutex> l(query_expiration_lock_);
       ExpirationQueue::iterator expiration_event = queries_by_timestamp_.begin();
-<<<<<<< HEAD
-      now = ms_since_epoch();
-=======
       now = UnixMillis();
->>>>>>> fec66694
       while (expiration_event != queries_by_timestamp_.end()) {
         // If the last-observed expiration time for this query is still in the future, we
         // know that the true expiration time will be at least that far off. So we can
@@ -2250,19 +1705,11 @@
           // Otherwise time to expire this query
           VLOG_QUERY << "Expiring query due to client inactivity: "
                      << expiration_event->second << ", last activity was at: "
-<<<<<<< HEAD
-                     << TimestampValue(query_state->last_active(), 0).DebugString();
-          const string& err_msg = Substitute(
-              "Query $0 expired due to client inactivity (timeout is $1)",
-              PrintId(expiration_event->second),
-              PrettyPrinter::Print(timeout_s * 1000000000L, TCounterType::TIME_NS));
-=======
                      << TimestampValue(query_state->last_active()).DebugString();
           const string& err_msg = Substitute(
               "Query $0 expired due to client inactivity (timeout is $1)",
               PrintId(expiration_event->second),
               PrettyPrinter::Print(timeout_s * 1000000000L, TUnit::TIME_NS));
->>>>>>> fec66694
 
           cancellation_thread_pool_->Offer(
               CancellationWork(expiration_event->second, Status(err_msg), false));
@@ -2335,14 +1782,10 @@
   }
 
   if (be_port != 0 && be_server != NULL) {
-<<<<<<< HEAD
-    shared_ptr<TProcessor> be_processor(new ImpalaInternalServiceProcessor(handler));
-=======
     shared_ptr<FragmentMgr> fragment_mgr(new FragmentMgr());
     shared_ptr<ImpalaInternalService> thrift_if(
         new ImpalaInternalService(handler, fragment_mgr));
     shared_ptr<TProcessor> be_processor(new ImpalaInternalServiceProcessor(thrift_if));
->>>>>>> fec66694
     shared_ptr<TProcessorEventHandler> event_handler(
         new RpcEventHandler("backend", exec_env->metrics()));
     be_processor->setEventHandler(event_handler);
@@ -2390,11 +1833,7 @@
 void ImpalaServer::SetOffline(bool is_offline) {
   lock_guard<mutex> l(is_offline_lock_);
   is_offline_ = is_offline;
-<<<<<<< HEAD
-  ImpaladMetrics::IMPALA_SERVER_READY->Update(is_offline);
-=======
   ImpaladMetrics::IMPALA_SERVER_READY->set_value(is_offline);
->>>>>>> fec66694
 }
 
 void ImpalaServer::DetectNmFailures() {
