// Copyright 2012 Cloudera Inc.
//
// Licensed under the Apache License, Version 2.0 (the "License");
// you may not use this file except in compliance with the License.
// You may obtain a copy of the License at
//
// http://www.apache.org/licenses/LICENSE-2.0
//
// Unless required by applicable law or agreed to in writing, software
// distributed under the License is distributed on an "AS IS" BASIS,
// WITHOUT WARRANTIES OR CONDITIONS OF ANY KIND, either express or implied.
// See the License for the specific language governing permissions and
// limitations under the License.

#include "service/impala-server.h"

#include <sstream>
#include <boost/thread/mutex.hpp>
#include <gutil/strings/substitute.h>

#include "catalog/catalog-util.h"
#include "service/query-exec-state.h"
#include "util/webserver.h"

#include "gen-cpp/beeswax_types.h"
#include "thrift/protocol/TDebugProtocol.h"
<<<<<<< HEAD
=======
#include "util/redactor.h"
>>>>>>> fec66694
#include "util/summary-util.h"
#include "util/url-coding.h"

#include "common/names.h"

using boost::adopt_lock_t;
using namespace apache::thrift;
using namespace beeswax;
using namespace impala;
using namespace rapidjson;
using namespace strings;
using namespace rapidjson;

DECLARE_int32(query_log_size);

void ImpalaServer::RegisterWebserverCallbacks(Webserver* webserver) {
  DCHECK(webserver != NULL);

  Webserver::UrlCallback hadoop_varz_callback =
      bind<void>(mem_fn(&ImpalaServer::HadoopVarzUrlCallback), this, _1, _2);
  webserver->RegisterUrlCallback("/hadoop-varz", "hadoop-varz.tmpl",
      hadoop_varz_callback);

  Webserver::UrlCallback query_json_callback =
      bind<void>(mem_fn(&ImpalaServer::QueryStateUrlCallback), this, _1, _2);
  webserver->RegisterUrlCallback("/queries", "queries.tmpl",
      query_json_callback);

  Webserver::UrlCallback sessions_json_callback =
      bind<void>(mem_fn(&ImpalaServer::SessionsUrlCallback), this, _1, _2);
  webserver->RegisterUrlCallback("/sessions", "sessions.tmpl",
      sessions_json_callback);

  Webserver::UrlCallback catalog_callback =
      bind<void>(mem_fn(&ImpalaServer::CatalogUrlCallback), this, _1, _2);
  webserver->RegisterUrlCallback("/catalog", "catalog.tmpl",
      catalog_callback);

  Webserver::UrlCallback catalog_objects_callback =
      bind<void>(mem_fn(&ImpalaServer::CatalogObjectsUrlCallback), this, _1, _2);
  webserver->RegisterUrlCallback("/catalog_object", "catalog_object.tmpl",
      catalog_objects_callback, false);

  Webserver::UrlCallback profile_callback =
      bind<void>(mem_fn(&ImpalaServer::QueryProfileUrlCallback), this, _1, _2);
<<<<<<< HEAD
  webserver->RegisterUrlCallback("/query_profile", "common-pre.tmpl",
=======
  webserver->RegisterUrlCallback("/query_profile", "query_profile.tmpl",
>>>>>>> fec66694
      profile_callback, false);

  Webserver::UrlCallback cancel_callback =
      bind<void>(mem_fn(&ImpalaServer::CancelQueryUrlCallback), this, _1, _2);
  webserver->RegisterUrlCallback("/cancel_query", "common-pre.tmpl", cancel_callback,
      false);

  Webserver::UrlCallback profile_encoded_callback =
      bind<void>(mem_fn(&ImpalaServer::QueryProfileEncodedUrlCallback), this, _1, _2);
  webserver->RegisterUrlCallback("/query_profile_encoded", "raw_text.tmpl",
      profile_encoded_callback, false);

  Webserver::UrlCallback inflight_query_ids_callback =
      bind<void>(mem_fn(&ImpalaServer::InflightQueryIdsUrlCallback), this, _1, _2);
  webserver->RegisterUrlCallback("/inflight_query_ids", "raw_text.tmpl",
      inflight_query_ids_callback, false);

  Webserver::UrlCallback query_summary_callback =
<<<<<<< HEAD
      bind<void>(mem_fn(&ImpalaServer::QuerySummaryCallback), this, _1, _2);
  webserver->RegisterUrlCallback("/query_summary", "query_summary.tmpl",
      query_summary_callback, false);
=======
      bind<void>(mem_fn(&ImpalaServer::QuerySummaryCallback), this, false, true, _1, _2);
  webserver->RegisterUrlCallback("/query_summary", "query_summary.tmpl",
      query_summary_callback, false);

  Webserver::UrlCallback query_plan_callback =
      bind<void>(mem_fn(&ImpalaServer::QuerySummaryCallback), this, true, true, _1, _2);
  webserver->RegisterUrlCallback("/query_plan", "query_plan.tmpl",
      query_plan_callback, false);

  Webserver::UrlCallback query_plan_text_callback =
      bind<void>(mem_fn(&ImpalaServer::QuerySummaryCallback), this, false, false, _1, _2);
  webserver->RegisterUrlCallback("/query_plan_text", "query_plan_text.tmpl",
      query_plan_text_callback, false);
  webserver->RegisterUrlCallback("/query_stmt", "query_stmt.tmpl",
      query_plan_text_callback, false);
>>>>>>> fec66694
}

void ImpalaServer::HadoopVarzUrlCallback(const Webserver::ArgumentMap& args,
    Document* document) {
  TGetAllHadoopConfigsResponse response;
  Status status  = exec_env_->frontend()->GetAllHadoopConfigs(&response);
  if (!status.ok()) return;

  Value configs(kArrayType);
  typedef map<string, string> ConfigMap;
  BOOST_FOREACH(const ConfigMap::value_type& config, response.configs) {
    Value key(config.first.c_str(), document->GetAllocator());
    Value value(config.second.c_str(), document->GetAllocator());
    Value config_json(kObjectType);
    config_json.AddMember("key", key, document->GetAllocator());
    config_json.AddMember("value", value, document->GetAllocator());
    configs.PushBack(config_json, document->GetAllocator());
  }
  document->AddMember("configs", configs, document->GetAllocator());
}

// We expect the query id to be passed as one parameter, 'query_id'.
// Returns true if the query id was present and valid; false otherwise.
static Status ParseQueryId(const Webserver::ArgumentMap& args, TUniqueId* id) {
  Webserver::ArgumentMap::const_iterator it = args.find("query_id");
  if (it == args.end()) {
    return Status("No 'query_id' argument found");
  } else {
<<<<<<< HEAD
    if (ParseId(it->second, id)) return Status::OK;
=======
    if (ParseId(it->second, id)) return Status::OK();
>>>>>>> fec66694
    return Status(Substitute("Could not parse 'query_id' argument: $0", it->second));
  }
}

void ImpalaServer::CancelQueryUrlCallback(const Webserver::ArgumentMap& args,
    Document* document) {
  TUniqueId unique_id;
  Status status = ParseQueryId(args, &unique_id);
  if (!status.ok()) {
<<<<<<< HEAD
    Value error(status.GetErrorMsg().c_str(), document->GetAllocator());
=======
    Value error(status.GetDetail().c_str(), document->GetAllocator());
>>>>>>> fec66694
    document->AddMember("error", error, document->GetAllocator());
    return;
  }
  Status cause("Cancelled from Impala's debug web interface");
  status = UnregisterQuery(unique_id, true, &cause);
  if (!status.ok()) {
<<<<<<< HEAD
    Value error(status.GetErrorMsg().c_str(), document->GetAllocator());
=======
    Value error(status.GetDetail().c_str(), document->GetAllocator());
>>>>>>> fec66694
    document->AddMember("error", error, document->GetAllocator());
    return;
  }
  Value message("Query cancellation successful", document->GetAllocator());
  document->AddMember("contents", message, document->GetAllocator());
}

void ImpalaServer::QueryProfileUrlCallback(const Webserver::ArgumentMap& args,
    Document* document) {
  TUniqueId unique_id;
  Status parse_status = ParseQueryId(args, &unique_id);
  if (!parse_status.ok()) {
<<<<<<< HEAD
    Value error(parse_status.GetErrorMsg().c_str(), document->GetAllocator());
=======
    Value error(parse_status.GetDetail().c_str(), document->GetAllocator());
>>>>>>> fec66694
    document->AddMember("error", error, document->GetAllocator());
    return;
  }

  stringstream ss;
  Status status = GetRuntimeProfileStr(unique_id, false, &ss);
  if (!status.ok()) {
<<<<<<< HEAD
    Value error(status.GetErrorMsg().c_str(), document->GetAllocator());
=======
    Value error(status.GetDetail().c_str(), document->GetAllocator());
>>>>>>> fec66694
    document->AddMember("error", error, document->GetAllocator());
    return;
  }

  Value profile(ss.str().c_str(), document->GetAllocator());
<<<<<<< HEAD
  document->AddMember("contents", profile, document->GetAllocator());
=======
  document->AddMember("profile", profile, document->GetAllocator());
  document->AddMember("query_id", args.find("query_id")->second.c_str(),
      document->GetAllocator());
>>>>>>> fec66694
}

void ImpalaServer::QueryProfileEncodedUrlCallback(const Webserver::ArgumentMap& args,
    Document* document) {
  TUniqueId unique_id;
  stringstream ss;
  Status status = ParseQueryId(args, &unique_id);
  if (!status.ok()) {
<<<<<<< HEAD
    ss << status.GetErrorMsg();
  } else {
    Status status = GetRuntimeProfileStr(unique_id, true, &ss);
    if (!status.ok()) {
      ss.str(Substitute("Could not obtain runtime profile: $0", status.GetErrorMsg()));
=======
    ss << status.GetDetail();
  } else {
    Status status = GetRuntimeProfileStr(unique_id, true, &ss);
    if (!status.ok()) {
      ss.str(Substitute("Could not obtain runtime profile: $0", status.GetDetail()));
>>>>>>> fec66694
    }
  }

  document->AddMember(Webserver::ENABLE_RAW_JSON_KEY, true, document->GetAllocator());
  Value profile(ss.str().c_str(), document->GetAllocator());
  document->AddMember("contents", profile, document->GetAllocator());
}

void ImpalaServer::InflightQueryIdsUrlCallback(const Webserver::ArgumentMap& args,
    Document* document) {
  lock_guard<mutex> l(query_exec_state_map_lock_);
  stringstream ss;
  BOOST_FOREACH(const QueryExecStateMap::value_type& exec_state, query_exec_state_map_) {
    ss << exec_state.second->query_id() << "\n";
  }
  document->AddMember(Webserver::ENABLE_RAW_JSON_KEY, true, document->GetAllocator());
  Value query_ids(ss.str().c_str(), document->GetAllocator());
  document->AddMember("contents", query_ids, document->GetAllocator());
}

void ImpalaServer::QueryStateToJson(const ImpalaServer::QueryStateRecord& record,
    Value* value, Document* document) {
  Value user(record.effective_user.c_str(), document->GetAllocator());
  value->AddMember("effective_user", user, document->GetAllocator());

  Value default_db(record.default_db.c_str(), document->GetAllocator());
  value->AddMember("default_db", default_db, document->GetAllocator());

<<<<<<< HEAD
  Value stmt(record.stmt.c_str(), document->GetAllocator());
=======
  // Redact the query string
  Value stmt(RedactCopy(record.stmt).c_str(), document->GetAllocator());
>>>>>>> fec66694
  value->AddMember("stmt", stmt, document->GetAllocator());

  Value stmt_type(_TStmtType_VALUES_TO_NAMES.find(record.stmt_type)->second,
      document->GetAllocator());
  value->AddMember("stmt_type", stmt_type, document->GetAllocator());

  Value start_time(record.start_time.DebugString().c_str(), document->GetAllocator());
  value->AddMember("start_time", start_time, document->GetAllocator());

  Value end_time(record.end_time.DebugString().c_str(), document->GetAllocator());
  value->AddMember("end_time", end_time, document->GetAllocator());

<<<<<<< HEAD
=======
  const TimestampValue& end_timestamp =
      record.end_time.HasDate() ? record.end_time : TimestampValue::LocalTime();
  double duration =
      end_timestamp.ToSubsecondUnixTime() - record.start_time.ToSubsecondUnixTime();
  const string& printed_duration = PrettyPrinter::Print(duration, TUnit::TIME_S);
  Value val_duration(printed_duration.c_str(), document->GetAllocator());
  value->AddMember("duration", val_duration, document->GetAllocator());

>>>>>>> fec66694
  string progress = "N/A";
  if (record.has_coord) {
    stringstream ss;
    ss << record.num_complete_fragments << " / " << record.total_fragments
       << " (" << setw(4);
    if (record.total_fragments == 0) {
      ss << "0%)";
    } else {
      ss << (100.0 * record.num_complete_fragments / (1.f * record.total_fragments))
         << "%)";
    }
    progress = ss.str();
  }
  Value progress_json(progress.c_str(), document->GetAllocator());
  value->AddMember("progress", progress_json, document->GetAllocator());
<<<<<<< HEAD

  Value state(_QueryState_VALUES_TO_NAMES.find(record.query_state)->second,
      document->GetAllocator());
  value->AddMember("state", state, document->GetAllocator());

  value->AddMember("rows_fetched", record.num_rows_fetched, document->GetAllocator());

  Value query_id(PrintId(record.id).c_str(), document->GetAllocator());
  value->AddMember("query_id", query_id, document->GetAllocator());
=======

  Value state(_QueryState_VALUES_TO_NAMES.find(record.query_state)->second,
      document->GetAllocator());
  value->AddMember("state", state, document->GetAllocator());

  value->AddMember("rows_fetched", record.num_rows_fetched, document->GetAllocator());

  Value query_id(PrintId(record.id).c_str(), document->GetAllocator());
  value->AddMember("query_id", query_id, document->GetAllocator());

  if (record.event_sequence.labels.size() > 0) {
    Value last_event(record.event_sequence.labels.back().c_str(),
        document->GetAllocator());
    value->AddMember("last_event", last_event, document->GetAllocator());
  }
>>>>>>> fec66694
}

void ImpalaServer::QueryStateUrlCallback(const Webserver::ArgumentMap& args,
    Document* document) {
  set<QueryStateRecord, QueryStateRecord> sorted_query_records;
  {
    lock_guard<mutex> l(query_exec_state_map_lock_);
    BOOST_FOREACH(
        const QueryExecStateMap::value_type& exec_state, query_exec_state_map_) {
      // TODO: Do this in the browser so that sorts on other keys are possible.
      sorted_query_records.insert(QueryStateRecord(*exec_state.second));
    }
  }

  Value in_flight_queries(kArrayType);
  BOOST_FOREACH(const QueryStateRecord& record, sorted_query_records) {
    Value record_json(kObjectType);
    QueryStateToJson(record, &record_json, document);
    in_flight_queries.PushBack(record_json, document->GetAllocator());
  }
  document->AddMember("in_flight_queries", in_flight_queries, document->GetAllocator());
  document->AddMember("num_in_flight_queries", sorted_query_records.size(),
      document->GetAllocator());

  Value completed_queries(kArrayType);
  {
    lock_guard<mutex> l(query_log_lock_);
    BOOST_FOREACH(const QueryStateRecord& log_entry, query_log_) {
      Value record_json(kObjectType);
      QueryStateToJson(log_entry, &record_json, document);
      completed_queries.PushBack(record_json, document->GetAllocator());
    }
  }
  document->AddMember("completed_queries", completed_queries, document->GetAllocator());
  document->AddMember("completed_log_size", FLAGS_query_log_size,
      document->GetAllocator());

  Value query_locations(kArrayType);
  {
    lock_guard<mutex> l(query_locations_lock_);
    BOOST_FOREACH(const QueryLocations::value_type& location, query_locations_) {
      Value location_json(kObjectType);
      Value location_name(lexical_cast<string>(location.first).c_str(),
          document->GetAllocator());
      location_json.AddMember("location", location_name, document->GetAllocator());
      location_json.AddMember("count", location.second.size(),
          document->GetAllocator());
      query_locations.PushBack(location_json, document->GetAllocator());
    }
  }
  document->AddMember("query_locations", query_locations, document->GetAllocator());
}


void ImpalaServer::SessionsUrlCallback(const Webserver::ArgumentMap& args,
    Document* document) {
  lock_guard<mutex> l(session_state_map_lock_);
  Value sessions(kArrayType);
  BOOST_FOREACH(const SessionStateMap::value_type& session, session_state_map_) {
    shared_ptr<SessionState> state = session.second;
    Value session_json(kObjectType);
    Value type(PrintTSessionType(state->session_type).c_str(),
        document->GetAllocator());
    session_json.AddMember("type", type, document->GetAllocator());

<<<<<<< HEAD
    session_json.AddMember("num_queries", state->inflight_queries.size(),
=======
    session_json.AddMember("inflight_queries", state->inflight_queries.size(),
        document->GetAllocator());
    session_json.AddMember("total_queries", state->total_queries,
>>>>>>> fec66694
        document->GetAllocator());

    Value user(state->connected_user.c_str(), document->GetAllocator());
    session_json.AddMember("user", user, document->GetAllocator());

    Value delegated_user(state->do_as_user.c_str(), document->GetAllocator());
    session_json.AddMember("delegated_user", delegated_user, document->GetAllocator());

    Value session_id(PrintId(session.first).c_str(), document->GetAllocator());
    session_json.AddMember("session_id", session_id, document->GetAllocator());

    Value network_address(lexical_cast<string>(state->network_address).c_str(),
        document->GetAllocator());
    session_json.AddMember("network_address", network_address, document->GetAllocator());

    Value default_db(state->database.c_str(), document->GetAllocator());
    session_json.AddMember("default_database", default_db, document->GetAllocator());

    Value start_time(state->start_time.DebugString().c_str(), document->GetAllocator());
    session_json.AddMember("start_time", start_time, document->GetAllocator());

    Value last_accessed(
        TimestampValue(session.second->last_accessed_ms / 1000).DebugString().c_str(),
        document->GetAllocator());
    session_json.AddMember("last_accessed", last_accessed, document->GetAllocator());

<<<<<<< HEAD
=======
    session_json.AddMember("session_timeout", state->session_timeout,
        document->GetAllocator());
>>>>>>> fec66694
    session_json.AddMember("expired", state->expired, document->GetAllocator());
    session_json.AddMember("closed", state->closed, document->GetAllocator());
    session_json.AddMember("ref_count", state->ref_count, document->GetAllocator());
    sessions.PushBack(session_json, document->GetAllocator());
  }

  document->AddMember("sessions", sessions, document->GetAllocator());
  document->AddMember("num_sessions", session_state_map_.size(), document->GetAllocator());
}

void ImpalaServer::CatalogUrlCallback(const Webserver::ArgumentMap& args,
    Document* document) {
  TGetDbsResult get_dbs_result;
  Status status = exec_env_->frontend()->GetDbNames(NULL, NULL, &get_dbs_result);
  if (!status.ok()) {
<<<<<<< HEAD
    Value error(status.GetErrorMsg().c_str(), document->GetAllocator());
=======
    Value error(status.GetDetail().c_str(), document->GetAllocator());
>>>>>>> fec66694
    document->AddMember("error", error, document->GetAllocator());
    return;
  }

  Value databases(kArrayType);
  BOOST_FOREACH(const string& db, get_dbs_result.dbs) {
    Value database(kObjectType);
    Value str(db.c_str(), document->GetAllocator());
    database.AddMember("name", str, document->GetAllocator());

    TGetTablesResult get_table_results;
    Status status =
        exec_env_->frontend()->GetTableNames(db, NULL, NULL, &get_table_results);
    if (!status.ok()) {
<<<<<<< HEAD
      Value error(status.GetErrorMsg().c_str(), document->GetAllocator());
=======
      Value error(status.GetDetail().c_str(), document->GetAllocator());
>>>>>>> fec66694
      database.AddMember("error", error, document->GetAllocator());
      continue;
    }

    Value table_array(kArrayType);
    BOOST_FOREACH(const string& table, get_table_results.tables) {
      Value table_obj(kObjectType);
      Value fq_name(Substitute("$0.$1", db, table).c_str(), document->GetAllocator());
      table_obj.AddMember("fqtn", fq_name, document->GetAllocator());
      Value table_name(table.c_str(), document->GetAllocator());
      table_obj.AddMember("name", table_name, document->GetAllocator());
      table_array.PushBack(table_obj, document->GetAllocator());
    }
    database.AddMember("num_tables", table_array.Size(), document->GetAllocator());
    database.AddMember("tables", table_array, document->GetAllocator());
    databases.PushBack(database, document->GetAllocator());
  }
  document->AddMember("databases", databases, document->GetAllocator());
}

void ImpalaServer::CatalogObjectsUrlCallback(const Webserver::ArgumentMap& args,
    Document* document) {
  Webserver::ArgumentMap::const_iterator object_type_arg = args.find("object_type");
  Webserver::ArgumentMap::const_iterator object_name_arg = args.find("object_name");
  if (object_type_arg != args.end() && object_name_arg != args.end()) {
    TCatalogObjectType::type object_type =
        TCatalogObjectTypeFromName(object_type_arg->second);

    // Get the object type and name from the topic entry key
    TCatalogObject request;
    TCatalogObjectFromObjectName(object_type, object_name_arg->second, &request);

    // Get the object and dump its contents.
    TCatalogObject result;
    Status status = exec_env_->frontend()->GetCatalogObject(request, &result);
    if (status.ok()) {
      Value debug_string(ThriftDebugString(result).c_str(), document->GetAllocator());
      document->AddMember("thrift_string", debug_string, document->GetAllocator());
    } else {
<<<<<<< HEAD
      Value error(status.GetErrorMsg().c_str(), document->GetAllocator());
=======
      Value error(status.GetDetail().c_str(), document->GetAllocator());
>>>>>>> fec66694
      document->AddMember("error", error, document->GetAllocator());
    }
  } else {
    Value error("Please specify values for the object_type and object_name parameters.",
        document->GetAllocator());
    document->AddMember("error", error, document->GetAllocator());
<<<<<<< HEAD
  }
}

void ImpalaServer::QuerySummaryCallback(const Webserver::ArgumentMap& args,
    Document* document) {
  TUniqueId query_id;
  Status status = ParseQueryId(args, &query_id);
  if (!status.ok()) {
    Value json_error(status.GetErrorMsg().c_str(), document->GetAllocator());
    document->AddMember("error", json_error, document->GetAllocator());
    return;
  }

  TExecSummary summary;
  string stmt;
  string plan;
  Status query_status;
  {
    lock_guard<mutex> l(query_log_lock_);
    QueryLogIndex::const_iterator query_record = query_log_index_.find(query_id);
    if (query_record == query_log_index_.end()) {
      string err = Substitute("Unknown query id: $0", PrintId(query_id));
      Value json_error(err.c_str(), document->GetAllocator());
      document->AddMember("error", json_error, document->GetAllocator());
      return;
    }
    summary = query_record->second->exec_summary;
    stmt = query_record->second->stmt;
    plan = query_record->second->plan;
    query_status = query_record->second->query_status;
  }

  const string& printed_summary = PrintExecSummary(summary);
  Value json_summary(printed_summary.c_str(), document->GetAllocator());
  document->AddMember("summary", json_summary, document->GetAllocator());
  Value json_stmt(stmt.c_str(), document->GetAllocator());
  document->AddMember("stmt", json_stmt, document->GetAllocator());
  Value json_plan(plan.c_str(), document->GetAllocator());
  document->AddMember("plan", json_plan, document->GetAllocator());

  Value json_status(query_status.ok() ? "OK" : query_status.GetErrorMsg().c_str(),
      document->GetAllocator());
=======
  }
}

// Helper for PlanToJson(), processes a single list of plan nodes which are the
// DFS-flattened representation of a single plan fragment. Called recursively, the
// iterator parameter is updated in place so that when a recursive call returns, the
// caller is pointing at the next of its children.
void PlanToJsonHelper(const map<TPlanNodeId, TPlanNodeExecSummary>& summaries,
    const vector<TPlanNode>& nodes,
    vector<TPlanNode>::const_iterator* it, rapidjson::Document* document, Value* value) {
  Value children(kArrayType);
  value->AddMember("label", (*it)->label.c_str(), document->GetAllocator());
  // Node "details" may contain exprs which should be redacted.
  Value label_detail(RedactCopy((*it)->label_detail).c_str(), document->GetAllocator());
  value->AddMember("label_detail", label_detail, document->GetAllocator());

  TPlanNodeId id = (*it)->node_id;
  map<TPlanNodeId, TPlanNodeExecSummary>::const_iterator summary = summaries.find(id);
  if (summary != summaries.end()) {
    int64_t cardinality = 0;
    int64_t max_time = 0L;
    int64_t total_time = 0;
    BOOST_FOREACH(const TExecStats& stat, summary->second.exec_stats) {
      if (summary->second.is_broadcast) {
        // Avoid multiple-counting for recipients of broadcasts.
        cardinality = ::max(cardinality, stat.cardinality);
      } else {
        cardinality += stat.cardinality;
      }
      total_time += stat.latency_ns;
      max_time = ::max(max_time, stat.latency_ns);
    }
    value->AddMember("output_card", cardinality, document->GetAllocator());
    value->AddMember("num_instances", summary->second.exec_stats.size(),
        document->GetAllocator());
    if (summary->second.is_broadcast) {
      value->AddMember("is_broadcast", true, document->GetAllocator());
    }

    const string& max_time_str = PrettyPrinter::Print(max_time, TUnit::TIME_NS);
    Value max_time_str_json(max_time_str.c_str(), document->GetAllocator());
    value->AddMember("max_time", max_time_str_json, document->GetAllocator());
    value->AddMember("max_time_val", max_time, document->GetAllocator());

    // Round to the nearest ns, to workaround a bug in pretty-printing a fraction of a
    // ns. See IMPALA-1800.
    const string& avg_time_str = PrettyPrinter::Print(
        // A bug may occasionally cause 1-instance nodes to appear to have 0 instances.
        total_time / ::max(static_cast<int>(summary->second.exec_stats.size()), 1),
        TUnit::TIME_NS);
    Value avg_time_str_json(avg_time_str.c_str(), document->GetAllocator());
    value->AddMember("avg_time", avg_time_str_json, document->GetAllocator());
  }

  int num_children = (*it)->num_children;
  for (int i = 0; i < num_children; ++i) {
    ++(*it);
    Value container(kObjectType);
    PlanToJsonHelper(summaries, nodes, it, document, &container);
    children.PushBack(container, document->GetAllocator());
  }
  value->AddMember("children", children, document->GetAllocator());
}

// Helper method which converts a list of plan fragments into a single JSON document, with
// the following schema:
// "plan_nodes": [
//     {
//       "label": "12:AGGREGATE",
//       "label_detail": "FINALIZE",
//       "output_card": 23456,
//       "num_instances": 34,
//       "max_time": "1m23s",
//       "avg_time": "1.3ms",
//       "children": [
//           {
//             "label": "11:EXCHANGE",
//             "label_detail": "UNPARTITIONED",
//             "children": []
//           }
//       ]
//     },
//     {
//       "label": "07:AGGREGATE",
//       "label_detail": "",
//       "children": [],
//       "data_stream_target": "11:EXCHANGE"
//     }
// ]
void PlanToJson(const vector<TPlanFragment>& fragments, const TExecSummary& summary,
    rapidjson::Document* document, Value* value) {
  // Build a map from id to label so that we can resolve the targets of data-stream sinks
  // and connect plan fragments.
  map<TPlanNodeId, string> label_map;
  BOOST_FOREACH(const TPlanFragment& fragment, fragments) {
    BOOST_FOREACH(const TPlanNode& node, fragment.plan.nodes) {
      label_map[node.node_id] = node.label;
    }
  }

  map<TPlanNodeId, TPlanNodeExecSummary> exec_summaries;
  BOOST_FOREACH(const TPlanNodeExecSummary& s, summary.nodes) {
    exec_summaries[s.node_id] = s;
  }

  Value nodes(kArrayType);
  BOOST_FOREACH(const TPlanFragment& fragment, fragments) {
    Value plan_fragment(kObjectType);
    vector<TPlanNode>::const_iterator it = fragment.plan.nodes.begin();
    PlanToJsonHelper(exec_summaries, fragment.plan.nodes, &it, document, &plan_fragment);
    if (fragment.__isset.output_sink) {
      const TDataSink& sink = fragment.output_sink;
      if (sink.__isset.stream_sink) {
        plan_fragment.AddMember("data_stream_target",
            label_map[sink.stream_sink.dest_node_id].c_str(), document->GetAllocator());
      }
    }
    nodes.PushBack(plan_fragment, document->GetAllocator());
  }
  value->AddMember("plan_nodes", nodes, document->GetAllocator());
}

void ImpalaServer::QuerySummaryCallback(bool include_json_plan, bool include_summary,
    const Webserver::ArgumentMap& args, Document* document) {
  TUniqueId query_id;
  Status status = ParseQueryId(args, &query_id);
  if (!status.ok()) {
    // Redact the error message, it may contain part or all of the query.
    Value json_error(RedactCopy(status.GetDetail()).c_str(), document->GetAllocator());
    document->AddMember("error", json_error, document->GetAllocator());
    return;
  }

  TExecSummary summary;
  string stmt;
  string plan;
  Status query_status;
  bool found = false;
  vector<TPlanFragment> fragments;

  // Search the in-flight queries first, followed by the archived ones.
  {
    shared_ptr<QueryExecState> exec_state = GetQueryExecState(query_id, true);
    if (exec_state != NULL) {
      found = true;
      lock_guard<mutex> l(*exec_state->lock(), adopt_lock_t());
      if (exec_state->coord() == NULL) {
        const string& err = Substitute("Invalid query id: $0", PrintId(query_id));
        Value json_error(err.c_str(), document->GetAllocator());
        document->AddMember("error", json_error, document->GetAllocator());
        return;
      }
      query_status = exec_state->query_status();
      stmt = exec_state->sql_stmt();
      plan = exec_state->exec_request().query_exec_request.query_plan;
      if (include_json_plan || include_summary) {
        lock_guard<SpinLock> lock(exec_state->coord()->GetExecSummaryLock());
        summary = exec_state->coord()->exec_summary();
      }
      if (include_json_plan) {
        fragments = exec_state->exec_request().query_exec_request.fragments;
      }
    }
  }

  if (!found) {
    lock_guard<mutex> l(query_log_lock_);
    QueryLogIndex::const_iterator query_record = query_log_index_.find(query_id);
    if (query_record == query_log_index_.end()) {
      const string& err = Substitute("Unknown query id: $0", PrintId(query_id));
      Value json_error(err.c_str(), document->GetAllocator());
      document->AddMember("error", json_error, document->GetAllocator());
      return;
    }
    if (include_json_plan || include_summary) {
      summary = query_record->second->exec_summary;
    }
    stmt = query_record->second->stmt;
    plan = query_record->second->plan;
    query_status = query_record->second->query_status;
    if (include_json_plan) {
      fragments = query_record->second->fragments;
    }
  }

  if (include_json_plan) {
    Value v(kObjectType);
    PlanToJson(fragments, summary, document, &v);
    document->AddMember("plan_json", v, document->GetAllocator());
  }
  if (include_summary) {
    const string& printed_summary = PrintExecSummary(summary);
    Value json_summary(printed_summary.c_str(), document->GetAllocator());
    document->AddMember("summary", json_summary, document->GetAllocator());
  }
  Value json_stmt(RedactCopy(stmt).c_str(), document->GetAllocator());
  document->AddMember("stmt", json_stmt, document->GetAllocator());
  Value json_plan_text(RedactCopy(plan).c_str(), document->GetAllocator());
  document->AddMember("plan", json_plan_text, document->GetAllocator());

  // Redact the error in case the query is contained in the error message.
  Value json_status(query_status.ok() ? "OK" :
      RedactCopy(query_status.GetDetail()).c_str(), document->GetAllocator());
>>>>>>> fec66694
  document->AddMember("status", json_status, document->GetAllocator());
  Value json_id(PrintId(query_id).c_str(), document->GetAllocator());
  document->AddMember("query_id", json_id, document->GetAllocator());
}<|MERGE_RESOLUTION|>--- conflicted
+++ resolved
@@ -24,10 +24,7 @@
 
 #include "gen-cpp/beeswax_types.h"
 #include "thrift/protocol/TDebugProtocol.h"
-<<<<<<< HEAD
-=======
 #include "util/redactor.h"
->>>>>>> fec66694
 #include "util/summary-util.h"
 #include "util/url-coding.h"
 
@@ -39,7 +36,6 @@
 using namespace impala;
 using namespace rapidjson;
 using namespace strings;
-using namespace rapidjson;
 
 DECLARE_int32(query_log_size);
 
@@ -73,11 +69,7 @@
 
   Webserver::UrlCallback profile_callback =
       bind<void>(mem_fn(&ImpalaServer::QueryProfileUrlCallback), this, _1, _2);
-<<<<<<< HEAD
-  webserver->RegisterUrlCallback("/query_profile", "common-pre.tmpl",
-=======
   webserver->RegisterUrlCallback("/query_profile", "query_profile.tmpl",
->>>>>>> fec66694
       profile_callback, false);
 
   Webserver::UrlCallback cancel_callback =
@@ -96,11 +88,6 @@
       inflight_query_ids_callback, false);
 
   Webserver::UrlCallback query_summary_callback =
-<<<<<<< HEAD
-      bind<void>(mem_fn(&ImpalaServer::QuerySummaryCallback), this, _1, _2);
-  webserver->RegisterUrlCallback("/query_summary", "query_summary.tmpl",
-      query_summary_callback, false);
-=======
       bind<void>(mem_fn(&ImpalaServer::QuerySummaryCallback), this, false, true, _1, _2);
   webserver->RegisterUrlCallback("/query_summary", "query_summary.tmpl",
       query_summary_callback, false);
@@ -116,7 +103,6 @@
       query_plan_text_callback, false);
   webserver->RegisterUrlCallback("/query_stmt", "query_stmt.tmpl",
       query_plan_text_callback, false);
->>>>>>> fec66694
 }
 
 void ImpalaServer::HadoopVarzUrlCallback(const Webserver::ArgumentMap& args,
@@ -145,11 +131,7 @@
   if (it == args.end()) {
     return Status("No 'query_id' argument found");
   } else {
-<<<<<<< HEAD
-    if (ParseId(it->second, id)) return Status::OK;
-=======
     if (ParseId(it->second, id)) return Status::OK();
->>>>>>> fec66694
     return Status(Substitute("Could not parse 'query_id' argument: $0", it->second));
   }
 }
@@ -159,22 +141,14 @@
   TUniqueId unique_id;
   Status status = ParseQueryId(args, &unique_id);
   if (!status.ok()) {
-<<<<<<< HEAD
-    Value error(status.GetErrorMsg().c_str(), document->GetAllocator());
-=======
     Value error(status.GetDetail().c_str(), document->GetAllocator());
->>>>>>> fec66694
     document->AddMember("error", error, document->GetAllocator());
     return;
   }
   Status cause("Cancelled from Impala's debug web interface");
   status = UnregisterQuery(unique_id, true, &cause);
   if (!status.ok()) {
-<<<<<<< HEAD
-    Value error(status.GetErrorMsg().c_str(), document->GetAllocator());
-=======
     Value error(status.GetDetail().c_str(), document->GetAllocator());
->>>>>>> fec66694
     document->AddMember("error", error, document->GetAllocator());
     return;
   }
@@ -187,11 +161,7 @@
   TUniqueId unique_id;
   Status parse_status = ParseQueryId(args, &unique_id);
   if (!parse_status.ok()) {
-<<<<<<< HEAD
-    Value error(parse_status.GetErrorMsg().c_str(), document->GetAllocator());
-=======
     Value error(parse_status.GetDetail().c_str(), document->GetAllocator());
->>>>>>> fec66694
     document->AddMember("error", error, document->GetAllocator());
     return;
   }
@@ -199,23 +169,15 @@
   stringstream ss;
   Status status = GetRuntimeProfileStr(unique_id, false, &ss);
   if (!status.ok()) {
-<<<<<<< HEAD
-    Value error(status.GetErrorMsg().c_str(), document->GetAllocator());
-=======
     Value error(status.GetDetail().c_str(), document->GetAllocator());
->>>>>>> fec66694
     document->AddMember("error", error, document->GetAllocator());
     return;
   }
 
   Value profile(ss.str().c_str(), document->GetAllocator());
-<<<<<<< HEAD
-  document->AddMember("contents", profile, document->GetAllocator());
-=======
   document->AddMember("profile", profile, document->GetAllocator());
   document->AddMember("query_id", args.find("query_id")->second.c_str(),
       document->GetAllocator());
->>>>>>> fec66694
 }
 
 void ImpalaServer::QueryProfileEncodedUrlCallback(const Webserver::ArgumentMap& args,
@@ -224,19 +186,11 @@
   stringstream ss;
   Status status = ParseQueryId(args, &unique_id);
   if (!status.ok()) {
-<<<<<<< HEAD
-    ss << status.GetErrorMsg();
-  } else {
-    Status status = GetRuntimeProfileStr(unique_id, true, &ss);
-    if (!status.ok()) {
-      ss.str(Substitute("Could not obtain runtime profile: $0", status.GetErrorMsg()));
-=======
     ss << status.GetDetail();
   } else {
     Status status = GetRuntimeProfileStr(unique_id, true, &ss);
     if (!status.ok()) {
       ss.str(Substitute("Could not obtain runtime profile: $0", status.GetDetail()));
->>>>>>> fec66694
     }
   }
 
@@ -265,12 +219,8 @@
   Value default_db(record.default_db.c_str(), document->GetAllocator());
   value->AddMember("default_db", default_db, document->GetAllocator());
 
-<<<<<<< HEAD
-  Value stmt(record.stmt.c_str(), document->GetAllocator());
-=======
   // Redact the query string
   Value stmt(RedactCopy(record.stmt).c_str(), document->GetAllocator());
->>>>>>> fec66694
   value->AddMember("stmt", stmt, document->GetAllocator());
 
   Value stmt_type(_TStmtType_VALUES_TO_NAMES.find(record.stmt_type)->second,
@@ -283,8 +233,6 @@
   Value end_time(record.end_time.DebugString().c_str(), document->GetAllocator());
   value->AddMember("end_time", end_time, document->GetAllocator());
 
-<<<<<<< HEAD
-=======
   const TimestampValue& end_timestamp =
       record.end_time.HasDate() ? record.end_time : TimestampValue::LocalTime();
   double duration =
@@ -293,7 +241,6 @@
   Value val_duration(printed_duration.c_str(), document->GetAllocator());
   value->AddMember("duration", val_duration, document->GetAllocator());
 
->>>>>>> fec66694
   string progress = "N/A";
   if (record.has_coord) {
     stringstream ss;
@@ -309,7 +256,6 @@
   }
   Value progress_json(progress.c_str(), document->GetAllocator());
   value->AddMember("progress", progress_json, document->GetAllocator());
-<<<<<<< HEAD
 
   Value state(_QueryState_VALUES_TO_NAMES.find(record.query_state)->second,
       document->GetAllocator());
@@ -319,23 +265,12 @@
 
   Value query_id(PrintId(record.id).c_str(), document->GetAllocator());
   value->AddMember("query_id", query_id, document->GetAllocator());
-=======
-
-  Value state(_QueryState_VALUES_TO_NAMES.find(record.query_state)->second,
-      document->GetAllocator());
-  value->AddMember("state", state, document->GetAllocator());
-
-  value->AddMember("rows_fetched", record.num_rows_fetched, document->GetAllocator());
-
-  Value query_id(PrintId(record.id).c_str(), document->GetAllocator());
-  value->AddMember("query_id", query_id, document->GetAllocator());
 
   if (record.event_sequence.labels.size() > 0) {
     Value last_event(record.event_sequence.labels.back().c_str(),
         document->GetAllocator());
     value->AddMember("last_event", last_event, document->GetAllocator());
   }
->>>>>>> fec66694
 }
 
 void ImpalaServer::QueryStateUrlCallback(const Webserver::ArgumentMap& args,
@@ -401,13 +336,9 @@
         document->GetAllocator());
     session_json.AddMember("type", type, document->GetAllocator());
 
-<<<<<<< HEAD
-    session_json.AddMember("num_queries", state->inflight_queries.size(),
-=======
     session_json.AddMember("inflight_queries", state->inflight_queries.size(),
         document->GetAllocator());
     session_json.AddMember("total_queries", state->total_queries,
->>>>>>> fec66694
         document->GetAllocator());
 
     Value user(state->connected_user.c_str(), document->GetAllocator());
@@ -434,11 +365,8 @@
         document->GetAllocator());
     session_json.AddMember("last_accessed", last_accessed, document->GetAllocator());
 
-<<<<<<< HEAD
-=======
     session_json.AddMember("session_timeout", state->session_timeout,
         document->GetAllocator());
->>>>>>> fec66694
     session_json.AddMember("expired", state->expired, document->GetAllocator());
     session_json.AddMember("closed", state->closed, document->GetAllocator());
     session_json.AddMember("ref_count", state->ref_count, document->GetAllocator());
@@ -454,11 +382,7 @@
   TGetDbsResult get_dbs_result;
   Status status = exec_env_->frontend()->GetDbNames(NULL, NULL, &get_dbs_result);
   if (!status.ok()) {
-<<<<<<< HEAD
-    Value error(status.GetErrorMsg().c_str(), document->GetAllocator());
-=======
     Value error(status.GetDetail().c_str(), document->GetAllocator());
->>>>>>> fec66694
     document->AddMember("error", error, document->GetAllocator());
     return;
   }
@@ -473,11 +397,7 @@
     Status status =
         exec_env_->frontend()->GetTableNames(db, NULL, NULL, &get_table_results);
     if (!status.ok()) {
-<<<<<<< HEAD
-      Value error(status.GetErrorMsg().c_str(), document->GetAllocator());
-=======
       Value error(status.GetDetail().c_str(), document->GetAllocator());
->>>>>>> fec66694
       database.AddMember("error", error, document->GetAllocator());
       continue;
     }
@@ -517,61 +437,13 @@
       Value debug_string(ThriftDebugString(result).c_str(), document->GetAllocator());
       document->AddMember("thrift_string", debug_string, document->GetAllocator());
     } else {
-<<<<<<< HEAD
-      Value error(status.GetErrorMsg().c_str(), document->GetAllocator());
-=======
       Value error(status.GetDetail().c_str(), document->GetAllocator());
->>>>>>> fec66694
       document->AddMember("error", error, document->GetAllocator());
     }
   } else {
     Value error("Please specify values for the object_type and object_name parameters.",
         document->GetAllocator());
     document->AddMember("error", error, document->GetAllocator());
-<<<<<<< HEAD
-  }
-}
-
-void ImpalaServer::QuerySummaryCallback(const Webserver::ArgumentMap& args,
-    Document* document) {
-  TUniqueId query_id;
-  Status status = ParseQueryId(args, &query_id);
-  if (!status.ok()) {
-    Value json_error(status.GetErrorMsg().c_str(), document->GetAllocator());
-    document->AddMember("error", json_error, document->GetAllocator());
-    return;
-  }
-
-  TExecSummary summary;
-  string stmt;
-  string plan;
-  Status query_status;
-  {
-    lock_guard<mutex> l(query_log_lock_);
-    QueryLogIndex::const_iterator query_record = query_log_index_.find(query_id);
-    if (query_record == query_log_index_.end()) {
-      string err = Substitute("Unknown query id: $0", PrintId(query_id));
-      Value json_error(err.c_str(), document->GetAllocator());
-      document->AddMember("error", json_error, document->GetAllocator());
-      return;
-    }
-    summary = query_record->second->exec_summary;
-    stmt = query_record->second->stmt;
-    plan = query_record->second->plan;
-    query_status = query_record->second->query_status;
-  }
-
-  const string& printed_summary = PrintExecSummary(summary);
-  Value json_summary(printed_summary.c_str(), document->GetAllocator());
-  document->AddMember("summary", json_summary, document->GetAllocator());
-  Value json_stmt(stmt.c_str(), document->GetAllocator());
-  document->AddMember("stmt", json_stmt, document->GetAllocator());
-  Value json_plan(plan.c_str(), document->GetAllocator());
-  document->AddMember("plan", json_plan, document->GetAllocator());
-
-  Value json_status(query_status.ok() ? "OK" : query_status.GetErrorMsg().c_str(),
-      document->GetAllocator());
-=======
   }
 }
 
@@ -775,7 +647,6 @@
   // Redact the error in case the query is contained in the error message.
   Value json_status(query_status.ok() ? "OK" :
       RedactCopy(query_status.GetDetail()).c_str(), document->GetAllocator());
->>>>>>> fec66694
   document->AddMember("status", json_status, document->GetAllocator());
   Value json_id(PrintId(query_id).c_str(), document->GetAllocator());
   document->AddMember("query_id", json_id, document->GetAllocator());
