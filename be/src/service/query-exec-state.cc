// Copyright 2013 Cloudera Inc.
//
// Licensed under the Apache License, Version 2.0 (the "License");
// you may not use this file except in compliance with the License.
// You may obtain a copy of the License at
//
// http://www.apache.org/licenses/LICENSE-2.0
//
// Unless required by applicable law or agreed to in writing, software
// distributed under the License is distributed on an "AS IS" BASIS,
// WITHOUT WARRANTIES OR CONDITIONS OF ANY KIND, either express or implied.
// See the License for the specific language governing permissions and
// limitations under the License.

#include "service/query-exec-state.h"

#include <limits>
#include <gutil/strings/substitute.h>

#include "exprs/expr.h"
#include "exprs/expr-context.h"
#include "runtime/row-batch.h"
#include "runtime/runtime-state.h"
#include "service/impala-server.h"
#include "service/frontend.h"
#include "service/query-options.h"
#include "util/debug-util.h"
#include "util/impalad-metrics.h"
#include "util/time.h"

#include "gen-cpp/CatalogService.h"
#include "gen-cpp/CatalogService_types.h"

#include <thrift/Thrift.h>

<<<<<<< HEAD
using namespace std;
using namespace boost;
using namespace boost::uuids;
using namespace beeswax;
using namespace strings;
using namespace apache::thrift;
using namespace apache::hive::service::cli::thrift;
=======
#include "common/names.h"

using boost::algorithm::join;
using namespace apache::hive::service::cli::thrift;
using namespace apache::thrift;
using namespace beeswax;
using namespace strings;
>>>>>>> fec66694

DECLARE_int32(catalog_service_port);
DECLARE_string(catalog_service_host);
DECLARE_bool(enable_rm);
DECLARE_int64(max_result_cache_size);

namespace impala {

// Keys into the info string map of the runtime profile referring to specific
// items used by CM for monitoring purposes.
static const string PER_HOST_MEM_KEY = "Estimated Per-Host Mem";
static const string PER_HOST_VCORES_KEY = "Estimated Per-Host VCores";
static const string TABLES_MISSING_STATS_KEY = "Tables Missing Stats";
<<<<<<< HEAD
=======
static const string TABLES_WITH_CORRUPT_STATS_KEY = "Tables With Corrupt Table Stats";
>>>>>>> fec66694

ImpalaServer::QueryExecState::QueryExecState(
    const TQueryCtx& query_ctx, ExecEnv* exec_env, Frontend* frontend,
    ImpalaServer* server, shared_ptr<SessionState> session)
  : query_ctx_(query_ctx),
    last_active_time_(numeric_limits<int64_t>::max()),
    ref_count_(0L),
    exec_env_(exec_env),
    session_(session),
    schedule_(NULL),
    coord_(NULL),
    result_cache_max_size_(-1),
    profile_(&profile_pool_, "Query"),  // assign name w/ id after planning
    server_profile_(&profile_pool_, "ImpalaServer"),
    summary_profile_(&profile_pool_, "Summary"),
    eos_(false),
    query_state_(beeswax::QueryState::CREATED),
    current_batch_(NULL),
    current_batch_row_(0),
    num_rows_fetched_(0),
    fetched_rows_(false),
    frontend_(frontend),
    parent_server_(server),
    start_time_(TimestampValue::LocalTime()) {
  row_materialization_timer_ = ADD_TIMER(&server_profile_, "RowMaterializationTimer");
  client_wait_timer_ = ADD_TIMER(&server_profile_, "ClientFetchWaitTimer");
  query_events_ = summary_profile_.AddEventSequence("Query Timeline");
  query_events_->Start();
  profile_.AddChild(&summary_profile_);

  profile_.set_name("Query (id=" + PrintId(query_id()) + ")");
  summary_profile_.AddInfoString("Session ID", PrintId(session_id()));
  summary_profile_.AddInfoString("Session Type", PrintTSessionType(session_type()));
  if (session_type() == TSessionType::HIVESERVER2) {
    summary_profile_.AddInfoString("HiveServer2 Protocol Version",
        Substitute("V$0", 1 + session->hs2_version));
  }
  summary_profile_.AddInfoString("Start Time", start_time().DebugString());
  summary_profile_.AddInfoString("End Time", "");
  summary_profile_.AddInfoString("Query Type", "N/A");
  summary_profile_.AddInfoString("Query State", PrintQueryState(query_state_));
  summary_profile_.AddInfoString("Query Status", "OK");
  summary_profile_.AddInfoString("Impala Version", GetVersionString(/* compact */ true));
  summary_profile_.AddInfoString("User", effective_user());
  summary_profile_.AddInfoString("Connected User", connected_user());
  summary_profile_.AddInfoString("Delegated User", do_as_user());
  summary_profile_.AddInfoString("Network Address",
      lexical_cast<string>(session_->network_address));
  summary_profile_.AddInfoString("Default Db", default_db());
  summary_profile_.AddInfoString("Sql Statement", query_ctx_.request.stmt);
  summary_profile_.AddInfoString("Coordinator",
      TNetworkAddressToString(exec_env->backend_address()));
}

ImpalaServer::QueryExecState::~QueryExecState() {
  DCHECK(wait_thread_.get() == NULL) << "BlockOnWait() needs to be called!";
}

Status ImpalaServer::QueryExecState::SetResultCache(QueryResultSet* cache,
    int64_t max_size) {
  lock_guard<mutex> l(lock_);
  DCHECK(result_cache_ == NULL);
  result_cache_.reset(cache);
  if (max_size > FLAGS_max_result_cache_size) {
    return Status(
        Substitute("Requested result-cache size of $0 exceeds Impala's maximum of $1.",
            max_size, FLAGS_max_result_cache_size));
  }
  result_cache_max_size_ = max_size;
<<<<<<< HEAD
  return Status::OK;
=======
  return Status::OK();
>>>>>>> fec66694
}

Status ImpalaServer::QueryExecState::Exec(TExecRequest* exec_request) {
  MarkActive();
  exec_request_ = *exec_request;

  profile_.AddChild(&server_profile_);
  summary_profile_.AddInfoString("Query Type", PrintTStmtType(stmt_type()));
  summary_profile_.AddInfoString("Query State", PrintQueryState(query_state_));

  switch (exec_request->stmt_type) {
    case TStmtType::QUERY:
    case TStmtType::DML:
      DCHECK(exec_request_.__isset.query_exec_request);
      return ExecQueryOrDmlRequest(exec_request_.query_exec_request);
    case TStmtType::EXPLAIN: {
      request_result_set_.reset(new vector<TResultRow>(
          exec_request_.explain_result.results));
      return Status::OK();
    }
    case TStmtType::DDL: {
      DCHECK(exec_request_.__isset.catalog_op_request);
      return ExecDdlRequest();
    }
    case TStmtType::LOAD: {
      DCHECK(exec_request_.__isset.load_data_request);
      TLoadDataResp response;
      RETURN_IF_ERROR(
          frontend_->LoadData(exec_request_.load_data_request, &response));
      request_result_set_.reset(new vector<TResultRow>);
      request_result_set_->push_back(response.load_summary);

      // Now refresh the table metadata.
      TCatalogOpRequest reset_req;
      reset_req.__set_op_type(TCatalogOpType::RESET_METADATA);
      reset_req.__set_reset_metadata_params(TResetMetadataRequest());
      reset_req.reset_metadata_params.__set_header(TCatalogServiceRequestHeader());
      reset_req.reset_metadata_params.__set_is_refresh(true);
      reset_req.reset_metadata_params.__set_table_name(
          exec_request_.load_data_request.table_name);
      catalog_op_executor_.reset(
<<<<<<< HEAD
          new CatalogOpExecutor(exec_env_, frontend_));
=======
          new CatalogOpExecutor(exec_env_, frontend_, &server_profile_));
>>>>>>> fec66694
      RETURN_IF_ERROR(catalog_op_executor_->Exec(reset_req));
      RETURN_IF_ERROR(parent_server_->ProcessCatalogUpdateResult(
          *catalog_op_executor_->update_catalog_result(),
          exec_request_.query_options.sync_ddl));
      return Status::OK();
    }
    case TStmtType::SET: {
      DCHECK(exec_request_.__isset.set_query_option_request);
      lock_guard<mutex> l(session_->lock);
      if (exec_request_.set_query_option_request.__isset.key) {
        // "SET key=value" updates the session query options.
        DCHECK(exec_request_.set_query_option_request.__isset.value);
        RETURN_IF_ERROR(SetQueryOption(
            exec_request_.set_query_option_request.key,
            exec_request_.set_query_option_request.value,
            &session_->default_query_options));
      } else {
        // "SET" returns a table of all query options.
        map<string, string> config;
        TQueryOptionsToMap(
            session_->default_query_options, &config);
        vector<string> keys, values;
        map<string, string>::const_iterator itr = config.begin();
        for (; itr != config.end(); ++itr) {
          keys.push_back(itr->first);
          values.push_back(itr->second);
        }
        SetResultSet(keys, values);
      }
      return Status::OK();
    }
    case TStmtType::SET: {
      DCHECK(exec_request_.__isset.set_query_option_request);
      lock_guard<mutex> l(session_->lock);
      if (exec_request_.set_query_option_request.__isset.key) {
        // "SET key=value" updates the session query options.
        DCHECK(exec_request_.set_query_option_request.__isset.value);
        RETURN_IF_ERROR(parent_server_->SetQueryOptions(
            exec_request_.set_query_option_request.key,
            exec_request_.set_query_option_request.value,
            &session_->default_query_options));
      } else {
        // "SET" returns a table of all query options.
        map<string, string> config;
        parent_server_->TQueryOptionsToMap(
            session_->default_query_options, &config);
        vector<string> keys, values;
        map<string, string>::const_iterator itr = config.begin();
        for (; itr != config.end(); ++itr) {
          keys.push_back(itr->first);
          values.push_back(itr->second);
        }
        SetResultSet(keys, values);
      }
      return Status::OK;
    }
    default:
      stringstream errmsg;
      errmsg << "Unknown  exec request stmt type: " << exec_request_.stmt_type;
      return Status(errmsg.str());
  }
}

Status ImpalaServer::QueryExecState::ExecLocalCatalogOp(
    const TCatalogOpRequest& catalog_op) {
  switch (catalog_op.op_type) {
    case TCatalogOpType::USE: {
      lock_guard<mutex> l(session_->lock);
      session_->database = exec_request_.catalog_op_request.use_db_params.db;
<<<<<<< HEAD
      return Status::OK;
=======
      return Status::OK();
>>>>>>> fec66694
    }
    case TCatalogOpType::SHOW_TABLES: {
      const TShowTablesParams* params = &catalog_op.show_tables_params;
      // A NULL pattern means match all tables. However, Thrift string types can't
      // be NULL in C++, so we have to test if it's set rather than just blindly
      // using the value.
      const string* table_name =
          params->__isset.show_pattern ? &(params->show_pattern) : NULL;
      TGetTablesResult table_names;
      RETURN_IF_ERROR(frontend_->GetTableNames(params->db, table_name,
          &query_ctx_.session, &table_names));
      SetResultSet(table_names.tables);
      return Status::OK();
    }
    case TCatalogOpType::SHOW_DBS: {
      const TShowDbsParams* params = &catalog_op.show_dbs_params;
      TGetDbsResult db_names;
      const string* db_pattern =
          params->__isset.show_pattern ? (&params->show_pattern) : NULL;
      RETURN_IF_ERROR(
          frontend_->GetDbNames(db_pattern, &query_ctx_.session, &db_names));
      SetResultSet(db_names.dbs);
      return Status::OK();
    }
    case TCatalogOpType::SHOW_DATA_SRCS: {
      const TShowDataSrcsParams* params = &catalog_op.show_data_srcs_params;
      TGetDataSrcsResult result;
      const string* pattern =
          params->__isset.show_pattern ? (&params->show_pattern) : NULL;
      RETURN_IF_ERROR(
          frontend_->GetDataSrcMetadata(pattern, &result));
      SetResultSet(result.data_src_names, result.locations, result.class_names,
          result.api_versions);
      return Status::OK();
    }
    case TCatalogOpType::SHOW_DATA_SRCS: {
      const TShowDataSrcsParams* params = &catalog_op.show_data_srcs_params;
      TGetDataSrcsResult result;
      const string* pattern =
          params->__isset.show_pattern ? (&params->show_pattern) : NULL;
      RETURN_IF_ERROR(
          frontend_->GetDataSrcMetadata(pattern, &result));
      SetResultSet(result.data_src_names, result.locations, result.class_names,
          result.api_versions);
      return Status::OK;
    }
    case TCatalogOpType::SHOW_STATS: {
      const TShowStatsParams& params = catalog_op.show_stats_params;
      TResultSet response;
      RETURN_IF_ERROR(frontend_->GetStats(params, &response));
      // Set the result set and its schema from the response.
      request_result_set_.reset(new vector<TResultRow>(response.rows));
      result_metadata_ = response.schema;
      return Status::OK();
    }
    case TCatalogOpType::SHOW_FUNCTIONS: {
      const TShowFunctionsParams* params = &catalog_op.show_fns_params;
      TGetFunctionsResult functions;
      const string* fn_pattern =
          params->__isset.show_pattern ? (&params->show_pattern) : NULL;
      RETURN_IF_ERROR(frontend_->GetFunctions(
          params->category, params->db, fn_pattern, &query_ctx_.session, &functions));
      SetResultSet(functions.fn_ret_types, functions.fn_signatures);
<<<<<<< HEAD
      return Status::OK;
    }
    case TCatalogOpType::SHOW_ROLES: {
      const TShowRolesParams& params = catalog_op.show_roles_params;
      if (params.is_admin_op) {
        // Verify the user has privileges to perform this operation by checking against the
        // Sentry Service (via the Catalog Server).
        catalog_op_executor_.reset(new CatalogOpExecutor(exec_env_, frontend_));

        TSentryAdminCheckRequest req;
        req.__set_header(TCatalogServiceRequestHeader());
        req.header.__set_requesting_user(effective_user());
        RETURN_IF_ERROR(catalog_op_executor_->SentryAdminCheck(req));
      }

      // If we have made it here, the user has privileges to execute this operation.
      // Return the results.
      TShowRolesResult result;
      RETURN_IF_ERROR(frontend_->ShowRoles(params, &result));
      SetResultSet(result.role_names);
      return Status::OK;
    }
    case TCatalogOpType::SHOW_GRANT_ROLE: {
      const TShowGrantRoleParams& params = catalog_op.show_grant_role_params;
      if (params.is_admin_op) {
        // Verify the user has privileges to perform this operation by checking against the
        // Sentry Service (via the Catalog Server).
        catalog_op_executor_.reset(new CatalogOpExecutor(exec_env_, frontend_));

        TSentryAdminCheckRequest req;
        req.__set_header(TCatalogServiceRequestHeader());
        req.header.__set_requesting_user(effective_user());
        RETURN_IF_ERROR(catalog_op_executor_->SentryAdminCheck(req));
      }

      TResultSet response;
      RETURN_IF_ERROR(frontend_->GetRolePrivileges(params, &response));
      // Set the result set and its schema from the response.
      request_result_set_.reset(new vector<TResultRow>(response.rows));
      result_metadata_ = response.schema;
      return Status::OK;
=======
      return Status::OK();
>>>>>>> fec66694
    }
    case TCatalogOpType::SHOW_ROLES: {
      const TShowRolesParams& params = catalog_op.show_roles_params;
      if (params.is_admin_op) {
        // Verify the user has privileges to perform this operation by checking against
        // the Sentry Service (via the Catalog Server).
        catalog_op_executor_.reset(new CatalogOpExecutor(exec_env_, frontend_,
            &server_profile_));

        TSentryAdminCheckRequest req;
        req.__set_header(TCatalogServiceRequestHeader());
        req.header.__set_requesting_user(effective_user());
        RETURN_IF_ERROR(catalog_op_executor_->SentryAdminCheck(req));
      }

      // If we have made it here, the user has privileges to execute this operation.
      // Return the results.
      TShowRolesResult result;
      RETURN_IF_ERROR(frontend_->ShowRoles(params, &result));
      SetResultSet(result.role_names);
      return Status::OK();
    }
    case TCatalogOpType::SHOW_GRANT_ROLE: {
      const TShowGrantRoleParams& params = catalog_op.show_grant_role_params;
      if (params.is_admin_op) {
        // Verify the user has privileges to perform this operation by checking against
        // the Sentry Service (via the Catalog Server).
        catalog_op_executor_.reset(new CatalogOpExecutor(exec_env_, frontend_,
            &server_profile_));

        TSentryAdminCheckRequest req;
        req.__set_header(TCatalogServiceRequestHeader());
        req.header.__set_requesting_user(effective_user());
        RETURN_IF_ERROR(catalog_op_executor_->SentryAdminCheck(req));
      }

      TResultSet response;
      RETURN_IF_ERROR(frontend_->GetRolePrivileges(params, &response));
      // Set the result set and its schema from the response.
      request_result_set_.reset(new vector<TResultRow>(response.rows));
      result_metadata_ = response.schema;
      return Status::OK();
    }
    case TCatalogOpType::DESCRIBE_DB: {
      TDescribeResult response;
      RETURN_IF_ERROR(frontend_->DescribeDb(catalog_op.describe_db_params,
          &response));
      // Set the result set
      request_result_set_.reset(new vector<TResultRow>(response.results));
      return Status::OK();
    }
    case TCatalogOpType::DESCRIBE_TABLE: {
      TDescribeResult response;
      RETURN_IF_ERROR(frontend_->DescribeTable(catalog_op.describe_table_params,
          &response));
      // Set the result set
      request_result_set_.reset(new vector<TResultRow>(response.results));
      return Status::OK();
    }
    case TCatalogOpType::SHOW_CREATE_TABLE: {
      string response;
      RETURN_IF_ERROR(frontend_->ShowCreateTable(catalog_op.show_create_table_params,
          &response));
      SetResultSet(vector<string>(1, response));
      return Status::OK();
    }
    case TCatalogOpType::SHOW_CREATE_FUNCTION: {
      string response;
      RETURN_IF_ERROR(frontend_->ShowCreateFunction(catalog_op.show_create_function_params,
          &response));
      SetResultSet(vector<string>(1, response));
      return Status::OK();
    }
    case TCatalogOpType::SHOW_FILES: {
      TResultSet response;
      RETURN_IF_ERROR(frontend_->GetTableFiles(catalog_op.show_files_params, &response));
      // Set the result set and its schema from the response.
      request_result_set_.reset(new vector<TResultRow>(response.rows));
      result_metadata_ = response.schema;
      return Status::OK();
    }
    default: {
      stringstream ss;
      ss << "Unexpected TCatalogOpType: " << catalog_op.op_type;
      return Status(ss.str());
    }
  }
}

Status ImpalaServer::QueryExecState::ExecQueryOrDmlRequest(
    const TQueryExecRequest& query_exec_request) {
  // we always need at least one plan fragment
  DCHECK_GT(query_exec_request.fragments.size(), 0);

  if (query_exec_request.__isset.query_plan) {
    stringstream plan_ss;
    // Add some delimiters to make it clearer where the plan
    // begins and the profile ends
    plan_ss << "\n----------------\n"
            << query_exec_request.query_plan
            << "----------------";
    summary_profile_.AddInfoString("Plan", plan_ss.str());
  }
  // Add info strings consumed by CM: Estimated mem/vcores and tables missing stats.
  if (query_exec_request.__isset.per_host_mem_req) {
    stringstream ss;
    ss << query_exec_request.per_host_mem_req;
    summary_profile_.AddInfoString(PER_HOST_MEM_KEY, ss.str());
  }
  if (query_exec_request.__isset.per_host_vcores) {
    stringstream ss;
    ss << query_exec_request.per_host_vcores;
    summary_profile_.AddInfoString(PER_HOST_VCORES_KEY, ss.str());
  }
<<<<<<< HEAD
  if (query_exec_request.query_ctx.__isset.tables_missing_stats &&
=======
  if (!query_exec_request.query_ctx.__isset.parent_query_id &&
      query_exec_request.query_ctx.__isset.tables_missing_stats &&
>>>>>>> fec66694
      !query_exec_request.query_ctx.tables_missing_stats.empty()) {
    stringstream ss;
    const vector<TTableName>& tbls = query_exec_request.query_ctx.tables_missing_stats;
    for (int i = 0; i < tbls.size(); ++i) {
      if (i != 0) ss << ",";
      ss << tbls[i].db_name << "." << tbls[i].table_name;
    }
    summary_profile_.AddInfoString(TABLES_MISSING_STATS_KEY, ss.str());
  }
<<<<<<< HEAD
=======

  if (!query_exec_request.query_ctx.__isset.parent_query_id &&
      query_exec_request.query_ctx.__isset.tables_with_corrupt_stats &&
      !query_exec_request.query_ctx.tables_with_corrupt_stats.empty()) {
    stringstream ss;
    const vector<TTableName>& tbls =
        query_exec_request.query_ctx.tables_with_corrupt_stats;
    for (int i = 0; i < tbls.size(); ++i) {
      if (i != 0) ss << ",";
      ss << tbls[i].db_name << "." << tbls[i].table_name;
    }
    summary_profile_.AddInfoString(TABLES_WITH_CORRUPT_STATS_KEY, ss.str());
  }
>>>>>>> fec66694

  // If desc_tbl is not set, query has SELECT with no FROM. In that
  // case, the query can only have a single fragment, and that fragment needs to be
  // executed by the coordinator. This check confirms that.
  // If desc_tbl is set, the query may or may not have a coordinator fragment.
  bool has_coordinator_fragment =
      query_exec_request.fragments[0].partition.type == TPartitionType::UNPARTITIONED;
  DCHECK(has_coordinator_fragment || query_exec_request.__isset.desc_tbl);

  if (FLAGS_enable_rm) {
    DCHECK(exec_env_->resource_broker() != NULL);
  }
  schedule_.reset(new QuerySchedule(query_id(), query_exec_request,
      exec_request_.query_options, effective_user(), &summary_profile_, query_events_));
  coord_.reset(new Coordinator(exec_env_, query_events_));
  Status status = exec_env_->scheduler()->Schedule(coord_.get(), schedule_.get());
  summary_profile_.AddInfoString("Request Pool", schedule_->request_pool());
  if (FLAGS_enable_rm) {
    if (status.ok()) {
      stringstream reservation_request_ss;
      reservation_request_ss << schedule_->reservation_request();
      summary_profile_.AddInfoString("Resource reservation request",
          reservation_request_ss.str());
    }
<<<<<<< HEAD
  }

  {
    lock_guard<mutex> l(lock_);
    RETURN_IF_ERROR(UpdateQueryStatus(status));
  }

=======
  }

  {
    lock_guard<mutex> l(lock_);
    RETURN_IF_ERROR(UpdateQueryStatus(status));
  }

>>>>>>> fec66694
  if (FLAGS_enable_rm && schedule_->HasReservation()) {
    // Add the granted reservation to the query profile.
    stringstream reservation_ss;
    reservation_ss << *schedule_->reservation();
    summary_profile_.AddInfoString("Granted resource reservation", reservation_ss.str());
    query_events_->MarkEvent("Resources reserved");
  }
  status = coord_->Exec(*schedule_, &output_expr_ctxs_);
  {
    lock_guard<mutex> l(lock_);
    RETURN_IF_ERROR(UpdateQueryStatus(status));
  }

  profile_.AddChild(coord_->query_profile());
  return Status::OK();
}

Status ImpalaServer::QueryExecState::ExecDdlRequest() {
  string op_type = catalog_op_type() == TCatalogOpType::DDL ?
      PrintTDdlType(ddl_type()) : PrintTCatalogOpType(catalog_op_type());
  summary_profile_.AddInfoString("DDL Type", op_type);

  if (catalog_op_type() != TCatalogOpType::DDL &&
      catalog_op_type() != TCatalogOpType::RESET_METADATA) {
    Status status = ExecLocalCatalogOp(exec_request_.catalog_op_request);
    lock_guard<mutex> l(lock_);
    return UpdateQueryStatus(status);
  }

  if (ddl_type() == TDdlType::COMPUTE_STATS) {
    TComputeStatsParams& compute_stats_params =
        exec_request_.catalog_op_request.ddl_params.compute_stats_params;
    // Add child queries for computing table and column stats.
<<<<<<< HEAD
    child_queries_.push_back(
        ChildQuery(compute_stats_params.tbl_stats_query, this, parent_server_));
=======
    if (compute_stats_params.__isset.tbl_stats_query) {
      child_queries_.push_back(
          ChildQuery(compute_stats_params.tbl_stats_query, this, parent_server_));
    }
>>>>>>> fec66694
    if (compute_stats_params.__isset.col_stats_query) {
      child_queries_.push_back(
          ChildQuery(compute_stats_params.col_stats_query, this, parent_server_));
    }
<<<<<<< HEAD
    ExecChildQueriesAsync();
    return Status::OK;
  }

  catalog_op_executor_.reset(new CatalogOpExecutor(exec_env_, frontend_));
=======
    if (child_queries_.size() > 0) ExecChildQueriesAsync();
    return Status::OK();
  }

  catalog_op_executor_.reset(new CatalogOpExecutor(exec_env_, frontend_,
      &server_profile_));
>>>>>>> fec66694
  Status status = catalog_op_executor_->Exec(exec_request_.catalog_op_request);
  {
    lock_guard<mutex> l(lock_);
    RETURN_IF_ERROR(UpdateQueryStatus(status));
  }

  // If this is a CTAS request, there will usually be more work to do
  // after executing the CREATE TABLE statement (the INSERT portion of the operation).
  // The exception is if the user specified IF NOT EXISTS and the table already
  // existed, in which case we do not execute the INSERT.
  if (catalog_op_type() == TCatalogOpType::DDL &&
      ddl_type() == TDdlType::CREATE_TABLE_AS_SELECT &&
      !catalog_op_executor_->ddl_exec_response()->new_table_created) {
    DCHECK(exec_request_.catalog_op_request.
        ddl_params.create_table_params.if_not_exists);
    return Status::OK();
  }

  // Add newly created table to catalog cache.
  RETURN_IF_ERROR(parent_server_->ProcessCatalogUpdateResult(
      *catalog_op_executor_->update_catalog_result(),
      exec_request_.query_options.sync_ddl));

  if (catalog_op_type() == TCatalogOpType::DDL &&
      ddl_type() == TDdlType::CREATE_TABLE_AS_SELECT) {
    // At this point, the remainder of the CTAS request executes
    // like a normal DML request. As with other DML requests, it will
    // wait for another catalog update if any partitions were altered as a result
    // of the operation.
    DCHECK(exec_request_.__isset.query_exec_request);
    RETURN_IF_ERROR(ExecQueryOrDmlRequest(exec_request_.query_exec_request));
  }
  return Status::OK();
}

void ImpalaServer::QueryExecState::Done() {
  MarkActive();
  // Make sure we join on wait_thread_ before we finish (and especially before this object
  // is destroyed).
  BlockOnWait();
  unique_lock<mutex> l(lock_);
<<<<<<< HEAD
  end_time_ = TimestampValue::local_time_micros();
=======
  end_time_ = TimestampValue::LocalTime();
>>>>>>> fec66694
  summary_profile_.AddInfoString("End Time", end_time().DebugString());
  summary_profile_.AddInfoString("Query State", PrintQueryState(query_state_));
  query_events_->MarkEvent("Unregister query");

  if (coord_.get() != NULL) {
    Expr::Close(output_expr_ctxs_, coord_->runtime_state());
    // Release any reserved resources.
    Status status = exec_env_->scheduler()->Release(schedule_.get());
    if (!status.ok()) {
      LOG(WARNING) << "Failed to release resources of query " << schedule_->query_id()
<<<<<<< HEAD
            << " because of error: " << status.GetErrorMsg();
=======
            << " because of error: " << status.GetDetail();
>>>>>>> fec66694
    }
  }

  // Update result set cache metrics, and update mem limit accounting.
  ClearResultCache();
}

Status ImpalaServer::QueryExecState::Exec(const TMetadataOpRequest& exec_request) {
  TResultSet metadata_op_result;
  // Like the other Exec(), fill out as much profile information as we're able to.
  summary_profile_.AddInfoString("Query Type", PrintTStmtType(TStmtType::DDL));
  summary_profile_.AddInfoString("Query State", PrintQueryState(query_state_));
  RETURN_IF_ERROR(frontend_->ExecHiveServer2MetadataOp(exec_request,
      &metadata_op_result));
  result_metadata_ = metadata_op_result.schema;
  request_result_set_.reset(new vector<TResultRow>(metadata_op_result.rows));
  return Status::OK();
}

void ImpalaServer::QueryExecState::WaitAsync() {
  wait_thread_.reset(new Thread(
      "query-exec-state", "wait-thread", &ImpalaServer::QueryExecState::Wait, this));
}

void ImpalaServer::QueryExecState::BlockOnWait() {
  if (wait_thread_.get() != NULL) {
    wait_thread_->Join();
    wait_thread_.reset();
  }
}

void ImpalaServer::QueryExecState::Wait() {
  // block until results are ready
  Status status = WaitInternal();
  {
    lock_guard<mutex> l(lock_);
    if (returns_result_set()) {
      query_events()->MarkEvent("Rows available");
    } else {
      query_events()->MarkEvent("Request finished");
    }
    UpdateQueryStatus(status);
  }
  if (status.ok()) {
    UpdateQueryState(QueryState::FINISHED);
  }
}

Status ImpalaServer::QueryExecState::WaitInternal() {
  // Explain requests have already populated the result set. Nothing to do here.
  if (exec_request_.stmt_type == TStmtType::EXPLAIN) {
    MarkInactive();
<<<<<<< HEAD
    return Status::OK;
=======
    return Status::OK();
>>>>>>> fec66694
  }

  RETURN_IF_ERROR(WaitForChildQueries());
  if (coord_.get() != NULL) {
    RETURN_IF_ERROR(coord_->Wait());
    RETURN_IF_ERROR(Expr::Open(output_expr_ctxs_, coord_->runtime_state()));
    RETURN_IF_ERROR(UpdateCatalog());
  }

  if (catalog_op_type() == TCatalogOpType::DDL &&
      ddl_type() == TDdlType::COMPUTE_STATS && child_queries_.size() > 0) {
    RETURN_IF_ERROR(UpdateTableAndColumnStats());
  }

  if (!returns_result_set()) {
    // Queries that do not return a result are finished at this point. This includes
    // DML operations and a subset of the DDL operations.
    eos_ = true;
  } else if (catalog_op_type() == TCatalogOpType::DDL &&
      ddl_type() == TDdlType::CREATE_TABLE_AS_SELECT) {
    SetCreateTableAsSelectResultSet();
  }
  // Rows are available now (for SELECT statement), so start the 'wait' timer that tracks
  // how long Impala waits for the client to fetch rows. For other statements, track the
  // time until a Close() is received.
  MarkInactive();
  return Status::OK();
}

Status ImpalaServer::QueryExecState::FetchRows(const int32_t max_rows,
    QueryResultSet* fetched_rows) {
  // Pause the wait timer, since the client has instructed us to do work on its behalf.
  MarkActive();

  // ImpalaServer::FetchInternal has already taken our lock_
  UpdateQueryStatus(FetchRowsInternal(max_rows, fetched_rows));

  MarkInactive();
  return query_status_;
}

Status ImpalaServer::QueryExecState::RestartFetch() {
  // No result caching for this query. Restart is invalid.
  if (result_cache_max_size_ <= 0) {
<<<<<<< HEAD
    return Status(TStatusCode::RECOVERABLE_ERROR,
        "Restarting of fetch requires enabling of query result caching.");
=======
    return Status(ErrorMsg(TErrorCode::RECOVERABLE_ERROR,
        "Restarting of fetch requires enabling of query result caching."));
>>>>>>> fec66694
  }
  // The cache overflowed on a previous fetch.
  if (result_cache_.get() == NULL) {
    stringstream ss;
    ss << "The query result cache exceeded its limit of " << result_cache_max_size_
       << " rows. Restarting the fetch is not possible.";
<<<<<<< HEAD
    return Status(TStatusCode::RECOVERABLE_ERROR, ss.str());
=======
    return Status(ErrorMsg(TErrorCode::RECOVERABLE_ERROR, ss.str()));
>>>>>>> fec66694
  }
  // Reset fetch state to start over.
  eos_ = false;
  num_rows_fetched_ = 0;
<<<<<<< HEAD
  return Status::OK;
=======
  return Status::OK();
>>>>>>> fec66694
}

void ImpalaServer::QueryExecState::UpdateQueryState(QueryState::type query_state) {
  lock_guard<mutex> l(lock_);
  if (query_state_ < query_state) query_state_ = query_state;
}

Status ImpalaServer::QueryExecState::UpdateQueryStatus(const Status& status) {
  // Preserve the first non-ok status
  if (!status.ok() && query_status_.ok()) {
    query_state_ = QueryState::EXCEPTION;
    query_status_ = status;
    summary_profile_.AddInfoString("Query Status", query_status_.GetDetail());
  }

  return status;
}

Status ImpalaServer::QueryExecState::FetchRowsInternal(const int32_t max_rows,
    QueryResultSet* fetched_rows) {
  DCHECK(query_state_ != QueryState::EXCEPTION);

  if (eos_) return Status::OK();

  if (request_result_set_ != NULL) {
    query_state_ = QueryState::FINISHED;
    int num_rows = 0;
    const vector<TResultRow>& all_rows = (*(request_result_set_.get()));
    // max_rows <= 0 means no limit
    while ((num_rows < max_rows || max_rows <= 0)
        && num_rows_fetched_ < all_rows.size()) {
      fetched_rows->AddOneRow(all_rows[num_rows_fetched_]);
      ++num_rows_fetched_;
      ++num_rows;
    }
    eos_ = (num_rows_fetched_ == all_rows.size());
    return Status::OK();
  }

  int32_t num_rows_fetched_from_cache = 0;
  if (result_cache_max_size_ > 0 && result_cache_ != NULL) {
    // Satisfy the fetch from the result cache if possible.
    int cache_fetch_size = (max_rows <= 0) ? result_cache_->size() : max_rows;
    num_rows_fetched_from_cache =
        fetched_rows->AddRows(result_cache_.get(), num_rows_fetched_, cache_fetch_size);
    num_rows_fetched_ += num_rows_fetched_from_cache;
    if (num_rows_fetched_from_cache >= max_rows) return Status::OK();
  }

  int32_t num_rows_fetched_from_cache = 0;
  if (result_cache_max_size_ > 0 && result_cache_ != NULL) {
    // Satisfy the fetch from the result cache if possible.
    int cache_fetch_size = (max_rows <= 0) ? result_cache_->size() : max_rows;
    num_rows_fetched_from_cache =
        fetched_rows->AddRows(result_cache_.get(), num_rows_fetched_, cache_fetch_size);
    num_rows_fetched_ += num_rows_fetched_from_cache;
    if (num_rows_fetched_from_cache >= max_rows) return Status::OK;
  }

  // List of expr values to hold evaluated rows from the query
  vector<void*> result_row;
  result_row.resize(output_expr_ctxs_.size());

  // List of scales for floating point values in result_row
  vector<int> scales;
  scales.resize(result_row.size());

  if (coord_ == NULL) {
    // Query with LIMIT 0.
    query_state_ = QueryState::FINISHED;
    eos_ = true;
<<<<<<< HEAD
    return Status::OK;
=======
    return Status::OK();
>>>>>>> fec66694
  }

  query_state_ = QueryState::FINISHED;  // results will be ready after this call
  // Fetch the next batch if we've returned the current batch entirely
  if (current_batch_ == NULL || current_batch_row_ >= current_batch_->num_rows()) {
    RETURN_IF_ERROR(FetchNextBatch());
  }
  if (current_batch_ == NULL) return Status::OK();

  // Maximum number of rows to be fetched from the coord.
  int32_t max_coord_rows = max_rows;
  if (max_rows > 0) {
    DCHECK_LE(num_rows_fetched_from_cache, max_rows);
    max_coord_rows = max_rows - num_rows_fetched_from_cache;
  }
  {
    SCOPED_TIMER(row_materialization_timer_);
    // Convert the available rows, limited by max_coord_rows
    int available = current_batch_->num_rows() - current_batch_row_;
    int fetched_count = available;
    // max_coord_rows <= 0 means no limit
    if (max_coord_rows > 0 && max_coord_rows < available) fetched_count = max_coord_rows;
    for (int i = 0; i < fetched_count; ++i) {
      TupleRow* row = current_batch_->GetRow(current_batch_row_);
      RETURN_IF_ERROR(GetRowValue(row, &result_row, &scales));
      RETURN_IF_ERROR(fetched_rows->AddOneRow(result_row, scales));
      ++num_rows_fetched_;
      ++current_batch_row_;
    }
  }
<<<<<<< HEAD
=======
  ExprContext::FreeLocalAllocations(output_expr_ctxs_);
  // Check if there was an error evaluating a row value.
  RETURN_IF_ERROR(coord_->runtime_state()->CheckQueryState());
>>>>>>> fec66694

  // Update the result cache if necessary.
  if (result_cache_max_size_ > 0 && result_cache_.get() != NULL) {
    int rows_fetched_from_coord = fetched_rows->size() - num_rows_fetched_from_cache;
    if (result_cache_->size() + rows_fetched_from_coord > result_cache_max_size_) {
      // Set the cache to NULL to indicate that adding the rows fetched from the coord
      // would exceed the bound of the cache, and therefore, RestartFetch() should fail.
      ClearResultCache();
<<<<<<< HEAD
      return Status::OK;
    }
=======
      return Status::OK();
    }

    // We guess the size of the cache after adding fetched_rows by looking at the size of
    // fetched_rows itself, and using this estimate to confirm that the memtracker will
    // allow us to use this much extra memory. In fact, this might be an overestimate, as
    // the size of two result sets combined into one is not always the size of both result
    // sets added together (the best example is the null bitset for each column: it might
    // have only one entry in each result set, and as a result consume two bytes, but when
    // the result sets are combined, only one byte is needed). Therefore after we add the
    // new result set into the cache, we need to fix up the memory consumption to the
    // actual levels to ensure we don't 'leak' bytes that we aren't using.
    int64_t before = result_cache_->ByteSize();

    // Upper-bound on memory required to add fetched_rows to the cache.
>>>>>>> fec66694
    int64_t delta_bytes =
        fetched_rows->ByteSize(num_rows_fetched_from_cache, fetched_rows->size());
    MemTracker* query_mem_tracker = coord_->query_mem_tracker();
    // Count the cached rows towards the mem limit.
    if (!query_mem_tracker->TryConsume(delta_bytes)) {
      return coord_->runtime_state()->SetMemLimitExceeded(
          query_mem_tracker, delta_bytes);
    }
    // Append all rows fetched from the coordinator into the cache.
    int num_rows_added = result_cache_->AddRows(
        fetched_rows, num_rows_fetched_from_cache, fetched_rows->size());
<<<<<<< HEAD
=======

    int64_t after = result_cache_->ByteSize();

    // Confirm that this was not an underestimate of the memory required.
    DCHECK_GE(before + delta_bytes, after)
        << "Combined result sets consume more memory than both individually "
        << Substitute("(before: $0, delta_bytes: $1, after: $2)",
            before, delta_bytes, after);

    // Fix up the tracked values
    if (before + delta_bytes > after) {
      query_mem_tracker->Release(before + delta_bytes - after);
      delta_bytes = after - before;
    }

>>>>>>> fec66694
    // Update result set cache metrics.
    ImpaladMetrics::RESULTSET_CACHE_TOTAL_NUM_ROWS->Increment(num_rows_added);
    ImpaladMetrics::RESULTSET_CACHE_TOTAL_BYTES->Increment(delta_bytes);
  }

<<<<<<< HEAD
  return Status::OK;
=======
  return Status::OK();
>>>>>>> fec66694
}

Status ImpalaServer::QueryExecState::GetRowValue(TupleRow* row, vector<void*>* result,
                                                 vector<int>* scales) {
  DCHECK(result->size() >= output_expr_ctxs_.size());
  for (int i = 0; i < output_expr_ctxs_.size(); ++i) {
    (*result)[i] = output_expr_ctxs_[i]->GetValue(row);
    (*scales)[i] = output_expr_ctxs_[i]->root()->output_scale();
  }
  return Status::OK();
}

void ImpalaServer::QueryExecState::Cancel(const Status* cause) {
  // Cancel and close child queries before cancelling parent.
  BOOST_FOREACH(ChildQuery& child_query, child_queries_) {
    child_query.Cancel();
  }

  // If the query is completed or cancelled, no need to cancel.
  if (eos_ || query_state_ == QueryState::EXCEPTION) return;

  if (cause != NULL) {
    UpdateQueryStatus(*cause);
    query_events_->MarkEvent("Cancelled");
    query_state_ = QueryState::EXCEPTION;
  }
  if (coord_.get() != NULL) coord_->Cancel(cause);
}

Status ImpalaServer::QueryExecState::UpdateCatalog() {
  if (!exec_request().__isset.query_exec_request ||
      exec_request().query_exec_request.stmt_type != TStmtType::DML) {
    return Status::OK();
  }

  query_events_->MarkEvent("DML data written");
  SCOPED_TIMER(ADD_TIMER(&server_profile_, "MetastoreUpdateTimer"));

  TQueryExecRequest query_exec_request = exec_request().query_exec_request;
  if (query_exec_request.__isset.finalize_params) {
    const TFinalizeParams& finalize_params = query_exec_request.finalize_params;
    TUpdateCatalogRequest catalog_update;
    catalog_update.__set_header(TCatalogServiceRequestHeader());
    catalog_update.header.__set_requesting_user(effective_user());
    if (!coord()->PrepareCatalogUpdate(&catalog_update)) {
      VLOG_QUERY << "No partitions altered, not updating metastore (query id: "
                 << query_id() << ")";
    } else {
      // TODO: We track partitions written to, not created, which means
      // that we do more work than is necessary, because written-to
      // partitions don't always require a metastore change.
      VLOG_QUERY << "Updating metastore with " << catalog_update.created_partitions.size()
                 << " altered partitions ("
                 << join (catalog_update.created_partitions, ", ") << ")";

      catalog_update.target_table = finalize_params.table_name;
      catalog_update.db_name = finalize_params.table_db;

      Status cnxn_status;
      const TNetworkAddress& address =
          MakeNetworkAddress(FLAGS_catalog_service_host, FLAGS_catalog_service_port);
      CatalogServiceConnection client(
          exec_env_->catalogd_client_cache(), address, &cnxn_status);
      RETURN_IF_ERROR(cnxn_status);

      VLOG_QUERY << "Executing FinalizeDml() using CatalogService";
      TUpdateCatalogResponse resp;
<<<<<<< HEAD
      try {
        client->UpdateCatalog(resp, catalog_update);
      } catch (const TException& e) {
        RETURN_IF_ERROR(client.Reopen());
        client->UpdateCatalog(resp, catalog_update);
      }
=======
      RETURN_IF_ERROR(
          client.DoRpc(&CatalogServiceClient::UpdateCatalog, catalog_update, &resp));
>>>>>>> fec66694

      Status status(resp.result.status);
      if (!status.ok()) LOG(ERROR) << "ERROR Finalizing DML: " << status.GetDetail();
      RETURN_IF_ERROR(status);
      RETURN_IF_ERROR(parent_server_->ProcessCatalogUpdateResult(resp.result,
          exec_request_.query_options.sync_ddl));
    }
  }
  query_events_->MarkEvent("DML Metastore update finished");
  return Status::OK();
}

Status ImpalaServer::QueryExecState::FetchNextBatch() {
  DCHECK(!eos_);
  DCHECK(coord_.get() != NULL);

  // Temporarily release lock so calls to Cancel() are not blocked.  fetch_rows_lock_
  // ensures that we do not call coord_->GetNext() multiple times concurrently.
  lock_.unlock();
  Status status = coord_->GetNext(&current_batch_, coord_->runtime_state());
  lock_.lock();
  if (!status.ok()) return status;

  // Check if query status has changed during GetNext() call
  if (!query_status_.ok()) {
    current_batch_ = NULL;
    return query_status_;
  }

  current_batch_row_ = 0;
  eos_ = current_batch_ == NULL;
  return Status::OK();
}

void ImpalaServer::QueryExecState::SetResultSet(const vector<string>& results) {
  request_result_set_.reset(new vector<TResultRow>);
  request_result_set_->resize(results.size());
  for (int i = 0; i < results.size(); ++i) {
    (*request_result_set_.get())[i].__isset.colVals = true;
    (*request_result_set_.get())[i].colVals.resize(1);
    (*request_result_set_.get())[i].colVals[0].__set_string_val(results[i]);
  }
}

void ImpalaServer::QueryExecState::SetResultSet(const vector<string>& col1,
    const vector<string>& col2) {
  DCHECK_EQ(col1.size(), col2.size());

  request_result_set_.reset(new vector<TResultRow>);
  request_result_set_->resize(col1.size());
  for (int i = 0; i < col1.size(); ++i) {
    (*request_result_set_.get())[i].__isset.colVals = true;
    (*request_result_set_.get())[i].colVals.resize(2);
    (*request_result_set_.get())[i].colVals[0].__set_string_val(col1[i]);
    (*request_result_set_.get())[i].colVals[1].__set_string_val(col2[i]);
  }
}

void ImpalaServer::QueryExecState::SetResultSet(const vector<string>& col1,
    const vector<string>& col2, const vector<string>& col3, const vector<string>& col4) {
  DCHECK_EQ(col1.size(), col2.size());
  DCHECK_EQ(col1.size(), col3.size());
  DCHECK_EQ(col1.size(), col4.size());

  request_result_set_.reset(new vector<TResultRow>);
  request_result_set_->resize(col1.size());
  for (int i = 0; i < col1.size(); ++i) {
    (*request_result_set_.get())[i].__isset.colVals = true;
    (*request_result_set_.get())[i].colVals.resize(4);
    (*request_result_set_.get())[i].colVals[0].__set_string_val(col1[i]);
    (*request_result_set_.get())[i].colVals[1].__set_string_val(col2[i]);
    (*request_result_set_.get())[i].colVals[2].__set_string_val(col3[i]);
    (*request_result_set_.get())[i].colVals[3].__set_string_val(col4[i]);
  }
}

void ImpalaServer::QueryExecState::SetCreateTableAsSelectResultSet() {
  DCHECK(ddl_type() == TDdlType::CREATE_TABLE_AS_SELECT);
  int64_t total_num_rows_inserted = 0;
  // There will only be rows inserted in the case a new table was created as part of this
  // operation.
  if (catalog_op_executor_->ddl_exec_response()->new_table_created) {
    DCHECK(coord_.get());
<<<<<<< HEAD
    BOOST_FOREACH(const PartitionStatusMap::value_type& p, coord_->per_partition_status()) {
=======
    BOOST_FOREACH(
        const PartitionStatusMap::value_type& p, coord_->per_partition_status()) {
>>>>>>> fec66694
      total_num_rows_inserted += p.second.num_appended_rows;
    }
  }
  const string& summary_msg = Substitute("Inserted $0 row(s)", total_num_rows_inserted);
  VLOG_QUERY << summary_msg;
  vector<string> results(1, summary_msg);
  SetResultSet(results);
}

void ImpalaServer::QueryExecState::MarkInactive() {
  client_wait_sw_.Start();
  lock_guard<mutex> l(expiration_data_lock_);
  last_active_time_ = UnixMillis();
  DCHECK(ref_count_ > 0) << "Invalid MarkInactive()";
  --ref_count_;
}

void ImpalaServer::QueryExecState::MarkActive() {
  client_wait_sw_.Stop();
  int64_t elapsed_time = client_wait_sw_.ElapsedTime();
  client_wait_timer_->Set(elapsed_time);
  lock_guard<mutex> l(expiration_data_lock_);
  last_active_time_ = UnixMillis();
  ++ref_count_;
}

Status ImpalaServer::QueryExecState::UpdateTableAndColumnStats() {
  DCHECK_GE(child_queries_.size(), 1);
  DCHECK_LE(child_queries_.size(), 2);
<<<<<<< HEAD
  catalog_op_executor_.reset(new CatalogOpExecutor(exec_env_, frontend_));
=======
  catalog_op_executor_.reset(
      new CatalogOpExecutor(exec_env_, frontend_, &server_profile_));
>>>>>>> fec66694

  // If there was no column stats query, pass in empty thrift structures to
  // ExecComputeStats(). Otherwise pass in the column stats result.
  TTableSchema col_stats_schema;
  TRowSet col_stats_data;
  if (child_queries_.size() > 1) {
    col_stats_schema = child_queries_[1].result_schema();
    col_stats_data = child_queries_[1].result_data();
  }

  Status status = catalog_op_executor_->ExecComputeStats(
      exec_request_.catalog_op_request.ddl_params.compute_stats_params,
      child_queries_[0].result_schema(),
      child_queries_[0].result_data(),
      col_stats_schema,
      col_stats_data);
  {
    lock_guard<mutex> l(lock_);
    RETURN_IF_ERROR(UpdateQueryStatus(status));
  }
  RETURN_IF_ERROR(parent_server_->ProcessCatalogUpdateResult(
      *catalog_op_executor_->update_catalog_result(),
      exec_request_.query_options.sync_ddl));

  // Set the results to be reported to the client.
  const TDdlExecResponse* ddl_resp = catalog_op_executor_->ddl_exec_response();
  if (ddl_resp != NULL && ddl_resp->__isset.result_set) {
    result_metadata_ = ddl_resp->result_set.schema;
    request_result_set_.reset(new vector<TResultRow>);
    request_result_set_->assign(
        ddl_resp->result_set.rows.begin(), ddl_resp->result_set.rows.end());
  }

  query_events_->MarkEvent("Metastore update finished");
  return Status::OK();
}

void ImpalaServer::QueryExecState::ExecChildQueriesAsync() {
  DCHECK(child_queries_thread_.get() == NULL);
  child_queries_thread_.reset(new Thread("query-exec-state", "async child queries",
      bind(&ImpalaServer::QueryExecState::ExecChildQueries, this)));
}

void ImpalaServer::QueryExecState::ExecChildQueries() {
  for (int i = 0; i < child_queries_.size(); ++i) {
    if (!child_queries_status_.ok()) return;
    child_queries_status_ = child_queries_[i].ExecAndFetch();
  }
}

Status ImpalaServer::QueryExecState::WaitForChildQueries() {
  if (child_queries_thread_.get() == NULL) return Status::OK();
  child_queries_thread_->Join();
  {
    lock_guard<mutex> l(lock_);
    RETURN_IF_ERROR(query_status_);
    RETURN_IF_ERROR(UpdateQueryStatus(child_queries_status_));
  }
  query_events_->MarkEvent("Child queries finished");
  return Status::OK();
}

void ImpalaServer::QueryExecState::ClearResultCache() {
  if (result_cache_ == NULL) return;
  // Update result set cache metrics and mem limit accounting.
  ImpaladMetrics::RESULTSET_CACHE_TOTAL_NUM_ROWS->Increment(-result_cache_->size());
  int64_t total_bytes = result_cache_->ByteSize();
  ImpaladMetrics::RESULTSET_CACHE_TOTAL_BYTES->Increment(-total_bytes);
  if (coord_ != NULL) {
    DCHECK(coord_->query_mem_tracker() != NULL);
    coord_->query_mem_tracker()->Release(total_bytes);
  }
  result_cache_.reset(NULL);
}

void ImpalaServer::QueryExecState::ClearResultCache() {
  if (result_cache_ == NULL) return;
  // Update result set cache metrics and mem limit accounting.
  ImpaladMetrics::RESULTSET_CACHE_TOTAL_NUM_ROWS->Increment(-result_cache_->size());
  int64_t total_bytes = result_cache_->ByteSize();
  ImpaladMetrics::RESULTSET_CACHE_TOTAL_BYTES->Increment(-total_bytes);
  if (coord_ != NULL) {
    DCHECK_NOTNULL(coord_->query_mem_tracker());
    coord_->query_mem_tracker()->Release(total_bytes);
  }
  result_cache_.reset(NULL);
}

}<|MERGE_RESOLUTION|>--- conflicted
+++ resolved
@@ -33,15 +33,6 @@
 
 #include <thrift/Thrift.h>
 
-<<<<<<< HEAD
-using namespace std;
-using namespace boost;
-using namespace boost::uuids;
-using namespace beeswax;
-using namespace strings;
-using namespace apache::thrift;
-using namespace apache::hive::service::cli::thrift;
-=======
 #include "common/names.h"
 
 using boost::algorithm::join;
@@ -49,7 +40,6 @@
 using namespace apache::thrift;
 using namespace beeswax;
 using namespace strings;
->>>>>>> fec66694
 
 DECLARE_int32(catalog_service_port);
 DECLARE_string(catalog_service_host);
@@ -63,10 +53,7 @@
 static const string PER_HOST_MEM_KEY = "Estimated Per-Host Mem";
 static const string PER_HOST_VCORES_KEY = "Estimated Per-Host VCores";
 static const string TABLES_MISSING_STATS_KEY = "Tables Missing Stats";
-<<<<<<< HEAD
-=======
 static const string TABLES_WITH_CORRUPT_STATS_KEY = "Tables With Corrupt Table Stats";
->>>>>>> fec66694
 
 ImpalaServer::QueryExecState::QueryExecState(
     const TQueryCtx& query_ctx, ExecEnv* exec_env, Frontend* frontend,
@@ -136,11 +123,7 @@
             max_size, FLAGS_max_result_cache_size));
   }
   result_cache_max_size_ = max_size;
-<<<<<<< HEAD
-  return Status::OK;
-=======
-  return Status::OK();
->>>>>>> fec66694
+  return Status::OK();
 }
 
 Status ImpalaServer::QueryExecState::Exec(TExecRequest* exec_request) {
@@ -182,11 +165,7 @@
       reset_req.reset_metadata_params.__set_table_name(
           exec_request_.load_data_request.table_name);
       catalog_op_executor_.reset(
-<<<<<<< HEAD
-          new CatalogOpExecutor(exec_env_, frontend_));
-=======
           new CatalogOpExecutor(exec_env_, frontend_, &server_profile_));
->>>>>>> fec66694
       RETURN_IF_ERROR(catalog_op_executor_->Exec(reset_req));
       RETURN_IF_ERROR(parent_server_->ProcessCatalogUpdateResult(
           *catalog_op_executor_->update_catalog_result(),
@@ -218,31 +197,6 @@
       }
       return Status::OK();
     }
-    case TStmtType::SET: {
-      DCHECK(exec_request_.__isset.set_query_option_request);
-      lock_guard<mutex> l(session_->lock);
-      if (exec_request_.set_query_option_request.__isset.key) {
-        // "SET key=value" updates the session query options.
-        DCHECK(exec_request_.set_query_option_request.__isset.value);
-        RETURN_IF_ERROR(parent_server_->SetQueryOptions(
-            exec_request_.set_query_option_request.key,
-            exec_request_.set_query_option_request.value,
-            &session_->default_query_options));
-      } else {
-        // "SET" returns a table of all query options.
-        map<string, string> config;
-        parent_server_->TQueryOptionsToMap(
-            session_->default_query_options, &config);
-        vector<string> keys, values;
-        map<string, string>::const_iterator itr = config.begin();
-        for (; itr != config.end(); ++itr) {
-          keys.push_back(itr->first);
-          values.push_back(itr->second);
-        }
-        SetResultSet(keys, values);
-      }
-      return Status::OK;
-    }
     default:
       stringstream errmsg;
       errmsg << "Unknown  exec request stmt type: " << exec_request_.stmt_type;
@@ -256,11 +210,7 @@
     case TCatalogOpType::USE: {
       lock_guard<mutex> l(session_->lock);
       session_->database = exec_request_.catalog_op_request.use_db_params.db;
-<<<<<<< HEAD
-      return Status::OK;
-=======
-      return Status::OK();
->>>>>>> fec66694
+      return Status::OK();
     }
     case TCatalogOpType::SHOW_TABLES: {
       const TShowTablesParams* params = &catalog_op.show_tables_params;
@@ -296,17 +246,6 @@
           result.api_versions);
       return Status::OK();
     }
-    case TCatalogOpType::SHOW_DATA_SRCS: {
-      const TShowDataSrcsParams* params = &catalog_op.show_data_srcs_params;
-      TGetDataSrcsResult result;
-      const string* pattern =
-          params->__isset.show_pattern ? (&params->show_pattern) : NULL;
-      RETURN_IF_ERROR(
-          frontend_->GetDataSrcMetadata(pattern, &result));
-      SetResultSet(result.data_src_names, result.locations, result.class_names,
-          result.api_versions);
-      return Status::OK;
-    }
     case TCatalogOpType::SHOW_STATS: {
       const TShowStatsParams& params = catalog_op.show_stats_params;
       TResultSet response;
@@ -324,51 +263,7 @@
       RETURN_IF_ERROR(frontend_->GetFunctions(
           params->category, params->db, fn_pattern, &query_ctx_.session, &functions));
       SetResultSet(functions.fn_ret_types, functions.fn_signatures);
-<<<<<<< HEAD
-      return Status::OK;
-    }
-    case TCatalogOpType::SHOW_ROLES: {
-      const TShowRolesParams& params = catalog_op.show_roles_params;
-      if (params.is_admin_op) {
-        // Verify the user has privileges to perform this operation by checking against the
-        // Sentry Service (via the Catalog Server).
-        catalog_op_executor_.reset(new CatalogOpExecutor(exec_env_, frontend_));
-
-        TSentryAdminCheckRequest req;
-        req.__set_header(TCatalogServiceRequestHeader());
-        req.header.__set_requesting_user(effective_user());
-        RETURN_IF_ERROR(catalog_op_executor_->SentryAdminCheck(req));
-      }
-
-      // If we have made it here, the user has privileges to execute this operation.
-      // Return the results.
-      TShowRolesResult result;
-      RETURN_IF_ERROR(frontend_->ShowRoles(params, &result));
-      SetResultSet(result.role_names);
-      return Status::OK;
-    }
-    case TCatalogOpType::SHOW_GRANT_ROLE: {
-      const TShowGrantRoleParams& params = catalog_op.show_grant_role_params;
-      if (params.is_admin_op) {
-        // Verify the user has privileges to perform this operation by checking against the
-        // Sentry Service (via the Catalog Server).
-        catalog_op_executor_.reset(new CatalogOpExecutor(exec_env_, frontend_));
-
-        TSentryAdminCheckRequest req;
-        req.__set_header(TCatalogServiceRequestHeader());
-        req.header.__set_requesting_user(effective_user());
-        RETURN_IF_ERROR(catalog_op_executor_->SentryAdminCheck(req));
-      }
-
-      TResultSet response;
-      RETURN_IF_ERROR(frontend_->GetRolePrivileges(params, &response));
-      // Set the result set and its schema from the response.
-      request_result_set_.reset(new vector<TResultRow>(response.rows));
-      result_metadata_ = response.schema;
-      return Status::OK;
-=======
-      return Status::OK();
->>>>>>> fec66694
+      return Status::OK();
     }
     case TCatalogOpType::SHOW_ROLES: {
       const TShowRolesParams& params = catalog_op.show_roles_params;
@@ -483,12 +378,8 @@
     ss << query_exec_request.per_host_vcores;
     summary_profile_.AddInfoString(PER_HOST_VCORES_KEY, ss.str());
   }
-<<<<<<< HEAD
-  if (query_exec_request.query_ctx.__isset.tables_missing_stats &&
-=======
   if (!query_exec_request.query_ctx.__isset.parent_query_id &&
       query_exec_request.query_ctx.__isset.tables_missing_stats &&
->>>>>>> fec66694
       !query_exec_request.query_ctx.tables_missing_stats.empty()) {
     stringstream ss;
     const vector<TTableName>& tbls = query_exec_request.query_ctx.tables_missing_stats;
@@ -498,8 +389,6 @@
     }
     summary_profile_.AddInfoString(TABLES_MISSING_STATS_KEY, ss.str());
   }
-<<<<<<< HEAD
-=======
 
   if (!query_exec_request.query_ctx.__isset.parent_query_id &&
       query_exec_request.query_ctx.__isset.tables_with_corrupt_stats &&
@@ -513,7 +402,6 @@
     }
     summary_profile_.AddInfoString(TABLES_WITH_CORRUPT_STATS_KEY, ss.str());
   }
->>>>>>> fec66694
 
   // If desc_tbl is not set, query has SELECT with no FROM. In that
   // case, the query can only have a single fragment, and that fragment needs to be
@@ -538,7 +426,6 @@
       summary_profile_.AddInfoString("Resource reservation request",
           reservation_request_ss.str());
     }
-<<<<<<< HEAD
   }
 
   {
@@ -546,15 +433,6 @@
     RETURN_IF_ERROR(UpdateQueryStatus(status));
   }
 
-=======
-  }
-
-  {
-    lock_guard<mutex> l(lock_);
-    RETURN_IF_ERROR(UpdateQueryStatus(status));
-  }
-
->>>>>>> fec66694
   if (FLAGS_enable_rm && schedule_->HasReservation()) {
     // Add the granted reservation to the query profile.
     stringstream reservation_ss;
@@ -588,33 +466,20 @@
     TComputeStatsParams& compute_stats_params =
         exec_request_.catalog_op_request.ddl_params.compute_stats_params;
     // Add child queries for computing table and column stats.
-<<<<<<< HEAD
-    child_queries_.push_back(
-        ChildQuery(compute_stats_params.tbl_stats_query, this, parent_server_));
-=======
     if (compute_stats_params.__isset.tbl_stats_query) {
       child_queries_.push_back(
           ChildQuery(compute_stats_params.tbl_stats_query, this, parent_server_));
     }
->>>>>>> fec66694
     if (compute_stats_params.__isset.col_stats_query) {
       child_queries_.push_back(
           ChildQuery(compute_stats_params.col_stats_query, this, parent_server_));
     }
-<<<<<<< HEAD
-    ExecChildQueriesAsync();
-    return Status::OK;
-  }
-
-  catalog_op_executor_.reset(new CatalogOpExecutor(exec_env_, frontend_));
-=======
     if (child_queries_.size() > 0) ExecChildQueriesAsync();
     return Status::OK();
   }
 
   catalog_op_executor_.reset(new CatalogOpExecutor(exec_env_, frontend_,
       &server_profile_));
->>>>>>> fec66694
   Status status = catalog_op_executor_->Exec(exec_request_.catalog_op_request);
   {
     lock_guard<mutex> l(lock_);
@@ -656,11 +521,7 @@
   // is destroyed).
   BlockOnWait();
   unique_lock<mutex> l(lock_);
-<<<<<<< HEAD
-  end_time_ = TimestampValue::local_time_micros();
-=======
   end_time_ = TimestampValue::LocalTime();
->>>>>>> fec66694
   summary_profile_.AddInfoString("End Time", end_time().DebugString());
   summary_profile_.AddInfoString("Query State", PrintQueryState(query_state_));
   query_events_->MarkEvent("Unregister query");
@@ -671,11 +532,7 @@
     Status status = exec_env_->scheduler()->Release(schedule_.get());
     if (!status.ok()) {
       LOG(WARNING) << "Failed to release resources of query " << schedule_->query_id()
-<<<<<<< HEAD
-            << " because of error: " << status.GetErrorMsg();
-=======
             << " because of error: " << status.GetDetail();
->>>>>>> fec66694
     }
   }
 
@@ -728,11 +585,7 @@
   // Explain requests have already populated the result set. Nothing to do here.
   if (exec_request_.stmt_type == TStmtType::EXPLAIN) {
     MarkInactive();
-<<<<<<< HEAD
-    return Status::OK;
-=======
     return Status::OK();
->>>>>>> fec66694
   }
 
   RETURN_IF_ERROR(WaitForChildQueries());
@@ -777,33 +630,20 @@
 Status ImpalaServer::QueryExecState::RestartFetch() {
   // No result caching for this query. Restart is invalid.
   if (result_cache_max_size_ <= 0) {
-<<<<<<< HEAD
-    return Status(TStatusCode::RECOVERABLE_ERROR,
-        "Restarting of fetch requires enabling of query result caching.");
-=======
     return Status(ErrorMsg(TErrorCode::RECOVERABLE_ERROR,
         "Restarting of fetch requires enabling of query result caching."));
->>>>>>> fec66694
   }
   // The cache overflowed on a previous fetch.
   if (result_cache_.get() == NULL) {
     stringstream ss;
     ss << "The query result cache exceeded its limit of " << result_cache_max_size_
        << " rows. Restarting the fetch is not possible.";
-<<<<<<< HEAD
-    return Status(TStatusCode::RECOVERABLE_ERROR, ss.str());
-=======
     return Status(ErrorMsg(TErrorCode::RECOVERABLE_ERROR, ss.str()));
->>>>>>> fec66694
   }
   // Reset fetch state to start over.
   eos_ = false;
   num_rows_fetched_ = 0;
-<<<<<<< HEAD
-  return Status::OK;
-=======
-  return Status::OK();
->>>>>>> fec66694
+  return Status::OK();
 }
 
 void ImpalaServer::QueryExecState::UpdateQueryState(QueryState::type query_state) {
@@ -853,16 +693,6 @@
     if (num_rows_fetched_from_cache >= max_rows) return Status::OK();
   }
 
-  int32_t num_rows_fetched_from_cache = 0;
-  if (result_cache_max_size_ > 0 && result_cache_ != NULL) {
-    // Satisfy the fetch from the result cache if possible.
-    int cache_fetch_size = (max_rows <= 0) ? result_cache_->size() : max_rows;
-    num_rows_fetched_from_cache =
-        fetched_rows->AddRows(result_cache_.get(), num_rows_fetched_, cache_fetch_size);
-    num_rows_fetched_ += num_rows_fetched_from_cache;
-    if (num_rows_fetched_from_cache >= max_rows) return Status::OK;
-  }
-
   // List of expr values to hold evaluated rows from the query
   vector<void*> result_row;
   result_row.resize(output_expr_ctxs_.size());
@@ -875,11 +705,7 @@
     // Query with LIMIT 0.
     query_state_ = QueryState::FINISHED;
     eos_ = true;
-<<<<<<< HEAD
-    return Status::OK;
-=======
     return Status::OK();
->>>>>>> fec66694
   }
 
   query_state_ = QueryState::FINISHED;  // results will be ready after this call
@@ -910,12 +736,9 @@
       ++current_batch_row_;
     }
   }
-<<<<<<< HEAD
-=======
   ExprContext::FreeLocalAllocations(output_expr_ctxs_);
   // Check if there was an error evaluating a row value.
   RETURN_IF_ERROR(coord_->runtime_state()->CheckQueryState());
->>>>>>> fec66694
 
   // Update the result cache if necessary.
   if (result_cache_max_size_ > 0 && result_cache_.get() != NULL) {
@@ -924,10 +747,6 @@
       // Set the cache to NULL to indicate that adding the rows fetched from the coord
       // would exceed the bound of the cache, and therefore, RestartFetch() should fail.
       ClearResultCache();
-<<<<<<< HEAD
-      return Status::OK;
-    }
-=======
       return Status::OK();
     }
 
@@ -943,7 +762,6 @@
     int64_t before = result_cache_->ByteSize();
 
     // Upper-bound on memory required to add fetched_rows to the cache.
->>>>>>> fec66694
     int64_t delta_bytes =
         fetched_rows->ByteSize(num_rows_fetched_from_cache, fetched_rows->size());
     MemTracker* query_mem_tracker = coord_->query_mem_tracker();
@@ -955,8 +773,6 @@
     // Append all rows fetched from the coordinator into the cache.
     int num_rows_added = result_cache_->AddRows(
         fetched_rows, num_rows_fetched_from_cache, fetched_rows->size());
-<<<<<<< HEAD
-=======
 
     int64_t after = result_cache_->ByteSize();
 
@@ -972,17 +788,12 @@
       delta_bytes = after - before;
     }
 
->>>>>>> fec66694
     // Update result set cache metrics.
     ImpaladMetrics::RESULTSET_CACHE_TOTAL_NUM_ROWS->Increment(num_rows_added);
     ImpaladMetrics::RESULTSET_CACHE_TOTAL_BYTES->Increment(delta_bytes);
   }
 
-<<<<<<< HEAD
-  return Status::OK;
-=======
-  return Status::OK();
->>>>>>> fec66694
+  return Status::OK();
 }
 
 Status ImpalaServer::QueryExecState::GetRowValue(TupleRow* row, vector<void*>* result,
@@ -1050,17 +861,8 @@
 
       VLOG_QUERY << "Executing FinalizeDml() using CatalogService";
       TUpdateCatalogResponse resp;
-<<<<<<< HEAD
-      try {
-        client->UpdateCatalog(resp, catalog_update);
-      } catch (const TException& e) {
-        RETURN_IF_ERROR(client.Reopen());
-        client->UpdateCatalog(resp, catalog_update);
-      }
-=======
       RETURN_IF_ERROR(
           client.DoRpc(&CatalogServiceClient::UpdateCatalog, catalog_update, &resp));
->>>>>>> fec66694
 
       Status status(resp.result.status);
       if (!status.ok()) LOG(ERROR) << "ERROR Finalizing DML: " << status.GetDetail();
@@ -1144,12 +946,8 @@
   // operation.
   if (catalog_op_executor_->ddl_exec_response()->new_table_created) {
     DCHECK(coord_.get());
-<<<<<<< HEAD
-    BOOST_FOREACH(const PartitionStatusMap::value_type& p, coord_->per_partition_status()) {
-=======
     BOOST_FOREACH(
         const PartitionStatusMap::value_type& p, coord_->per_partition_status()) {
->>>>>>> fec66694
       total_num_rows_inserted += p.second.num_appended_rows;
     }
   }
@@ -1179,12 +977,8 @@
 Status ImpalaServer::QueryExecState::UpdateTableAndColumnStats() {
   DCHECK_GE(child_queries_.size(), 1);
   DCHECK_LE(child_queries_.size(), 2);
-<<<<<<< HEAD
-  catalog_op_executor_.reset(new CatalogOpExecutor(exec_env_, frontend_));
-=======
   catalog_op_executor_.reset(
       new CatalogOpExecutor(exec_env_, frontend_, &server_profile_));
->>>>>>> fec66694
 
   // If there was no column stats query, pass in empty thrift structures to
   // ExecComputeStats(). Otherwise pass in the column stats result.
@@ -1260,17 +1054,4 @@
   result_cache_.reset(NULL);
 }
 
-void ImpalaServer::QueryExecState::ClearResultCache() {
-  if (result_cache_ == NULL) return;
-  // Update result set cache metrics and mem limit accounting.
-  ImpaladMetrics::RESULTSET_CACHE_TOTAL_NUM_ROWS->Increment(-result_cache_->size());
-  int64_t total_bytes = result_cache_->ByteSize();
-  ImpaladMetrics::RESULTSET_CACHE_TOTAL_BYTES->Increment(-total_bytes);
-  if (coord_ != NULL) {
-    DCHECK_NOTNULL(coord_->query_mem_tracker());
-    coord_->query_mem_tracker()->Release(total_bytes);
-  }
-  result_cache_.reset(NULL);
-}
-
 }