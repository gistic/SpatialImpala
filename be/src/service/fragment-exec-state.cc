// Copyright 2012 Cloudera Inc.
//
// Licensed under the Apache License, Version 2.0 (the "License");
// you may not use this file except in compliance with the License.
// You may obtain a copy of the License at
//
// http://www.apache.org/licenses/LICENSE-2.0
//
// Unless required by applicable law or agreed to in writing, software
// distributed under the License is distributed on an "AS IS" BASIS,
// WITHOUT WARRANTIES OR CONDITIONS OF ANY KIND, either express or implied.
// See the License for the specific language governing permissions and
// limitations under the License.

#include "service/fragment-exec-state.h"

#include <sstream>

#include "codegen/llvm-codegen.h"
#include "gen-cpp/ImpalaInternalService.h"
#include "rpc/thrift-util.h"

#include "common/names.h"

using namespace apache::thrift;
using namespace impala;

Status FragmentMgr::FragmentExecState::UpdateStatus(const Status& status) {
  lock_guard<mutex> l(status_lock_);
  if (!status.ok() && exec_status_.ok()) exec_status_ = status;
  return exec_status_;
}

Status FragmentMgr::FragmentExecState::Cancel() {
  lock_guard<mutex> l(status_lock_);
  RETURN_IF_ERROR(exec_status_);
  executor_.Cancel();
  return Status::OK();
}

Status FragmentMgr::FragmentExecState::Prepare(
    const TExecPlanFragmentParams& exec_params) {
  exec_params_ = exec_params;
  RETURN_IF_ERROR(executor_.Prepare(exec_params));
<<<<<<< HEAD
  return Status::OK;
=======
  return Status::OK();
>>>>>>> fec66694
}

void FragmentMgr::FragmentExecState::Exec() {
  // Open() does the full execution, because all plan fragments have sinks
  executor_.Open();
  executor_.Close();
}

// There can only be one of these callbacks in-flight at any moment, because
// it is only invoked from the executor's reporting thread.
// Also, the reported status will always reflect the most recent execution status,
// including the final status when execution finishes.
void FragmentMgr::FragmentExecState::ReportStatusCb(
    const Status& status, RuntimeProfile* profile, bool done) {
  DCHECK(status.ok() || done);  // if !status.ok() => done
  Status exec_status = UpdateStatus(status);

  Status coord_status;
  ImpalaInternalServiceConnection coord(client_cache_, coord_address(), &coord_status);
  if (!coord_status.ok()) {
    stringstream s;
    s << "couldn't get a client for " << coord_address();
<<<<<<< HEAD
    UpdateStatus(Status(TStatusCode::INTERNAL_ERROR, s.str()));
=======
    UpdateStatus(Status(ErrorMsg(TErrorCode::INTERNAL_ERROR, s.str())));
>>>>>>> fec66694
    return;
  }

  TReportExecStatusParams params;
  params.protocol_version = ImpalaInternalServiceVersion::V1;
  params.__set_query_id(fragment_instance_ctx_.query_ctx.query_id);
  params.__set_backend_num(fragment_instance_ctx_.backend_num);
  params.__set_fragment_instance_id(fragment_instance_ctx_.fragment_instance_id);
  exec_status.SetTStatus(&params);
  params.__set_done(done);
  profile->ToThrift(&params.profile);
  params.__isset.profile = true;

  RuntimeState* runtime_state = executor_.runtime_state();
  DCHECK(runtime_state != NULL);
  // Only send updates to insert status if fragment is finished, the coordinator
  // waits until query execution is done to use them anyhow.
  if (done) {
    TInsertExecStatus insert_status;

    if (runtime_state->hdfs_files_to_move()->size() > 0) {
      insert_status.__set_files_to_move(*runtime_state->hdfs_files_to_move());
    }
    if (runtime_state->per_partition_status()->size() > 0) {
      insert_status.__set_per_partition_status(*runtime_state->per_partition_status());
    }

    params.__set_insert_exec_status(insert_status);
  }

  // Send new errors to coordinator
  runtime_state->GetUnreportedErrors(&(params.error_log));
  params.__isset.error_log = (params.error_log.size() > 0);

  TReportExecStatusResult res;
<<<<<<< HEAD
  Status rpc_status;
  try {
    try {
      coord->ReportExecStatus(res, params);
    } catch (const TException& e) {
      VLOG_RPC << "Retrying ReportExecStatus: " << e.what();
      rpc_status = coord.Reopen();
      if (!rpc_status.ok()) {
        // we need to cancel the execution of this fragment
        UpdateStatus(rpc_status);
        executor_.Cancel();
        return;
      }
      coord->ReportExecStatus(res, params);
    }
    rpc_status = Status(res.status);
  } catch (TException& e) {
    stringstream msg;
    msg << "ReportExecStatus() to " << coord_address() << " failed:\n" << e.what();
    VLOG_QUERY << msg.str();
    rpc_status = Status(TStatusCode::INTERNAL_ERROR, msg.str());
  }

=======
  Status rpc_status =
      coord.DoRpc(&ImpalaInternalServiceClient::ReportExecStatus, params, &res);
  if (rpc_status.ok()) rpc_status = Status(res.status);
>>>>>>> fec66694
  if (!rpc_status.ok()) {
    UpdateStatus(rpc_status);
    // we need to cancel the execution of this fragment
    executor_.Cancel();
  }
}<|MERGE_RESOLUTION|>--- conflicted
+++ resolved
@@ -42,11 +42,7 @@
     const TExecPlanFragmentParams& exec_params) {
   exec_params_ = exec_params;
   RETURN_IF_ERROR(executor_.Prepare(exec_params));
-<<<<<<< HEAD
-  return Status::OK;
-=======
   return Status::OK();
->>>>>>> fec66694
 }
 
 void FragmentMgr::FragmentExecState::Exec() {
@@ -69,11 +65,7 @@
   if (!coord_status.ok()) {
     stringstream s;
     s << "couldn't get a client for " << coord_address();
-<<<<<<< HEAD
-    UpdateStatus(Status(TStatusCode::INTERNAL_ERROR, s.str()));
-=======
     UpdateStatus(Status(ErrorMsg(TErrorCode::INTERNAL_ERROR, s.str())));
->>>>>>> fec66694
     return;
   }
 
@@ -109,35 +101,9 @@
   params.__isset.error_log = (params.error_log.size() > 0);
 
   TReportExecStatusResult res;
-<<<<<<< HEAD
-  Status rpc_status;
-  try {
-    try {
-      coord->ReportExecStatus(res, params);
-    } catch (const TException& e) {
-      VLOG_RPC << "Retrying ReportExecStatus: " << e.what();
-      rpc_status = coord.Reopen();
-      if (!rpc_status.ok()) {
-        // we need to cancel the execution of this fragment
-        UpdateStatus(rpc_status);
-        executor_.Cancel();
-        return;
-      }
-      coord->ReportExecStatus(res, params);
-    }
-    rpc_status = Status(res.status);
-  } catch (TException& e) {
-    stringstream msg;
-    msg << "ReportExecStatus() to " << coord_address() << " failed:\n" << e.what();
-    VLOG_QUERY << msg.str();
-    rpc_status = Status(TStatusCode::INTERNAL_ERROR, msg.str());
-  }
-
-=======
   Status rpc_status =
       coord.DoRpc(&ImpalaInternalServiceClient::ReportExecStatus, params, &res);
   if (rpc_status.ok()) rpc_status = Status(res.status);
->>>>>>> fec66694
   if (!rpc_status.ok()) {
     UpdateStatus(rpc_status);
     // we need to cancel the execution of this fragment
