// Copyright 2012 Cloudera Inc.
//
// Licensed under the Apache License, Version 2.0 (the "License");
// you may not use this file except in compliance with the License.
// You may obtain a copy of the License at
//
// http://www.apache.org/licenses/LICENSE-2.0
//
// Unless required by applicable law or agreed to in writing, software
// distributed under the License is distributed on an "AS IS" BASIS,
// WITHOUT WARRANTIES OR CONDITIONS OF ANY KIND, either express or implied.
// See the License for the specific language governing permissions and
// limitations under the License.

#ifndef IMPALA_SERVICE_CHILD_QUERY_H
#define IMPALA_SERVICE_CHILD_QUERY_H

#include <string>
#include <boost/thread.hpp>

#include "common/status.h"
#include "impala-server.h"
#include "gen-cpp/TCLIService_types.h"

namespace impala {

class ImpalaServer;

/// Child queries are used for implementing statements that consist of one or several
/// query statements (e.g., compute stats) that require independent query handles for
/// fetching results. Such queries are 'children' of a parent exec state in the sense
/// that they are executed in the same session and that child queries are cancelled if
/// the parent is cancelled (but not necessarily vice versa).
/// For simplicity and consistency, child queries are always executed via HiveServer2,
/// regardless of whether the parent session is Beeswax or HiveServer2.
//
/// Parent queries are expected to call ExecAndWait() of a child query in a
/// separate thread, and then join that thread to wait for child-query completion.
/// The parent QueryExecState is independent of the child query's QueryExecState,
/// with the exception that the child query selectively checks the parent's status
/// for failure/cancellation detection. Child queries should never call into their
/// parent's QueryExecState to avoid deadlock.
//
/// TODO: Compute stats is the only stmt that requires child queries. Once the
/// CatalogService performs background stats gathering the concept of child queries
/// will likely become obsolete. Remove this class and all child-query related code.
class ChildQuery {
 public:
  ChildQuery(const std::string& query, ImpalaServer::QueryExecState* parent_exec_state,
      ImpalaServer* parent_server)
    : query_(query),
      parent_exec_state_(parent_exec_state),
      parent_server_(parent_server),
      is_running_(false),
      is_cancelled_(false) {
    DCHECK(!query_.empty());
    DCHECK(parent_exec_state_ != NULL);
    DCHECK(parent_server_ != NULL);
  }

  /// Allow child queries to be added to std collections.
  /// (boost::mutex's operator= and copy c'tor are private)
  ChildQuery(const ChildQuery& other)
    : query_(other.query_),
      parent_exec_state_(other.parent_exec_state_),
      parent_server_(other.parent_server_),
      is_running_(other.is_running_),
      is_cancelled_(other.is_cancelled_) {}

  /// Allow child queries to be added to std collections.
  /// (boost::mutex's operator= and copy c'tor are private)
  ChildQuery& operator=(const ChildQuery& other) {
    query_ = other.query_;
    parent_exec_state_ = other.parent_exec_state_;
    parent_server_ = other.parent_server_;
    is_running_ = other.is_running_;
    is_cancelled_ = other.is_cancelled_;
    return *this;
  }

  /// Executes this child query through HiveServer2 and fetches all its results.
  Status ExecAndFetch();

<<<<<<< HEAD
  // Cancels and closes the given child query if it is running. Sets is_cancelled_.
  // Child queries can be cancelled by the parent query through QueryExecState::Cancel().
  // Child queries should never cancel their parent to avoid deadlock (but the parent
  // query may decide to cancel itself based on a non-OK status from a child query).
  // Note that child queries have a different QueryExecState than their parent query,
  // so cancellation of a child query does not call into the parent's QueryExecState.
=======
  /// Cancels and closes the given child query if it is running. Sets is_cancelled_.
  /// Child queries can be cancelled by the parent query through QueryExecState::Cancel().
  /// Child queries should never cancel their parent to avoid deadlock (but the parent
  /// query may decide to cancel itself based on a non-OK status from a child query).
  /// Note that child queries have a different QueryExecState than their parent query,
  /// so cancellation of a child query does not call into the parent's QueryExecState.
>>>>>>> fec66694
  void Cancel();

  const apache::hive::service::cli::thrift::TTableSchema& result_schema() {
    return meta_resp_.schema;
  }

  const apache::hive::service::cli::thrift::TRowSet& result_data() {
    return fetch_resp_.results;
  }

  /// The key in the HS2 conf overlay which indicates to the executing ImpalaServer that
  /// this query is a child query.
  static const string PARENT_QUERY_OPT;

 private:
<<<<<<< HEAD
  // Sets the query options from the parent query in child's HS2 request.
  // TODO: Consider moving this function into a more appropriate place.
  void SetQueryOptions(const TQueryOptions& parent_options,
      apache::hive::service::cli::thrift::TExecuteStatementReq* exec_stmt_req);

  // Returns Status::Cancelled if this child query has been cancelled, otherwise OK.
  // Acquires lock_.
=======
  /// Sets the query options from the parent query in child's HS2 request.
  /// TODO: Consider moving this function into a more appropriate place.
  void SetQueryOptions(const TQueryOptions& parent_options,
      apache::hive::service::cli::thrift::TExecuteStatementReq* exec_stmt_req);

  /// Returns Status::Cancelled if this child query has been cancelled, otherwise OK.
  /// Acquires lock_.
>>>>>>> fec66694
  Status IsCancelled();

  /// SQL string to be executed.
  std::string query_;

  /// Execution state of parent query. Used to synchronize and propagate parent
  /// cancellations/failures to this child query. Not owned.
  ImpalaServer::QueryExecState* parent_exec_state_;

  /// Parent Impala server used for executing this child query. Not owned.
  ImpalaServer* parent_server_;

  /// Result metadata and result rows of query.
  apache::hive::service::cli::thrift::TGetResultSetMetadataResp meta_resp_;
  apache::hive::service::cli::thrift::TFetchResultsResp fetch_resp_;

  /// HS2 query handle. Set in ExecChildQuery().
  apache::hive::service::cli::thrift::TOperationHandle hs2_handle_;

<<<<<<< HEAD
  // Protects is_running_ and is_cancelled_ to ensure idempotent cancellations.
=======
  /// Protects is_running_ and is_cancelled_ to ensure idempotent cancellations.
>>>>>>> fec66694
  boost::mutex lock_;

  /// Indicates whether this query is running. False if the query has not started yet
  /// or if the query has finished either successfully or because of an error.
  bool is_running_;

<<<<<<< HEAD
  // Indicates whether this child query has been cancelled. Set in Cancel().
=======
  /// Indicates whether this child query has been cancelled. Set in Cancel().
>>>>>>> fec66694
  bool is_cancelled_;
};

}

#endif<|MERGE_RESOLUTION|>--- conflicted
+++ resolved
@@ -81,21 +81,12 @@
   /// Executes this child query through HiveServer2 and fetches all its results.
   Status ExecAndFetch();
 
-<<<<<<< HEAD
-  // Cancels and closes the given child query if it is running. Sets is_cancelled_.
-  // Child queries can be cancelled by the parent query through QueryExecState::Cancel().
-  // Child queries should never cancel their parent to avoid deadlock (but the parent
-  // query may decide to cancel itself based on a non-OK status from a child query).
-  // Note that child queries have a different QueryExecState than their parent query,
-  // so cancellation of a child query does not call into the parent's QueryExecState.
-=======
   /// Cancels and closes the given child query if it is running. Sets is_cancelled_.
   /// Child queries can be cancelled by the parent query through QueryExecState::Cancel().
   /// Child queries should never cancel their parent to avoid deadlock (but the parent
   /// query may decide to cancel itself based on a non-OK status from a child query).
   /// Note that child queries have a different QueryExecState than their parent query,
   /// so cancellation of a child query does not call into the parent's QueryExecState.
->>>>>>> fec66694
   void Cancel();
 
   const apache::hive::service::cli::thrift::TTableSchema& result_schema() {
@@ -111,15 +102,6 @@
   static const string PARENT_QUERY_OPT;
 
  private:
-<<<<<<< HEAD
-  // Sets the query options from the parent query in child's HS2 request.
-  // TODO: Consider moving this function into a more appropriate place.
-  void SetQueryOptions(const TQueryOptions& parent_options,
-      apache::hive::service::cli::thrift::TExecuteStatementReq* exec_stmt_req);
-
-  // Returns Status::Cancelled if this child query has been cancelled, otherwise OK.
-  // Acquires lock_.
-=======
   /// Sets the query options from the parent query in child's HS2 request.
   /// TODO: Consider moving this function into a more appropriate place.
   void SetQueryOptions(const TQueryOptions& parent_options,
@@ -127,7 +109,6 @@
 
   /// Returns Status::Cancelled if this child query has been cancelled, otherwise OK.
   /// Acquires lock_.
->>>>>>> fec66694
   Status IsCancelled();
 
   /// SQL string to be executed.
@@ -147,22 +128,14 @@
   /// HS2 query handle. Set in ExecChildQuery().
   apache::hive::service::cli::thrift::TOperationHandle hs2_handle_;
 
-<<<<<<< HEAD
-  // Protects is_running_ and is_cancelled_ to ensure idempotent cancellations.
-=======
   /// Protects is_running_ and is_cancelled_ to ensure idempotent cancellations.
->>>>>>> fec66694
   boost::mutex lock_;
 
   /// Indicates whether this query is running. False if the query has not started yet
   /// or if the query has finished either successfully or because of an error.
   bool is_running_;
 
-<<<<<<< HEAD
-  // Indicates whether this child query has been cancelled. Set in Cancel().
-=======
   /// Indicates whether this child query has been cancelled. Set in Cancel().
->>>>>>> fec66694
   bool is_cancelled_;
 };
 
