// Copyright (c) 2012 Cloudera, Inc. All rights reserved.

#ifndef IMPALA_EXPERIMENTS_STRING_SEARCH_SSE_H
#define IMPALA_EXPERIMENTS_STRING_SEARCH_SSE_H

#include "common/compiler-util.h"
#include "common/logging.h"
#include "runtime/string-value.h"

namespace impala {

// This class implements strstr for non-null terminated strings.  It wraps the
<<<<<<< HEAD
// standard strstr function (which is sse4 optimized). 
// NOTE: Because this modifies the strings in place, you *cannot* pass it data
// that was from the data section (e.g. StringSearchSSE(StringValue("abcd", 4));
// TODO: this is still 25% slower than just calling strstr.  Look into why
// TODO: this cannot be used with data containing nulls (I think)
=======
// standard strstr function (which is sse4 optimized).
/// NOTE: Because this modifies the strings in place, you *cannot* pass it data
/// that was from the data section (e.g. StringSearchSSE(StringValue("abcd", 4));
/// TODO: this is still 25% slower than just calling strstr.  Look into why
/// TODO: this cannot be used with data containing nulls (I think)
>>>>>>> fec66694
class StringSearchSSE {
 public:
  /// Create a search needle for *null-terminated strings*.  This is more
  /// efficient for searching and should be used if either the needle already
  /// happens to be null terminated or the needle will be reused repeatedly, in
  /// which case the copy and null terminate is worth it.
  /// The caller owns the memory for the needle.
  StringSearchSSE(const char* needle) :
      needle_str_val_(NULL), needle_cstr_(needle) {
    needle_len_ = strlen(needle);
  }

  /// Create a search needle from a non-null terminated string.  The caller
  /// owns the memory for the needle.
  StringSearchSSE(const StringValue* needle) :
      needle_str_val_(needle), needle_cstr_(NULL) {
    needle_len_ = needle->len;
  }

  StringSearchSSE() : needle_str_val_(NULL), needle_cstr_(NULL), needle_len_(0) {}

  /// Search for needle in haystack.
  ///   Returns the offset into str if the needle exists
  ///   Returns -1 if the needle is not found
  /// str will be temporarily modified for the duration of the function
  int Search(const StringValue& haystack) const {
    // Edge cases
    if (UNLIKELY(haystack.len == 0 && needle_len_ == 0)) return 0;
    if (UNLIKELY(haystack.len == 0)) return -1;
    if (UNLIKELY(needle_len_ == 0)) return 0;
    if (UNLIKELY(haystack.len < needle_len_)) return -1;

    int result = -1;

    // temporarily null terminated input string
    char last_char_haystack = haystack.ptr[haystack.len - 1];
    haystack.ptr[haystack.len - 1] = '\0';

    // Use strchr if needle_len_ is 1
    if (needle_len_ == 1) {
      char c = (needle_str_val_ == NULL) ? needle_cstr_[0] : needle_str_val_->ptr[0];
      char* s = strchr(haystack.ptr, c);
      if (s != NULL) {
        result = s - haystack.ptr;
      } else if (last_char_haystack == c) {
        result = haystack.len - 1;
      }
      // Undo change to haystack
      haystack.ptr[haystack.len - 1] = last_char_haystack;
      return  result;
    }

    // needle is null terminated.  We just need to run strstr on the
    // null terminated haystack, and if there is no match, try a match
    // on the last needle_len chars.
    if (LIKELY(needle_cstr_ != NULL)) {
      char* s = strstr(haystack.ptr, needle_cstr_);
      // Undo change to haystack
      haystack.ptr[haystack.len - 1] = last_char_haystack;

      if (s != NULL) {
        result = s - haystack.ptr;
      } else {
        // If we didn't find a match, try the last needle->len chars
        char* end = haystack.ptr + haystack.len - needle_len_;
        bool match = true;
        for (int i = 0; i < needle_len_; ++i) {
          if (LIKELY(end[i] != needle_cstr_[i])) {
            match = false;
            break;
          }
        }
        if (UNLIKELY(match)) result = haystack.len - needle_len_;
      }
      return result;
    } else {
      // Needle is not null terminated.  Terminate it on the fly.
      const char last_char_needle = needle_str_val_->ptr[needle_len_ - 1];
      needle_str_val_->ptr[needle_len_ - 1] = '\0';

      int offset = 0;
      char* haystack_pos = haystack.ptr;
      while (offset <= haystack.len - needle_len_) {
        char* search = strstr(haystack_pos, needle_str_val_->ptr);

        // If the shortened strings didn't match, then the full strings
        // must not match
        if (search == NULL) break;

        offset += (search - haystack_pos);

        // The match happened at the very end of string.  This is the case where:
        //   needle = "abc"  (null terminated to "ab")
        //   haystack is "aaabc" (null terminated to "aaab")
        // In this case, we just need to compare the last chars from both.
        if (offset == haystack.len - needle_len_) {
          if (last_char_needle == last_char_haystack) result = offset;
          break;
        } else {
          // If the shortened strings match, match the last character
          // Partial match within the string.  Compare the last and if doesn't
          // match, continue searching
          if (search[needle_len_ - 1] == last_char_needle) {
            result = offset;
            break;
          } else {
            // Advance the haystack.  This can be made more efficient by using
            // a boyer-moore like approach (instead of just advancing by one).
            haystack_pos = search + 1;
            ++offset;
          }
        }
      }

      // Undo change to haystack
      haystack.ptr[haystack.len - 1] = last_char_haystack;
      // Undo changes to needle
      needle_str_val_->ptr[needle_len_ - 1] = last_char_needle;
      return result;
    }
  }

 private:
  /// Only one of these two will be non-null.  Both are unowned.
  const StringValue* needle_str_val_;
  const char* needle_cstr_;

  int needle_len_;
};

}

#endif<|MERGE_RESOLUTION|>--- conflicted
+++ resolved
@@ -10,19 +10,11 @@
 namespace impala {
 
 // This class implements strstr for non-null terminated strings.  It wraps the
-<<<<<<< HEAD
-// standard strstr function (which is sse4 optimized). 
-// NOTE: Because this modifies the strings in place, you *cannot* pass it data
-// that was from the data section (e.g. StringSearchSSE(StringValue("abcd", 4));
-// TODO: this is still 25% slower than just calling strstr.  Look into why
-// TODO: this cannot be used with data containing nulls (I think)
-=======
 // standard strstr function (which is sse4 optimized).
 /// NOTE: Because this modifies the strings in place, you *cannot* pass it data
 /// that was from the data section (e.g. StringSearchSSE(StringValue("abcd", 4));
 /// TODO: this is still 25% slower than just calling strstr.  Look into why
 /// TODO: this cannot be used with data containing nulls (I think)
->>>>>>> fec66694
 class StringSearchSSE {
  public:
   /// Create a search needle for *null-terminated strings*.  This is more
