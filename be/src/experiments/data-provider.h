// Copyright (c) 2012 Cloudera, Inc. All rights reserved.

#ifndef IMPALA_EXPERIMENT_DATPROVIDER_H
#define IMPALA_EXPERIMENT_DATAPROVIDER_H

#include <math.h>
#include <iostream>
#include <limits>
#include <boost/cstdint.hpp>
#include <boost/scoped_ptr.hpp>
#include <boost/random/uniform_int.hpp>
#include <boost/random/linear_congruential.hpp>
#include <boost/random/uniform_int.hpp>
#include <boost/random/uniform_real.hpp>
#include <boost/random/variate_generator.hpp>
#include <boost/generator_iterator.hpp>

#include "runtime/mem-pool.h"
#include "runtime/types.h"
#include "runtime/string-value.h"
#include "util/runtime-profile.h"

/// This is a test utility class that can generate data that is similar to the tuple
/// data we use.
/// It can accept columns descriptions and generates rows (in batches) with an iterator
/// interface.
//
/// See data-provider-test.cc on how to use this.
//
/// TODO: provide a way to have better control over the pool strings are allocated to
/// TODO: provide a way to control data skew.  This is pretty easy with the boost rand
/// classes.
class DataProvider {
 public:
  struct Value {
    union {
      bool b;
      int8_t int8;
      int16_t int16;
      int32_t int32;
      int64_t int64;
      float f;
      double d;
    };
    impala::StringValue s;
  };

  /// How the data should be generated.
  enum DataGen {
    UNIFORM_RANDOM,
    SEQUENTIAL,
  };

  class ColDesc {
   public:
    /// Create a column desc with min/max range and the data gen type
    template<typename T>
    static ColDesc Create(const T& min, const T& max, DataGen gen = UNIFORM_RANDOM);

   private:
    friend class DataProvider;

    /// Generates a column value between [min,max) for this column.
    /// d is a random value between [0,1] and i is the row index.
    template<typename T>
    T Generate(double d, int i) const;


    ColDesc(impala::PrimitiveType type, int bytes) {
      this->type = type;
      this->bytes = bytes;
    }

    /// Default generator - used for int and float types
    template<typename T>
    T Generate(double d, int i, T min, T max) const {
      switch (gen_type) {
        case UNIFORM_RANDOM:
          return (T)(d * (max - min) + min);
        case SEQUENTIAL:
          return (T)(i % (int64_t)(max - min) + min);
      }
      return 0;
    }

    impala::PrimitiveType type;
    Value min, max;
    DataGen gen_type;
    int bytes;
  };

  /// Create a data provider object with a pool for allocating memory and a
  /// profile to collect metrics.
  DataProvider(impala::MemPool* pool, impala::RuntimeProfile* profile);

  /// Reset the generator with the column description.
  ///  - num_rows: total rows to generate
  ///  - batch_size: size of generated batches from NextBatch
  /// Data returned via previous NextBatch calls is no longer valid
  void Reset(int num_rows, int batch_size, const std::vector<ColDesc>& columns);

  /// Sets the seed to use for randomly generated data.  The default generator will
  /// use seed(0)
  void SetSeed(int seed);

  /// The size of a row (tuple size)
  int row_size() const { return row_size_; }

  /// The total number of rows that will be generated
  int total_rows() const { return num_rows_; }

  /// Generated the next batch, returning a pointer to the start of the batch
  /// and the number of rows generated.
  /// Returns NULL/0 when the generator is done.
  void* NextBatch(int* rows_returned);

<<<<<<< HEAD
  // Print the row data in csv format.
=======
  /// Print the row data in csv format.
>>>>>>> fec66694
  void Print(std::ostream*, char* data, int num_rows) const;

 private:
  impala::MemPool* pool_;
  impala::RuntimeProfile* profile_;
  int num_rows_;
  int batch_size_;
  int rows_returned_;
  boost::scoped_ptr<char> data_;
  int row_size_;
  boost::minstd_rand rand_generator_;
  std::vector<ColDesc> cols_;

  impala::RuntimeProfile::Counter* bytes_generated_;
};

template<>
inline DataProvider::ColDesc DataProvider::ColDesc::Create<bool>(
    const bool& min, const bool &max, DataGen gen) {
  ColDesc c(impala::TYPE_BOOLEAN, 1);
  c.min.b = min;
  c.max.b = max;
  c.gen_type = gen;
  return c;
}
template<>
inline DataProvider::ColDesc DataProvider::ColDesc::Create<int8_t>(
    const int8_t& min, const int8_t& max, DataGen gen) {
  ColDesc c(impala::TYPE_TINYINT, 1);
  c.min.int8 = min;
  c.max.int8 = max;
  c.gen_type = gen;
  return c;
}
template<>
inline DataProvider::ColDesc DataProvider::ColDesc::Create<int16_t>(
    const int16_t& min, const int16_t& max, DataGen gen) {
  ColDesc c(impala::TYPE_SMALLINT, 2);
  c.min.int16 = min;
  c.max.int16 = max;
  c.gen_type = gen;
  return c;
}
template<>
inline DataProvider::ColDesc DataProvider::ColDesc::Create<int32_t>(
    const int32_t& min, const int32_t& max, DataGen gen) {
  ColDesc c(impala::TYPE_INT, 4);
  c.min.int32 = min;
  c.max.int32 = max;
  c.gen_type = gen;
  return c;
}
template<>
inline DataProvider::ColDesc DataProvider::ColDesc::Create<int64_t>(
    const int64_t& min, const int64_t& max, DataGen gen) {
  ColDesc c(impala::TYPE_BIGINT, 8);
  c.min.int64 = min;
  c.max.int64 = max;
  c.gen_type = gen;
  return c;
}
template<>
inline DataProvider::ColDesc DataProvider::ColDesc::Create<float>(
    const float& min, const float& max, DataGen gen) {
  ColDesc c(impala::TYPE_FLOAT, 4);
  c.min.f = min;
  c.max.f = max;
  c.gen_type = gen;
  return c;
}
template<>
inline DataProvider::ColDesc DataProvider::ColDesc::Create<double>(
    const double& min, const double& max, DataGen gen) {
  ColDesc c(impala::TYPE_DOUBLE, 8);
  c.min.d = min;
  c.max.d = max;
  c.gen_type = gen;
  return c;
}
template<> inline
DataProvider::ColDesc DataProvider::ColDesc::Create<impala::StringValue>(
    const impala::StringValue& min, const impala::StringValue& max, DataGen gen) {
  ColDesc c(impala::TYPE_STRING, 16);
  c.min.s = min;
  c.max.s = max;
  c.gen_type = gen;
  return c;
}


template<> inline bool DataProvider::ColDesc::Generate<bool>(double d, int i) const {
  switch (gen_type) {
    case UNIFORM_RANDOM:
      return (int)(round(d * max.b - min.b)) + min.b;
    case SEQUENTIAL:
      return (i % 2) ? true : false;
  }
  return false;
}
template<> inline int8_t DataProvider::ColDesc::Generate<int8_t>(double d, int i) const {
  return Generate<int8_t>(d, i, min.int8, max.int8);
}
template<> inline int16_t DataProvider::ColDesc::Generate<int16_t>(double d, int i) const {
  return Generate<int16_t>(d, i, min.int16, max.int16);
}
template<> inline int32_t DataProvider::ColDesc::Generate<int32_t>(double d, int i) const {
  return Generate<int32_t>(d, i, min.int32, max.int32);
}
template<> inline int64_t DataProvider::ColDesc::Generate<int64_t>(double d, int i) const {
  return Generate<int64_t>(d, i, min.int64, max.int64);
}
template<> inline float DataProvider::ColDesc::Generate<float>(double d, int i) const {
  return Generate<float>(d, i, min.f, max.f);
}
template<> inline double DataProvider::ColDesc::Generate<double>(double d, int i) const {
  return Generate<double>(d, i, min.d, max.d);
}

#endif
<|MERGE_RESOLUTION|>--- conflicted
+++ resolved
@@ -114,11 +114,7 @@
   /// Returns NULL/0 when the generator is done.
   void* NextBatch(int* rows_returned);
 
-<<<<<<< HEAD
-  // Print the row data in csv format.
-=======
   /// Print the row data in csv format.
->>>>>>> fec66694
   void Print(std::ostream*, char* data, int num_rows) const;
 
  private:
