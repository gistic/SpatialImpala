--- conflicted
+++ resolved
@@ -31,10 +31,7 @@
 #include <llvm/IR/Intrinsics.h>
 #include <llvm/IR/LLVMContext.h>
 #include <llvm/IR/Module.h>
-<<<<<<< HEAD
-=======
 #include <llvm/Support/MemoryBuffer.h>
->>>>>>> fec66694
 #include <llvm/Support/raw_ostream.h>
 
 #include "exprs/expr.h"
@@ -91,21 +88,12 @@
 /// be called directly.  The test interface can be used to load any precompiled
 /// module or none at all (but this class will not validate the module).
 //
-<<<<<<< HEAD
-// This class is mostly not threadsafe.  During the Prepare() phase of the fragment
-// execution, nodes should codegen functions, and register those functions with
-// AddFunctionToJit().
-// Afterward, FinalizeModule() should be called at which point all codegened functions
-// are optimized. After FinalizeModule() returns, all function pointers registered with
-// AddFunctionToJit() will be pointing to the appropriate JIT'd function.
-=======
 /// This class is mostly not threadsafe.  During the Prepare() phase of the fragment
 /// execution, nodes should codegen functions, and register those functions with
 /// AddFunctionToJit().
 /// Afterward, FinalizeModule() should be called at which point all codegened functions
 /// are optimized. After FinalizeModule() returns, all function pointers registered with
 /// AddFunctionToJit() will be pointing to the appropriate JIT'd function.
->>>>>>> fec66694
 //
 /// Currently, each query will create and initialize one of these
 /// objects.  This requires loading and parsing the cross compiled modules.
@@ -209,15 +197,6 @@
     std::vector<NamedVariable> args_;
   };
 
-<<<<<<< HEAD
-  // Return a pointer type to 'type'
-  llvm::PointerType* GetPtrType(llvm::Type* type);
-
-  // Returns llvm type for the column type
-  llvm::Type* GetType(const ColumnType& type);
-
-  // Return a pointer type to 'type' (e.g. int16_t*)
-=======
   /// Return a pointer type to 'type'
   llvm::PointerType* GetPtrType(llvm::Type* type);
 
@@ -225,7 +204,6 @@
   llvm::Type* GetType(const ColumnType& type);
 
   /// Return a pointer type to 'type' (e.g. int16_t*)
->>>>>>> fec66694
   llvm::PointerType* GetPtrType(const ColumnType& type);
 
   /// Returns the type with 'name'.  This is used to pull types from clang
@@ -263,26 +241,6 @@
     return it->second;
   }
 
-<<<<<<< HEAD
-  // Optimize and compile the module. This should be called after all functions to JIT
-  // have been added to the module via AddFunctionToJit(). If optimizations_enabled_ is
-  // false, the module will not be optimized before compilation.
-  Status FinalizeModule();
-
-  // Replaces all instructions that call 'target_name' with a call instruction
-  // to the new_fn.  Returns the modified function.
-  // - target_name is the unmangled function name that should be replaced.
-  //   The name is assumed to be unmangled so all call sites that contain the
-  //   replace_name substring will be replaced. target_name is case-sensitive
-  //   TODO: be more strict than substring? work out the mangling rules?
-  // - If update_in_place is true, the caller function will be modified in place.
-  //   Otherwise, the caller function will be cloned and the original function
-  //   is unmodified.  If update_in_place is false and the function is already
-  //   been dynamically linked, the existing function will be unlinked. Note that
-  //   this is very unthread-safe, if there are threads in the function to be unlinked,
-  //   bad things will happen.
-  // - 'num_replaced' returns the number of call sites updated
-=======
   /// Optimize and compile the module. This should be called after all functions to JIT
   /// have been added to the module via AddFunctionToJit(). If optimizations_enabled_ is
   /// false, the module will not be optimized before compilation.
@@ -301,7 +259,6 @@
   ///   this is very unthread-safe, if there are threads in the function to be unlinked,
   ///   bad things will happen.
   /// - 'num_replaced' returns the number of call sites updated
->>>>>>> fec66694
   //
   /// Most of our use cases will likely not be in place.  We will have one 'template'
   /// version of the function loaded for each type of Node (e.g. AggregationNode).
@@ -311,63 +268,6 @@
   llvm::Function* ReplaceCallSites(llvm::Function* caller, bool update_in_place,
       llvm::Function* new_fn, const std::string& target_name, int* num_replaced);
 
-<<<<<<< HEAD
-  // Returns a copy of fn. The copy is added to the module.
-  llvm::Function* CloneFunction(llvm::Function* fn);
-
-  // Replace all uses of the instruction 'from' with the value 'to', and delete
-  // 'from'. This is a wrapper around llvm::ReplaceInstWithValue().
-  void ReplaceInstWithValue(llvm::Instruction* from, llvm::Value* to);
-
-  // Returns the i-th argument of fn.
-  llvm::Argument* GetArgument(llvm::Function* fn, int i);
-
-  // Verify and optimize function.  This should be called at the end for each codegen'd
-  // function.  If the function does not verify, it will delete the function and return
-  // NULL, otherwise, it will optimize and return the function object.
-  llvm::Function* FinalizeFunction(llvm::Function* function);
-
-  // Inlines all function calls for 'fn' that are marked as always inline.
-  // (We can't inline all call sites since pulling in boost/other libs could have
-  // recursion.  Instead, we just inline our functions and rely on the llvm inliner to
-  // pick the rest.)
-  // 'fn' is modified in place. Returns the number of functions inlined.  This is *not*
-  // called recursively (i.e. second level function calls are not inlined). This can be
-  // called again to inline those until this returns 0.
-  int InlineCallSites(llvm::Function* fn, bool skip_registered_fns);
-
-  // Optimizes the function in place.  This uses a combination of llvm optimization
-  // passes as well as some custom heuristics.  This should be called for all
-  // functions which call Exprs.  The exprs will be inlined as much as possible,
-  // and will do basic sub expression elimination.
-  // This should be called before FinalizeModule for functions that want to remove
-  // redundant exprs.  This should be called at the highest level possible to
-  // maximize the number of redundant exprs that can be found.
-  // TODO: we need to spend more time to output better IR.  Asking llvm to
-  // remove redundant codeblocks on its own is too difficult for it.
-  // TODO: this should implement the llvm FunctionPass interface and integrated
-  // with the llvm optimization passes.
-  llvm::Function* OptimizeFunctionWithExprs(llvm::Function* fn);
-
-  // Adds the function to be automatically jit compiled after the module is optimized.
-  // That is, after FinalizeModule(), this will do *result_fn_ptr = JitFunction(fn);
-  //
-  // This is useful since it is not valid to call JitFunction() before every part of the
-  // query has finished adding their IR and it's convenient to not have to rewalk the
-  // objects. This provides the same behavior as walking each of those objects and calling
-  // JitFunction().
-  //
-  // In addition, any functions not registered with AddFunctionToJit() are marked as
-  // internal in FinalizeModule() and may be removed as part of optimization.
-  //
-  // This will also wrap functions returning DecimalVals in an ABI-compliant wrapper (see
-  // the comment in the .cc file for details). This is so we don't accidentally try to
-  // call non-compliant code from native code.
-  void AddFunctionToJit(llvm::Function* fn, void** fn_ptr);
-
-  // Verfies the function if the verfier is enabled.  Returns false if function
-  // is invalid.
-=======
   /// Returns a copy of fn. The copy is added to the module.
   llvm::Function* CloneFunction(llvm::Function* fn);
 
@@ -423,18 +323,13 @@
 
   /// Verfies the function, e.g., checks that the IR is well-formed.  Returns false if
   /// function is invalid.
->>>>>>> fec66694
   bool VerifyFunction(llvm::Function* function);
 
   /// This will generate a printf call instruction to output 'message' at the
   /// builder's insert point.  Only for debugging.
   void CodegenDebugTrace(LlvmBuilder* builder, const char* message);
 
-<<<<<<< HEAD
-  // Returns the string representation of a llvm::Value* or llvm::Type*
-=======
   /// Returns the string representation of a llvm::Value* or llvm::Type*
->>>>>>> fec66694
   template <typename T> static std::string Print(T* value_or_type) {
     std::string str;
     llvm::raw_string_ostream stream(str);
@@ -442,11 +337,7 @@
     return str;
   }
 
-<<<<<<< HEAD
-  // Returns the libc function, adding it to the module if it has not already been.
-=======
   /// Returns the libc function, adding it to the module if it has not already been.
->>>>>>> fec66694
   llvm::Function* GetLibCFunction(FnPrototype* prototype);
 
   /// Returns the cross compiled function. IRFunction::Type is an enum which is
@@ -462,17 +353,6 @@
   llvm::Function* GetFnvHashFunction(int num_bytes = -1);
   llvm::Function* GetMurmurHashFunction(int num_bytes = -1);
 
-<<<<<<< HEAD
-  // Allocate stack storage for local variables.  This is similar to traditional c, where
-  // all the variables must be declared at the top of the function.  This helper can be
-  // called from anywhere and will add a stack allocation for 'var' at the beginning of
-  // the function.  This would be used, for example, if a function needed a temporary
-  // struct allocated.  The allocated variable is scoped to the function.
-  //
-  // This should always be used instead of calling LlvmBuilder::CreateAlloca directly.
-  // LLVM doesn't optimize alloca's occuring in the middle of functions very well (e.g, an
-  // alloca may end up in a loop, potentially blowing the stack).
-=======
   /// Allocate stack storage for local variables.  This is similar to traditional c, where
   /// all the variables must be declared at the top of the function.  This helper can be
   /// called from anywhere and will add a stack allocation for 'var' at the beginning of
@@ -482,42 +362,25 @@
   /// This should always be used instead of calling LlvmBuilder::CreateAlloca directly.
   /// LLVM doesn't optimize alloca's occuring in the middle of functions very well (e.g, an
   /// alloca may end up in a loop, potentially blowing the stack).
->>>>>>> fec66694
   llvm::AllocaInst* CreateEntryBlockAlloca(llvm::Function* f, const NamedVariable& var);
   llvm::AllocaInst* CreateEntryBlockAlloca(const LlvmBuilder& builder, llvm::Type* type,
                                            const char* name = "");
 
-<<<<<<< HEAD
-  // Utility to create two blocks in 'fn' for if/else codegen.  if_block and else_block
-  // are return parameters.  insert_before is optional and if set, the two blocks
-  // will be inserted before that block otherwise, it will be inserted at the end
-  // of 'fn'.  Being able to place blocks is useful for debugging so the IR has a
-  // better looking control flow.
-=======
   /// Utility to create two blocks in 'fn' for if/else codegen.  if_block and else_block
   /// are return parameters.  insert_before is optional and if set, the two blocks
   /// will be inserted before that block otherwise, it will be inserted at the end
   /// of 'fn'.  Being able to place blocks is useful for debugging so the IR has a
   /// better looking control flow.
->>>>>>> fec66694
   void CreateIfElseBlocks(llvm::Function* fn, const std::string& if_name,
       const std::string& else_name,
       llvm::BasicBlock** if_block, llvm::BasicBlock** else_block,
       llvm::BasicBlock* insert_before = NULL);
 
-<<<<<<< HEAD
-  // Create a llvm pointer value from 'ptr'.  This is used to pass pointers between
-  // c-code and code-generated IR.  The resulting value will be of 'type'.
-  llvm::Value* CastPtrToLlvmPtr(llvm::Type* type, const void* ptr);
-
-  // Returns the constant 'val' of 'type'
-=======
   /// Create a llvm pointer value from 'ptr'.  This is used to pass pointers between
   /// c-code and code-generated IR.  The resulting value will be of 'type'.
   llvm::Value* CastPtrToLlvmPtr(llvm::Type* type, const void* ptr);
 
   /// Returns the constant 'val' of 'type'
->>>>>>> fec66694
   llvm::Value* GetIntConstant(PrimitiveType type, int64_t val);
 
   /// Returns true/false constants (bool type)
@@ -545,11 +408,7 @@
   /// Fils in 'symbols' with all the symbols in the module.
   void GetSymbols(boost::unordered_set<std::string>* symbols);
 
-<<<<<<< HEAD
-  // Generates function to return min/max(v1, v2)
-=======
   /// Generates function to return min/max(v1, v2)
->>>>>>> fec66694
   llvm::Function* CodegenMinMax(const ColumnType& type, bool min);
 
   /// Codegen to call llvm memcpy intrinsic at the current builder location
@@ -557,16 +416,6 @@
   /// No-op if size is zero.
   void CodegenMemcpy(LlvmBuilder*, llvm::Value* dst, llvm::Value* src, int size);
 
-<<<<<<< HEAD
-  // Loads an LLVM module. 'file' should be the local path to the LLVM bitcode (.ll)
-  // file. If 'file_size' is not NULL, it will be set to the size of 'file'.
-  // The caller is responsible for cleaning up module.
-  static Status LoadModule(LlvmCodeGen* codegen, const std::string& file,
-                           llvm::Module** module);
-
-  // Loads a module at 'file' and links it to the module associated with
-  // this LlvmCodeGen object. The module must be on the local filesystem.
-=======
   /// Loads an LLVM module. 'file' should be the local path to the LLVM bitcode
   /// file. The caller is responsible for cleaning up module.
   static Status LoadModuleFromFile(LlvmCodeGen* codegen, const string& file,
@@ -580,7 +429,6 @@
 
   /// Loads a module at 'file' and links it to the module associated with
   /// this LlvmCodeGen object. The module must be on the local filesystem.
->>>>>>> fec66694
   Status LinkModule(const std::string& file);
 
   // Used for testing.
@@ -600,23 +448,6 @@
   /// Values are stored in 'llvm_intrinsics_'
   Status LoadIntrinsics();
 
-<<<<<<< HEAD
-  // Get the function pointer to the JIT'd version of function.
-  // The result is a function pointer that is dynamically linked into the process.
-  // Returns NULL if the function is invalid.
-  // Note that this will compile, but not optimize, function if necessary.
-  //
-  // This function shouldn't be called after calling FinalizeModule(). Instead use
-  // AddFunctionToJit() to register a function pointer. This is because FinalizeModule()
-  // may remove any functions not registered in AddFunctionToJit(). As such, this
-  // function is mostly useful for tests that do not call FinalizeModule() at all.
-  void* JitFunction(llvm::Function* function);
-
-  // Optimizes the module. This includes pruning the module of any unused functions.
-  void OptimizeModule();
-
-  // Clears generated hash fns.  This is only used for testing.
-=======
   /// Get the function pointer to the JIT'd version of function.
   /// The result is a function pointer that is dynamically linked into the process.
   /// Returns NULL if the function is invalid.
@@ -632,7 +463,6 @@
   void OptimizeModule();
 
   /// Clears generated hash fns.  This is only used for testing.
->>>>>>> fec66694
   void ClearHashFns();
 
   /// ID used for debugging (can be e.g. the fragment instance ID)
@@ -686,15 +516,9 @@
   /// Execution/Jitting engine.
   boost::scoped_ptr<llvm::ExecutionEngine> execution_engine_;
 
-<<<<<<< HEAD
-  // Keeps track of all the functions that have been jit compiled and linked into
-  // the process. Special care needs to be taken if we need to modify these functions.
-  // bool is unused.
-=======
   /// Keeps track of all the functions that have been jit compiled and linked into
   /// the process. Special care needs to be taken if we need to modify these functions.
   /// bool is unused.
->>>>>>> fec66694
   std::map<llvm::Function*, bool> jitted_functions_;
 
   /// Lock protecting jitted_functions_
@@ -731,11 +555,7 @@
   /// twice, which causes symbol collision errors.
   std::set<std::string> linked_modules_;
 
-<<<<<<< HEAD
-  // The vector of functions to automatically JIT compile after FinalizeModule().
-=======
   /// The vector of functions to automatically JIT compile after FinalizeModule().
->>>>>>> fec66694
   std::vector<std::pair<llvm::Function*, void**> > fns_to_jit_compile_;
 
   /// Debug utility that will insert a printf-like function into the generated
