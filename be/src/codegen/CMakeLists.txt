# Copyright 2012 Cloudera Inc.
#
# Licensed under the Apache License, Version 2.0 (the "License");
# you may not use this file except in compliance with the License.
# You may obtain a copy of the License at
#
# http://www.apache.org/licenses/LICENSE-2.0
#
# Unless required by applicable law or agreed to in writing, software
# distributed under the License is distributed on an "AS IS" BASIS,
# WITHOUT WARRANTIES OR CONDITIONS OF ANY KIND, either express or implied.
# See the License for the specific language governing permissions and
# limitations under the License.


# where to put generated libraries
set(LIBRARY_OUTPUT_PATH "${BUILD_OUTPUT_ROOT_DIRECTORY}/codegen")

# where to put generated binaries
set(EXECUTABLE_OUTPUT_PATH "${BUILD_OUTPUT_ROOT_DIRECTORY}/codegen")

# Generated C files for IR
set(IR_SSE_C_FILE $ENV{IMPALA_HOME}/be/generated-sources/impala-ir/impala-sse-ir.cc)
set(IR_NO_SSE_C_FILE $ENV{IMPALA_HOME}/be/generated-sources/impala-ir/impala-no-sse-ir.cc)

add_library(CodeGen
  codegen-anyval.cc
  llvm-codegen.cc
  subexpr-elimination.cc
  instruction-counter.cc
<<<<<<< HEAD
=======
  ${IR_SSE_C_FILE}
  ${IR_NO_SSE_C_FILE}
>>>>>>> fec66694
)
add_dependencies(CodeGen thrift-deps gen_ir_descriptions)

# output cross compile to ir metadata
<<<<<<< HEAD
# TODO: this doesn't track dependences right.  We need to specify that
# the files in impala-ir must exist before building.
#set(IR_DESC_GEN_OUTPUT
#  ${CMAKE_SOURCE_DIR}/be/generated-sources/impala-ir/impala-ir-names.h
#  ${CMAKE_SOURCE_DIR}/be/generated-sources/impala-ir/impala-ir-functions.h
#)
#add_custom_command(
#  OUTPUT ${IR_DESC_GEN_OUTPUT}
#  COMMAND ./gen_ir_descriptions.py
#  DEPENDS ./gen_ir_descriptions.py
#  COMMENT "Generating ir cross compile metadata."
#  VERBATIM
#)
#add_custom_target(gen_ir_functions ALL DEPENDS ${IR_DESC_GEN_OUTPUT})


# impala-ir.cc is the central place for all cross-compiled code.  All of
# this code gets cross compiled to a single IR module, impala.ll.  
# Custom build commands don't seem to propagate dependencies correctly
# list all the ir files 
# Don't include any .cc files that contain the initialize for complex (i.e. boost)
# static objects. These cannot be trimmed for the module and greatly increases
# our runtime compile time.
set(IR_DEPENDENT_FILES
  impala-ir.cc
  codegen-anyval-ir.cc
  ../exec/aggregation-node-ir.cc
  ../exec/hash-join-node-ir.cc
  ../exec/hash-table-ir.cc
  ../exec/hdfs-avro-scanner-ir.cc
  ../exec/hdfs-scanner-ir.cc
  ../exec/partitioned-aggregation-node-ir.cc
  ../exec/partitioned-hash-join-node-ir.cc
  ../exprs/aggregate-functions.cc
  ../exprs/cast-functions.cc
  ../exprs/compound-predicates-ir.cc
  ../exprs/conditional-functions-ir.cc
  ../exprs/decimal-functions.cc
  ../exprs/decimal-operators.cc
  ../exprs/expr-ir.cc
  ../exprs/in-predicate-ir.cc
  ../exprs/is-null-predicate.cc
  ../exprs/like-predicate.cc
  ../exprs/math-functions.cc
  ../exprs/operators.cc
  ../exprs/string-functions.cc
  ../exprs/timestamp-functions.cc
  ../exprs/udf-builtins.cc
  ../exprs/utility-functions.cc
  ../udf/udf-ir.cc
  ../util/hash-util-ir.cc
=======
set(IR_DESC_GEN_OUTPUT
  $ENV{IMPALA_HOME}/be/generated-sources/impala-ir/impala-ir-names.h
  $ENV{IMPALA_HOME}/be/generated-sources/impala-ir/impala-ir-functions.h
>>>>>>> fec66694
)
add_custom_command(
  OUTPUT ${IR_DESC_GEN_OUTPUT}
  COMMAND ./gen_ir_descriptions.py
  DEPENDS ./gen_ir_descriptions.py
  COMMENT "Generating ir cross compile metadata."
  VERBATIM
)
add_custom_target(gen_ir_descriptions ALL DEPENDS ${IR_DESC_GEN_OUTPUT})

set(IR_INPUT_FILES impala-ir.cc)
set(IR_SSE_TMP_OUTPUT_FILE "${LLVM_IR_OUTPUT_DIRECTORY}/impala-sse-tmp.bc")
set(IR_NO_SSE_TMP_OUTPUT_FILE "${LLVM_IR_OUTPUT_DIRECTORY}/impala-no-sse-tmp.bc")
set(IR_SSE_OUTPUT_FILE "${LLVM_IR_OUTPUT_DIRECTORY}/impala-sse.bc")
set(IR_NO_SSE_OUTPUT_FILE "${LLVM_IR_OUTPUT_DIRECTORY}/impala-no-sse.bc")
set(IR_SSE_TMP_C_FILE ${IR_SSE_C_FILE}.tmp)
set(IR_NO_SSE_TMP_C_FILE ${IR_NO_SSE_C_FILE}.tmp)

# Run the clang compiler to generate IR.  Then run their opt tool to remove
# unnamed instr.  This makes the IR verifiable and more readable.
# We need to compile to IR twice, once with sse enabled and one without.  At runtime
# impala will pick the correct file to load.
add_custom_command(
  OUTPUT ${IR_SSE_OUTPUT_FILE}
  COMMAND ${LLVM_CLANG_EXECUTABLE} ${CLANG_IR_CXX_FLAGS} "-msse4.2" ${CLANG_INCLUDE_FLAGS} ${IR_INPUT_FILES} -o ${IR_SSE_TMP_OUTPUT_FILE}
  COMMAND ${LLVM_OPT_EXECUTABLE} --instnamer < ${IR_SSE_TMP_OUTPUT_FILE} > ${IR_SSE_OUTPUT_FILE}
  COMMAND rm ${IR_SSE_TMP_OUTPUT_FILE}
  DEPENDS Util Exec Exprs Udf ${IR_INPUT_FILES}
)

# Compile without sse enabled.
add_custom_command(
  OUTPUT ${IR_NO_SSE_OUTPUT_FILE}
  COMMAND ${LLVM_CLANG_EXECUTABLE} ${CLANG_IR_CXX_FLAGS} ${CLANG_INCLUDE_FLAGS} ${IR_INPUT_FILES} -o ${IR_NO_SSE_TMP_OUTPUT_FILE}
  COMMAND ${LLVM_OPT_EXECUTABLE} --instnamer < ${IR_NO_SSE_TMP_OUTPUT_FILE} > ${IR_NO_SSE_OUTPUT_FILE}
  COMMAND rm ${IR_NO_SSE_TMP_OUTPUT_FILE}
  DEPENDS Util Exec Exprs Udf ${IR_INPUT_FILES}
)

add_custom_target(compile_to_ir_sse DEPENDS ${IR_SSE_OUTPUT_FILE})
add_custom_target(compile_to_ir_no_sse DEPENDS ${IR_NO_SSE_OUTPUT_FILE})

# Convert LLVM bytecode to C array.
add_custom_command(
  OUTPUT ${IR_SSE_C_FILE}
  COMMAND $ENV{IMPALA_HOME}/bin/file2array.sh -n -v impala_sse_llvm_ir ${IR_SSE_OUTPUT_FILE} > ${IR_SSE_TMP_C_FILE}
  COMMAND mv ${IR_SSE_TMP_C_FILE} ${IR_SSE_C_FILE}
  DEPENDS $ENV{IMPALA_HOME}/bin/file2array.sh
  DEPENDS ${IR_SSE_OUTPUT_FILE}
)

# Convert LLVM bytecode to C array.
add_custom_command(
  OUTPUT ${IR_NO_SSE_C_FILE}
  COMMAND $ENV{IMPALA_HOME}/bin/file2array.sh -n -v impala_no_sse_llvm_ir ${IR_NO_SSE_OUTPUT_FILE} > ${IR_NO_SSE_TMP_C_FILE}
  COMMAND mv ${IR_NO_SSE_TMP_C_FILE} ${IR_NO_SSE_C_FILE}
  DEPENDS $ENV{IMPALA_HOME}/bin/file2array.sh
  DEPENDS ${IR_NO_SSE_OUTPUT_FILE}
)

ADD_BE_TEST(llvm-codegen-test)
<<<<<<< HEAD
ADD_BE_TEST(instruction-counter-test)
=======
ADD_BE_TEST(instruction-counter-test)
>>>>>>> fec66694
<|MERGE_RESOLUTION|>--- conflicted
+++ resolved
@@ -28,72 +28,15 @@
   llvm-codegen.cc
   subexpr-elimination.cc
   instruction-counter.cc
-<<<<<<< HEAD
-=======
   ${IR_SSE_C_FILE}
   ${IR_NO_SSE_C_FILE}
->>>>>>> fec66694
 )
 add_dependencies(CodeGen thrift-deps gen_ir_descriptions)
 
 # output cross compile to ir metadata
-<<<<<<< HEAD
-# TODO: this doesn't track dependences right.  We need to specify that
-# the files in impala-ir must exist before building.
-#set(IR_DESC_GEN_OUTPUT
-#  ${CMAKE_SOURCE_DIR}/be/generated-sources/impala-ir/impala-ir-names.h
-#  ${CMAKE_SOURCE_DIR}/be/generated-sources/impala-ir/impala-ir-functions.h
-#)
-#add_custom_command(
-#  OUTPUT ${IR_DESC_GEN_OUTPUT}
-#  COMMAND ./gen_ir_descriptions.py
-#  DEPENDS ./gen_ir_descriptions.py
-#  COMMENT "Generating ir cross compile metadata."
-#  VERBATIM
-#)
-#add_custom_target(gen_ir_functions ALL DEPENDS ${IR_DESC_GEN_OUTPUT})
-
-
-# impala-ir.cc is the central place for all cross-compiled code.  All of
-# this code gets cross compiled to a single IR module, impala.ll.  
-# Custom build commands don't seem to propagate dependencies correctly
-# list all the ir files 
-# Don't include any .cc files that contain the initialize for complex (i.e. boost)
-# static objects. These cannot be trimmed for the module and greatly increases
-# our runtime compile time.
-set(IR_DEPENDENT_FILES
-  impala-ir.cc
-  codegen-anyval-ir.cc
-  ../exec/aggregation-node-ir.cc
-  ../exec/hash-join-node-ir.cc
-  ../exec/hash-table-ir.cc
-  ../exec/hdfs-avro-scanner-ir.cc
-  ../exec/hdfs-scanner-ir.cc
-  ../exec/partitioned-aggregation-node-ir.cc
-  ../exec/partitioned-hash-join-node-ir.cc
-  ../exprs/aggregate-functions.cc
-  ../exprs/cast-functions.cc
-  ../exprs/compound-predicates-ir.cc
-  ../exprs/conditional-functions-ir.cc
-  ../exprs/decimal-functions.cc
-  ../exprs/decimal-operators.cc
-  ../exprs/expr-ir.cc
-  ../exprs/in-predicate-ir.cc
-  ../exprs/is-null-predicate.cc
-  ../exprs/like-predicate.cc
-  ../exprs/math-functions.cc
-  ../exprs/operators.cc
-  ../exprs/string-functions.cc
-  ../exprs/timestamp-functions.cc
-  ../exprs/udf-builtins.cc
-  ../exprs/utility-functions.cc
-  ../udf/udf-ir.cc
-  ../util/hash-util-ir.cc
-=======
 set(IR_DESC_GEN_OUTPUT
   $ENV{IMPALA_HOME}/be/generated-sources/impala-ir/impala-ir-names.h
   $ENV{IMPALA_HOME}/be/generated-sources/impala-ir/impala-ir-functions.h
->>>>>>> fec66694
 )
 add_custom_command(
   OUTPUT ${IR_DESC_GEN_OUTPUT}
@@ -155,8 +98,4 @@
 )
 
 ADD_BE_TEST(llvm-codegen-test)
-<<<<<<< HEAD
-ADD_BE_TEST(instruction-counter-test)
-=======
-ADD_BE_TEST(instruction-counter-test)
->>>>>>> fec66694
+ADD_BE_TEST(instruction-counter-test)