#!/usr/bin/env impala-python
# Copyright (c) 2012 Cloudera, Inc. All rights reserved.
#
# Licensed under the Apache License, Version 2.0 (the "License");
# you may not use this file except in compliance with the License.
# You may obtain a copy of the License at
#
# http://www.apache.org/licenses/LICENSE-2.0
#
# Unless required by applicable law or agreed to in writing, software
# distributed under the License is distributed on an "AS IS" BASIS,
# WITHOUT WARRANTIES OR CONDITIONS OF ANY KIND, either express or implied.
# See the License for the specific language governing permissions and
# limitations under the License.
#
# Runs the Impala query tests, first executing the tests that cannot be run in parallel
# and then executing the remaining tests in parallel. All additional command line options
# are passed to py.test.
import multiprocessing
import os
import pytest
import sys

# We whitelist valid test directories. If a new test directory is added, update this.
VALID_TEST_DIRS = ['failure', 'query_test', 'stress', 'unittests', 'aux_query_tests',
<<<<<<< HEAD
                   'shell', 'hs2', 'catalog_service', 'metadata']
# TODO: Re-enable statestore tests ASAP.
#, 'statestore']
=======
                   'shell', 'hs2', 'catalog_service', 'metadata', 'data_errors',
                   'statestore']
>>>>>>> fec66694

TEST_DIR = os.path.join(os.environ['IMPALA_HOME'], 'tests')
TEST_RESULT_DIR = os.path.join(TEST_DIR, 'results')

# Arguments that control output logging. If additional default arguments are needed they
# should go in the pytest.ini file.
LOGGING_ARGS = '--junitxml=%(result_dir)s/TEST-impala-%(log_name)s.xml '\
               '--resultlog=%(result_dir)s/TEST-impala-%(log_name)s.log'

# Default the number of concurrent tests defaults to the cpu cores in the system.
# This can be overridden by setting the NUM_CONCURRENT_TESTS environment variable.
NUM_CONCURRENT_TESTS = multiprocessing.cpu_count()
if 'NUM_CONCURRENT_TESTS' in os.environ:
  NUM_CONCURRENT_TESTS = int(os.environ['NUM_CONCURRENT_TESTS'])

# Default the number of stress clinets to 4x the number of CPUs
# This can be overridden by setting the NUM_STRESS_CLIENTS environment variable.
NUM_STRESS_CLIENTS = multiprocessing.cpu_count() * 4
if 'NUM_STRESS_CLIENTS' in os.environ:
  NUM_STRESS_CLIENTS = int(os.environ['NUM_STRESS_CLIENTS'])

class TestExecutor:
  def __init__(self, exit_on_error=True):
    self._exit_on_error = exit_on_error
    self.tests_failed = False

  def run_tests(self, args):
    exit_code = pytest.main(args)
    if exit_code != 0 and self._exit_on_error:
      sys.exit(exit_code)
    self.tests_failed = exit_code != 0 or self.tests_failed

def build_test_args(log_base_name, valid_dirs, include_cmdline_args=True):
  logging_args = LOGGING_ARGS % {'result_dir': TEST_RESULT_DIR, 'log_name': log_base_name}
  args = '%s %s' % (build_ignore_dir_arg_list(valid_dirs=valid_dirs), logging_args)

  if include_cmdline_args:
    # sys.argv[0] is always the script name, so exclude it
    return '%s %s' % (args, ' '.join(sys.argv[1:]))
  return args

def build_ignore_dir_arg_list(valid_dirs):
  """ Builds a list of directories to ignore """
  subdirs = [subdir for subdir in os.listdir(TEST_DIR) if os.path.isdir(subdir)]
  return ' '.join(['--ignore="%s"' % d for d in set(subdirs) - set(valid_dirs)])

if __name__ == "__main__":
  os.chdir(TEST_DIR)

  # Create the test result directory if it doesn't already exist.
  if not os.path.exists(TEST_RESULT_DIR):
    os.makedirs(TEST_RESULT_DIR)

  exit_on_error = '-x' in sys.argv or '--exitfirst' in sys.argv
  test_executor = TestExecutor(exit_on_error=exit_on_error)

  # First run query tests that need to be executed serially
  args = '-m "execute_serially" %s' % build_test_args('serial', VALID_TEST_DIRS)
  test_executor.run_tests(args)

  # Run the stress tests tests
  args = '-m "stress" -n %d %s' %\
      (NUM_STRESS_CLIENTS, build_test_args('stress', VALID_TEST_DIRS))
  test_executor.run_tests(args)

  # Run the remaining query tests in parallel
  args = '-m "not execute_serially and not stress"  -n %d %s' %\
      (NUM_CONCURRENT_TESTS, build_test_args('parallel', VALID_TEST_DIRS))
  test_executor.run_tests(args)

  # Finally, validate impalad/statestored metrics.
  # Do not include any command-line arguments when invoking verifiers because it
  # can lead to tests being run multiple times should someone pass in a .py file.
  args = build_test_args(log_base_name='verify-metrics', valid_dirs=['verifiers'],
      include_cmdline_args=False)
  args += ' verifiers/test_verify_metrics.py'
  test_executor.run_tests(args)

  if test_executor.tests_failed:
    sys.exit(1)<|MERGE_RESOLUTION|>--- conflicted
+++ resolved
@@ -23,14 +23,8 @@
 
 # We whitelist valid test directories. If a new test directory is added, update this.
 VALID_TEST_DIRS = ['failure', 'query_test', 'stress', 'unittests', 'aux_query_tests',
-<<<<<<< HEAD
-                   'shell', 'hs2', 'catalog_service', 'metadata']
-# TODO: Re-enable statestore tests ASAP.
-#, 'statestore']
-=======
                    'shell', 'hs2', 'catalog_service', 'metadata', 'data_errors',
                    'statestore']
->>>>>>> fec66694
 
 TEST_DIR = os.path.join(os.environ['IMPALA_HOME'], 'tests')
 TEST_RESULT_DIR = os.path.join(TEST_DIR, 'results')
