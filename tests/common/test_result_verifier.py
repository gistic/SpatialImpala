# Copyright (c) 2012 Cloudera, Inc. All rights reserved.
#
# This modules contians utility functions used to help verify query test results.
#
import logging
import math
import os
import pytest
import sys
import re
from functools import wraps
from tests.util.test_file_parser import remove_comments

logging.basicConfig(level=logging.INFO, format='%(threadName)s: %(message)s')
LOG = logging.getLogger('test_result_verfier')

# Special prefix for column values that indicates the actual column value
# is equal to the expected one if the actual value matches the given regex.
# Accepted syntax in test files is 'regex: pattern' without the quotes.
COLUMN_REGEX_PREFIX_PATTERN = "regex:"
COLUMN_REGEX_PREFIX = re.compile(COLUMN_REGEX_PREFIX_PATTERN, re.I)

# Special prefix for row values that indicates the actual row value
# is equal to the expected one if the actual value matches the given regex.
ROW_REGEX_PREFIX_PATTERN = 'row_regex:'
ROW_REGEX_PREFIX = re.compile(ROW_REGEX_PREFIX_PATTERN, re.I)

# Represents a single test result (row set)
class QueryTestResult(object):
  def __init__(self, result_list, column_types, column_labels, order_matters):
    self.column_types = column_types
    self.result_list = result_list
    # The order of the result set might be different if running with multiple nodes.
    # Unless there is an ORDER BY clause, the results should be sorted for comparison.
    test_results = result_list
    if not order_matters:
      test_results = sorted(result_list)
    self.rows = [ResultRow(row, column_types, column_labels) for row in test_results]

  def __eq__(self, other):
    if not isinstance(other, self.__class__):
      return False
    return self.column_types == other.column_types and self.rows == other.rows

  def __ne__(self, other):
    return not self.__eq__(other)

  def __str__(self):
    return '\n'.join(['%s' % row for row in self.rows])


# Represents a row in a result set
class ResultRow(object):
  def __init__(self, row_string, column_types, column_labels):
    self.columns = self.__parse_row(row_string, column_types, column_labels)
    self.row_string = row_string
    # If applicable, pre-compile the regex that actual row values (row_string)
    # should be matched against instead of self.columns.
    self.regex = None
    if row_string and ROW_REGEX_PREFIX.match(row_string):
      pattern = row_string[len(ROW_REGEX_PREFIX_PATTERN):].strip()
      self.regex = re.compile(pattern)
      if self.regex is None:
        assert False, "Invalid row regex specification: %s" % self.row_string

  def __parse_row(self, row_string, column_types, column_labels):
    """Parses a row string and build a list of ResultColumn objects"""
    column_values = list()
    if not row_string:
      return column_values
    string_val = None
    current_column = 0
    for col_val in row_string.split(','):
      # This is a bit tricky because we need to handle the case where a comma may be in
      # the middle of a string. We detect this by finding a split that starts with an
      # opening string character but that doesn't end in a string character. It is
      # possible for the first character to be a single-quote, so handle that case
      if (col_val.startswith("'") and not col_val.endswith("'")) or (col_val == "'"):
        string_val = col_val
        continue

      if string_val is not None:
        string_val += ',' + col_val
        if col_val.endswith("'"):
          col_val = string_val
          string_val = None
        else:
          continue
      assert current_column < len(column_types),\
          'Number of columns returned > the number of column types: %s' % column_types
      column_values.append(ResultColumn(col_val, column_types[current_column],
          column_labels[current_column]))
      current_column = current_column + 1
    return column_values

  def __getitem__(self, key):
    """Allows accessing a column value using the column alias or the position of the
    column in the result set. All values are returned as strings and an exception is
    thrown if the column label or column position does not exist."""
    if isinstance(key, basestring):
      for col in self.columns:
        if col.column_label == key.lower(): return col.value
      raise IndexError, 'No column with label: ' + key
    elif isinstance(key, int):
      # If the key (column position) does not exist this will throw an IndexError when
      # indexing into the self.columns
      return str(self.columns[key])
    raise TypeError, 'Unsupported indexing key type: ' + type(key)

  def __eq__(self, other):
    if not isinstance(other, self.__class__):
      return False
    # Check equality based on a supplied regex if one was given.
    if self.regex is not None:
      return self.regex.match(other.row_string)
    if other.regex is not None:
      return other.regex.match(self.row_string)
    return self.columns == other.columns

  def __ne__(self, other):
    return not self.__eq__(other)

  def __str__(self):
    return ','.join(['%s' % col for col in self.columns])

# If comparing against a float or double, don't do a strict comparison
# See: http://www.cygnus-software.com/papers/comparingfloats/comparingfloats.htm
def compare_float(x, y, epsilon):
  # For the purposes of test validation, we want to treat nans as equal.  The
  # floating point spec defines nan != nan.
  if math.isnan(x) and math.isnan(y):
    return True
  if math.isinf(x) or math.isinf(y):
    return x == y
  return abs(x - y) <= epsilon

# Represents a column in a row
class ResultColumn(object):
  def __init__(self, value, column_type, column_label):
    """Value of the column and the type (double, float, string, etc...)"""
    self.value = value
    self.column_type = column_type.lower()
    self.column_label = column_label.lower()
    # If applicable, pre-compile the regex that actual column values
    # should be matched against instead of self.value.
    self.regex = None
    if COLUMN_REGEX_PREFIX.match(value):
      pattern = self.value[len(COLUMN_REGEX_PREFIX_PATTERN)].strip()
      self.regex = re.compile(pattern)
      if self.regex is None:
        assert False, "Invalid column regex specification: %s" % self.value

  def __eq__(self, other):
    if not isinstance(other, self.__class__):
      return False
    # Make sure the column types are the same
    if self.column_type != other.column_type:
      return False
    # Check equality based on a supplied regex if one was given.
    if self.regex is not None:
      return self.regex.match(other.value)
    if other.regex is not None:
      return other.regex.match(self.value)

    if (self.value == 'NULL' or other.value == 'NULL'):
      return self.value == other.value
    elif self.column_type == 'float':
      return compare_float(float(self.value), float(other.value), 10e-5)
    elif self.column_type == 'double':
      return compare_float(float(self.value), float(other.value), 10e-10)
    elif self.column_type == 'boolean':
      return str(self.value).lower() == str(other.value).lower()
    else:
      return self.value == other.value

  def __ne__(self, other):
    return not self.__eq__(other)

  def __str__(self):
    return self.value

  def __repr__(self):
    return 'Type: %s Value: %s' % (self.column_type, self.value)

def assert_args_not_none(*args):
  for arg in args:
    assert arg is not None

def verify_query_result_is_subset(expected_results, actual_results):
  assert_args_not_none(expected_results, actual_results)
  expected_set = set(map(str, expected_results.rows))
  actual_set = set(map(str, actual_results.rows))
  assert expected_set <= actual_set

def verify_query_result_is_equal(expected_results, actual_results):
  assert_args_not_none(expected_results, actual_results)
  assert expected_results == actual_results

def verify_query_result_is_not_in(expected_results, actual_results):
  assert_args_not_none(expected_results, actual_results)
  expected_set = set(map(str, expected_results.rows))
  actual_set = set(map(str, actual_results.rows))
  assert expected_set.isdisjoint(actual_set)

# Global dictionary that maps the verification type to appropriate verifier.
# The RESULTS section of a .test file is tagged with the verifier type. We may
# add more verifiers in the future. If a tag is not found, it defaults to verifying
# equality.
VERIFIER_MAP = {'VERIFY_IS_SUBSET' : verify_query_result_is_subset,
                'VERIFY_IS_EQUAL_SORTED'  : verify_query_result_is_equal,
                'VERIFY_IS_EQUAL'  : verify_query_result_is_equal,
                'VERIFY_IS_NOT_IN' : verify_query_result_is_not_in,
                 None              : verify_query_result_is_equal}

def verify_results(expected_results, actual_results, order_matters):
  """Verifies the actual versus expected result strings"""
  assert_args_not_none(expected_results, actual_results)
  # The order of the result set might be different if running with multiple nodes. Unless
  # there is an order by clause, sort the expected and actual results before comparison.
  if not order_matters:
    expected_results = sorted(expected_results)
    actual_results = sorted(actual_results)
  assert expected_results == actual_results

def verify_errors(expected_errors, actual_errors):
  """Convert the errors to our test format, treating them as a single string column row
  set. This requires enclosing the data in single quotes."""
  expected = QueryTestResult(["'%s'" % l for l in expected_errors if l], ['STRING'],
      ['DUMMY_LABEL'], order_matters=False)
  actual = QueryTestResult(["'%s'" % l for l in actual_errors if l], ['STRING'],
      ['DUMMY_LABEL'], order_matters=False)
  VERIFIER_MAP['VERIFY_IS_EQUAL'](expected, actual)

def apply_error_match_filter(error_list):
  """Applies a filter to each entry in the given list of errors to ensure result matching
  is stable."""
  updated_errors = list()
  for row in error_list:
    # The actual file path isn't very interesting and can vary. Filter it out.
    row = re.sub(r'^file:.+$|file hdfs:.+$', 'file: hdfs://regex:.$', row)
    # The "Backend <id>" can also vary, so filter it out as well.
    updated_errors.append(re.sub(r'Backend \d+:', '', row))
  return updated_errors

def verify_raw_results(test_section, exec_result, file_format, update_section=False):
  """
  Accepts a raw exec_result object and verifies it matches the expected results.
  If update_section is true, updates test_section with the actual results
  if they don't match the expected results. If update_section is false, failed
  verifications result in assertion failures, otherwise they are ignored.

  This process includes the parsing/transformation of the raw data results into the
  result format used in the tests.
  """
  expected_results = None

  if 'RESULTS' in test_section:
    expected_results = remove_comments(test_section['RESULTS'])
  else:
    LOG.info("No results found. Skipping verification");
    return

  if 'ERRORS' in test_section:
    expected_errors = remove_comments(test_section['ERRORS']).split('\n')
    actual_errors = apply_error_match_filter(exec_result.log.split('\n'))
    try:
      verify_errors(expected_errors, actual_errors)
    except AssertionError:
      if update_section:
        test_section['ERRORS'] = '\n'.join(actual_errors)
      else:
        raise

  if 'TYPES' in test_section:
    # Distinguish between an empty list and a list with an empty string.
    expected_types = list()
    if test_section.get('TYPES'):
      expected_types = [c.strip().upper() for c in test_section['TYPES'].split(',')]

    # Avro does not support as many types as Hive, so the Avro test tables may
    # have different column types than we expect (e.g., INT instead of
    # TINYINT). We represent TIMESTAMP columns as strings in Avro, so we bail in
    # this case since the results will be wrong. Otherwise we bypass the type
    # checking by ignoring the actual types of the Avro table.
    if file_format == 'avro':
      if 'TIMESTAMP' in expected_types:
        LOG.info("TIMESTAMP columns unsupported in Avro, skipping verification.")
        return
      LOG.info("Skipping type verification of Avro-format table.")
      actual_types = expected_types
    else:
      actual_types = parse_column_types(exec_result.schema)

    try:
      verify_results(expected_types, actual_types, order_matters=True)
    except AssertionError:
      if update_section:
        test_section['TYPES'] = ', '.join(actual_types)
      else:
        raise
  else:
    # This is an insert, so we are comparing the number of rows inserted
    expected_types = ['BIGINT']
    actual_types = ['BIGINT']

  actual_labels = ['DUMMY_LABEL']
  if exec_result and exec_result.schema:
    actual_labels = parse_column_labels(exec_result.schema)

  if 'LABELS' in test_section:
    assert actual_labels is not None
    # Distinguish between an empty list and a list with an empty string.
    expected_labels = list()
    if test_section.get('LABELS'):
      expected_labels = [c.strip().upper() for c in test_section['LABELS'].split(',')]
    try:
      verify_results(expected_labels, actual_labels, order_matters=True)
    except AssertionError:
      if update_section:
        test_section['LABELS'] = ', '.join(actual_labels)
      else:
        raise

  # Get the verifier if specified. In the absence of an explicit
  # verifier, defaults to verifying equality.
  verifier = test_section.get('VERIFIER')

  order_matters = contains_order_by(exec_result.query)

  # If the test section is explicitly annotated to specify the order matters,
  # then do not sort the actual and expected results.
  if verifier and verifier.upper() == 'VERIFY_IS_EQUAL':
    order_matters = True

  # If the test result section is explicitly annotated to specify order does not matter,
  # then sort the actual and expected results before verification.
  if verifier and verifier.upper() == 'VERIFY_IS_EQUAL_SORTED':
    order_matters = False
<<<<<<< HEAD
  expected = QueryTestResult(expected_results.split('\n'), expected_types,
=======
  expected_results_list = []
  if 'MULTI_LINE' in test_section:
    expected_results_list = map(lambda s: s.replace('\n', '\\n'),
        re.findall(r'\[(.*?)\]', expected_results, flags=re.DOTALL))
  else:
    expected_results_list = expected_results.split('\n')
  expected = QueryTestResult(expected_results_list, expected_types,
>>>>>>> fec66694
      actual_labels, order_matters)
  actual = QueryTestResult(parse_result_rows(exec_result), actual_types,
      actual_labels, order_matters)
  assert verifier in VERIFIER_MAP.keys(), "Unknown verifier: " + verifier
  try:
    VERIFIER_MAP[verifier](expected, actual)
  except AssertionError:
    if update_section:
      test_section['RESULTS'] = '\n'.join(actual.result_list)
    else:
      raise

def contains_order_by(query):
  """Returns true of the query contains an 'order by' clause"""
  return re.search( r'order\s+by\b', query, re.M|re.I) is not None

def parse_column_types(schema):
  """Enumerates all field schemas and returns a list of column type strings"""
  return [fs.type.upper() for fs in schema.fieldSchemas]

def parse_column_labels(schema):
  """Enumerates all field schemas and returns a list of column label strings"""
  # This is an statement doesn't return a field schema (insert statement).
  if schema is None or schema.fieldSchemas is None: return list()
  return [fs.name.upper() for fs in schema.fieldSchemas]

def create_query_result(exec_result, order_matters=False):
  """Creates query result in the test format from the result returned from a query"""
  col_labels = parse_column_labels(exec_result.schema)
  col_types = parse_column_types(exec_result.schema)
  data = parse_result_rows(exec_result)
  return QueryTestResult(data, col_types, col_labels, order_matters)

def parse_result_rows(exec_result):
  """
  Parses a query result set and transforms it to the format used by the query test files
  """
  raw_result = exec_result.data
  if not raw_result:
    return ['']

  # If the schema is 'None' assume this is an insert statement
  if exec_result.schema is None:
    return raw_result

  result = list()
  col_types = parse_column_types(exec_result.schema)
  for row in exec_result.data:
    cols = row.split('\t')
    assert len(cols) == len(col_types)
    new_cols = list()
    for i in xrange(len(cols)):
      if col_types[i] == 'STRING' or col_types[i] == 'CHAR':
<<<<<<< HEAD
        new_cols.append("'%s'" % cols[i])
=======
        col = cols[i].encode('unicode_escape')
        new_cols.append("'%s'" % col)
>>>>>>> fec66694
      else:
        new_cols.append(cols[i])
    result.append(','.join(new_cols))
  return result<|MERGE_RESOLUTION|>--- conflicted
+++ resolved
@@ -336,9 +336,6 @@
   # then sort the actual and expected results before verification.
   if verifier and verifier.upper() == 'VERIFY_IS_EQUAL_SORTED':
     order_matters = False
-<<<<<<< HEAD
-  expected = QueryTestResult(expected_results.split('\n'), expected_types,
-=======
   expected_results_list = []
   if 'MULTI_LINE' in test_section:
     expected_results_list = map(lambda s: s.replace('\n', '\\n'),
@@ -346,7 +343,6 @@
   else:
     expected_results_list = expected_results.split('\n')
   expected = QueryTestResult(expected_results_list, expected_types,
->>>>>>> fec66694
       actual_labels, order_matters)
   actual = QueryTestResult(parse_result_rows(exec_result), actual_types,
       actual_labels, order_matters)
@@ -400,12 +396,8 @@
     new_cols = list()
     for i in xrange(len(cols)):
       if col_types[i] == 'STRING' or col_types[i] == 'CHAR':
-<<<<<<< HEAD
-        new_cols.append("'%s'" % cols[i])
-=======
         col = cols[i].encode('unicode_escape')
         new_cols.append("'%s'" % col)
->>>>>>> fec66694
       else:
         new_cols.append(cols[i])
     result.append(','.join(new_cols))
