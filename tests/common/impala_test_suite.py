# Copyright (c) 2012 Cloudera, Inc. All rights reserved.
#
# Licensed under the Apache License, Version 2.0 (the "License");
# you may not use this file except in compliance with the License.
# You may obtain a copy of the License at
#
# http://www.apache.org/licenses/LICENSE-2.0
#
# Unless required by applicable law or agreed to in writing, software
# distributed under the License is distributed on an "AS IS" BASIS,
# WITHOUT WARRANTIES OR CONDITIONS OF ANY KIND, either express or implied.
# See the License for the specific language governing permissions and
# limitations under the License.
#
# The base class that should be used for almost all Impala tests

import logging
import os
import pprint
import pwd
import pytest
import grp
from getpass import getuser
from functools import wraps
from random import choice
from tests.common.impala_service import ImpaladService
from tests.common.impala_connection import ImpalaConnection, create_connection
from tests.common.test_dimensions import *
from tests.common.test_result_verifier import *
from tests.common.test_vector import *
<<<<<<< HEAD
from tests.common.query import Query
from tests.util.test_file_parser import *
from tests.util.thrift_util import create_transport
from tests.common.base_test_suite import BaseTestSuite
from tests.common.query_executor import JdbcQueryExecConfig, execute_using_jdbc
=======
from tests.util.test_file_parser import *
from tests.util.thrift_util import create_transport
from tests.common.base_test_suite import BaseTestSuite
from tests.performance.query import Query
from tests.performance.query_executor import JdbcQueryExecConfig
from tests.performance.query_exec_functions import execute_using_jdbc
>>>>>>> fec66694
from tests.util.hdfs_util import HdfsConfig, get_hdfs_client, get_hdfs_client_from_conf

# Imports required for Hive Metastore Client
from hive_metastore import ThriftHiveMetastore
from thrift.transport import TTransport, TSocket
from thrift.protocol import TBinaryProtocol

logging.basicConfig(level=logging.INFO, format='-- %(message)s')
LOG = logging.getLogger('impala_test_suite')

IMPALAD_HOST_PORT_LIST = pytest.config.option.impalad.split(',')
assert len(IMPALAD_HOST_PORT_LIST) > 0, 'Must specify at least 1 impalad to target'
IMPALAD = IMPALAD_HOST_PORT_LIST[0]
IMPALAD_HS2_HOST_PORT =\
    IMPALAD.split(':')[0] + ":" + pytest.config.option.impalad_hs2_port
HIVE_HS2_HOST_PORT = pytest.config.option.hive_server2
WORKLOAD_DIR = os.environ['IMPALA_WORKLOAD_DIR']
HDFS_CONF = HdfsConfig(pytest.config.option.minicluster_xml_conf)
CORE_CONF = HdfsConfig(os.path.join(os.environ['HADOOP_CONF_DIR'], "core-site.xml"))
TARGET_FILESYSTEM = os.getenv("TARGET_FILESYSTEM") or "hdfs"
IMPALA_HOME = os.getenv("IMPALA_HOME")
# FILESYSTEM_PREFIX is the path prefix that should be used in queries.  When running
# the tests against the default filesystem (fs.defaultFS), FILESYSTEM_PREFIX is the
# empty string.  When running against a secondary filesystem, it will be the scheme
# and authority porotion of the qualified path.
FILESYSTEM_PREFIX = os.getenv("FILESYSTEM_PREFIX")
# NAMENODE is the path prefix that should be used in results, since paths that come
# out of Impala have been qualified.  When running against the default filesystem,
# this will be the same as fs.defaultFS.  When running against a secondary filesystem,
# this will be the same as FILESYSTEM_PREFIX.
NAMENODE = FILESYSTEM_PREFIX or CORE_CONF.get('fs.defaultFS')

# Base class for Impala tests. All impala test cases should inherit from this class
class ImpalaTestSuite(BaseTestSuite):
  @classmethod
  def add_test_dimensions(cls):
    """
    A hook for adding additional dimensions.

    By default load the table_info and exec_option dimensions, but if a test wants to
    add more dimensions or different dimensions they can override this function.
    """
    super(ImpalaTestSuite, cls).add_test_dimensions()
    cls.TestMatrix.add_dimension(
        cls.create_table_info_dimension(cls.exploration_strategy()))
    cls.TestMatrix.add_dimension(cls.__create_exec_option_dimension())

  @classmethod
  def setup_class(cls):
    """Setup section that runs before each test suite"""
    cls.hive_client, cls.client = [None, None]
    # Create a Hive Metastore Client (used for executing some test SETUP steps
    metastore_host, metastore_port = pytest.config.option.metastore_server.split(':')
    trans_type = 'buffered'
    if pytest.config.option.use_kerberos:
      trans_type = 'kerberos'
    cls.hive_transport = create_transport(
        host=metastore_host,
        port=metastore_port,
        service=pytest.config.option.hive_service_name,
        transport_type=trans_type)
    protocol = TBinaryProtocol.TBinaryProtocol(cls.hive_transport)
    cls.hive_client = ThriftHiveMetastore.Client(protocol)
    cls.hive_transport.open()

    # Create a connection to Impala.
    cls.client = cls.create_impala_client(IMPALAD)

    cls.impalad_test_service = cls.create_impala_service()
    cls.hdfs_client = cls.create_hdfs_client()

  @classmethod
  def teardown_class(cls):
    """Setup section that runs after each test suite"""
    # Cleanup the Impala and Hive Metastore client connections
    if cls.hive_transport:
      cls.hive_transport.close()

    if cls.client:
      cls.client.close()

  @classmethod
  def create_impala_client(cls, host_port=IMPALAD):
    client = create_connection(host_port=host_port,
        use_kerberos=pytest.config.option.use_kerberos)
    client.connect()
    return client

  @classmethod
<<<<<<< HEAD
  def cleanup_db(self, db_name, sync_ddl=1):
    # To drop a db, we need to first drop all the tables in that db
    self.client.execute("use default")
    self.client.set_configuration({'sync_ddl': sync_ddl})

    if db_name in self.client.execute("show databases", ).data:
      # We use quoted identifiers to avoid name clashes with keywords
      for tbl_name in self.client.execute("show tables in `" + db_name + "`").data:
        full_tbl_name = '`%s`.`%s`' % (db_name, tbl_name)
        result = self.client.execute("describe formatted " + full_tbl_name)
        if 'VIRTUAL_VIEW' in '\n'.join(result.data):
          self.client.execute("drop view " + full_tbl_name)
        else:
          self.client.execute("drop table " + full_tbl_name)
      for fn_result in self.client.execute("show functions in `" + db_name + "`").data:
        # First column is the return type, second is the function signature
        fn_name = fn_result.split('\t')[1]
        self.client.execute("drop function `%s`.%s" % (db_name, fn_name))
      for fn_result in self.client.execute(\
        "show aggregate functions in `" + db_name + "`").data:
        fn_name = fn_result.split('\t')[1]
        self.client.execute("drop function `%s`.%s" % (db_name, fn_name))
      self.client.execute("drop database `" + db_name + "`")
=======
  def create_impala_service(cls, host_port=IMPALAD):
    return ImpaladService(IMPALAD.split(':')[0])

  @classmethod
  def create_hdfs_client(cls):
    if pytest.config.option.namenode_http_address is None:
      hdfs_client = get_hdfs_client_from_conf(HDFS_CONF)
    else:
      host, port = pytest.config.option.namenode_http_address.split(":")
      hdfs_client =  get_hdfs_client(host, port)
    return hdfs_client

  @classmethod
  def cleanup_db(self, db_name, sync_ddl=1):
    self.client.execute("use default")
    self.client.set_configuration({'sync_ddl': sync_ddl})
    self.client.execute("drop database if exists `" + db_name + "` cascade")
>>>>>>> fec66694

  def run_test_case(self, test_file_name, vector, use_db=None, multiple_impalad=False,
      encoding=None):
    """
    Runs the queries in the specified test based on the vector values

    Runs the query using targeting the file format/compression specified in the test
    vector and the exec options specified in the test vector. If multiple_impalad=True
    a connection to a random impalad will be chosen to execute each test section.
    Otherwise, the default impalad client will be used.
    Additionally, the encoding for all test data can be specified using the 'encoding'
    parameter. This is useful when data is ingested in a different encoding (ex.
    latin). If not set, the default system encoding will be used.
    """
    table_format_info = vector.get_value('table_format')
    exec_options = vector.get_value('exec_option')

<<<<<<< HEAD
    # Resolve the current user's group name.
    group_name = grp.getgrnam(getuser()).gr_name
=======
    # Resolve the current user's primary group name.
    group_id = pwd.getpwnam(getuser()).pw_gid
    group_name = grp.getgrgid(group_id).gr_name
>>>>>>> fec66694

    target_impalad_clients = list()
    if multiple_impalad:
      target_impalad_clients =\
          map(ImpalaTestSuite.create_impala_client, IMPALAD_HOST_PORT_LIST)
    else:
      target_impalad_clients = [self.client]

    # Change the database to reflect the file_format, compression codec etc, or the
    # user specified database for all targeted impalad.
    for impalad_client in target_impalad_clients:
      ImpalaTestSuite.change_database(impalad_client,
          table_format_info, use_db, pytest.config.option.scale_factor)
      impalad_client.set_configuration(exec_options)

    sections = self.load_query_test_file(self.get_workload(), test_file_name,
        encoding=encoding)
    for test_section in sections:
      if 'QUERY' not in test_section:
        assert 0, 'Error in test file %s. Test cases require a -- QUERY section.\n%s' %\
            (test_file_name, pprint.pformat(test_section))

      if 'SETUP' in test_section:
        self.execute_test_case_setup(test_section['SETUP'], table_format_info)

      # TODO: support running query tests against different scale factors
<<<<<<< HEAD
      query = QueryTestSectionReader.build_query(test_section['QUERY'].replace(
          '$GROUP_NAME', group_name))
=======
      query = QueryTestSectionReader.build_query(test_section['QUERY']
          .replace('$GROUP_NAME', group_name)
          .replace('$IMPALA_HOME', IMPALA_HOME)
          .replace('$FILESYSTEM_PREFIX', FILESYSTEM_PREFIX))
>>>>>>> fec66694

      if 'QUERY_NAME' in test_section:
        LOG.info('Query Name: \n%s\n' % test_section['QUERY_NAME'])

      # Support running multiple queries within the same test section, only verifying the
      # result of the final query. The main use case is to allow for 'USE database'
      # statements before a query executes, but it is not limited to that.
      # TODO: consider supporting result verification of all queries in the future
      result = None
      target_impalad_client = choice(target_impalad_clients)
      try:
        user = None
        if 'USER' in test_section:
          # Create a new client so the session will use the new username.
          user = test_section['USER'].strip()
          target_impalad_client = self.create_impala_client()
        for query in query.split(';'):
          result = self.__execute_query(target_impalad_client, query, user=user)
      except Exception as e:
        if 'CATCH' in test_section:
<<<<<<< HEAD
          assert test_section['CATCH'].strip() in str(e)
=======
          # In error messages, some paths are always qualified and some are not.
          # So, allow both $NAMENODE and $FILESYSTEM_PREFIX to be used in CATCH.
          expected_str = test_section['CATCH'].strip() \
              .replace('$FILESYSTEM_PREFIX', FILESYSTEM_PREFIX) \
              .replace('$NAMENODE', NAMENODE) \
              .replace('$IMPALA_HOME', IMPALA_HOME)
          assert expected_str in str(e)
>>>>>>> fec66694
          continue
        raise

      if 'CATCH' in test_section:
        assert test_section['CATCH'].strip() == ''
<<<<<<< HEAD

      assert result is not None
      assert result.success

      # Decode the results read back if the data is stored with a specific encoding.
      if encoding: result.data = [row.decode(encoding) for row in result.data]
=======
>>>>>>> fec66694

      assert result is not None
      assert result.success

      # Decode the results read back if the data is stored with a specific encoding.
      if encoding: result.data = [row.decode(encoding) for row in result.data]
      # Replace $NAMENODE in the expected results with the actual namenode URI.
      if 'RESULTS' in test_section:
        test_section['RESULTS'] = test_section['RESULTS'] \
            .replace('$NAMENODE', NAMENODE) \
            .replace('$IMPALA_HOME', IMPALA_HOME)
        verify_raw_results(test_section, result,
                         vector.get_value('table_format').file_format,
                         pytest.config.option.update_results)
      # If --update_results, then replace references to the namenode URI with $NAMENODE.
      if pytest.config.option.update_results and 'RESULTS' in test_section:
        test_section['RESULTS'] = test_section['RESULTS'] \
            .replace(NAMENODE, '$NAMENODE') \
            .replace('$IMPALA_HOME', IMPALA_HOME)
    if pytest.config.option.update_results:
      output_file = os.path.join('/tmp', test_file_name.replace('/','_') + ".test")
      write_test_file(output_file, sections, encoding=encoding)

  def execute_test_case_setup(self, setup_section, table_format):
    """
    Executes a test case 'SETUP' section

    The test case 'SETUP' section is mainly used for insert tests. These tests need to
    have some actions performed before each test case to ensure the target tables are
    empty. The current supported setup actions:
    RESET <table name> - Drop and recreate the table
    DROP PARTITIONS <table name> - Drop all partitions from the table
    """
    setup_section = QueryTestSectionReader.build_query(setup_section)
    for row in setup_section.split('\n'):
      row = row.lstrip()
      if row.startswith('RESET'):
        db_name, table_name = QueryTestSectionReader.get_table_name_components(\
          table_format, row.split('RESET')[1])
        self.__reset_table(db_name, table_name)
        self.client.execute("invalidate metadata " + db_name + "." + table_name)
      elif row.startswith('DROP PARTITIONS'):
        db_name, table_name = QueryTestSectionReader.get_table_name_components(\
          table_format, row.split('DROP PARTITIONS')[1])
        self.__drop_partitions(db_name, table_name)
        self.client.execute("invalidate metadata " + db_name + "." + table_name)
      else:
        assert False, 'Unsupported setup command: %s' % row

  @classmethod
  def change_database(cls, impala_client, table_format=None,
      db_name=None, scale_factor=None):
    if db_name == None:
      assert table_format != None
      db_name = QueryTestSectionReader.get_db_name(table_format,
          scale_factor if scale_factor else '')
    query = 'use %s' % db_name
    # Clear the exec_options before executing a USE statement.
    # The USE statement should not fail for negative exec_option tests.
    impala_client.clear_configuration()
    impala_client.execute(query)

  def execute_wrapper(function):
    """
    Issues a use database query before executing queries.

    Database names are dependent on the input format for table, which the table names
    remaining the same. A use database is issued before query execution. As such,
    dabase names need to be build pre execution, this method wraps around the different
    execute methods and provides a common interface to issue the proper use command.
    """
    @wraps(function)
    def wrapper(*args, **kwargs):
      table_format = None
      if kwargs.get('table_format'):
        table_format = kwargs.get('table_format')
        del kwargs['table_format']
      if kwargs.get('vector'):
        table_format = kwargs.get('vector').get_value('table_format')
        del kwargs['vector']
        # self is the implicit first argument
      if table_format is not None:
        args[0].change_database(args[0].client, table_format)
      return function(*args, **kwargs)
    return wrapper

  @classmethod
  @execute_wrapper
  def execute_query_expect_success(cls, impalad_client, query, query_options=None):
    """Executes a query and asserts if the query fails"""
    result = cls.__execute_query(impalad_client, query, query_options)
    assert result.success
    return result

  @execute_wrapper
  def execute_query_expect_failure(self, impalad_client, query, query_options=None):
    """Executes a query and asserts if the query succeeds"""
    result = None
    try:
      result = self.__execute_query(impalad_client, query, query_options)
    except Exception, e:
      return e

    assert not result.success, "No failure encountered for query %s" % query
    return result

  @execute_wrapper
  def execute_query(self, query, query_options=None):
    return self.__execute_query(self.client, query, query_options)

  def execute_query_using_client(self, client, query, vector):
    self.change_database(client, vector.get_value('table_format'))
    return client.execute(query)

  def execute_query_async_using_client(self, client, query, vector):
    self.change_database(client, vector.get_value('table_format'))
    return client.execute_async(query)

  def close_query_using_client(self, client, query):
    return client.close_query(query)

  @execute_wrapper
  def execute_query_async(self, query, query_options=None):
    self.client.set_configuration(query_options)
    return self.client.execute_async(query)

  @execute_wrapper
  def close_query(self, query):
    return self.client.close_query(query)

  @execute_wrapper
  def execute_scalar(self, query, query_options=None):
    result = self.__execute_query(self.client, query, query_options)
    assert len(result.data) <= 1, 'Multiple values returned from scalar'
    return result.data[0] if len(result.data) == 1 else None

  def exec_and_compare_hive_and_impala_hs2(self, stmt):
    """Compare Hive and Impala results when executing the same statment over HS2"""
    # execute_using_jdbc expects a Query object. Convert the query string into a Query
    # object
    query = Query()
    query.query_str = stmt
    # Run the statement targeting Hive
    exec_opts = JdbcQueryExecConfig(impalad=HIVE_HS2_HOST_PORT)
    hive_results = execute_using_jdbc(query, exec_opts).data

    # Run the statement targeting Impala
    exec_opts = JdbcQueryExecConfig(impalad=IMPALAD_HS2_HOST_PORT)
    impala_results = execute_using_jdbc(query, exec_opts).data

    # Compare the results
    assert (impala_results is not None) and (hive_results is not None)
    for impala, hive in zip(impala_results, hive_results):
      assert impala == hive

  def load_query_test_file(self, workload, file_name, valid_section_names=None,
      encoding=None):
    """
    Loads/Reads the specified query test file. Accepts the given section names as valid.
    Uses a default list of valid section names if valid_section_names is None.
    """
    test_file_path = os.path.join(WORKLOAD_DIR, workload, 'queries', file_name + '.test')
    if not os.path.isfile(test_file_path):
      assert False, 'Test file not found: %s' % file_name
    return parse_query_test_file(test_file_path, valid_section_names, encoding=encoding)

  def __drop_partitions(self, db_name, table_name):
    """Drops all partitions in the given table"""
    for partition in self.hive_client.get_partition_names(db_name, table_name, 0):
      self.hive_client.drop_partition_by_name(db_name, table_name, partition, True)

<<<<<<< HEAD
  def __execute_query(self, impalad_client, query, query_options=None, user=None):
=======
  @classmethod
  def __execute_query(cls, impalad_client, query, query_options=None, user=None):
>>>>>>> fec66694
    """Executes the given query against the specified Impalad"""
    if query_options is not None: impalad_client.set_configuration(query_options)
    return impalad_client.execute(query, user=user)

  def __execute_query_new_client(self, query, query_options=None,
      use_kerberos=False):
    """Executes the given query against the specified Impalad"""
    new_client = self.create_impala_client()
    new_client.set_configuration(query_options)
    return new_client.execute(query)

  def __reset_table(self, db_name, table_name):
    """Resets a table (drops and recreates the table)"""
    table = self.hive_client.get_table(db_name, table_name)
    assert table is not None
    self.hive_client.drop_table(db_name, table_name, True)
    self.hive_client.create_table(table)

  @classmethod
  def create_table_info_dimension(cls, exploration_strategy):
    # If the user has specified a specific set of table formats to run against, then
    # use those. Otherwise, load from the workload test vectors.
    if pytest.config.option.table_formats:
      table_formats = list()
      for tf in pytest.config.option.table_formats.split(','):
        dataset = get_dataset_from_workload(cls.get_workload())
        table_formats.append(TableFormatInfo.create_from_string(dataset, tf))
      tf_dimensions = TestDimension('table_format', *table_formats)
    else:
      tf_dimensions = load_table_info_dimension(cls.get_workload(), exploration_strategy)
    # If 'skip_hbase' is specified or the filesystem is either isilon or s3, we don't
    # need the hbase dimension.
    if pytest.config.option.skip_hbase or TARGET_FILESYSTEM.lower() in ['s3', 'isilon']:
      for tf_dimension in tf_dimensions:
        if tf_dimension.value.file_format == "hbase":
          tf_dimensions.remove(tf_dimension)
          break
    return tf_dimensions

  @classmethod
  def __create_exec_option_dimension(cls):
    cluster_sizes = ALL_CLUSTER_SIZES
    disable_codegen_options = ALL_DISABLE_CODEGEN_OPTIONS
    batch_sizes = ALL_BATCH_SIZES
    exec_single_node_option = [0]
    if cls.exploration_strategy() == 'core':
      disable_codegen_options = [False]
      cluster_sizes = ALL_NODES_ONLY
    return create_exec_option_dimension(cluster_sizes, disable_codegen_options,
                                        batch_sizes,
                                        exec_single_node_option=exec_single_node_option)

  @classmethod
  def exploration_strategy(cls):
    default_strategy = pytest.config.option.exploration_strategy
    if pytest.config.option.workload_exploration_strategy:
      workload_strategies = pytest.config.option.workload_exploration_strategy.split(',')
      for workload_strategy in workload_strategies:
        workload_strategy = workload_strategy.split(':')
        if len(workload_strategy) != 2:
          raise ValueError, 'Invalid workload:strategy format: %s' % workload_strategy
        if cls.get_workload() == workload_strategy[0]:
          return workload_strategy[1]
    return default_strategy<|MERGE_RESOLUTION|>--- conflicted
+++ resolved
@@ -28,20 +28,12 @@
 from tests.common.test_dimensions import *
 from tests.common.test_result_verifier import *
 from tests.common.test_vector import *
-<<<<<<< HEAD
-from tests.common.query import Query
-from tests.util.test_file_parser import *
-from tests.util.thrift_util import create_transport
-from tests.common.base_test_suite import BaseTestSuite
-from tests.common.query_executor import JdbcQueryExecConfig, execute_using_jdbc
-=======
 from tests.util.test_file_parser import *
 from tests.util.thrift_util import create_transport
 from tests.common.base_test_suite import BaseTestSuite
 from tests.performance.query import Query
 from tests.performance.query_executor import JdbcQueryExecConfig
 from tests.performance.query_exec_functions import execute_using_jdbc
->>>>>>> fec66694
 from tests.util.hdfs_util import HdfsConfig, get_hdfs_client, get_hdfs_client_from_conf
 
 # Imports required for Hive Metastore Client
@@ -131,31 +123,6 @@
     return client
 
   @classmethod
-<<<<<<< HEAD
-  def cleanup_db(self, db_name, sync_ddl=1):
-    # To drop a db, we need to first drop all the tables in that db
-    self.client.execute("use default")
-    self.client.set_configuration({'sync_ddl': sync_ddl})
-
-    if db_name in self.client.execute("show databases", ).data:
-      # We use quoted identifiers to avoid name clashes with keywords
-      for tbl_name in self.client.execute("show tables in `" + db_name + "`").data:
-        full_tbl_name = '`%s`.`%s`' % (db_name, tbl_name)
-        result = self.client.execute("describe formatted " + full_tbl_name)
-        if 'VIRTUAL_VIEW' in '\n'.join(result.data):
-          self.client.execute("drop view " + full_tbl_name)
-        else:
-          self.client.execute("drop table " + full_tbl_name)
-      for fn_result in self.client.execute("show functions in `" + db_name + "`").data:
-        # First column is the return type, second is the function signature
-        fn_name = fn_result.split('\t')[1]
-        self.client.execute("drop function `%s`.%s" % (db_name, fn_name))
-      for fn_result in self.client.execute(\
-        "show aggregate functions in `" + db_name + "`").data:
-        fn_name = fn_result.split('\t')[1]
-        self.client.execute("drop function `%s`.%s" % (db_name, fn_name))
-      self.client.execute("drop database `" + db_name + "`")
-=======
   def create_impala_service(cls, host_port=IMPALAD):
     return ImpaladService(IMPALAD.split(':')[0])
 
@@ -173,7 +140,6 @@
     self.client.execute("use default")
     self.client.set_configuration({'sync_ddl': sync_ddl})
     self.client.execute("drop database if exists `" + db_name + "` cascade")
->>>>>>> fec66694
 
   def run_test_case(self, test_file_name, vector, use_db=None, multiple_impalad=False,
       encoding=None):
@@ -191,14 +157,9 @@
     table_format_info = vector.get_value('table_format')
     exec_options = vector.get_value('exec_option')
 
-<<<<<<< HEAD
-    # Resolve the current user's group name.
-    group_name = grp.getgrnam(getuser()).gr_name
-=======
     # Resolve the current user's primary group name.
     group_id = pwd.getpwnam(getuser()).pw_gid
     group_name = grp.getgrgid(group_id).gr_name
->>>>>>> fec66694
 
     target_impalad_clients = list()
     if multiple_impalad:
@@ -225,15 +186,10 @@
         self.execute_test_case_setup(test_section['SETUP'], table_format_info)
 
       # TODO: support running query tests against different scale factors
-<<<<<<< HEAD
-      query = QueryTestSectionReader.build_query(test_section['QUERY'].replace(
-          '$GROUP_NAME', group_name))
-=======
       query = QueryTestSectionReader.build_query(test_section['QUERY']
           .replace('$GROUP_NAME', group_name)
           .replace('$IMPALA_HOME', IMPALA_HOME)
           .replace('$FILESYSTEM_PREFIX', FILESYSTEM_PREFIX))
->>>>>>> fec66694
 
       if 'QUERY_NAME' in test_section:
         LOG.info('Query Name: \n%s\n' % test_section['QUERY_NAME'])
@@ -254,9 +210,6 @@
           result = self.__execute_query(target_impalad_client, query, user=user)
       except Exception as e:
         if 'CATCH' in test_section:
-<<<<<<< HEAD
-          assert test_section['CATCH'].strip() in str(e)
-=======
           # In error messages, some paths are always qualified and some are not.
           # So, allow both $NAMENODE and $FILESYSTEM_PREFIX to be used in CATCH.
           expected_str = test_section['CATCH'].strip() \
@@ -264,21 +217,11 @@
               .replace('$NAMENODE', NAMENODE) \
               .replace('$IMPALA_HOME', IMPALA_HOME)
           assert expected_str in str(e)
->>>>>>> fec66694
           continue
         raise
 
       if 'CATCH' in test_section:
         assert test_section['CATCH'].strip() == ''
-<<<<<<< HEAD
-
-      assert result is not None
-      assert result.success
-
-      # Decode the results read back if the data is stored with a specific encoding.
-      if encoding: result.data = [row.decode(encoding) for row in result.data]
-=======
->>>>>>> fec66694
 
       assert result is not None
       assert result.success
@@ -450,12 +393,8 @@
     for partition in self.hive_client.get_partition_names(db_name, table_name, 0):
       self.hive_client.drop_partition_by_name(db_name, table_name, partition, True)
 
-<<<<<<< HEAD
-  def __execute_query(self, impalad_client, query, query_options=None, user=None):
-=======
   @classmethod
   def __execute_query(cls, impalad_client, query, query_options=None, user=None):
->>>>>>> fec66694
     """Executes the given query against the specified Impalad"""
     if query_options is not None: impalad_client.set_configuration(query_options)
     return impalad_client.execute(query, user=user)
