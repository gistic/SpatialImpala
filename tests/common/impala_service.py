--- conflicted
+++ resolved
@@ -51,18 +51,12 @@
       sleep(interval)
     assert 0, 'Debug webpage did not become available in expected time.'
 
-<<<<<<< HEAD
-  def get_metric_value(self, metric_name, default_value=None):
-    """Returns the value of the the given metric name from the Impala debug webpage"""
-    metrics = json.loads(self.read_debug_webpage('jsonmetrics'))
-=======
   def read_debug_webpage(self, page_name, timeout=10, interval=1):
     return self.open_debug_webpage(page_name, timeout=timeout, interval=interval).read()
 
   def get_metric_value(self, metric_name, default_value=None):
     """Returns the value of the the given metric name from the Impala debug webpage"""
     metrics = json.loads(self.read_debug_webpage('jsonmetrics?json'))
->>>>>>> fec66694
     return metrics.get(metric_name, default_value)
 
   def wait_for_metric_value(self, metric_name, expected_value, timeout=10, interval=1):
@@ -107,17 +101,6 @@
   def get_num_in_flight_queries(self, timeout=30, interval=1):
     LOG.info("Getting num_in_flight_queries from %s:%s" %
         (self.hostname, self.webserver_port))
-<<<<<<< HEAD
-    result = json.loads(self.read_debug_webpage('backends?json', timeout, interval))
-    num = result['num_backends']
-    return None if num is None else int(num)
-
-  def get_num_in_flight_queries(self, timeout=30, interval=1):
-    LOG.info("Getting num_in_flight_queries from %s:%s" %\
-        (self.hostname, self.webserver_port))
-    result = self.read_debug_webpage('inflight_query_ids?raw', timeout, interval)
-    return None if result is None else len([l for l in result.split('\n') if l])
-=======
     result = self.read_debug_webpage('inflight_query_ids?raw', timeout, interval)
     return None if result is None else len([l for l in result.split('\n') if l])
 
@@ -132,7 +115,6 @@
         (num_in_flight_queries, expected_val))
     return False
 
->>>>>>> fec66694
 
   def wait_for_num_known_live_backends(self, expected_value, timeout=30, interval=1):
     start_time = time()
