--- conflicted
+++ resolved
@@ -26,15 +26,10 @@
 from thrift.transport.TTransport import TBufferedTransport
 from thrift.protocol import TBinaryProtocol
 from tests.common.custom_cluster_test_suite import CustomClusterTestSuite
-<<<<<<< HEAD
-from tests.common.impala_test_suite import IMPALAD_HS2_HOST_PORT
-from tests.hs2.hs2_test_suite import operation_id_to_query_id
-=======
 from tests.hs2.hs2_test_suite import operation_id_to_query_id
 from tests.util.filesystem_utils import WAREHOUSE
 
 AUTH_POLICY_FILE = "%s/authz-policy.ini" % WAREHOUSE
->>>>>>> fec66694
 
 class TestAuthorization(CustomClusterTestSuite):
   AUDIT_LOG_DIR = tempfile.mkdtemp(dir=os.getenv('LOG_DIR'))
@@ -55,16 +50,10 @@
 
   @pytest.mark.execute_serially
   @CustomClusterTestSuite.with_args("--server_name=server1\
-<<<<<<< HEAD
-      --authorization_policy_file=/test-warehouse/authz-policy.ini\
-      --authorization_policy_provider_class=%s" %
-      "org.apache.sentry.provider.file.LocalGroupResourceAuthorizationProvider")
-=======
       --authorization_policy_file=%s\
       --authorization_policy_provider_class=%s" %\
       (AUTH_POLICY_FILE,
        "org.apache.sentry.provider.file.LocalGroupResourceAuthorizationProvider"))
->>>>>>> fec66694
   def test_custom_authorization_provider(self):
     from tests.hs2.test_hs2 import TestHS2
     open_session_req = TCLIService.TOpenSessionReq()
@@ -92,11 +81,7 @@
 
   @pytest.mark.execute_serially
   @CustomClusterTestSuite.with_args("--server_name=server1\
-<<<<<<< HEAD
-      --authorization_policy_file=/test-warehouse/authz-policy.ini\
-=======
       --authorization_policy_file=%s\
->>>>>>> fec66694
       --authorized_proxy_user_config=hue=%s\
       --abort_on_failed_audit_event=false\
       --audit_event_log_dir=%s" % (AUTH_POLICY_FILE, getuser(), AUDIT_LOG_DIR))
@@ -167,10 +152,7 @@
     # no do_as_user the Delegated User field should be empty.
     query_id = operation_id_to_query_id(
         execute_statement_resp.operationHandle.operationId)
-<<<<<<< HEAD
-=======
 
->>>>>>> fec66694
     profile_page = self.cluster.impalads[0].service.read_query_profile_page(query_id)
     self.__verify_profile_user_fields(profile_page, effective_user='hue',
         delegated_user='', connected_user='hue')
