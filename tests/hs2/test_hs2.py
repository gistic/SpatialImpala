# Copyright (c) 2012 Cloudera, Inc. All rights reserved.
#
# Licensed under the Apache License, Version 2.0 (the "License");
# you may not use this file except in compliance with the License.
# You may obtain a copy of the License at
#
# http://www.apache.org/licenses/LICENSE-2.0
#
# Unless required by applicable law or agreed to in writing, software
# distributed under the License is distributed on an "AS IS" BASIS,
# WITHOUT WARRANTIES OR CONDITIONS OF ANY KIND, either express or implied.
# See the License for the specific language governing permissions and
# limitations under the License.
#
# Client tests for Impala's HiveServer2 interface

import pytest
<<<<<<< HEAD
=======
import json
import time
from socket import getfqdn
from urllib2 import urlopen
>>>>>>> fec66694
from tests.hs2.hs2_test_suite import HS2TestSuite, needs_session, operation_id_to_query_id
from TCLIService import TCLIService
from ImpalaService import ImpalaHiveServer2Service
from ExecStats.ttypes import TExecState

class TestHS2(HS2TestSuite):
  def test_open_session(self):
    """Check that a session can be opened"""
    open_session_req = TCLIService.TOpenSessionReq()
    TestHS2.check_response(self.hs2_client.OpenSession(open_session_req))

<<<<<<< HEAD
=======
  def test_open_session_http_addr(self):
    """Check that OpenSession returns the coordinator's http address."""
    open_session_req = TCLIService.TOpenSessionReq()
    open_session_resp = self.hs2_client.OpenSession(open_session_req)
    TestHS2.check_response(open_session_resp)
    http_addr = open_session_resp.configuration['http_addr']
    resp = urlopen("http://%s/queries?json" % http_addr)
    assert resp.msg == 'OK'
    queries_json = json.loads(resp.read())
    assert 'completed_queries' in queries_json
    assert 'in_flight_queries' in queries_json

>>>>>>> fec66694
  def test_open_session_unsupported_protocol(self):
    """Test that we get the right protocol version back if we ask for one larger than the
    server supports. This test will fail as we support newer version of HS2, and should be
    updated."""
    open_session_req = TCLIService.TOpenSessionReq()
    open_session_req.protocol_version = \
        TCLIService.TProtocolVersion.HIVE_CLI_SERVICE_PROTOCOL_V7
    open_session_resp = self.hs2_client.OpenSession(open_session_req)
    TestHS2.check_response(open_session_resp)
    assert open_session_resp.serverProtocolVersion == \
        TCLIService.TProtocolVersion.HIVE_CLI_SERVICE_PROTOCOL_V6

  def test_close_session(self):
    """Test that an open session can be closed"""
    open_session_req = TCLIService.TOpenSessionReq()
    resp = self.hs2_client.OpenSession(open_session_req)
    TestHS2.check_response(resp)

    close_session_req = TCLIService.TCloseSessionReq()
    close_session_req.sessionHandle = resp.sessionHandle
    TestHS2.check_response(self.hs2_client.CloseSession(close_session_req))

  def test_double_close_session(self):
    """Test that an already closed session cannot be closed a second time"""
    open_session_req = TCLIService.TOpenSessionReq()
    resp = self.hs2_client.OpenSession(open_session_req)
    TestHS2.check_response(resp)

    close_session_req = TCLIService.TCloseSessionReq()
    close_session_req.sessionHandle = resp.sessionHandle
    TestHS2.check_response(self.hs2_client.CloseSession(close_session_req))

    # Double close should be an error
    TestHS2.check_response(self.hs2_client.CloseSession(close_session_req),
                           TCLIService.TStatusCode.ERROR_STATUS)

<<<<<<< HEAD
=======
  # This test verifies the number of open and expired sessions so avoid running
  # concurrently with other sessions.
  @pytest.mark.execute_serially
  def test_idle_session_timeout(self):
    """Test for idle sessions' expiration"""
    timeout_periods = [0, 5, 10]
    session_handles = []

    for timeout in timeout_periods:
      open_session_req = TCLIService.TOpenSessionReq()
      open_session_req.configuration = {}
      open_session_req.configuration['idle_session_timeout'] = str(timeout)
      resp = self.hs2_client.OpenSession(open_session_req)
      TestHS2.check_response(resp)
      session_handles.append(resp.sessionHandle)

    num_open_sessions = self.impalad_test_service.get_metric_value(
      "impala-server.num-open-hiveserver2-sessions")
    num_expired_sessions = self.impalad_test_service.get_metric_value(
      "impala-server.num-sessions-expired")

    execute_statement_req = TCLIService.TExecuteStatementReq()
    execute_statement_req.statement = "SELECT 1+2"
    for session_handle in session_handles:
      execute_statement_req.sessionHandle = session_handle
      resp = self.hs2_client.ExecuteStatement(execute_statement_req)
      TestHS2.check_response(resp)

    assert num_open_sessions == self.impalad_test_service.get_metric_value(
      "impala-server.num-open-hiveserver2-sessions")
    assert num_expired_sessions == self.impalad_test_service.get_metric_value(
      "impala-server.num-sessions-expired")

    for timeout in timeout_periods:
      sleep_period = timeout * 1.5
      time.sleep(sleep_period)
      for i, session_handle in enumerate(session_handles):
        if session_handle is not None:
          execute_statement_req.sessionHandle = session_handle
          resp = self.hs2_client.ExecuteStatement(execute_statement_req)
          if timeout_periods[i] == 0 or sleep_period < timeout_periods[i]:
            TestHS2.check_response(resp)
          else:
            TestHS2.check_response(resp, TCLIService.TStatusCode.ERROR_STATUS)
            close_session_req = TCLIService.TCloseSessionReq()
            close_session_req.sessionHandle = session_handles[i]
            TestHS2.check_response(self.hs2_client.CloseSession(close_session_req))
            session_handles[i] = None
            num_open_sessions -= 1
            num_expired_sessions += 1
      assert num_open_sessions == self.impalad_test_service.get_metric_value(
        "impala-server.num-open-hiveserver2-sessions")
      assert num_expired_sessions == self.impalad_test_service.get_metric_value(
        "impala-server.num-sessions-expired")

>>>>>>> fec66694
  @needs_session()
  def test_get_operation_status(self):
    """Tests that GetOperationStatus returns a valid result for a running query"""
    execute_statement_req = TCLIService.TExecuteStatementReq()
    execute_statement_req.sessionHandle = self.session_handle
    execute_statement_req.statement = "SELECT COUNT(*) FROM functional.alltypes"
    execute_statement_resp = self.hs2_client.ExecuteStatement(execute_statement_req)
    TestHS2.check_response(execute_statement_resp)

    get_operation_status_req = TCLIService.TGetOperationStatusReq()
    get_operation_status_req.operationHandle = execute_statement_resp.operationHandle

    get_operation_status_resp = \
        self.hs2_client.GetOperationStatus(get_operation_status_req)
    TestHS2.check_response(get_operation_status_resp)

    assert get_operation_status_resp.operationState in \
        [TCLIService.TOperationState.INITIALIZED_STATE,
         TCLIService.TOperationState.RUNNING_STATE,
         TCLIService.TOperationState.FINISHED_STATE]

  @needs_session()
  def test_malformed_get_operation_status(self):
    """Tests that a short guid / secret returns an error (regression would be to crash
    impalad)"""
    operation_handle = TCLIService.TOperationHandle()
    operation_handle.operationId = TCLIService.THandleIdentifier()
    operation_handle.operationId.guid = "short"
    operation_handle.operationId.secret = "short_secret"
    assert len(operation_handle.operationId.guid) != 16
    assert len(operation_handle.operationId.secret) != 16
    operation_handle.operationType = TCLIService.TOperationType.EXECUTE_STATEMENT
    operation_handle.hasResultSet = False

    get_operation_status_req = TCLIService.TGetOperationStatusReq()
    get_operation_status_req.operationHandle = operation_handle

    get_operation_status_resp = \
        self.hs2_client.GetOperationStatus(get_operation_status_req)
    TestHS2.check_response(get_operation_status_resp,
                           TCLIService.TStatusCode.ERROR_STATUS)
    err_msg = "(guid size: %d, expected 16, secret size: %d, expected 16)" \
        % (len(operation_handle.operationId.guid),
           len(operation_handle.operationId.secret))
    assert err_msg in get_operation_status_resp.status.errorMessage

  @pytest.mark.execute_serially
  def test_socket_close_forces_session_close(self):
    """Test that closing the underlying socket forces the associated session to close.
    See IMPALA-564"""
    open_session_req = TCLIService.TOpenSessionReq()
    resp = self.hs2_client.OpenSession(open_session_req)
    TestHS2.check_response(resp)
    num_sessions = self.impalad_test_service.get_metric_value(
      "impala-server.num-open-hiveserver2-sessions")

    assert num_sessions > 0

    self.socket.close()
    self.socket = None
    self.impalad_test_service.wait_for_metric_value(
      "impala-server.num-open-hiveserver2-sessions", num_sessions - 1)

  @pytest.mark.execute_serially
  def test_multiple_sessions(self):
    """Test that multiple sessions on the same socket connection are allowed"""
    num_sessions = self.impalad_test_service.get_metric_value(
      "impala-server.num-open-hiveserver2-sessions")
    session_ids = []
    for _ in xrange(5):
      open_session_req = TCLIService.TOpenSessionReq()
      resp = self.hs2_client.OpenSession(open_session_req)
      TestHS2.check_response(resp)
      # Check that all sessions get different IDs
      assert resp.sessionHandle not in session_ids
      session_ids.append(resp.sessionHandle)

    self.impalad_test_service.wait_for_metric_value(
      "impala-server.num-open-hiveserver2-sessions", num_sessions + 5)

    self.socket.close()
    self.socket = None
    self.impalad_test_service.wait_for_metric_value(
      "impala-server.num-open-hiveserver2-sessions", num_sessions)

  @needs_session()
  def test_get_schemas(self):
    get_schemas_req = TCLIService.TGetSchemasReq()
    get_schemas_req.sessionHandle = self.session_handle
    get_schemas_resp = self.hs2_client.GetSchemas(get_schemas_req)
    TestHS2.check_response(get_schemas_resp)
    fetch_results_req = TCLIService.TFetchResultsReq()
    fetch_results_req.operationHandle = get_schemas_resp.operationHandle
    fetch_results_req.maxRows = 100
    fetch_results_resp = self.hs2_client.FetchResults(fetch_results_req)
    TestHS2.check_response(fetch_results_resp)
    query_id = operation_id_to_query_id(get_schemas_resp.operationHandle.operationId)
    profile_page = self.impalad_test_service.read_query_profile_page(query_id)

    # Test fix for IMPALA-619
    assert "Sql Statement: GET_SCHEMAS" in profile_page
    assert "Query Type: DDL" in profile_page

  def get_log(self, query_stmt):
    execute_statement_req = TCLIService.TExecuteStatementReq()
    execute_statement_req.sessionHandle = self.session_handle
    execute_statement_req.statement = query_stmt
    execute_statement_resp = self.hs2_client.ExecuteStatement(execute_statement_req)
    TestHS2.check_response(execute_statement_resp)

    # Fetch results to make sure errors are generated
    fetch_results_req = TCLIService.TFetchResultsReq()
    fetch_results_req.operationHandle = execute_statement_resp.operationHandle
    fetch_results_req.maxRows = 100
    fetch_results_resp = self.hs2_client.FetchResults(fetch_results_req)
    TestHS2.check_response(fetch_results_resp)

    get_log_req = TCLIService.TGetLogReq()
    get_log_req.operationHandle = execute_statement_resp.operationHandle
    get_log_resp = self.hs2_client.GetLog(get_log_req)
    TestHS2.check_response(get_log_resp)
    return get_log_resp.log

  @needs_session()
  def test_get_log(self):
<<<<<<< HEAD
    # Test query that generates analysis warnings
    log = self.get_log("compute stats functional.decimal_tbl")
    assert "Decimal column stats not yet supported" in log

=======
>>>>>>> fec66694
    # Test query that generates BE warnings
    log = self.get_log("select * from functional.alltypeserror")
    assert "Error converting column" in log

    # Test overflow warning
    log = self.get_log("select cast(1000 as decimal(2, 1))")
    assert "Expression overflowed, returning NULL" in log

<<<<<<< HEAD
    # Test CDH4 decimal warnings
    TEST_TABLE = "%s.get_log_test" % self.TEST_DB
    LOG_MSG = "DECIMAL columns are not supported by every component of CDH4"
    try:
      log = self.get_log("create table %s(a decimal)" % TEST_TABLE)
      assert LOG_MSG in log
      log = self.get_log("alter table %s add columns (b int, c decimal)" % TEST_TABLE)
      assert LOG_MSG in log
      log = self.get_log("alter table %s change b b decimal(2,1)" % TEST_TABLE)
    finally:
      self.client.execute("drop table if exists %s.get_log_test" % self.TEST_DB)

=======
>>>>>>> fec66694
  @needs_session()
  def test_get_exec_summary(self):
    execute_statement_req = TCLIService.TExecuteStatementReq()
    execute_statement_req.sessionHandle = self.session_handle
    execute_statement_req.statement = "SELECT COUNT(1) FROM functional.alltypes"
    execute_statement_resp = self.hs2_client.ExecuteStatement(execute_statement_req)
    TestHS2.check_response(execute_statement_resp)

    exec_summary_req = ImpalaHiveServer2Service.TGetExecSummaryReq()
    exec_summary_req.operationHandle = execute_statement_resp.operationHandle
    exec_summary_req.sessionHandle = self.session_handle
    exec_summary_resp = self.hs2_client.GetExecSummary(exec_summary_req)

<<<<<<< HEAD
    # GetExecSummary() only works for closed queries
    TestHS2.check_response(exec_summary_resp, TCLIService.TStatusCode.ERROR_STATUS)
=======
    # Test getting the summary while query is running. We can't verify anything
    # about the summary (depends how much progress query has made) but the call
    # should work.
    TestHS2.check_response(exec_summary_resp)
>>>>>>> fec66694

    close_operation_req = TCLIService.TCloseOperationReq()
    close_operation_req.operationHandle = execute_statement_resp.operationHandle
    TestHS2.check_response(self.hs2_client.CloseOperation(close_operation_req))

    exec_summary_resp = self.hs2_client.GetExecSummary(exec_summary_req)
    TestHS2.check_response(exec_summary_resp)
    assert len(exec_summary_resp.summary.nodes) > 0

  @needs_session()
  def test_get_profile(self):
    execute_statement_req = TCLIService.TExecuteStatementReq()
    execute_statement_req.sessionHandle = self.session_handle
    execute_statement_req.statement = "SELECT COUNT(2) FROM functional.alltypes"
    execute_statement_resp = self.hs2_client.ExecuteStatement(execute_statement_req)
    TestHS2.check_response(execute_statement_resp)

    get_profile_req = ImpalaHiveServer2Service.TGetRuntimeProfileReq()
    get_profile_req.operationHandle = execute_statement_resp.operationHandle
    get_profile_req.sessionHandle = self.session_handle
    get_profile_resp = self.hs2_client.GetRuntimeProfile(get_profile_req)
    TestHS2.check_response(get_profile_resp)
    assert execute_statement_req.statement in get_profile_resp.profile

    close_operation_req = TCLIService.TCloseOperationReq()
    close_operation_req.operationHandle = execute_statement_resp.operationHandle
    TestHS2.check_response(self.hs2_client.CloseOperation(close_operation_req))

    get_profile_resp = self.hs2_client.GetRuntimeProfile(get_profile_req)
    TestHS2.check_response(get_profile_resp)

<<<<<<< HEAD
    assert execute_statement_req.statement in get_profile_resp.profile
=======
    assert execute_statement_req.statement in get_profile_resp.profile

  @needs_session(conf_overlay={"use:database": "functional"})
  def test_change_default_database(self):
    execute_statement_req = TCLIService.TExecuteStatementReq()
    execute_statement_req.sessionHandle = self.session_handle
    execute_statement_req.statement = "SELECT 1 FROM alltypes LIMIT 1"
    execute_statement_resp = self.hs2_client.ExecuteStatement(execute_statement_req)
    # Will fail if there's no table called 'alltypes' in the database
    TestHS2.check_response(execute_statement_resp)

  @needs_session(conf_overlay={"use:database": "FUNCTIONAL"})
  def test_change_default_database_case_insensitive(self):
    execute_statement_req = TCLIService.TExecuteStatementReq()
    execute_statement_req.sessionHandle = self.session_handle
    execute_statement_req.statement = "SELECT 1 FROM alltypes LIMIT 1"
    execute_statement_resp = self.hs2_client.ExecuteStatement(execute_statement_req)
    # Will fail if there's no table called 'alltypes' in the database
    TestHS2.check_response(execute_statement_resp)

  @needs_session(conf_overlay={"use:database": "doesnt-exist"})
  def test_bad_default_database(self):
    execute_statement_req = TCLIService.TExecuteStatementReq()
    execute_statement_req.sessionHandle = self.session_handle
    execute_statement_req.statement = "SELECT 1 FROM alltypes LIMIT 1"
    execute_statement_resp = self.hs2_client.ExecuteStatement(execute_statement_req)
    TestHS2.check_response(execute_statement_resp, TCLIService.TStatusCode.ERROR_STATUS)
>>>>>>> fec66694
<|MERGE_RESOLUTION|>--- conflicted
+++ resolved
@@ -15,13 +15,10 @@
 # Client tests for Impala's HiveServer2 interface
 
 import pytest
-<<<<<<< HEAD
-=======
 import json
 import time
 from socket import getfqdn
 from urllib2 import urlopen
->>>>>>> fec66694
 from tests.hs2.hs2_test_suite import HS2TestSuite, needs_session, operation_id_to_query_id
 from TCLIService import TCLIService
 from ImpalaService import ImpalaHiveServer2Service
@@ -33,8 +30,6 @@
     open_session_req = TCLIService.TOpenSessionReq()
     TestHS2.check_response(self.hs2_client.OpenSession(open_session_req))
 
-<<<<<<< HEAD
-=======
   def test_open_session_http_addr(self):
     """Check that OpenSession returns the coordinator's http address."""
     open_session_req = TCLIService.TOpenSessionReq()
@@ -47,7 +42,6 @@
     assert 'completed_queries' in queries_json
     assert 'in_flight_queries' in queries_json
 
->>>>>>> fec66694
   def test_open_session_unsupported_protocol(self):
     """Test that we get the right protocol version back if we ask for one larger than the
     server supports. This test will fail as we support newer version of HS2, and should be
@@ -84,8 +78,6 @@
     TestHS2.check_response(self.hs2_client.CloseSession(close_session_req),
                            TCLIService.TStatusCode.ERROR_STATUS)
 
-<<<<<<< HEAD
-=======
   # This test verifies the number of open and expired sessions so avoid running
   # concurrently with other sessions.
   @pytest.mark.execute_serially
@@ -141,7 +133,6 @@
       assert num_expired_sessions == self.impalad_test_service.get_metric_value(
         "impala-server.num-sessions-expired")
 
->>>>>>> fec66694
   @needs_session()
   def test_get_operation_status(self):
     """Tests that GetOperationStatus returns a valid result for a running query"""
@@ -267,13 +258,6 @@
 
   @needs_session()
   def test_get_log(self):
-<<<<<<< HEAD
-    # Test query that generates analysis warnings
-    log = self.get_log("compute stats functional.decimal_tbl")
-    assert "Decimal column stats not yet supported" in log
-
-=======
->>>>>>> fec66694
     # Test query that generates BE warnings
     log = self.get_log("select * from functional.alltypeserror")
     assert "Error converting column" in log
@@ -282,21 +266,6 @@
     log = self.get_log("select cast(1000 as decimal(2, 1))")
     assert "Expression overflowed, returning NULL" in log
 
-<<<<<<< HEAD
-    # Test CDH4 decimal warnings
-    TEST_TABLE = "%s.get_log_test" % self.TEST_DB
-    LOG_MSG = "DECIMAL columns are not supported by every component of CDH4"
-    try:
-      log = self.get_log("create table %s(a decimal)" % TEST_TABLE)
-      assert LOG_MSG in log
-      log = self.get_log("alter table %s add columns (b int, c decimal)" % TEST_TABLE)
-      assert LOG_MSG in log
-      log = self.get_log("alter table %s change b b decimal(2,1)" % TEST_TABLE)
-    finally:
-      self.client.execute("drop table if exists %s.get_log_test" % self.TEST_DB)
-
-=======
->>>>>>> fec66694
   @needs_session()
   def test_get_exec_summary(self):
     execute_statement_req = TCLIService.TExecuteStatementReq()
@@ -310,15 +279,10 @@
     exec_summary_req.sessionHandle = self.session_handle
     exec_summary_resp = self.hs2_client.GetExecSummary(exec_summary_req)
 
-<<<<<<< HEAD
-    # GetExecSummary() only works for closed queries
-    TestHS2.check_response(exec_summary_resp, TCLIService.TStatusCode.ERROR_STATUS)
-=======
     # Test getting the summary while query is running. We can't verify anything
     # about the summary (depends how much progress query has made) but the call
     # should work.
     TestHS2.check_response(exec_summary_resp)
->>>>>>> fec66694
 
     close_operation_req = TCLIService.TCloseOperationReq()
     close_operation_req.operationHandle = execute_statement_resp.operationHandle
@@ -350,9 +314,6 @@
     get_profile_resp = self.hs2_client.GetRuntimeProfile(get_profile_req)
     TestHS2.check_response(get_profile_resp)
 
-<<<<<<< HEAD
-    assert execute_statement_req.statement in get_profile_resp.profile
-=======
     assert execute_statement_req.statement in get_profile_resp.profile
 
   @needs_session(conf_overlay={"use:database": "functional"})
@@ -379,5 +340,4 @@
     execute_statement_req.sessionHandle = self.session_handle
     execute_statement_req.statement = "SELECT 1 FROM alltypes LIMIT 1"
     execute_statement_resp = self.hs2_client.ExecuteStatement(execute_statement_req)
-    TestHS2.check_response(execute_statement_resp, TCLIService.TStatusCode.ERROR_STATUS)
->>>>>>> fec66694
+    TestHS2.check_response(execute_statement_resp, TCLIService.TStatusCode.ERROR_STATUS)