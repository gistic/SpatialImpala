--- conflicted
+++ resolved
@@ -18,26 +18,10 @@
 from os.path import join as join_path
 from pywebhdfs.webhdfs import PyWebHdfsClient, errors, _raise_pywebhdfs_exception
 from xml.etree.ElementTree import parse
-<<<<<<< HEAD
-from pywebhdfs.webhdfs import PyWebHdfsClient, errors, _raise_pywebhdfs_exception
-=======
->>>>>>> fec66694
 import getpass
 import httplib
 import requests
 import types
-import requests, httplib
-
-class PyWebHdfsClientWithChmod(PyWebHdfsClient):
-  def chmod(self, path, permission):
-    """Set the permission of 'path' to 'permission' (specified as an octal string, e.g.
-    '775'"""
-    uri = self._create_uri(path, "SETPERMISSION", permission=permission)
-    response = requests.put(uri, allow_redirects=True)
-    if not response.status_code == httplib.OK:
-      _raise_pywebhdfs_exception(response.status_code, response.text)
-
-    return True
 
 class PyWebHdfsClientWithChmod(PyWebHdfsClient):
   def chmod(self, path, permission):
