# Copyright (c) 2012 Cloudera, Inc. All rights reserved.

<<<<<<< HEAD
=======
import os
>>>>>>> fec66694
from tests.beeswax.impala_beeswax import ImpalaBeeswaxException
from tests.common.test_vector import *
from tests.common.impala_test_suite import *
from tests.common.impala_cluster import ImpalaCluster
<<<<<<< HEAD
=======
from tests.common.skip import SkipIfS3
from tests.util.filesystem_utils import get_fs_path, IS_S3
>>>>>>> fec66694
from subprocess import call

class TestUdfs(ImpalaTestSuite):
  @classmethod
  def get_workload(cls):
    return 'functional-query'

  @classmethod
  def add_test_dimensions(cls):
    super(TestUdfs, cls).add_test_dimensions()
    # Without limiting the test suite to a single exec option, the tests will fail
    # because the same test case may be executed in parallel with different exec option
    # values leading to conflicting DDL ops.
    cls.TestMatrix.add_dimension(create_single_exec_option_dimension())

    # There is no reason to run these tests using all dimensions.
    cls.TestMatrix.add_dimension(create_uncompressed_text_dimension(cls.get_workload()))

  def test_native_functions(self, vector):
    database = 'native_function_test'

    self.__load_functions(
      self.create_udfs_template, vector, database,
      get_fs_path('/test-warehouse/libTestUdfs.so'))
    self.__load_functions(
      self.create_sample_udas_template, vector, database,
      get_fs_path('/test-warehouse/libudasample.so'))
    self.__load_functions(
      self.create_test_udas_template, vector, database,
      get_fs_path('/test-warehouse/libTestUdas.so'))

    self.run_test_case('QueryTest/udf', vector, use_db=database)
<<<<<<< HEAD
    self.run_test_case('QueryTest/udf-init-close', vector, use_db=database)
=======
    if not IS_S3: # S3 doesn't support INSERT
      self.run_test_case('QueryTest/udf-init-close', vector, use_db=database)
>>>>>>> fec66694
    self.run_test_case('QueryTest/uda', vector, use_db=database)

  def test_ir_functions(self, vector):
    database = 'ir_function_test'
    self.__load_functions(
      self.create_udfs_template, vector, database,
      get_fs_path('/test-warehouse/test-udfs.ll'))
    self.run_test_case('QueryTest/udf', vector, use_db=database)
<<<<<<< HEAD
    self.run_test_case('QueryTest/udf-init-close', vector, use_db=database)

  def test_udf_errors(self, vector):
    self.run_test_case('QueryTest/udf-errors', vector)
=======
    if not IS_S3: # S3 doesn't support INSERT
      self.run_test_case('QueryTest/udf-init-close', vector, use_db=database)

  def test_udf_errors(self, vector):
    self.run_test_case('QueryTest/udf-errors', vector)

  def test_udf_invalid_symbol(self, vector):
    """ IMPALA-1642: Impala crashes if the symbol for a Hive UDF doesn't exist
        Crashing is non-deterministic so we run the UDF several times."""
    drop_fn_stmt = "drop function if exists default.fn_invalid_symbol(STRING)"
    create_fn_stmt = ("create function default.fn_invalid_symbol(STRING) returns "
        "STRING LOCATION '%s' SYMBOL='not.a.Symbol'" %
        get_fs_path('/test-warehouse/impala-hive-udfs.jar'))
    query = "select default.fn_invalid_symbol('test')"

    self.client.execute(drop_fn_stmt)
    try:
      self.client.execute(create_fn_stmt)
      for _ in xrange(5):
        ex = self.execute_query_expect_failure(self.client, query)
        assert "Unable to find class" in str(ex)
    finally:
      self.client.execute(drop_fn_stmt)

>>>>>>> fec66694

  def test_hive_udfs(self, vector):
    #self.client.execute('create database if not exists udf_test')
    #self.client.execute('create database if not exists uda_test')
    self.run_test_case('QueryTest/load-hive-udfs', vector)
    self.run_test_case('QueryTest/hive-udf', vector)

  def test_libs_with_same_filenames(self, vector):
    self.run_test_case('QueryTest/libs_with_same_filenames', vector)

  def test_udf_update_via_drop(self, vector):
    """Test updating the UDF binary without restarting Impala. Dropping
    the function should remove the binary from the local cache."""
    # Run with sync_ddl to guarantee the drop is processed by all impalads.
    exec_options = vector.get_value('exec_option')
    exec_options['sync_ddl'] = 1
    old_udf = os.path.join(os.environ['IMPALA_HOME'],
        'testdata/udfs/impala-hive-udfs.jar')
    new_udf = os.path.join(os.environ['IMPALA_HOME'],
        'tests/test-hive-udfs/target/test-hive-udfs-1.0.jar')
<<<<<<< HEAD
    udf_dst = '/test-warehouse/impala-hive-udfs2.jar'
=======
    udf_dst = get_fs_path('/test-warehouse/impala-hive-udfs2.jar')
>>>>>>> fec66694

    drop_fn_stmt = 'drop function if exists default.udf_update_test_drop()'
    create_fn_stmt = "create function default.udf_update_test_drop() returns string "\
        "LOCATION '" + udf_dst + "' SYMBOL='com.cloudera.impala.TestUpdateUdf'"
    query_stmt = "select default.udf_update_test_drop()"

    # Put the old UDF binary on HDFS, make the UDF in Impala and run it.
    call(["hadoop", "fs", "-put", "-f", old_udf, udf_dst])
    self.execute_query_expect_success(self.client, drop_fn_stmt, exec_options)
    self.execute_query_expect_success(self.client, create_fn_stmt, exec_options)
    self.__run_query_all_impalads(exec_options, query_stmt, ["Old UDF"])

    # Update the binary, drop and create the function again. The new binary should
    # be running.
    call(["hadoop", "fs", "-put", "-f", new_udf, udf_dst])
    self.execute_query_expect_success(self.client, drop_fn_stmt, exec_options)
    self.execute_query_expect_success(self.client, create_fn_stmt, exec_options)
    self.__run_query_all_impalads(exec_options, query_stmt, ["New UDF"])

  def test_udf_update_via_create(self, vector):
    """Test updating the UDF binary without restarting Impala. Creating a new function
    from the library should refresh the cache."""
    # Run with sync_ddl to guarantee the create is processed by all impalads.
    exec_options = vector.get_value('exec_option')
    exec_options['sync_ddl'] = 1
    old_udf = os.path.join(os.environ['IMPALA_HOME'],
        'testdata/udfs/impala-hive-udfs.jar')
    new_udf = os.path.join(os.environ['IMPALA_HOME'],
        'tests/test-hive-udfs/target/test-hive-udfs-1.0.jar')
<<<<<<< HEAD
    udf_dst = '/test-warehouse/impala-hive-udfs3.jar'
=======
    udf_dst = get_fs_path('/test-warehouse/impala-hive-udfs3.jar')
>>>>>>> fec66694
    old_function_name = "udf_update_test_create1"
    new_function_name = "udf_update_test_create2"

    drop_fn_template = 'drop function if exists default.%s()'
    self.execute_query_expect_success(
      self.client, drop_fn_template % old_function_name, exec_options)
    self.execute_query_expect_success(
      self.client, drop_fn_template % new_function_name, exec_options)

    create_fn_template = "create function default.%s() returns string "\
        "LOCATION '" + udf_dst + "' SYMBOL='com.cloudera.impala.TestUpdateUdf'"
    query_template = "select default.%s()"

    # Put the old UDF binary on HDFS, make the UDF in Impala and run it.
    call(["hadoop", "fs", "-put", "-f", old_udf, udf_dst])
    self.execute_query_expect_success(
      self.client, create_fn_template % old_function_name, exec_options)
    self.__run_query_all_impalads(
      exec_options, query_template % old_function_name, ["Old UDF"])

    # Update the binary, and create a new function using the binary. The new binary
    # should be running.
    call(["hadoop", "fs", "-put", "-f", new_udf, udf_dst])
    self.execute_query_expect_success(
      self.client, create_fn_template % new_function_name, exec_options)
    self.__run_query_all_impalads(
      exec_options, query_template % new_function_name, ["New UDF"])

    # The old function should use the new library now
    self.__run_query_all_impalads(
      exec_options, query_template % old_function_name, ["New UDF"])

  def test_drop_function_while_running(self, vector):
    self.client.execute("drop function if exists default.drop_while_running(BIGINT)")
    self.client.execute("create function default.drop_while_running(BIGINT) returns "\
<<<<<<< HEAD
        "BIGINT LOCATION '/test-warehouse/libTestUdfs.so' SYMBOL='Identity'")
=======
        "BIGINT LOCATION '%s' SYMBOL='Identity'" %
        get_fs_path('/test-warehouse/libTestUdfs.so'))
>>>>>>> fec66694
    query = \
        "select default.drop_while_running(l_orderkey) from tpch.lineitem limit 10000";

    # Run this query asynchronously.
    handle = self.execute_query_async(query, vector.get_value('exec_option'),
                                      table_format=vector.get_value('table_format'))

    # Fetch some rows from the async query to make sure the UDF is being used
    results = self.client.fetch(query, handle, 1)
    assert results.success
    assert len(results.data) == 1

    # Drop the function while the original query is running.
    self.client.execute("drop function default.drop_while_running(BIGINT)")

    # Fetch the rest of the rows, this should still be able to run the UDF
    results = self.client.fetch(query, handle, -1)
    assert results.success
    assert len(results.data) == 9999

  # Run serially because this will blow the process limit, potentially causing other
  # queries to fail
  @pytest.mark.execute_serially
  def test_mem_limits(self, vector):
    # Set the mem limit high enough that a simple scan can run
    mem_limit = 1024 * 1024
    vector.get_value('exec_option')['mem_limit'] = mem_limit

    try:
      self.run_test_case('QueryTest/udf-mem-limit', vector)
      assert False, "Query was expected to fail"
    except ImpalaBeeswaxException, e:
      self.__check_exception(e)

    try:
      self.run_test_case('QueryTest/uda-mem-limit', vector)
      assert False, "Query was expected to fail"
    except ImpalaBeeswaxException, e:
      self.__check_exception(e)

  def __check_exception(self, e):
    # The interesting exception message may be in 'e' or in its inner_exception
    # depending on the point of query failure.
    if 'Memory limit exceeded' in str(e) or 'Cancelled' in str(e):
      return
    if e.inner_exception is not None\
       and ('Memory limit exceeded' in e.inner_exception.message
            or 'Cancelled' not in e.inner_exception.message):
      return
    raise e

  def __run_query_all_impalads(self, exec_options, query, expected):
    impala_cluster = ImpalaCluster()
    for impalad in impala_cluster.impalads:
      client = impalad.service.create_beeswax_client()
      result = self.execute_query_expect_success(client, query, exec_options)
      assert result.data == expected

  def __load_functions(self, template, vector, database, location):
    queries = template.format(database=database, location=location)
    # Split queries and remove empty lines
    queries = [q for q in queries.split(';') if q.strip()]
    exec_options = vector.get_value('exec_option')
    for query in queries:
      if query.strip() == '': continue
      result = self.execute_query_expect_success(self.client, query, exec_options)
      assert result is not None

  # Create sample UDA functions in {database} from library {location}
  create_sample_udas_template = """
drop function if exists {database}.test_count(int);
drop function if exists {database}.hll(int);
drop function if exists {database}.sum_small_decimal(decimal(9,2));

create database if not exists {database};

create aggregate function {database}.test_count(int) returns bigint
location '{location}' update_fn='CountUpdate';

create aggregate function {database}.hll(int) returns string
location '{location}' update_fn='HllUpdate';

create aggregate function {database}.sum_small_decimal(decimal(9,2))
returns decimal(9,2) location '{location}' update_fn='SumSmallDecimalUpdate';
<<<<<<< HEAD
=======
"""

  # Create test UDA functions in {database} from library {location}
  create_test_udas_template = """
drop function if exists {database}.trunc_sum(double);

create database if not exists {database};

create aggregate function {database}.trunc_sum(double)
returns bigint intermediate double location '{location}'
update_fn='TruncSumUpdate' merge_fn='TruncSumMerge'
serialize_fn='TruncSumSerialize' finalize_fn='TruncSumFinalize';
>>>>>>> fec66694
"""

  # Create test UDF functions in {database} from library {location}
  create_udfs_template = """
drop function if exists {database}.identity(boolean);
drop function if exists {database}.identity(tinyint);
drop function if exists {database}.identity(smallint);
drop function if exists {database}.identity(int);
drop function if exists {database}.identity(bigint);
drop function if exists {database}.identity(float);
drop function if exists {database}.identity(double);
drop function if exists {database}.identity(string);
drop function if exists {database}.identity(timestamp);
drop function if exists {database}.identity(decimal(9,0));
drop function if exists {database}.identity(decimal(18,1));
drop function if exists {database}.identity(decimal(38,10));
drop function if exists {database}.all_types_fn(
    string, boolean, tinyint, smallint, int, bigint, float, double, decimal(2,0));
drop function if exists {database}.no_args();
drop function if exists {database}.var_and(boolean...);
drop function if exists {database}.var_sum(int...);
drop function if exists {database}.var_sum(double...);
drop function if exists {database}.var_sum(string...);
drop function if exists {database}.var_sum(decimal(4,2)...);
drop function if exists {database}.var_sum_multiply(double, int...);
drop function if exists {database}.constant_timestamp();
drop function if exists {database}.validate_arg_type(string);
drop function if exists {database}.count_rows();
drop function if exists {database}.constant_arg(int);
drop function if exists {database}.validate_open(int);
drop function if exists {database}.mem_test(bigint);
drop function if exists {database}.mem_test_leaks(bigint);
<<<<<<< HEAD
=======
drop function if exists {database}.unmangled_symbol();
drop function if exists {database}.four_args(int, int, int, int);
drop function if exists {database}.five_args(int, int, int, int, int);
drop function if exists {database}.six_args(int, int, int, int, int, int);
drop function if exists {database}.seven_args(int, int, int, int, int, int, int);
drop function if exists {database}.eight_args(int, int, int, int, int, int, int, int);
>>>>>>> fec66694

create database if not exists {database};

create function {database}.identity(boolean) returns boolean
location '{location}' symbol='Identity';

create function {database}.identity(tinyint) returns tinyint
location '{location}' symbol='Identity';

create function {database}.identity(smallint) returns smallint
location '{location}' symbol='Identity';

create function {database}.identity(int) returns int
location '{location}' symbol='Identity';

create function {database}.identity(bigint) returns bigint
location '{location}' symbol='Identity';

create function {database}.identity(float) returns float
location '{location}' symbol='Identity';

create function {database}.identity(double) returns double
location '{location}' symbol='Identity';

create function {database}.identity(string) returns string
location '{location}'
symbol='_Z8IdentityPN10impala_udf15FunctionContextERKNS_9StringValE';

create function {database}.identity(timestamp) returns timestamp
location '{location}'
symbol='_Z8IdentityPN10impala_udf15FunctionContextERKNS_12TimestampValE';

create function {database}.identity(decimal(9,0)) returns decimal(9,0)
location '{location}'
symbol='_Z8IdentityPN10impala_udf15FunctionContextERKNS_10DecimalValE';

create function {database}.identity(decimal(18,1)) returns decimal(18,1)
location '{location}'
symbol='_Z8IdentityPN10impala_udf15FunctionContextERKNS_10DecimalValE';

create function {database}.identity(decimal(38,10)) returns decimal(38,10)
location '{location}'
symbol='_Z8IdentityPN10impala_udf15FunctionContextERKNS_10DecimalValE';

create function {database}.all_types_fn(
    string, boolean, tinyint, smallint, int, bigint, float, double, decimal(2,0))
returns int
location '{location}' symbol='AllTypes';

create function {database}.no_args() returns string
location '{location}'
symbol='_Z6NoArgsPN10impala_udf15FunctionContextE';

create function {database}.var_and(boolean...) returns boolean
location '{location}' symbol='VarAnd';

create function {database}.var_sum(int...) returns int
location '{location}' symbol='VarSum';

create function {database}.var_sum(double...) returns double
location '{location}' symbol='VarSum';

create function {database}.var_sum(string...) returns int
location '{location}' symbol='VarSum';

create function {database}.var_sum(decimal(4,2)...) returns decimal(18,2)
location '{location}' symbol='VarSum';

create function {database}.var_sum_multiply(double, int...) returns double
location '{location}'
symbol='_Z14VarSumMultiplyPN10impala_udf15FunctionContextERKNS_9DoubleValEiPKNS_6IntValE';

create function {database}.constant_timestamp() returns timestamp
location '{location}' symbol='ConstantTimestamp';

create function {database}.validate_arg_type(string) returns boolean
location '{location}' symbol='ValidateArgType';

create function {database}.count_rows() returns bigint
location '{location}' symbol='Count' prepare_fn='CountPrepare' close_fn='CountClose';

create function {database}.constant_arg(int) returns int
location '{location}' symbol='ConstantArg' prepare_fn='ConstantArgPrepare' close_fn='ConstantArgClose';

create function {database}.validate_open(int) returns boolean
location '{location}' symbol='ValidateOpen'
prepare_fn='ValidateOpenPrepare' close_fn='ValidateOpenClose';

create function {database}.mem_test(bigint) returns bigint
location '{location}' symbol='MemTest'
prepare_fn='MemTestPrepare' close_fn='MemTestClose';

create function {database}.mem_test_leaks(bigint) returns bigint
location '{location}' symbol='MemTest'
prepare_fn='MemTestPrepare';
<<<<<<< HEAD
=======

-- Regression test for IMPALA-1475
create function {database}.unmangled_symbol() returns bigint
location '{location}' symbol='UnmangledSymbol';

create function {database}.four_args(int, int, int, int) returns int
location '{location}' symbol='FourArgs';

create function {database}.five_args(int, int, int, int, int) returns int
location '{location}' symbol='FiveArgs';

create function {database}.six_args(int, int, int, int, int, int) returns int
location '{location}' symbol='SixArgs';

create function {database}.seven_args(int, int, int, int, int, int, int) returns int
location '{location}' symbol='SevenArgs';

create function {database}.eight_args(int, int, int, int, int, int, int, int) returns int
location '{location}' symbol='EightArgs';
>>>>>>> fec66694
"""<|MERGE_RESOLUTION|>--- conflicted
+++ resolved
@@ -1,18 +1,12 @@
 # Copyright (c) 2012 Cloudera, Inc. All rights reserved.
 
-<<<<<<< HEAD
-=======
 import os
->>>>>>> fec66694
 from tests.beeswax.impala_beeswax import ImpalaBeeswaxException
 from tests.common.test_vector import *
 from tests.common.impala_test_suite import *
 from tests.common.impala_cluster import ImpalaCluster
-<<<<<<< HEAD
-=======
 from tests.common.skip import SkipIfS3
 from tests.util.filesystem_utils import get_fs_path, IS_S3
->>>>>>> fec66694
 from subprocess import call
 
 class TestUdfs(ImpalaTestSuite):
@@ -45,12 +39,8 @@
       get_fs_path('/test-warehouse/libTestUdas.so'))
 
     self.run_test_case('QueryTest/udf', vector, use_db=database)
-<<<<<<< HEAD
-    self.run_test_case('QueryTest/udf-init-close', vector, use_db=database)
-=======
     if not IS_S3: # S3 doesn't support INSERT
       self.run_test_case('QueryTest/udf-init-close', vector, use_db=database)
->>>>>>> fec66694
     self.run_test_case('QueryTest/uda', vector, use_db=database)
 
   def test_ir_functions(self, vector):
@@ -59,12 +49,6 @@
       self.create_udfs_template, vector, database,
       get_fs_path('/test-warehouse/test-udfs.ll'))
     self.run_test_case('QueryTest/udf', vector, use_db=database)
-<<<<<<< HEAD
-    self.run_test_case('QueryTest/udf-init-close', vector, use_db=database)
-
-  def test_udf_errors(self, vector):
-    self.run_test_case('QueryTest/udf-errors', vector)
-=======
     if not IS_S3: # S3 doesn't support INSERT
       self.run_test_case('QueryTest/udf-init-close', vector, use_db=database)
 
@@ -89,7 +73,6 @@
     finally:
       self.client.execute(drop_fn_stmt)
 
->>>>>>> fec66694
 
   def test_hive_udfs(self, vector):
     #self.client.execute('create database if not exists udf_test')
@@ -110,11 +93,7 @@
         'testdata/udfs/impala-hive-udfs.jar')
     new_udf = os.path.join(os.environ['IMPALA_HOME'],
         'tests/test-hive-udfs/target/test-hive-udfs-1.0.jar')
-<<<<<<< HEAD
-    udf_dst = '/test-warehouse/impala-hive-udfs2.jar'
-=======
     udf_dst = get_fs_path('/test-warehouse/impala-hive-udfs2.jar')
->>>>>>> fec66694
 
     drop_fn_stmt = 'drop function if exists default.udf_update_test_drop()'
     create_fn_stmt = "create function default.udf_update_test_drop() returns string "\
@@ -144,11 +123,7 @@
         'testdata/udfs/impala-hive-udfs.jar')
     new_udf = os.path.join(os.environ['IMPALA_HOME'],
         'tests/test-hive-udfs/target/test-hive-udfs-1.0.jar')
-<<<<<<< HEAD
-    udf_dst = '/test-warehouse/impala-hive-udfs3.jar'
-=======
     udf_dst = get_fs_path('/test-warehouse/impala-hive-udfs3.jar')
->>>>>>> fec66694
     old_function_name = "udf_update_test_create1"
     new_function_name = "udf_update_test_create2"
 
@@ -184,12 +159,8 @@
   def test_drop_function_while_running(self, vector):
     self.client.execute("drop function if exists default.drop_while_running(BIGINT)")
     self.client.execute("create function default.drop_while_running(BIGINT) returns "\
-<<<<<<< HEAD
-        "BIGINT LOCATION '/test-warehouse/libTestUdfs.so' SYMBOL='Identity'")
-=======
         "BIGINT LOCATION '%s' SYMBOL='Identity'" %
         get_fs_path('/test-warehouse/libTestUdfs.so'))
->>>>>>> fec66694
     query = \
         "select default.drop_while_running(l_orderkey) from tpch.lineitem limit 10000";
 
@@ -274,8 +245,6 @@
 
 create aggregate function {database}.sum_small_decimal(decimal(9,2))
 returns decimal(9,2) location '{location}' update_fn='SumSmallDecimalUpdate';
-<<<<<<< HEAD
-=======
 """
 
   # Create test UDA functions in {database} from library {location}
@@ -288,7 +257,6 @@
 returns bigint intermediate double location '{location}'
 update_fn='TruncSumUpdate' merge_fn='TruncSumMerge'
 serialize_fn='TruncSumSerialize' finalize_fn='TruncSumFinalize';
->>>>>>> fec66694
 """
 
   # Create test UDF functions in {database} from library {location}
@@ -321,15 +289,12 @@
 drop function if exists {database}.validate_open(int);
 drop function if exists {database}.mem_test(bigint);
 drop function if exists {database}.mem_test_leaks(bigint);
-<<<<<<< HEAD
-=======
 drop function if exists {database}.unmangled_symbol();
 drop function if exists {database}.four_args(int, int, int, int);
 drop function if exists {database}.five_args(int, int, int, int, int);
 drop function if exists {database}.six_args(int, int, int, int, int, int);
 drop function if exists {database}.seven_args(int, int, int, int, int, int, int);
 drop function if exists {database}.eight_args(int, int, int, int, int, int, int, int);
->>>>>>> fec66694
 
 create database if not exists {database};
 
@@ -425,8 +390,6 @@
 create function {database}.mem_test_leaks(bigint) returns bigint
 location '{location}' symbol='MemTest'
 prepare_fn='MemTestPrepare';
-<<<<<<< HEAD
-=======
 
 -- Regression test for IMPALA-1475
 create function {database}.unmangled_symbol() returns bigint
@@ -446,5 +409,4 @@
 
 create function {database}.eight_args(int, int, int, int, int, int, int, int) returns int
 location '{location}' symbol='EightArgs';
->>>>>>> fec66694
 """