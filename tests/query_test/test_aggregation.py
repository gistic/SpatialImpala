--- conflicted
+++ resolved
@@ -7,10 +7,7 @@
 from tests.common.impala_test_suite import ImpalaTestSuite
 from tests.common.test_dimensions import create_exec_option_dimension
 from tests.common.test_dimensions import create_uncompressed_text_dimension
-<<<<<<< HEAD
-=======
 from tests.common.skip import SkipIfS3
->>>>>>> fec66694
 from tests.util.test_file_parser import QueryTestSectionReader
 
 agg_functions = ['sum', 'count', 'min', 'max', 'avg']
@@ -97,10 +94,7 @@
     if cls.exploration_strategy() == 'core':
       cls.TestMatrix.add_dimension(create_uncompressed_text_dimension(cls.get_workload()))
 
-<<<<<<< HEAD
-=======
   @SkipIfS3.insert
->>>>>>> fec66694
   @pytest.mark.execute_serially
   def test_non_codegen_tinyint_grouping(self, vector):
     # Regression for IMPALA-901. The test includes an INSERT statement, so can only be run
@@ -113,9 +107,6 @@
   def test_aggregation(self, vector):
     if vector.get_value('table_format').file_format == 'hbase':
       pytest.xfail(reason="IMPALA-283 - select count(*) produces inconsistent results")
-<<<<<<< HEAD
-    self.run_test_case('QueryTest/aggregation', vector)
-=======
     self.run_test_case('QueryTest/aggregation', vector)
 
   def test_distinct(self, vector):
@@ -192,5 +183,4 @@
         v.get_value('table_format').file_format in ['parquet'])
 
   def test_tpch_aggregations(self, vector):
-    self.run_test_case('tpch-aggregations', vector)
->>>>>>> fec66694
+    self.run_test_case('tpch-aggregations', vector)