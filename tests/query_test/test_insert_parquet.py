# Copyright (c) 2012 Cloudera, Inc. All rights reserved.
# Targeted Impala insert tests
#
import logging
import os
import pytest
from tests.common.test_vector import *
from tests.common.impala_test_suite import *
from tests.common.test_dimensions import create_exec_option_dimension
from tests.common.skip import SkipIfS3, SkipIfIsilon
from tests.util.filesystem_utils import WAREHOUSE

# TODO: Add Gzip back.  IMPALA-424
PARQUET_CODECS = ['none', 'snappy']

# Test a smaller parquet file size as well
# TODO: these tests take a while so we don't want to go through too many sizes but
# we should in more exhaustive testing
PARQUET_FILE_SIZES = [0, 32 * 1024 * 1024]
@SkipIfS3.insert
class TestInsertParquetQueries(ImpalaTestSuite):
  @classmethod
  def get_workload(self):
    return 'tpch'

  @classmethod
  def add_test_dimensions(cls):
    super(TestInsertParquetQueries, cls).add_test_dimensions()
    # Fix the exec_option vector to have a single value. This is needed should we decide
    # to run the insert tests in parallel (otherwise there will be two tests inserting
    # into the same table at the same time for the same file format).
    # TODO: When we do decide to run these tests in parallel we could create unique temp
    # tables for each test case to resolve the concurrency problems.
    cls.TestMatrix.add_dimension(create_exec_option_dimension(
        cluster_sizes=[0], disable_codegen_options=[False], batch_sizes=[0],
        sync_ddl=[1]))

    cls.TestMatrix.add_dimension(TestDimension("compression_codec", *PARQUET_CODECS));
    cls.TestMatrix.add_dimension(TestDimension("file_size", *PARQUET_FILE_SIZES));

    cls.TestMatrix.add_constraint(lambda v:\
        v.get_value('table_format').file_format == 'parquet')
    cls.TestMatrix.add_constraint(lambda v:\
        v.get_value('table_format').compression_codec == 'none')

  @classmethod
  def setup_class(cls):
    super(TestInsertParquetQueries, cls).setup_class()

  @pytest.mark.execute_serially
  def test_insert_parquet(self, vector):
    vector.get_value('exec_option')['PARQUET_FILE_SIZE'] = \
        vector.get_value('file_size')
    vector.get_value('exec_option')['COMPRESSION_CODEC'] = \
<<<<<<< HEAD
        vector.get_value('compression_codec')
    self.run_test_case('insert_parquet', vector, multiple_impalad=True)

class TestInsertParquetInvalidCodec(ImpalaTestSuite):
  @classmethod
  def get_workload(self):
    return 'functional-query'

  @classmethod
  def add_test_dimensions(cls):
    super(TestInsertParquetInvalidCodec, cls).add_test_dimensions()
    # Fix the exec_option vector to have a single value.
    cls.TestMatrix.add_dimension(create_exec_option_dimension(
        cluster_sizes=[0], disable_codegen_options=[False], batch_sizes=[0],
        sync_ddl=[1]))
    cls.TestMatrix.add_dimension(TestDimension("compression_codec", 'bzip2'));
    cls.TestMatrix.add_constraint(lambda v:\
        v.get_value('table_format').file_format == 'parquet')
    cls.TestMatrix.add_constraint(lambda v:\
        v.get_value('table_format').compression_codec == 'none')

  @classmethod
  def setup_class(cls):
    super(TestInsertParquetInvalidCodec, cls).setup_class()

  def test_insert_parquet_invalid_codec(self, vector):
    vector.get_value('exec_option')['COMPRESSION_CODEC'] = \
        vector.get_value('compression_codec')
    self.run_test_case('QueryTest/insert_parquet_invalid_codec', vector,\
                       multiple_impalad=True)

class TestInsertParquetVerifySize(ImpalaTestSuite):
  @classmethod
  def get_workload(self):
    return 'tpch'

  @classmethod
  def add_test_dimensions(cls):
    super(TestInsertParquetVerifySize, cls).add_test_dimensions()
    # Fix the exec_option vector to have a single value.
    cls.TestMatrix.add_dimension(create_exec_option_dimension(
        cluster_sizes=[0], disable_codegen_options=[False], batch_sizes=[0],
        sync_ddl=[1]))
    cls.TestMatrix.add_constraint(lambda v:\
        v.get_value('table_format').file_format == 'parquet')
    cls.TestMatrix.add_constraint(lambda v:\
        v.get_value('table_format').compression_codec == 'none')
    cls.TestMatrix.add_dimension(TestDimension("compression_codec", *PARQUET_CODECS));

  @classmethod
  def setup_class(cls):
    super(TestInsertParquetVerifySize, cls).setup_class()

  @pytest.mark.execute_serially
  def test_insert_parquet_verify_size(self, vector):
    # Test to verify that the result file size is close to what we expect.
    DROP = "drop table if exists parquet_insert_size";
    CREATE = "create table parquet_insert_size like tpch_parquet.orders stored as parquet"
    QUERY = "insert overwrite parquet_insert_size select * from tpch.orders"
    DIR = "test-warehouse/parquet_insert_size/"
    BLOCK_SIZE = 40 * 1024 * 1024

    self.execute_query(DROP )
    self.execute_query(CREATE)

    vector.get_value('exec_option')['PARQUET_FILE_SIZE'] = BLOCK_SIZE
    vector.get_value('exec_option')['COMPRESSION_CODEC'] =\
        vector.get_value('compression_codec')
=======
        vector.get_value('compression_codec')
    self.run_test_case('insert_parquet', vector, multiple_impalad=True)

@SkipIfS3.insert
class TestInsertParquetInvalidCodec(ImpalaTestSuite):
  @classmethod
  def get_workload(self):
    return 'functional-query'

  @classmethod
  def add_test_dimensions(cls):
    super(TestInsertParquetInvalidCodec, cls).add_test_dimensions()
    # Fix the exec_option vector to have a single value.
    cls.TestMatrix.add_dimension(create_exec_option_dimension(
        cluster_sizes=[0], disable_codegen_options=[False], batch_sizes=[0],
        sync_ddl=[1]))
    cls.TestMatrix.add_dimension(TestDimension("compression_codec", 'bzip2'));
    cls.TestMatrix.add_constraint(lambda v:\
        v.get_value('table_format').file_format == 'parquet')
    cls.TestMatrix.add_constraint(lambda v:\
        v.get_value('table_format').compression_codec == 'none')

  @classmethod
  def setup_class(cls):
    super(TestInsertParquetInvalidCodec, cls).setup_class()

  def test_insert_parquet_invalid_codec(self, vector):
    vector.get_value('exec_option')['COMPRESSION_CODEC'] = \
        vector.get_value('compression_codec')
    self.run_test_case('QueryTest/insert_parquet_invalid_codec', vector,\
                       multiple_impalad=True)


@SkipIfS3.insert
class TestInsertParquetVerifySize(ImpalaTestSuite):
  @classmethod
  def get_workload(self):
    return 'tpch'

  @classmethod
  def add_test_dimensions(cls):
    super(TestInsertParquetVerifySize, cls).add_test_dimensions()
    # Fix the exec_option vector to have a single value.
    cls.TestMatrix.add_dimension(create_exec_option_dimension(
        cluster_sizes=[0], disable_codegen_options=[False], batch_sizes=[0],
        sync_ddl=[1]))
    cls.TestMatrix.add_constraint(lambda v:\
        v.get_value('table_format').file_format == 'parquet')
    cls.TestMatrix.add_constraint(lambda v:\
        v.get_value('table_format').compression_codec == 'none')
    cls.TestMatrix.add_dimension(TestDimension("compression_codec", *PARQUET_CODECS));

  @classmethod
  def setup_class(cls):
    super(TestInsertParquetVerifySize, cls).setup_class()

  @pytest.mark.execute_serially
  @SkipIfIsilon.hdfs_block_size
  def test_insert_parquet_verify_size(self, vector):
    # Test to verify that the result file size is close to what we expect.i
    TBL = "parquet_insert_size"
    DROP = "drop table if exists {0}".format(TBL)
    CREATE = ("create table parquet_insert_size like tpch_parquet.orders"
              " stored as parquet location '{0}/{1}'".format(WAREHOUSE, TBL))
    QUERY = "insert overwrite {0} select * from tpch.orders".format(TBL)
    DIR = "test-warehouse/{0}/".format(TBL)
    BLOCK_SIZE = 40 * 1024 * 1024

    self.execute_query(DROP)
    self.execute_query(CREATE)

    vector.get_value('exec_option')['PARQUET_FILE_SIZE'] = BLOCK_SIZE
    vector.get_value('exec_option')['COMPRESSION_CODEC'] =\
        vector.get_value('compression_codec')
>>>>>>> fec66694
    vector.get_value('exec_option')['num_nodes'] = 1
    self.execute_query(QUERY, vector.get_value('exec_option'))

    # Get the files in hdfs and verify. There can be at most 1 file that is smaller
    # that the BLOCK_SIZE. The rest should be within 80% of it and not over.
    found_small_file = False
    ls = self.hdfs_client.list_dir(DIR)
    for f in ls['FileStatuses']['FileStatus']:
      if f['type'] != 'FILE':
        continue
      length = f['length']
      print length
      assert length < BLOCK_SIZE
      if length < BLOCK_SIZE * 0.80:
        assert found_small_file == False
        found_small_file = True<|MERGE_RESOLUTION|>--- conflicted
+++ resolved
@@ -52,76 +52,6 @@
     vector.get_value('exec_option')['PARQUET_FILE_SIZE'] = \
         vector.get_value('file_size')
     vector.get_value('exec_option')['COMPRESSION_CODEC'] = \
-<<<<<<< HEAD
-        vector.get_value('compression_codec')
-    self.run_test_case('insert_parquet', vector, multiple_impalad=True)
-
-class TestInsertParquetInvalidCodec(ImpalaTestSuite):
-  @classmethod
-  def get_workload(self):
-    return 'functional-query'
-
-  @classmethod
-  def add_test_dimensions(cls):
-    super(TestInsertParquetInvalidCodec, cls).add_test_dimensions()
-    # Fix the exec_option vector to have a single value.
-    cls.TestMatrix.add_dimension(create_exec_option_dimension(
-        cluster_sizes=[0], disable_codegen_options=[False], batch_sizes=[0],
-        sync_ddl=[1]))
-    cls.TestMatrix.add_dimension(TestDimension("compression_codec", 'bzip2'));
-    cls.TestMatrix.add_constraint(lambda v:\
-        v.get_value('table_format').file_format == 'parquet')
-    cls.TestMatrix.add_constraint(lambda v:\
-        v.get_value('table_format').compression_codec == 'none')
-
-  @classmethod
-  def setup_class(cls):
-    super(TestInsertParquetInvalidCodec, cls).setup_class()
-
-  def test_insert_parquet_invalid_codec(self, vector):
-    vector.get_value('exec_option')['COMPRESSION_CODEC'] = \
-        vector.get_value('compression_codec')
-    self.run_test_case('QueryTest/insert_parquet_invalid_codec', vector,\
-                       multiple_impalad=True)
-
-class TestInsertParquetVerifySize(ImpalaTestSuite):
-  @classmethod
-  def get_workload(self):
-    return 'tpch'
-
-  @classmethod
-  def add_test_dimensions(cls):
-    super(TestInsertParquetVerifySize, cls).add_test_dimensions()
-    # Fix the exec_option vector to have a single value.
-    cls.TestMatrix.add_dimension(create_exec_option_dimension(
-        cluster_sizes=[0], disable_codegen_options=[False], batch_sizes=[0],
-        sync_ddl=[1]))
-    cls.TestMatrix.add_constraint(lambda v:\
-        v.get_value('table_format').file_format == 'parquet')
-    cls.TestMatrix.add_constraint(lambda v:\
-        v.get_value('table_format').compression_codec == 'none')
-    cls.TestMatrix.add_dimension(TestDimension("compression_codec", *PARQUET_CODECS));
-
-  @classmethod
-  def setup_class(cls):
-    super(TestInsertParquetVerifySize, cls).setup_class()
-
-  @pytest.mark.execute_serially
-  def test_insert_parquet_verify_size(self, vector):
-    # Test to verify that the result file size is close to what we expect.
-    DROP = "drop table if exists parquet_insert_size";
-    CREATE = "create table parquet_insert_size like tpch_parquet.orders stored as parquet"
-    QUERY = "insert overwrite parquet_insert_size select * from tpch.orders"
-    DIR = "test-warehouse/parquet_insert_size/"
-    BLOCK_SIZE = 40 * 1024 * 1024
-
-    self.execute_query(DROP )
-    self.execute_query(CREATE)
-
-    vector.get_value('exec_option')['PARQUET_FILE_SIZE'] = BLOCK_SIZE
-    vector.get_value('exec_option')['COMPRESSION_CODEC'] =\
-        vector.get_value('compression_codec')
-=======
         vector.get_value('compression_codec')
     self.run_test_case('insert_parquet', vector, multiple_impalad=True)
 
@@ -196,7 +126,6 @@
     vector.get_value('exec_option')['PARQUET_FILE_SIZE'] = BLOCK_SIZE
     vector.get_value('exec_option')['COMPRESSION_CODEC'] =\
         vector.get_value('compression_codec')
->>>>>>> fec66694
     vector.get_value('exec_option')['num_nodes'] = 1
     self.execute_query(QUERY, vector.get_value('exec_option'))
 
