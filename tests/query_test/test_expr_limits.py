--- conflicted
+++ resolved
@@ -16,13 +16,8 @@
 # causing crashes. Therefore, this tests succeeds if no Impalads crash.
 class TestExprLimits(ImpalaTestSuite):
   # Keep these in sync with Expr.java
-<<<<<<< HEAD
-  EXPR_CHILDREN_LIMIT = 10000;
-  EXPR_DEPTH_LIMIT = 1500;
-=======
   EXPR_CHILDREN_LIMIT = 10000
   EXPR_DEPTH_LIMIT = 1000
->>>>>>> fec66694
 
   @classmethod
   def get_workload(self):
@@ -59,8 +54,6 @@
     self.__exec_query(case_query)
 
   def test_expr_depth_limit(self, vector):
-    pytest.xfail("TODO: Renable after expr refactoring goes in")
-
     # Compound predicates
     and_query = "select " + self.__gen_deep_infix_expr("true", " and false")
     self.__exec_query(and_query)
