--- conflicted
+++ resolved
@@ -93,18 +93,10 @@
   def test_outer_joins(self, vector):
     new_vector = copy(vector)
     new_vector.get_value('exec_option')['batch_size'] = vector.get_value('batch_size')
-<<<<<<< HEAD
-    self.run_test_case('QueryTest/outer-joins', new_vector)
-
-class TestSemiJoinQueries(ImpalaTestSuite):
-  IMP1160_TABLES = ['functional.imp1160a', 'functional.imp1160b']
-
-=======
     self.run_test_case('tpch-outer-joins', new_vector)
 
 @SkipIfS3.insert
 class TestSemiJoinQueries(ImpalaTestSuite):
->>>>>>> fec66694
   @classmethod
   def get_workload(cls):
     return 'functional-query'
@@ -114,10 +106,6 @@
     super(TestSemiJoinQueries, cls).add_test_dimensions()
     cls.TestMatrix.add_dimension(
         TestDimension('batch_size', *TestJoinQueries.BATCH_SIZES))
-<<<<<<< HEAD
-    # TODO: Look into splitting up join tests to accomodate hbase.
-=======
->>>>>>> fec66694
     # Joins with hbase tables produce drastically different results.
     cls.TestMatrix.add_constraint(lambda v:\
         v.get_value('table_format').file_format in ['parquet'])
@@ -126,39 +114,6 @@
       # Cut down on execution time when not running in exhaustive mode.
       cls.TestMatrix.add_constraint(lambda v: v.get_value('batch_size') != 1)
 
-<<<<<<< HEAD
-  def setup_method(self, method):
-    self.__cleanup_semi_join_tables()
-    self.__load_semi_join_tables()
-
-  def teardown_method(self, method):
-    self.__cleanup_semi_join_tables()
-
-  def __load_semi_join_tables(self):
-    # Cleanup, create and load fresh test tables for semi-join test
-    for t in self.IMP1160_TABLES:
-      self.client.execute('create table if not exists %s(a int, b int, c int)' % t)
-    # loads some values with NULLs in the first table
-    self.client.execute('insert into %s values(1,1,1)' % self.IMP1160_TABLES[0]);
-    self.client.execute('insert into %s values(1,1,10)' % self.IMP1160_TABLES[0]);
-    self.client.execute('insert into %s values(1,2,10)' % self.IMP1160_TABLES[0]);
-    self.client.execute('insert into %s values(1,3,10)' % self.IMP1160_TABLES[0]);
-    self.client.execute('insert into %s values(NULL,NULL,30)'  % self.IMP1160_TABLES[0]);
-    self.client.execute('insert into %s values(2,4,30)' % self.IMP1160_TABLES[0]);
-    self.client.execute('insert into %s values(2,NULL,20)' % self.IMP1160_TABLES[0]);
-    # loads some values with NULLs in the second table
-    self.client.execute('insert into %s values(1,1,1)' % self.IMP1160_TABLES[1]);
-    self.client.execute('insert into %s values(1,1,10)' % self.IMP1160_TABLES[1]);
-    self.client.execute('insert into %s values(1,2,5)' % self.IMP1160_TABLES[1]);
-    self.client.execute('insert into %s values(1,NULL,10)' % self.IMP1160_TABLES[1]);
-    self.client.execute('insert into %s values(2,10,NULL)' % self.IMP1160_TABLES[1]);
-    self.client.execute('insert into %s values(3,NULL,NULL)' % self.IMP1160_TABLES[1]);
-    self.client.execute('insert into %s values(3,NULL,50)' % self.IMP1160_TABLES[1]);
-
-  def __cleanup_semi_join_tables(self):
-    for t in self.IMP1160_TABLES:
-      self.client.execute('drop table if exists %s' % t)
-=======
   @classmethod
   def setup_class(cls):
     super(TestSemiJoinQueries, cls).setup_class()
@@ -199,19 +154,14 @@
   def __cleanup_semi_join_tables(cls):
     cls.client.execute('drop table if exists functional.SemiJoinTblA')
     cls.client.execute('drop table if exists functional.SemiJoinTblB')
->>>>>>> fec66694
 
   @pytest.mark.execute_serially
   def test_semi_joins(self, vector):
     new_vector = copy(vector)
     new_vector.get_value('exec_option')['batch_size'] = vector.get_value('batch_size')
-<<<<<<< HEAD
-    self.run_test_case('QueryTest/semi-joins', new_vector)
-=======
     self.run_test_case('QueryTest/semi-joins', new_vector)
 
   def test_semi_joins_exhaustive(self, vector):
     if self.exploration_strategy() != 'exhaustive': pytest.skip()
     new_vector = copy(vector)
-    self.run_test_case('QueryTest/semi-joins-exhaustive', new_vector)
->>>>>>> fec66694
+    self.run_test_case('QueryTest/semi-joins-exhaustive', new_vector)