# Copyright (c) 2012 Cloudera, Inc. All rights reserved.
# py.test configuration module
#
import logging
import os
from common.test_result_verifier import QueryTestResult
from tests.util.filesystem_utils import FILESYSTEM, ISILON_WEBHDFS_PORT

logging.basicConfig(level=logging.INFO, format='%(threadName)s: %(message)s')
LOG = logging.getLogger('test_configuration')

def _get_default_nn_http_addr():
  """Return the namenode ip and webhdfs port if the default shouldn't be used"""
  if FILESYSTEM == 'isilon':
    return "%s:%s" % (os.getenv("ISILON_NAMENODE"), ISILON_WEBHDFS_PORT)
  return None

def pytest_addoption(parser):
  """Adds a new command line options to py.test"""
  parser.addoption("--exploration_strategy", default="core", help="Default exploration "\
                   "strategy for all tests. Valid values: core, pairwise, exhaustive.")

  parser.addoption("--workload_exploration_strategy", default=None, help=\
                   "Override exploration strategy for specific workloads using the "\
                   "format: workload:exploration_strategy. Ex: tpch:core,tpcds:pairwise.")

  parser.addoption("--impalad", default="localhost:21000,localhost:21001,localhost:21002",
                   help="A comma-separated list of impalad host:ports to target. Note: "\
                   "Not all tests make use of all impalad, some tests target just the "\
                   "first item in the list (it is considered the 'default'")

  parser.addoption("--impalad_hs2_port", default="21050", help=\
                   "The impalad HiveServer2 port.")

  parser.addoption("--metastore_server", default="localhost:9083", help=\
                   "The Hive Metastore server host:port to connect to.")

  parser.addoption("--hive_server2", default="localhost:11050", help=\
                   "Hive's HiveServer2 host:port to connect to.")

  default_xml_path = os.path.join(os.environ['HADOOP_CONF_DIR'], "hdfs-site.xml")
  parser.addoption("--minicluster_xml_conf", default=default_xml_path, help=\
                   "The full path to the HDFS xml configuration file")

  parser.addoption("--namenode_http_address", default=_get_default_nn_http_addr(), help=\
                   "The host:port for the HDFS Namenode's WebHDFS interface. Takes" \
                   " precedence over any configuration read from --minicluster_xml_conf")

  parser.addoption("--update_results", action="store_true", default=False, help=\
                   "If set, will generate new results for all tests run instead of "\
                   "verifying the results.")

  parser.addoption("--table_formats", dest="table_formats", default=None, help=\
                   "Override the test vectors and run only using the specified table "\
                   "formats. Ex. --table_formats=seq/snap/block,text/none")

  parser.addoption("--scale_factor", dest="scale_factor", default=None, help=\
                   "If running on a cluster, specify the scale factor"\
                   "Ex. --scale_factor=500gb")

<<<<<<< HEAD
=======
# KERBEROS TODO: I highly doubt that the default is correct.  Try "hive".
>>>>>>> fec66694
  parser.addoption("--hive_service_name", dest="hive_service_name",
                   default="Hive Metastore Server", help="The principal service name "\
                   "for the hive metastore client when using kerberos.")

  parser.addoption("--use_kerberos", action="store_true", default=False,
                   help="use kerberos transport for running tests")

  parser.addoption("--sanity", action="store_true", default=False,
                   help="Runs a single test vector from each test to provide a quick "\
                   "sanity check at the cost of lower test coverage.")

  parser.addoption("--skip_hbase", action="store_true", default=False,
                   help="Skip HBase tests")

def pytest_assertrepr_compare(op, left, right):
  """
  Provides a hook for outputting type-specific assertion messages

  Expected to return a list or strings, where each string will be printed as a new line
  in the result output report on assertion failure.
  """
  if isinstance(left, QueryTestResult) and isinstance(right, QueryTestResult)\
        and op == "==":
    result = ['Comparing QueryTestResults (expected vs actual):']
    for l, r in map(None, left.rows, right.rows):
      result.append("%s == %s" % (l, r) if l == r else "%s != %s" % (l, r))
    if len(left.rows) != len(right.rows):
      result.append('Number of rows returned (expected vs actual): %d != %d' %\
          (len(left.rows), len(right.rows)))

    # pytest has a bug/limitation where it will truncate long custom assertion messages
    # (it has a hardcoded string length limit of 80*8 characters). To ensure this info
    # isn't lost, always log the assertion message.
    LOG.error('\n'.join(result))
    return result

  # pytest supports printing the diff for a set equality check, but does not do
  # so well when we're doing a subset check. This handles that situation.
  if isinstance(left, set) and isinstance(right, set) and op == '<=':
    # If expected is not a subset of actual, print out the set difference.
    result = ['Items in expected results not found in actual results:']
    result.append(('').join(list(left - right)))
    LOG.error('\n'.join(result))
    return result

def pytest_xdist_setupnodes(config, specs):
  """Hook that is called when setting up the xdist plugin"""
  # Force the xdist plugin to be quiet. In verbose mode it spews useless information.
  config.option.verbose = 0

def pytest_generate_tests(metafunc):
  """
  This is a hook to parameterize the tests based on the input vector.

  If a test has the 'vector' fixture specified, this code is invoked and it will build
  a set of test vectors to parameterize the test with.
  """
  if 'vector' in metafunc.fixturenames:
    metafunc.cls.add_test_dimensions()
    vectors = metafunc.cls.TestMatrix.generate_test_vectors(
        metafunc.config.option.exploration_strategy)
    if len(vectors) == 0:
      LOG.warning('No test vectors generated. Check constraints and input vectors')

    vector_names = map(str, vectors)
    # In the case this is a test result update or sanity run, select a single test vector
    # to run. This is okay for update_results because results are expected to be the same
    # for all test vectors.
    if metafunc.config.option.update_results or metafunc.config.option.sanity:
      vectors = vectors[0:1]
      vector_names = vector_names[0:1]
    metafunc.parametrize('vector', vectors, ids=vector_names)<|MERGE_RESOLUTION|>--- conflicted
+++ resolved
@@ -58,10 +58,7 @@
                    "If running on a cluster, specify the scale factor"\
                    "Ex. --scale_factor=500gb")
 
-<<<<<<< HEAD
-=======
 # KERBEROS TODO: I highly doubt that the default is correct.  Try "hive".
->>>>>>> fec66694
   parser.addoption("--hive_service_name", dest="hive_service_name",
                    default="Hive Metastore Server", help="The principal service name "\
                    "for the hive metastore client when using kerberos.")
