====
---- QUERY
select year, count(*) from alltypes group by 1 order by 1 limit 10
---- RESULTS
2009,3650
2010,3650
---- TYPES
INT, BIGINT
====
---- QUERY
select month, count(*) from alltypes group by 1 order by 1 limit 100
---- RESULTS
1,620
2,560
3,620
4,600
5,620
6,600
7,620
8,620
9,600
10,620
11,600
12,620
---- TYPES
INT, BIGINT
====
---- QUERY
select year, month, count(*) from alltypes group by 1, 2 order by 1, 2 limit 100
---- RESULTS
2009,1,310
2009,2,280
2009,3,310
2009,4,300
2009,5,310
2009,6,300
2009,7,310
2009,8,310
2009,9,300
2009,10,310
2009,11,300
2009,12,310
2010,1,310
2010,2,280
2010,3,310
2010,4,300
2010,5,310
2010,6,300
2010,7,310
2010,8,310
2010,9,300
2010,10,310
2010,11,300
2010,12,310
---- TYPES
INT, INT, BIGINT
====
---- QUERY
select count(*) from alltypes where year=2009
---- RESULTS
3650
---- TYPES
BIGINT
====
---- QUERY
# still works if 'year' needs a cast
select count(*) from alltypes where year = 2009.0
---- RESULTS
3650
---- TYPES
BIGINT
====
---- QUERY
# finds bindings for partition keys regardless of order of operands
select count(*) from alltypes where 2009 = year
---- RESULTS
3650
---- TYPES
BIGINT
====
---- QUERY
select count(*) from alltypes where 2009.0 = year
---- RESULTS
3650
---- TYPES
BIGINT
====
---- QUERY
select count(*) from alltypes where month=1
---- RESULTS
620
---- TYPES
BIGINT
====
---- QUERY
select count(*) from alltypes where year=2009 and month=1
---- RESULTS
310
---- TYPES
BIGINT
====
---- QUERY
select count(*) from alltypes where year=2009 and month > 6
---- RESULTS
1840
---- TYPES
BIGINT
====
---- QUERY
select count(*) from alltypes where year=2009 and month < 6
---- RESULTS
1510
---- TYPES
BIGINT
====
---- QUERY
select count(*) from alltypes where year<=2009 and month < 6
---- RESULTS
1510
---- TYPES
BIGINT
====
---- QUERY
select count(*) from alltypes where month < 9 and month > 6
---- RESULTS
1240
---- TYPES
BIGINT
====
---- QUERY
select count(*) from alltypes where year < 2010 and year < 2009 and month > 6
---- RESULTS
0
---- TYPES
BIGINT
====
---- QUERY
select count(*) from alltypes where year < 2010 and month > 6 and month > 12
---- RESULTS
0
---- TYPES
BIGINT
====
---- QUERY
# Test multi files partitioned table (hdfs)
select count(*) from alltypesaggmultifiles where day is not null
---- RESULTS
10000
---- TYPES
BIGINT
====
---- QUERY
<<<<<<< HEAD
# Test multi files partitioned table (text)
select count(*) from alltypesaggmultifiles where day is not null
=======
# Test partition pruning when a binary predicate contains a NullLiteral
select count(*) from alltypestiny where year != null or year = null
>>>>>>> fec66694
---- RESULTS
0
---- TYPES
BIGINT
====
---- QUERY
# Test partition pruning when an IN predicate contains a NullLiteral
select count(*) from alltypesagg where day in (1, null)
---- RESULTS
1000
---- TYPES
BIGINT
====
---- QUERY
# Test partition pruning when a NOT IN predicate contains a NullLiteral
select count(*) from alltypesagg where day not in (1, 2, null)
---- RESULTS
0
---- TYPES
BIGINT
====
---- QUERY
# IMPALA-2514: DCHECK on ExprContext::Close()
select int_col from functional.alltypes
where year=date_part('yyyyMMMdd hh:mm:ss', current_timestamp());
---- CATCH
InternalException: invalid extract field: yyyyMMMdd hh:mm:ss
====<|MERGE_RESOLUTION|>--- conflicted
+++ resolved
@@ -150,13 +150,8 @@
 BIGINT
 ====
 ---- QUERY
-<<<<<<< HEAD
-# Test multi files partitioned table (text)
-select count(*) from alltypesaggmultifiles where day is not null
-=======
 # Test partition pruning when a binary predicate contains a NullLiteral
 select count(*) from alltypestiny where year != null or year = null
->>>>>>> fec66694
 ---- RESULTS
 0
 ---- TYPES
