--- conflicted
+++ resolved
@@ -42,7 +42,6 @@
 1002,'Name2',94611,5000,1002,'Name2',94611
 ---- TYPES
 bigint, string, int, int, bigint, string, int
-<<<<<<< HEAD
 ====
 ---- QUERY
 select j.*, d.* from JoinTbl j inner join DimTbl d on
@@ -52,127 +51,6 @@
 1002,'Name2',94611,5000,1002,'Name2',94611
 ---- TYPES
 bigint, string, int, int, bigint, string, int
-====
----- QUERY
-# join between hdfs and hbase, extra join predicate, extra scan predicates, nulls in
-# joins cols and non-equality join predicate
-# (alltypesagg.tinyint_col contains nulls instead of 0s)
-# Should be same result as the test below
-select a.tinyint_col, b.id, a.string_col, a.tinyint_col + b.tinyint_col
-from alltypesagg a join functional_hbase.alltypessmall b
-     on (a.tinyint_col = b.id and a.tinyint_col + b.tinyint_col < 5)
-where a.month=1
-and a.day=1
-and a.string_col > '88'
-and b.bool_col = false
----- RESULTS
-1,1,'881',2
-1,1,'891',2
-1,1,'901',2
-1,1,'91',2
-1,1,'911',2
-1,1,'921',2
-1,1,'931',2
-1,1,'941',2
-1,1,'951',2
-1,1,'961',2
-1,1,'971',2
-1,1,'981',2
-1,1,'991',2
----- TYPES
-tinyint, int, string, smallint
-====
----- QUERY
-# join between hdfs and hbase, extra join predicate, extra scan predicates, nulls in joins cols
-# (alltypesagg.tinyint_col contains nulls instead of 0s)
-# Should be same result as the test below
-select a.tinyint_col, b.id, a.string_col
-from alltypesagg a join functional_hbase.alltypessmall b on (a.tinyint_col = b.id)
-where a.month=1
-and a.day=1
-and a.tinyint_col + b.tinyint_col < 5
-and a.string_col > '88'
-and b.bool_col = false
----- RESULTS
-1,1,'881'
-1,1,'891'
-1,1,'901'
-1,1,'91'
-1,1,'911'
-1,1,'921'
-1,1,'931'
-1,1,'941'
-1,1,'951'
-1,1,'961'
-1,1,'971'
-1,1,'981'
-1,1,'991'
----- TYPES
-tinyint, int, string
-====
----- QUERY
-# join between two tables, extra join predicate, extra scan predicates, nulls in joins cols
-# (alltypesagg.tinyint_col contains nulls instead of 0s)
-select a.tinyint_col, b.id, a.string_col
-from alltypesagg a join alltypessmall b on (a.tinyint_col = b.id)
-where a.month=1
-and a.day=1
-and a.tinyint_col + b.tinyint_col < 5
-and a.string_col > '88'
-and b.bool_col = false
----- RESULTS
-1,1,'881'
-1,1,'891'
-1,1,'901'
-1,1,'91'
-1,1,'911'
-1,1,'921'
-1,1,'931'
-1,1,'941'
-1,1,'951'
-1,1,'961'
-1,1,'971'
-1,1,'981'
-1,1,'991'
----- TYPES
-tinyint, int, string
-====
----- QUERY
-# reversing the order of the tables produces the same result
-select a.tinyint_col, b.id, a.string_col
-from alltypessmall b join alltypesagg a on (a.tinyint_col = b.id)
-where a.month=1
-and a.day=1
-and a.tinyint_col + b.tinyint_col < 5
-and a.string_col > '88'
-and b.bool_col = false
----- RESULTS
-1,1,'881'
-1,1,'891'
-1,1,'901'
-1,1,'91'
-1,1,'911'
-1,1,'921'
-1,1,'931'
-1,1,'941'
-1,1,'951'
-1,1,'961'
-1,1,'971'
-1,1,'981'
-1,1,'991'
----- TYPES
-tinyint, int, string
-=======
-====
----- QUERY
-select j.*, d.* from JoinTbl j inner join DimTbl d on
-(j.test_zip = d.zip AND j.test_name = d.name)
----- RESULTS
-1001,'Name1',94611,5000,1001,'Name1',94611
-1002,'Name2',94611,5000,1002,'Name2',94611
----- TYPES
-bigint, string, int, int, bigint, string, int
->>>>>>> fec66694
 ====
 ---- QUERY
 # join between three tables, extra join predicates, extra scan predicates, nulls in joins cols
@@ -310,18 +188,10 @@
 ---- RESULTS
 0,NULL,NULL
 0,NULL,NULL
-<<<<<<< HEAD
-=======
-10,NULL,NULL
->>>>>>> fec66694
 10,NULL,NULL
 10,NULL,NULL
 20,NULL,NULL
 20,NULL,NULL
-<<<<<<< HEAD
-=======
-20,NULL,NULL
->>>>>>> fec66694
 ---- TYPES
 int, tinyint, null
 ====
@@ -688,205 +558,7 @@
 from functional.alltypes t1
 cross join functional.alltypes t2 where t1.id = 0 limit 1;
 ---- RESULTS
-<<<<<<< HEAD
-1,1,'91',2
-1,1,'881',2
-1,1,'891',2
-1,1,'901',2
-1,1,'911',2
-1,1,'921',2
-1,1,'931',2
-1,1,'941',2
-1,1,'951',2
-1,1,'961',2
-1,1,'971',2
-1,1,'981',2
-1,1,'991',2
----- TYPES
-tinyint, int, string, smallint
-====
----- QUERY
-# FULL OUTER JOIN between two inline views followed by a GROUP BY (IMPALA-964)
-select a.x FROM (VALUES(1 x, 1 y)) a FULL OUTER JOIN (VALUES(1 x, 1 y)) b
-ON (a.x = b.y) GROUP BY a.x
----- RESULTS
-1
----- TYPES
-TINYINT
-====
----- QUERY
-select 1 FROM (VALUES(1 x, 1 y)) a RIGHT OUTER JOIN (VALUES(1 x, 1 y)) b
-ON (a.x = b.y) GROUP BY a.x
----- RESULTS
-1
----- TYPES
-TINYINT
-====
----- QUERY
-# Test joins with union inputs. One input is a union.
-select a.id, b.id, a.string_col, b.string_col
-from
-  (select id, string_col from functional.alltypessmall
-   where year = 2009 and month = 1
-   union all
-   select id, string_col from functional.alltypessmall
-   where year = 2009 and month = 2
-   union all
-   select 0, '1234') a
-inner join
-functional.alltypestiny b
-on a.id = b.id
-where b.id < 5
----- RESULTS
-0,0,'0','0'
-0,0,'1234','0'
-1,1,'1','1'
-2,2,'2','0'
-3,3,'3','1'
-4,4,'4','0'
----- TYPES
-INT, INT, STRING, STRING
-====
----- QUERY
-# Test joins with union inputs. One input is a union.
-select a.id, b.id, a.string_col, b.string_col
-from
-functional.alltypestiny b
-left outer join
-  (select id, string_col from functional.alltypessmall
-   where year = 2009 and month = 1
-   union all
-   select id, string_col from functional.alltypessmall
-   where year = 2009 and month = 2
-   union all
-   select 0, '1234') a
-on a.id = b.id
-where b.id < 5
----- RESULTS
-0,0,'0','0'
-0,0,'1234','0'
-1,1,'1','1'
-2,2,'2','0'
-3,3,'3','1'
-4,4,'4','0'
----- TYPES
-INT, INT, STRING, STRING
-====
----- QUERY
-# Test joins with union inputs. Both inputs are a union.
-select a.id, b.id, a.string_col, b.string_col
-from
-  (select id, string_col from functional.alltypessmall
-   where year = 2009 and month = 1
-   union all
-   select id, string_col from functional.alltypessmall
-   where year = 2009 and month = 2
-   union all
-   select 0, '1234') a
-full outer join
-  (select id, string_col from functional.alltypessmall
-   where year = 2009 and month = 1
-   union all
-   select id, string_col from functional.alltypessmall
-   where year = 2009 and month = 2
-   union all
-   select 0, '5678') b
-on a.id = b.id
-where b.id < 5
----- RESULTS
-0,0,'0','0'
-0,0,'0','5678'
-0,0,'1234','0'
-0,0,'1234','5678'
-1,1,'1','1'
-2,2,'2','2'
-3,3,'3','3'
-4,4,'4','4'
----- TYPES
-INT, INT, STRING, STRING
-====
----- QUERY
-# Regression test for IMPALA-1123. Tests that hash exchanges feeding the same
-# hash-partitioned fragment use type-identical partition exprs.
-select straight_join count(*) from
-(select tinyint_col from functional.alltypessmall
- union distinct
- select tinyint_col from functional.alltypessmall) a
-inner join [shuffle]
-(select smallint_col from functional.alltypessmall
- union distinct
- select smallint_col from functional.alltypessmall) b
-on a.tinyint_col = b.smallint_col
----- RESULTS
-10
----- TYPES
-BIGINT
-====
----- QUERY
-# Regression test for IMPALA-1123. The plan below has one big hash-partitioned
-# fragment with two joins and a merge agg since their partition exprs are all
-# compatible. The single fragment is fed by multiple hash-partitioning senders,
-# and we need to ensure that the partition exprs used by the senders are cast
-# to identical types because the same value will have different hashes for
-# different types. Minimal explain plan:
-#
-# 15:AGGREGATE [MERGE FINALIZE]
-# 14:EXCHANGE [UNPARTITIONED]
-# 08:AGGREGATE
-# 07:HASH JOIN [INNER JOIN, PARTITIONED]
-# |--13:AGGREGATE [MERGE FINALIZE]
-# |  12:EXCHANGE [HASH(tinyint_col)]
-# |  05:AGGREGATE
-# |  04:SCAN HDFS [functional.alltypessmall]
-# 06:HASH JOIN [INNER JOIN, PARTITIONED]
-# |--03:HASH JOIN [INNER JOIN, PARTITIONED]
-# |  |--10:EXCHANGE [HASH(t2.smallint_col)]
-# |  |  02:SCAN HDFS [functional.alltypessmall t2]
-# |  09:EXCHANGE [HASH(t1.tinyint_col)]
-# |  01:SCAN HDFS [functional.alltypessmall t1]
-# 11:EXCHANGE [HASH(a.int_col)]
-# 00:SCAN HDFS [functional.alltypessmall a]
-#
-select straight_join count(*) from
-functional.alltypessmall a
-inner join [shuffle]
-  (select straight_join t2.* from
-   functional.alltypessmall t1
-   inner join [shuffle]
-   functional.alltypessmall t2
-   on t1.tinyint_col = t2.smallint_col) b
-on a.int_col = b.smallint_col
-inner join [shuffle]
-  (select distinct tinyint_col
-   from functional.alltypessmall) c
-on a.int_col = c.tinyint_col
----- RESULTS
-11200
----- TYPES
-BIGINT
-====
----- QUERY
-# Same query as above with broadcast joins. Results should be identical.
-select straight_join count(*) from
-functional.alltypessmall a
-inner join [broadcast]
-  (select straight_join t2.* from
-   functional.alltypessmall t1
-   inner join [broadcast]
-   functional.alltypessmall t2
-   on t1.tinyint_col = t2.smallint_col) b
-on a.int_col = b.smallint_col
-inner join [broadcast]
-  (select distinct tinyint_col
-   from functional.alltypessmall) c
-on a.int_col = c.tinyint_col
----- RESULTS
-11200
----- TYPES
-BIGINT
-=======
 0,true
 ---- TYPES
 INT,BOOLEAN
->>>>>>> fec66694
 ====