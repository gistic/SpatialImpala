--- conflicted
+++ resolved
@@ -313,8 +313,6 @@
 NULL,'NULL',NULL,NULL,1010,'Name10',94615
 ---- TYPES
 bigint, string, int, int, bigint, string, int
-<<<<<<< HEAD
-=======
 ====
 ---- QUERY
 # Right outer join with duplicates
@@ -356,7 +354,6 @@
 NULL,1
 ---- TYPES
 int, int
->>>>>>> fec66694
 ====
 ---- QUERY
 select j.*, d.*
@@ -455,20 +452,16 @@
      ON a.id=b.id AND a.id = 1
 ORDER BY ts2 DESC LIMIT 10;
 ---- RESULTS
-<<<<<<< HEAD
-'1'
-=======
-'9'
-'9'
-'9'
-'9'
-'9'
-'9'
-'9'
-'9'
-'9'
-'9'
->>>>>>> fec66694
+'9'
+'9'
+'9'
+'9'
+'9'
+'9'
+'9'
+'9'
+'9'
+'9'
 ---- TYPES
 string
 ====
@@ -600,8 +593,6 @@
 40
 ---- TYPES
 bigint
-<<<<<<< HEAD
-=======
 ====
 ---- QUERY
 # IMPALA-2440: Full outer join using non-partitioned HJ can incorrectly produce
@@ -617,7 +608,6 @@
 ---- RESULTS
 ---- TYPES
 INT, INT
->>>>>>> fec66694
 ====
 ---- QUERY
 # Regression test for IMPALA-676, which exposed a bug in our codegen subexpresssion
@@ -637,31 +627,6 @@
 select distinct t1.tinyint_col from alltypesagg t1
 full outer join alltypesagg t2
 on t2.smallint_col = (t1.tinyint_col + 10000)
-<<<<<<< HEAD
----- RESULTS
-NULL
-1
-2
-3
-4
-5
-6
-7
-8
-9
----- TYPES
-tinyint
-====
----- QUERY
-# Regression test for IMPALA-904. Tests correct execution of exprs from an outer-joined
-# inline view that can evaluate to a non-NULL value with NULL-valued slots. Use an
-# explicit [shuffle] hint for extra coverage because the expr will also be evaluated in
-# a hashing data sink.
-select count(*) from functional.alltypestiny t1 left outer join [shuffle]
-(select zeroifnull(int_col) as id from functional.alltypessmall) t2 on (t1.id = t2.id)
----- RESULTS
-8
-=======
 ---- RESULTS
 NULL
 1
@@ -715,7 +680,6 @@
 (select zeroifnull(int_col) as id from functional.alltypessmall) t2 on (t1.id = t2.id)
 ---- RESULTS
 84
->>>>>>> fec66694
 ---- TYPES
 bigint
 ====