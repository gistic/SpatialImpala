====
---- QUERY
# Based on Aggregation Queries
select int_col, sum(float_col)
<<<<<<< HEAD
from functional_hbase.alltypessmall
=======
from alltypessmall
>>>>>>> fec66694
where id < 5
group by 1
order by 2
limit 3
---- RESULTS
0,0
1,1.100000023841858
2,2.200000047683716
---- TYPES
INT, DOUBLE
====
---- QUERY
# Run query without order by
select tinyint_col, count(*)
from alltypesagg
group by 1
limit 10
---- RESULTS
3,1000
NULL,2000
2,1000
4,1000
8,1000
1,1000
6,1000
5,1000
7,1000
9,1000
---- TYPES
TINYINT, BIGINT
====
---- QUERY
# Same query order by asc first col
select tinyint_col, count(*)
from alltypesagg
group by 1
order by 1
limit 10
---- RESULTS
1,1000
2,1000
3,1000
4,1000
5,1000
6,1000
7,1000
8,1000
9,1000
NULL,2000
---- TYPES
TINYINT, BIGINT
====
---- QUERY
# Same query order by asc first col, NULL should be last
# because it compares greater.
select tinyint_col, count(*)
from alltypesagg
group by 1
order by 1
limit 10
---- RESULTS
1,1000
2,1000
3,1000
4,1000
5,1000
6,1000
7,1000
8,1000
9,1000
NULL,2000
---- TYPES
TINYINT, BIGINT
====
---- QUERY
# Same query order by asc first col, NULL should be first
select tinyint_col, count(*)
from alltypesagg
group by 1
order by 1 nulls first
limit 10
---- RESULTS
NULL,2000
1,1000
2,1000
3,1000
4,1000
5,1000
6,1000
7,1000
8,1000
9,1000
---- TYPES
TINYINT, BIGINT
====
---- QUERY
# Same query but first col desc.
# NULL should be first because it compares greater
select tinyint_col, count(*)
from alltypesagg
group by 1
order by 1 desc
limit 20
---- RESULTS
NULL,2000
9,1000
8,1000
7,1000
6,1000
5,1000
4,1000
3,1000
2,1000
1,1000
---- TYPES
TINYINT, BIGINT
====
---- QUERY
# Same query as above but NULL should be last
select tinyint_col, count(*)
from alltypesagg
group by 1
order by 1 desc nulls last
limit 20
---- RESULTS
9,1000
8,1000
7,1000
6,1000
5,1000
4,1000
3,1000
2,1000
1,1000
NULL,2000
---- TYPES
TINYINT, BIGINT
====
---- QUERY
select date_string_col,int_col
from alltypesagg
order by date_string_col, int_col desc
limit 10
---- RESULTS
'01/01/10',NULL
'01/01/10',NULL
'01/01/10',999
'01/01/10',998
'01/01/10',997
'01/01/10',996
'01/01/10',995
'01/01/10',994
'01/01/10',993
'01/01/10',992
---- TYPES
STRING, INT
====
---- QUERY
# order by with null tuples in tuple row
select j.*, d.* from JoinTbl j full outer join DimTbl d
on (j.test_id = d.id)
order by j.test_id, j.test_name, j.test_zip, j.alltypes_id, d.name
limit 100
---- RESULTS
1001,'Name1',94611,5000,1001,'Name1',94611
1002,'Name2',94611,5000,1002,'Name2',94611
1003,'Name3',94611,5000,1003,'Name3',94612
1004,'Name4',94611,5000,1004,'Name4',94612
1005,'Name5',94611,5000,1005,'Name5',94613
1006,'Name16',94612,5000,1006,'Name6',94613
1006,'Name16',94612,15000,1006,'Name6',94613
1006,'Name16',94616,5000,1006,'Name6',94613
1006,'Name16',94616,15000,1006,'Name6',94613
1006,'Name6',94616,5000,1006,'Name6',94613
1006,'Name6',94616,15000,1006,'Name6',94613
1106,'Name16',94612,5000,NULL,'NULL',NULL
1106,'Name16',94612,15000,NULL,'NULL',NULL
1106,'Name16',94616,5000,NULL,'NULL',NULL
1106,'Name16',94616,15000,NULL,'NULL',NULL
1106,'Name6',94612,5000,NULL,'NULL',NULL
1106,'Name6',94612,15000,NULL,'NULL',NULL
1106,'Name6',94616,5000,NULL,'NULL',NULL
1106,'Name6',94616,15000,NULL,'NULL',NULL
NULL,'NULL',NULL,NULL,1010,'Name10',94615
NULL,'NULL',NULL,NULL,1007,'Name7',94614
NULL,'NULL',NULL,NULL,1008,'Name8',94614
NULL,'NULL',NULL,NULL,1009,'Name9',94615
---- TYPES
BIGINT, STRING, INT, INT, BIGINT, STRING, INT
====
---- QUERY
# order by multiple cols with nulls
select tinyint_col % 3, smallint_col % 3, count(*)
from alltypesagg
where day = 1
group by 1, 2
order by 1, 2
limit 20
---- RESULTS
0,0,120
0,1,90
0,2,90
1,0,90
1,1,120
1,2,90
2,0,90
2,1,90
2,2,120
NULL,0,30
NULL,1,30
NULL,2,30
NULL,NULL,10
---- TYPES
TINYINT, SMALLINT, BIGINT
====
---- QUERY
select tinyint_col % 3, smallint_col % 3, count(*)
from alltypesagg
where day = 1
group by 1, 2
order by 1, 2 desc
limit 20
---- RESULTS
0,2,90
0,1,90
0,0,120
1,2,90
1,1,120
1,0,90
2,2,120
2,1,90
2,0,90
NULL,NULL,10
NULL,2,30
NULL,1,30
NULL,0,30
---- TYPES
TINYINT, SMALLINT, BIGINT
====
---- QUERY
select tinyint_col % 3, smallint_col % 3, count(*)
from alltypesagg
where day = 1
group by 1, 2
order by 1 desc, 2
limit 20
---- RESULTS
NULL,0,30
NULL,1,30
NULL,2,30
NULL,NULL,10
2,0,90
2,1,90
2,2,120
1,0,90
1,1,120
1,2,90
0,0,120
0,1,90
0,2,90
---- TYPES
TINYINT, SMALLINT, BIGINT
====
---- QUERY
select tinyint_col % 3, smallint_col % 3, count(*)
from alltypesagg
where day = 1
group by 1, 2
order by 1 desc, 2 desc
limit 20
---- RESULTS
NULL,NULL,10
NULL,2,30
NULL,1,30
NULL,0,30
2,2,120
2,1,90
2,0,90
1,2,90
1,1,120
1,0,90
0,2,90
0,1,90
0,0,120
---- TYPES
TINYINT, SMALLINT, BIGINT
====
---- QUERY
# Multiple ordering columns with asc/desc and nulls first/last
select tinyint_col % 3, smallint_col % 3, count(*)
from alltypesagg
where day = 1
group by 1, 2
order by 2 desc nulls last, 1 asc nulls first
limit 20
---- RESULTS
NULL,2,30
0,2,90
1,2,90
2,2,120
NULL,1,30
0,1,90
1,1,120
2,1,90
NULL,0,30
0,0,120
1,0,90
2,0,90
NULL,NULL,10
---- TYPES
TINYINT, SMALLINT, BIGINT
====
---- QUERY
select date_string_col
from alltypessmall
order by date_string_col desc
limit 50
---- RESULTS
'04/03/09'
'04/03/09'
'04/03/09'
'04/03/09'
'04/03/09'
'04/02/09'
'04/02/09'
'04/02/09'
'04/02/09'
'04/02/09'
'04/02/09'
'04/02/09'
'04/02/09'
'04/02/09'
'04/02/09'
'04/01/09'
'04/01/09'
'04/01/09'
'04/01/09'
'04/01/09'
'04/01/09'
'04/01/09'
'04/01/09'
'04/01/09'
'04/01/09'
'03/03/09'
'03/03/09'
'03/03/09'
'03/03/09'
'03/03/09'
'03/02/09'
'03/02/09'
'03/02/09'
'03/02/09'
'03/02/09'
'03/02/09'
'03/02/09'
'03/02/09'
'03/02/09'
'03/02/09'
'03/01/09'
'03/01/09'
'03/01/09'
'03/01/09'
'03/01/09'
'03/01/09'
'03/01/09'
'03/01/09'
'03/01/09'
'03/01/09'
---- TYPES
STRING
====
---- QUERY
# Based on join queries
select a.tinyint_col, b.id, a.string_col
from alltypesagg a join alltypessmall b on (a.tinyint_col = b.id)
where a.month=1
and a.day=1
and a.tinyint_col + b.tinyint_col < 5
and a.string_col > '88'
and b.bool_col = false
order by a.string_col
limit 5
---- RESULTS
1,1,'881'
1,1,'891'
1,1,'901'
1,1,'91'
1,1,'911'
---- TYPES
TINYINT, INT, STRING
====
---- QUERY
select a.tinyint_col, b.id, a.string_col
from alltypesagg a join alltypessmall b on (a.tinyint_col = b.id)
where a.month=1
and a.day=1
and a.tinyint_col + b.tinyint_col < 5
and a.string_col > '88'
and b.bool_col = false
order by a.string_col desc
limit 5
---- RESULTS
1,1,'991'
1,1,'981'
1,1,'971'
1,1,'961'
1,1,'951'
---- TYPES
TINYINT, INT, STRING
====
---- QUERY
select a.smallint_col, b.id, a.tinyint_col, c.id, a.int_col, b.float_col, c.string_col
from alltypesagg a
join alltypessmall b on (a.smallint_col = b.id)
join alltypessmall c on (a.tinyint_col = c.id)
where a.month=1
and a.day=1
and a.int_col > 899
and b.float_col > 4.5
and c.string_col < '7'
and a.int_col + b.float_col + cast(c.string_col as float) < 1000
order by c.string_col desc, a.smallint_col
limit 10
---- RESULTS
6,6,6,6,906,6.599999904632568,'6'
16,16,6,6,916,6.599999904632568,'6'
56,56,6,6,956,6.599999904632568,'6'
66,66,6,6,966,6.599999904632568,'6'
5,5,5,5,905,5.5,'5'
15,15,5,5,915,5.5,'5'
55,55,5,5,955,5.5,'5'
65,65,5,5,965,5.5,'5'
34,34,4,4,934,9.899999618530273,'4'
44,44,4,4,944,9.899999618530273,'4'
---- TYPES
SMALLINT, INT, TINYINT, INT, INT, FLOAT, STRING
====
---- QUERY
# Order by a column that is not in the select list
# Query with ordering column in select list
# Don't include date_string_col, it comes back in random order.
select int_col, tinyint_col
from alltypessmall
order by int_col desc
limit 20
---- RESULTS
9,9
9,9
9,9
9,9
9,9
9,9
9,9
9,9
8,8
8,8
8,8
8,8
8,8
8,8
8,8
8,8
7,7
7,7
7,7
7,7
---- TYPES
INT, TINYINT
====
---- QUERY
# Same query with ordering col not in select list
select tinyint_col
from alltypessmall
order by int_col desc
limit 20
---- RESULTS
9
9
9
9
9
9
9
9
8
8
8
8
8
8
8
8
7
7
7
7
---- TYPES
TINYINT
====
---- QUERY
# Order by many exprs
select year, month, count(*)
from alltypes
group by 1, 2
order by 1, 2
limit 100
---- RESULTS
2009,1,310
2009,2,280
2009,3,310
2009,4,300
2009,5,310
2009,6,300
2009,7,310
2009,8,310
2009,9,300
2009,10,310
2009,11,300
2009,12,310
2010,1,310
2010,2,280
2010,3,310
2010,4,300
2010,5,310
2010,6,300
2010,7,310
2010,8,310
2010,9,300
2010,10,310
2010,11,300
2010,12,310
---- TYPES
INT, INT, BIGINT
====
---- QUERY
# More Complex Ordering Exprs
select int_col % 7, count(*), avg(tinyint_col)
from alltypesagg
group by 1
order by avg(tinyint_col)
limit 10
---- RESULTS
4,1570,4.984496124031008
6,1560,4.9921875
1,1570,4.992248062015504
3,1580,5
5,1570,5.007751937984496
0,1560,5.0078125
2,1570,5.015503875968992
NULL,20,NULL
---- TYPES
INT, BIGINT, DOUBLE
====
---- QUERY
select int_col % 7, count(*), max(int_col)
from alltypesagg
group by 1
order by max(int_col)
limit 10
---- RESULTS
6,1560,993
0,1560,994
1,1570,995
2,1570,996
3,1580,997
4,1570,998
5,1570,999
NULL,20,NULL
---- TYPES
INT, BIGINT, INT
====
---- QUERY
select int_col % 5, count(*), avg(tinyint_col) - avg(float_col)
from alltypesagg
group by 1
order by avg(tinyint_col) - avg(float_col) desc
limit 10
---- RESULTS
NULL,20,NULL
1,2000,-544.8499889141322
2,2000,-544.9500045645237
0,2980,-545
3,2000,-545.0499953591824
4,2000,-545.1500110459327
---- TYPES
INT, BIGINT, DOUBLE
====
---- QUERY
select int_col
from alltypessmall
order by int_col % 5, int_col
limit 100
---- RESULTS
0
0
0
0
0
0
0
0
0
0
0
0
5
5
5
5
5
5
5
5
1
1
1
1
1
1
1
1
1
1
1
1
6
6
6
6
6
6
6
6
2
2
2
2
2
2
2
2
2
2
2
2
7
7
7
7
7
7
7
7
3
3
3
3
3
3
3
3
3
3
3
3
8
8
8
8
8
8
8
8
4
4
4
4
4
4
4
4
4
4
4
4
9
9
9
9
9
9
9
9
---- TYPES
INT
====
---- QUERY
# All select list items have an implicit alias. Test that the order by column ref
# "int_col" is correctly aliased to t1.int_col, and therefore it is not an
# ambiguous reference.
select t1.int_col from alltypessmall t1, alltypessmall t2 where t1.id = t2.id
order by int_col
limit 2
---- RESULTS
0
0
---- TYPES
INT
====
---- QUERY
select date_sub(timestamp_col, id), timestamp_col, id
from alltypessmall order by 1  limit 20
---- RESULTS
2008-12-10 00:24:00.960000000,2009-01-03 00:24:00.960000000,24
2008-12-11 00:23:00.930000000,2009-01-03 00:23:00.930000000,23
2008-12-12 00:22:00.910000000,2009-01-03 00:22:00.910000000,22
2008-12-13 00:21:00.900000000,2009-01-03 00:21:00.900000000,21
2008-12-14 00:19:00.810000000,2009-01-02 00:19:00.810000000,19
2008-12-14 00:20:00.900000000,2009-01-03 00:20:00.900000000,20
2008-12-15 00:18:00.730000000,2009-01-02 00:18:00.730000000,18
2008-12-16 00:17:00.660000000,2009-01-02 00:17:00.660000000,17
2008-12-16 00:24:00.960000000,2009-02-03 00:24:00.960000000,49
2008-12-17 00:16:00.600000000,2009-01-02 00:16:00.600000000,16
2008-12-17 00:23:00.930000000,2009-02-03 00:23:00.930000000,48
2008-12-18 00:15:00.550000000,2009-01-02 00:15:00.550000000,15
2008-12-18 00:22:00.910000000,2009-02-03 00:22:00.910000000,47
2008-12-19 00:14:00.510000000,2009-01-02 00:14:00.510000000,14
2008-12-19 00:21:00.900000000,2009-02-03 00:21:00.900000000,46
2008-12-19 00:24:00.960000000,2009-03-03 00:24:00.960000000,74
2008-12-20 00:13:00.480000000,2009-01-02 00:13:00.480000000,13
2008-12-20 00:19:00.810000000,2009-02-02 00:19:00.810000000,44
2008-12-20 00:20:00.900000000,2009-02-03 00:20:00.900000000,45
2008-12-20 00:23:00.930000000,2009-03-03 00:23:00.930000000,73
---- TYPES
TIMESTAMP, TIMESTAMP, INT
====
---- QUERY
# Test of order by with NULL tuple rows (from an outer join)
select t1.id, t1.int_col, t2.id, t2.int_col
from alltypesagg t1
left outer join alltypessmall t2
  on (t1.int_col = t2.int_col)
order by t1.id,t2.id limit 10
---- RESULTS
0,NULL,NULL,NULL
0,NULL,NULL,NULL
1,1,1,1
1,1,11,1
1,1,21,1
1,1,26,1
1,1,36,1
1,1,46,1
1,1,51,1
1,1,61,1
---- TYPES
int,int,int,int
====
---- QUERY
# Test limit 0 from sub query
select sum(a.int_col) from
  (select int_col from functional.alltypes order by int_col limit 0) a
---- RESULTS
NULL
---- TYPES
bigint
====
---- QUERY
# Test queries with divide by 0 (cast to string to avoid nan != nan issues)
select cast(if(id % 2 = 0, cast(id/3 as int), -id) / if(id > 4 or id = 0, 0, 1) as string)
from alltypestiny order by
if(id % 2 = 0, cast(id/3 as int), -id) / if(id > 4 or id = 0, 0, 1) desc limit 100;
---- RESULTS
'inf'
'1'
'0'
'-1'
'-3'
'-inf'
'-inf'
'nan'
---- TYPES
STRING
====
---- QUERY
# Test queries with divide by 0 (cast to string to avoid nan != nan issues)
select CAST(if(id % 2 = 0, cast(id/3 as int), -id) / if(id > 4 or id = 0, 0, 1) as STRING)
from alltypestiny order by
if(id % 2 = 0, cast(id/3 as int), -id) / if(id > 4 or id = 0, 0, 1) asc limit 100;
---- RESULTS
'nan'
'-inf'
'-inf'
'-3'
'-1'
'0'
'1'
'inf'
====
---- QUERY
# Taken from limit.test
# With an offset of 0
select * from alltypesagg where day is not null order by id limit 10 offset 0
---- RESULTS
0,true,NULL,NULL,NULL,NULL,NULL,NULL,'01/01/10','0',2010-01-01 00:00:00,2010,1,1
1,false,1,1,1,10,1.100000023841858,10.1,'01/01/10','1',2010-01-01 00:01:00,2010,1,1
2,true,2,2,2,20,2.200000047683716,20.2,'01/01/10','2',2010-01-01 00:02:00.100000000,2010,1,1
3,false,3,3,3,30,3.299999952316284,30.3,'01/01/10','3',2010-01-01 00:03:00.300000000,2010,1,1
4,true,4,4,4,40,4.400000095367432,40.4,'01/01/10','4',2010-01-01 00:04:00.600000000,2010,1,1
5,false,5,5,5,50,5.5,50.5,'01/01/10','5',2010-01-01 00:05:00.100000000,2010,1,1
6,true,6,6,6,60,6.599999904632568,60.59999999999999,'01/01/10','6',2010-01-01 00:06:00.150000000,2010,1,1
7,false,7,7,7,70,7.699999809265137,70.7,'01/01/10','7',2010-01-01 00:07:00.210000000,2010,1,1
8,true,8,8,8,80,8.800000190734863,80.8,'01/01/10','8',2010-01-01 00:08:00.280000000,2010,1,1
9,false,9,9,9,90,9.899999618530273,90.89999999999999,'01/01/10','9',2010-01-01 00:09:00.360000000,2010,1,1
---- TYPES
int, boolean, tinyint, smallint, int, bigint, float, double, string, string, timestamp, int, int, int
====
---- QUERY
# Taken from limit.test
# With a non-zero offset
select * from alltypesagg where day is not null order by id limit 10 offset 5
---- RESULTS
5,false,5,5,5,50,5.5,50.5,'01/01/10','5',2010-01-01 00:05:00.100000000,2010,1,1
6,true,6,6,6,60,6.599999904632568,60.59999999999999,'01/01/10','6',2010-01-01 00:06:00.150000000,2010,1,1
7,false,7,7,7,70,7.699999809265137,70.7,'01/01/10','7',2010-01-01 00:07:00.210000000,2010,1,1
8,true,8,8,8,80,8.800000190734863,80.8,'01/01/10','8',2010-01-01 00:08:00.280000000,2010,1,1
9,false,9,9,9,90,9.899999618530273,90.89999999999999,'01/01/10','9',2010-01-01 00:09:00.360000000,2010,1,1
10,true,NULL,10,10,100,11,101,'01/01/10','10',2010-01-01 00:10:00.450000000,2010,1,1
11,false,1,11,11,110,12.10000038146973,111.1,'01/01/10','11',2010-01-01 00:11:00.550000000,2010,1,1
12,true,2,12,12,120,13.19999980926514,121.2,'01/01/10','12',2010-01-01 00:12:00.660000000,2010,1,1
13,false,3,13,13,130,14.30000019073486,131.3,'01/01/10','13',2010-01-01 00:13:00.780000000,2010,1,1
14,true,4,14,14,140,15.39999961853027,141.4,'01/01/10','14',2010-01-01 00:14:00.910000000,2010,1,1
---- TYPES
int, boolean, tinyint, smallint, int, bigint, float, double, string, string, timestamp, int, int, int
====
---- QUERY
# Taken from limit.test
# With an offset that reduces the result size (limit is much bigger than number of rows)
select id from functional.alltypessmall order by 1 limit 10000 offset 99;
---- RESULTS
99
---- TYPES
int
====
---- QUERY
# Taken from limit.test
# With an offset that is bigger than the number of rows
select id from functional.alltypessmall order by 1 limit 1 offset 1000;
---- RESULTS
---- TYPES
int
====
---- QUERY
# Taken from limit.test
# Offset within a subquery
select x.id from (
  select id from alltypesagg order by id limit 5 offset 5) x
order by x.id
limit 100 offset 4;
---- RESULTS
8
---- TYPES
int
====
---- QUERY
# Taken from joins.test
# cross join
select t1.id, t2.id from alltypestiny t1 cross join alltypestiny t2
where (t1.id < 3 and t2.id < 3)
order by t1.id, t2.id limit 100
---- RESULTS
0,0
0,1
0,2
1,0
1,1
1,2
2,0
2,1
2,2
---- TYPES
int, int
====
---- QUERY
# Taken from joins.test
# cross join with nulls and constant table
select id, tinyint_col, t1.c from functional.alltypesagg
cross join (values(NULL c, 1, 2)) as t1
order by tinyint_col nulls first, id, t1.c
limit 6
---- RESULTS
0,NULL,NULL
0,NULL,NULL
10,NULL,NULL
10,NULL,NULL
20,NULL,NULL
20,NULL,NULL
---- TYPES
int, tinyint, null
====
---- QUERY
# check cross joins within a subquery
# Taken from joins.test
select t1.id as t1_id, t2_id, t3_id from alltypestiny t1
cross join (select t2.id as t2_id, t3.id as t3_id from alltypestiny t2
            cross join alltypestiny t3) t4
where t1.id < 2 and t2_id < 2 and t3_id < 2
order by t1.id, t2_id, t3_id
limit 10
---- RESULTS
0,0,0
0,0,1
0,1,0
0,1,1
1,0,0
1,0,1
1,1,0
1,1,1
---- TYPES
int, int, int
====
---- QUERY
# join with three tables and then a cross join, extra where predicates, extra scan
# predicates, nulls in joins cols (alltypesagg.tinyint_col contains nulls instead of
# 0s)
# Taken from joins.test
select a.smallint_col, b.id, a.tinyint_col, c.id, a.int_col, b.float_col, c.string_col, d.id
from alltypesagg a
join alltypessmall b on (a.smallint_col = b.id)
join alltypessmall c on (a.tinyint_col = c.id)
cross join alltypestiny d
where a.month=1
and a.day=1
and a.int_col > 899
and b.float_col > 4.5
and c.string_col < '4'
and a.int_col + b.float_col + cast(c.string_col as float) < 1000
and d.id < 2
order by a.id, b.id, c.id, d.id
limit 100
---- RESULTS
31,31,1,1,931,6.599999904632568,'1',0
31,31,1,1,931,6.599999904632568,'1',1
32,32,2,2,932,7.699999809265137,'2',0
32,32,2,2,932,7.699999809265137,'2',1
33,33,3,3,933,8.800000190734863,'3',0
33,33,3,3,933,8.800000190734863,'3',1
41,41,1,1,941,6.599999904632568,'1',0
41,41,1,1,941,6.599999904632568,'1',1
42,42,2,2,942,7.699999809265137,'2',0
42,42,2,2,942,7.699999809265137,'2',1
43,43,3,3,943,8.800000190734863,'3',0
43,43,3,3,943,8.800000190734863,'3',1
81,81,1,1,981,6.599999904632568,'1',0
81,81,1,1,981,6.599999904632568,'1',1
82,82,2,2,982,7.699999809265137,'2',0
82,82,2,2,982,7.699999809265137,'2',1
83,83,3,3,983,8.800000190734863,'3',0
83,83,3,3,983,8.800000190734863,'3',1
91,91,1,1,991,6.599999904632568,'1',0
91,91,1,1,991,6.599999904632568,'1',1
---- TYPES
SMALLINT, INT, TINYINT, INT, INT, FLOAT, STRING, INT
====
---- QUERY
# join against subquery with limit;
# predicate pushdown is prevented in presence of order by/limit clause; variant w/ join
# Taken from subquery-limit.test
select alltypes.id, a.id
from alltypes
  join (
    select a.id, a.bool_col
    from alltypessmall a join alltypessmall using (id)
    order by a.id limit 10
  ) a using (id)
where a.bool_col = true
order by
  a.id
limit 5
---- RESULTS
0,0
2,2
4,4
6,6
8,8
---- TYPES
INT, INT
====
---- QUERY
# Mixed UNION ALL/DISTINCT but effectively only UNION DISTINCT, no nested unions,
# with order by and limit
# Taken from union.test
select id, bool_col, tinyint_col, smallint_col, int_col, bigint_col, float_col, double_col, date_string_col, string_col, timestamp_col, year, month from alltypestiny where year=2009 and month=1
union all
select id, bool_col, tinyint_col, smallint_col, int_col, bigint_col, float_col, double_col, date_string_col, string_col, timestamp_col, year, month from alltypestiny where year=2009 and month=1
union all
select id, bool_col, tinyint_col, smallint_col, int_col, bigint_col, float_col, double_col, date_string_col, string_col, timestamp_col, year, month from alltypestiny where year=2009 and month=2
union distinct
(select id, bool_col, tinyint_col, smallint_col, int_col, bigint_col, float_col, double_col, date_string_col, string_col, timestamp_col, year, month from alltypestiny where year=2009 and month=2)
order by 1 limit 3
---- RESULTS
0,true,0,0,0,0,0,0,'01/01/09','0',2009-01-01 00:00:00,2009,1
1,false,1,1,1,10,1.100000023841858,10.1,'01/01/09','1',2009-01-01 00:01:00,2009,1
2,true,0,0,0,0,0,0,'02/01/09','0',2009-02-01 00:00:00,2009,2
---- TYPES
int, boolean, tinyint, smallint, int, bigint, float, double, string, string, timestamp, int, int
====
---- QUERY
# Mixed UNION ALL/DISTINCT, no nested unions, with order by and limit
# Taken from union.test
select id, bool_col, tinyint_col, smallint_col, int_col, bigint_col, float_col, double_col, date_string_col, string_col, timestamp_col, year, month from alltypestiny where year=2009 and month=1
union distinct
select id, bool_col, tinyint_col, smallint_col, int_col, bigint_col, float_col, double_col, date_string_col, string_col, timestamp_col, year, month from alltypestiny where year=2009 and month=1
union all
select id, bool_col, tinyint_col, smallint_col, int_col, bigint_col, float_col, double_col, date_string_col, string_col, timestamp_col, year, month from alltypestiny where year=2009 and month=2
union all
(select id, bool_col, tinyint_col, smallint_col, int_col, bigint_col, float_col, double_col, date_string_col, string_col, timestamp_col, year, month from alltypestiny where year=2009 and month=2)
order by 1,2 limit 3
---- RESULTS
0,true,0,0,0,0,0,0,'01/01/09','0',2009-01-01 00:00:00,2009,1
1,false,1,1,1,10,1.100000023841858,10.1,'01/01/09','1',2009-01-01 00:01:00,2009,1
2,true,0,0,0,0,0,0,'02/01/09','0',2009-02-01 00:00:00,2009,2
---- TYPES
int, boolean, tinyint, smallint, int, bigint, float, double, string, string, timestamp, int, int
====
---- QUERY
# Mixed UNION ALL/DISTINCT, no nested unions, with order by and limit
# Taken from union.test
select id, bool_col, tinyint_col, smallint_col, int_col, bigint_col, float_col, double_col, date_string_col, string_col, timestamp_col, year, month from alltypestiny where year=2009 and month=1
union all
select id, bool_col, tinyint_col, smallint_col, int_col, bigint_col, float_col, double_col, date_string_col, string_col, timestamp_col, year, month from alltypestiny where year=2009 and month=1
union distinct
select id, bool_col, tinyint_col, smallint_col, int_col, bigint_col, float_col, double_col, date_string_col, string_col, timestamp_col, year, month from alltypestiny where year=2009 and month=2
union all
(select id, bool_col, tinyint_col, smallint_col, int_col, bigint_col, float_col, double_col, date_string_col, string_col, timestamp_col, year, month from alltypestiny where year=2009 and month=2)
order by 1,2 limit 4
---- RESULTS
0,true,0,0,0,0,0,0,'01/01/09','0',2009-01-01 00:00:00,2009,1
1,false,1,1,1,10,1.100000023841858,10.1,'01/01/09','1',2009-01-01 00:01:00,2009,1
2,true,0,0,0,0,0,0,'02/01/09','0',2009-02-01 00:00:00,2009,2
2,true,0,0,0,0,0,0,'02/01/09','0',2009-02-01 00:00:00,2009,2
---- TYPES
int, boolean, tinyint, smallint, int, bigint, float, double, string, string, timestamp, int, int
====
---- QUERY
# Complex union unnesting: Partially unnestable up to 2nd level
# Taken from union.test
select id, bool_col, tinyint_col, smallint_col, int_col, bigint_col, float_col, double_col, date_string_col, string_col, timestamp_col, year, month from alltypestiny where year=2009 and month=1
union all
  (select id, bool_col, tinyint_col, smallint_col, int_col, bigint_col, float_col, double_col, date_string_col, string_col, timestamp_col, year, month from alltypestiny where year=2009 and month=1
   union distinct
     (select id, bool_col, tinyint_col, smallint_col, int_col, bigint_col, float_col, double_col, date_string_col, string_col, timestamp_col, year, month from alltypestiny where year=2009 and month=2
      union all
        (select id, bool_col, tinyint_col, smallint_col, int_col, bigint_col, float_col, double_col, date_string_col, string_col, timestamp_col, year, month from alltypestiny where year=2009 and month=2
         union distinct
         (select id, bool_col, tinyint_col, smallint_col, int_col, bigint_col, float_col, double_col, date_string_col, string_col, timestamp_col, year, month from alltypestiny where year=2009 and month=3)
         order by 1 limit 3)))
order by 12, 13, 1
limit 20
---- RESULTS
0,true,0,0,0,0,0,0,'01/01/09','0',2009-01-01 00:00:00,2009,1
0,true,0,0,0,0,0,0,'01/01/09','0',2009-01-01 00:00:00,2009,1
1,false,1,1,1,10,1.100000023841858,10.1,'01/01/09','1',2009-01-01 00:01:00,2009,1
1,false,1,1,1,10,1.100000023841858,10.1,'01/01/09','1',2009-01-01 00:01:00,2009,1
2,true,0,0,0,0,0,0,'02/01/09','0',2009-02-01 00:00:00,2009,2
3,false,1,1,1,10,1.100000023841858,10.1,'02/01/09','1',2009-02-01 00:01:00,2009,2
4,true,0,0,0,0,0,0,'03/01/09','0',2009-03-01 00:00:00,2009,3
---- TYPES
int, boolean, tinyint, smallint, int, bigint, float, double, string, string, timestamp, int, int
====
---- QUERY
# Complex union unnesting: Partially unnestable up to 1st level
# Taken from union.test
select id, bool_col, tinyint_col, smallint_col, int_col, bigint_col, float_col, double_col, date_string_col, string_col, timestamp_col, year, month from alltypestiny where year=2009 and month=1
union distinct
  (select id, bool_col, tinyint_col, smallint_col, int_col, bigint_col, float_col, double_col, date_string_col, string_col, timestamp_col, year, month from alltypestiny where year=2009 and month=1
   union distinct
     (select id, bool_col, tinyint_col, smallint_col, int_col, bigint_col, float_col, double_col, date_string_col, string_col, timestamp_col, year, month from alltypestiny where year=2009 and month=2
      union all
        (select id, bool_col, tinyint_col, smallint_col, int_col, bigint_col, float_col, double_col, date_string_col, string_col, timestamp_col, year, month from alltypestiny where year=2009 and month=2
         union distinct
         (select id, bool_col, tinyint_col, smallint_col, int_col, bigint_col, float_col, double_col, date_string_col, string_col, timestamp_col, year, month from alltypestiny where year=2009 and month=3)
         order by 1 limit 3)))
order by 12, 13, 1
limit 20
---- RESULTS
0,true,0,0,0,0,0,0,'01/01/09','0',2009-01-01 00:00:00,2009,1
1,false,1,1,1,10,1.100000023841858,10.1,'01/01/09','1',2009-01-01 00:01:00,2009,1
2,true,0,0,0,0,0,0,'02/01/09','0',2009-02-01 00:00:00,2009,2
3,false,1,1,1,10,1.100000023841858,10.1,'02/01/09','1',2009-02-01 00:01:00,2009,2
4,true,0,0,0,0,0,0,'03/01/09','0',2009-03-01 00:00:00,2009,3
---- TYPES
int, boolean, tinyint, smallint, int, bigint, float, double, string, string, timestamp, int, int
====
---- QUERY
# Complex union unnesting: Multiple nested unions to test all rules in a single query
# Taken from union.test
select id, bool_col, tinyint_col, smallint_col, int_col, bigint_col, float_col, double_col, date_string_col, string_col, timestamp_col, year, month from alltypestiny where year=2009 and month=1
union distinct
  (select id, bool_col, tinyint_col, smallint_col, int_col, bigint_col, float_col, double_col, date_string_col, string_col, timestamp_col, year, month from alltypestiny where year=2009 and month=1
   union all
   select id, bool_col, tinyint_col, smallint_col, int_col, bigint_col, float_col, double_col, date_string_col, string_col, timestamp_col, year, month from alltypestiny where year=2009 and month=2)
union distinct
  (select id, bool_col, tinyint_col, smallint_col, int_col, bigint_col, float_col, double_col, date_string_col, string_col, timestamp_col, year, month from alltypestiny where year=2009 and month=2
   union all
   (select id, bool_col, tinyint_col, smallint_col, int_col, bigint_col, float_col, double_col, date_string_col, string_col, timestamp_col, year, month from alltypestiny where year=2009 and month=3)
   order by 1 limit 3)
union all
  (select id, bool_col, tinyint_col, smallint_col, int_col, bigint_col, float_col, double_col, date_string_col, string_col, timestamp_col, year, month from alltypestiny where year=2009 and month=3
   union all
   select id, bool_col, tinyint_col, smallint_col, int_col, bigint_col, float_col, double_col, date_string_col, string_col, timestamp_col, year, month from alltypestiny where year=2009 and month=4)
union all
  (select id, bool_col, tinyint_col, smallint_col, int_col, bigint_col, float_col, double_col, date_string_col, string_col, timestamp_col, year, month from alltypestiny where year=2009 and month=4
   union all
   (select id, bool_col, tinyint_col, smallint_col, int_col, bigint_col, float_col, double_col, date_string_col, string_col, timestamp_col, year, month from alltypestiny where year=2009 and month=5)
   order by 1 limit 3)
order by 12, 13, 1
limit 20
---- RESULTS
0,true,0,0,0,0,0,0,'01/01/09','0',2009-01-01 00:00:00,2009,1
1,false,1,1,1,10,1.100000023841858,10.1,'01/01/09','1',2009-01-01 00:01:00,2009,1
2,true,0,0,0,0,0,0,'02/01/09','0',2009-02-01 00:00:00,2009,2
3,false,1,1,1,10,1.100000023841858,10.1,'02/01/09','1',2009-02-01 00:01:00,2009,2
4,true,0,0,0,0,0,0,'03/01/09','0',2009-03-01 00:00:00,2009,3
4,true,0,0,0,0,0,0,'03/01/09','0',2009-03-01 00:00:00,2009,3
5,false,1,1,1,10,1.100000023841858,10.1,'03/01/09','1',2009-03-01 00:01:00,2009,3
6,true,0,0,0,0,0,0,'04/01/09','0',2009-04-01 00:00:00,2009,4
6,true,0,0,0,0,0,0,'04/01/09','0',2009-04-01 00:00:00,2009,4
7,false,1,1,1,10,1.100000023841858,10.1,'04/01/09','1',2009-04-01 00:01:00,2009,4
7,false,1,1,1,10,1.100000023841858,10.1,'04/01/09','1',2009-04-01 00:01:00,2009,4
---- TYPES
int, boolean, tinyint, smallint, int, bigint, float, double, string, string, timestamp, int, int
====
---- QUERY
# UNION ALL in subquery
# Taken from union.test
select x.id, bool_col, tinyint_col, smallint_col, int_col, bigint_col, float_col, double_col, date_string_col, string_col, timestamp_col, year, month from
  (select id, bool_col, tinyint_col, smallint_col, int_col, bigint_col, float_col, double_col, date_string_col, string_col, timestamp_col, year, month from alltypestiny where year=2009 and month=1
   union all
   select id, bool_col, tinyint_col, smallint_col, int_col, bigint_col, float_col, double_col, date_string_col, string_col, timestamp_col, year, month from alltypestiny where year=2009 and month=1) x
union all
(select id, bool_col, tinyint_col, smallint_col, int_col, bigint_col, float_col, double_col, date_string_col, string_col, timestamp_col, year, month from alltypestiny where year=2009 and month=2)
order by 1 limit 5
---- RESULTS
0,true,0,0,0,0,0,0,'01/01/09','0',2009-01-01 00:00:00,2009,1
0,true,0,0,0,0,0,0,'01/01/09','0',2009-01-01 00:00:00,2009,1
1,false,1,1,1,10,1.100000023841858,10.1,'01/01/09','1',2009-01-01 00:01:00,2009,1
1,false,1,1,1,10,1.100000023841858,10.1,'01/01/09','1',2009-01-01 00:01:00,2009,1
2,true,0,0,0,0,0,0,'02/01/09','0',2009-02-01 00:00:00,2009,2
---- TYPES
int, boolean, tinyint, smallint, int, bigint, float, double, string, string, timestamp, int, int
====
---- QUERY
# UNION DISTINCT in subquery
# Taken from union.test
select x.id, bool_col, tinyint_col, smallint_col, int_col, bigint_col, float_col, double_col, date_string_col, string_col, timestamp_col, year, month from
  (select id, bool_col, tinyint_col, smallint_col, int_col, bigint_col, float_col, double_col, date_string_col, string_col, timestamp_col, year, month from alltypestiny where year=2009 and month=1
   union distinct
   select id, bool_col, tinyint_col, smallint_col, int_col, bigint_col, float_col, double_col, date_string_col, string_col, timestamp_col, year, month from alltypestiny where year=2009 and month=1) x
union distinct
(select id, bool_col, tinyint_col, smallint_col, int_col, bigint_col, float_col, double_col, date_string_col, string_col, timestamp_col, year, month from alltypestiny where year=2009 and month=2)
order by 1 limit 3
---- RESULTS
0,true,0,0,0,0,0,0,'01/01/09','0',2009-01-01 00:00:00,2009,1
1,false,1,1,1,10,1.100000023841858,10.1,'01/01/09','1',2009-01-01 00:01:00,2009,1
2,true,0,0,0,0,0,0,'02/01/09','0',2009-02-01 00:00:00,2009,2
---- TYPES
int, boolean, tinyint, smallint, int, bigint, float, double, string, string, timestamp, int, int
====
---- QUERY
values(1+1, 2, 5.0, 'a') order by 1 limit 10
---- RESULTS
2,2,5.0,'a'
---- TYPES
SMALLINT, TINYINT, DECIMAL, STRING
====
---- QUERY
values((1+8, 2, 5.0, 'a'), (2, 3, 6.0, 'b'), (3, 4, 7.0, 'c')) order by 1 desc limit 2
---- RESULTS
9,2,5.0,'a'
3,4,7.0,'c'
---- TYPES
SMALLINT, TINYINT, DECIMAL, STRING
====
---- QUERY
<<<<<<< HEAD
# multiple levels of aggregation in a subquery
# Taken from subquery.test
select c1, c3, m2
from (
       select c1, c3, max(c2) m2
       from (
              select c1, c2, c3
              from (
                     select int_col c1, tinyint_col c2, max(id) c3
                     from functional_hbase.alltypessmall
                     group by 1, 2
                     order by 1,2
                     limit 5
                   ) x
             ) x2
       group by c1, c3
       limit 10
     ) t
where c1 > 0
order by 2, 1 desc
limit 3
---- RESULTS
1,96,1
2,97,2
3,98,3
---- TYPES
int, int, tinyint
====
---- QUERY
=======
>>>>>>> fec66694
# Basic test with a single with-clause view that references a virtual view.
# Taken from with-clause.test
with t as (select abc x, xyz y from functional.complex_view)
select x, y from t order by y limit 10
---- RESULTS
2,'0'
2,'1'
---- TYPES
BIGINT, STRING
====
---- QUERY
# Multiple views in with-clause. All views are used in a union.
# Taken from with-clause.test
with t1 as (select int_col x, bigint_col y from functional.alltypestiny),
t2 as (select 1 x , 10 y), t3 as (values(2 x , 20 y), (3, 30))
select * from t1 union all select * from t2 union all (select * from t3) order by x limit 20
---- RESULTS
0,0
0,0
0,0
0,0
1,10
1,10
1,10
1,10
1,10
2,20
3,30
---- TYPES
INT, BIGINT
====
---- QUERY
# Self-join of with-clause table to make sure the join op is properly set
# in the cloned inline-view instances.
# Taken from with-clause.test
with t as (select int_col x, bigint_col y from functional.alltypestiny order by id limit 2)
select * from t t1 left outer join t t2 on t1.y = t2.x full outer join t t3 on t2.y = t3.x
order by t1.x limit 10
---- RESULTS
0,0,0,0,0,0
1,10,NULL,NULL,NULL,NULL
NULL,NULL,NULL,NULL,1,10
---- TYPES
INT, BIGINT, INT, BIGINT, INT, BIGINT
<<<<<<< HEAD
=======
====
---- QUERY
select * from functional.alltypestiny order by 2,1 limit 10
---- RESULTS
1,false,1,1,1,10,1.100000023841858,10.1,'01/01/09','1',2009-01-01 00:01:00,2009,1
3,false,1,1,1,10,1.100000023841858,10.1,'02/01/09','1',2009-02-01 00:01:00,2009,2
5,false,1,1,1,10,1.100000023841858,10.1,'03/01/09','1',2009-03-01 00:01:00,2009,3
7,false,1,1,1,10,1.100000023841858,10.1,'04/01/09','1',2009-04-01 00:01:00,2009,4
0,true,0,0,0,0,0,0,'01/01/09','0',2009-01-01 00:00:00,2009,1
2,true,0,0,0,0,0,0,'02/01/09','0',2009-02-01 00:00:00,2009,2
4,true,0,0,0,0,0,0,'03/01/09','0',2009-03-01 00:00:00,2009,3
6,true,0,0,0,0,0,0,'04/01/09','0',2009-04-01 00:00:00,2009,4
---- TYPES
INT, BOOLEAN, TINYINT, SMALLINT, INT, BIGINT, FLOAT, DOUBLE, STRING, STRING, TIMESTAMP, INT, INT
>>>>>>> fec66694
====<|MERGE_RESOLUTION|>--- conflicted
+++ resolved
@@ -2,11 +2,7 @@
 ---- QUERY
 # Based on Aggregation Queries
 select int_col, sum(float_col)
-<<<<<<< HEAD
-from functional_hbase.alltypessmall
-=======
 from alltypessmall
->>>>>>> fec66694
 where id < 5
 group by 1
 order by 2
@@ -1191,38 +1187,6 @@
 SMALLINT, TINYINT, DECIMAL, STRING
 ====
 ---- QUERY
-<<<<<<< HEAD
-# multiple levels of aggregation in a subquery
-# Taken from subquery.test
-select c1, c3, m2
-from (
-       select c1, c3, max(c2) m2
-       from (
-              select c1, c2, c3
-              from (
-                     select int_col c1, tinyint_col c2, max(id) c3
-                     from functional_hbase.alltypessmall
-                     group by 1, 2
-                     order by 1,2
-                     limit 5
-                   ) x
-             ) x2
-       group by c1, c3
-       limit 10
-     ) t
-where c1 > 0
-order by 2, 1 desc
-limit 3
----- RESULTS
-1,96,1
-2,97,2
-3,98,3
----- TYPES
-int, int, tinyint
-====
----- QUERY
-=======
->>>>>>> fec66694
 # Basic test with a single with-clause view that references a virtual view.
 # Taken from with-clause.test
 with t as (select abc x, xyz y from functional.complex_view)
@@ -1267,8 +1231,6 @@
 NULL,NULL,NULL,NULL,1,10
 ---- TYPES
 INT, BIGINT, INT, BIGINT, INT, BIGINT
-<<<<<<< HEAD
-=======
 ====
 ---- QUERY
 select * from functional.alltypestiny order by 2,1 limit 10
@@ -1283,5 +1245,4 @@
 6,true,0,0,0,0,0,0,'04/01/09','0',2009-04-01 00:00:00,2009,4
 ---- TYPES
 INT, BOOLEAN, TINYINT, SMALLINT, INT, BIGINT, FLOAT, DOUBLE, STRING, STRING, TIMESTAMP, INT, INT
->>>>>>> fec66694
 ====