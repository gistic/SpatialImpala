--- conflicted
+++ resolved
@@ -3,27 +3,8 @@
 # limit 0 on hdfs table
 select * from alltypesagg where day = 1 limit 0
 ---- RESULTS
-<<<<<<< HEAD
----- TYPES
-int, boolean, tinyint, smallint, int, bigint, float, double, string, string, timestamp, int, int, int
-====
----- QUERY
-# limit 0 on hbase table
-select * from functional_hbase.alltypessmall where string_col = '4' limit 0
----- RESULTS
----- TYPES
-int, bigint, boolean, string, double, float, int, int, smallint, string, timestamp, tinyint, int
-====
----- QUERY
-# limit 0 with arithmetic expr
-select * from functional_hbase.alltypessmall where string_col = '4' limit 3 % 3
----- RESULTS
----- TYPES
-int, bigint, boolean, string, double, float, int, int, smallint, string, timestamp, tinyint, int
-=======
----- TYPES
-int, boolean, tinyint, smallint, int, bigint, float, double, string, string, timestamp, int, int, int
->>>>>>> fec66694
+---- TYPES
+int, boolean, tinyint, smallint, int, bigint, float, double, string, string, timestamp, int, int, int
 ====
 ---- QUERY
 # limit 0 on complex subquery join
