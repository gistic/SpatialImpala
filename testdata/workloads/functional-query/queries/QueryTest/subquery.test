====
---- QUERY
# Uncorrelated IN subquery
select a.id, a.int_col, a.string_col
from functional.alltypessmall a
where a.id in (select id from functional.alltypestiny where bool_col = false)
and a.id < 5
---- RESULTS
1,1,'1'
3,3,'3'
---- TYPES
INT, INT, STRING
====
---- QUERY
# Uncorrelated IN subquery with IS NOT NULL predicate
select a.id, a.int_col, a.string_col
from functional.alltypes a
where a.int_col in (select int_col from functional.alltypesagg where int_col is not null)
and a.id < 5
---- RESULTS
1,1,'1'
2,2,'2'
3,3,'3'
4,4,'4'
---- TYPES
INT, INT, STRING
====
---- QUERY
# Uncorrelated IN subquery with IS NULL predicate (empty result)
select a.id, a.int_col, a.string_col
from functional.alltypes a
where a.id in (select int_col from functional.alltypesagg where int_col is null)
and a.id < 5
---- RESULTS
---- TYPES
INT, INT, STRING
====
---- QUERY
# Uncorrelated NOT IN subquery
select id, year, month
from functional.alltypessmall
where id not in (select id from functional.alltypestiny where bool_col = false)
and id < 5
---- RESULTS
0,2009,1
2,2009,1
4,2009,1
---- TYPES
INT, INT, INT
====
---- QUERY
# Uncorrelated NOT IN subquery that returns only null values
select id
from functional.alltypestiny
where int_col not in (select int_col from functional.alltypesagg where int_col is null)
and id < 10
---- RESULTS
---- TYPES
INT
====
---- QUERY
# Uncorrelated NOT IN subquery that returns null and non-null values
select id
from functional.alltypestiny
where int_col not in (select int_col from functional.alltypesagg)
---- RESULTS
---- TYPES
INT
====
---- QUERY
# Uncorrelated NOT IN subquery that returns an empty set
# (result should include all the tuples of the outer)
select id, int_col
from functional.alltypestiny
where int_col not in (select int_col from functional.alltypesagg where id < 0)
order by id
---- RESULTS
0,0
1,1
2,0
3,1
4,0
5,1
6,0
7,1
---- TYPES
INT, INT
====
---- QUERY
# Outer with nulls and an uncorrelated NOT IN subquery that returns an empty set
# (result should include NULLs in int_col)
select id, int_col
from functional.alltypesagg
where int_col not in (select int_col from functional.alltypestiny where id < 0)
and id < 5
order by id
---- RESULTS
0,NULL
0,NULL
1,1
2,2
3,3
4,4
---- TYPES
INT, INT
<<<<<<< HEAD
====
---- QUERY
# Outer with NULLS and an uncorrelated NOT IN
select id
from functional.alltypesagg
where int_col is null and
int_col not in (select int_col from functional.alltypestiny)
---- RESULTS
---- TYPES
INT
====
---- QUERY
# Outer with NULLS and an uncorrelated NOT IN subquery that returns an empty set
select id, int_col
from functional.alltypesagg
where int_col is null and
int_col not in (select int_col from functional.alltypestiny where id < 0)
and id < 10
order by id
---- RESULTS
0,NULL
0,NULL
---- TYPES
INT, INT
====
---- QUERY
# Correlated IN subquery
select s.id, s.bool_col, s.int_col, s.date_string_col
from functional.alltypessmall s
where s.id in (select id from functional.alltypestiny t where t.int_col = s.int_col)
and s.bool_col = false
---- RESULTS
1,false,1,'01/01/09'
---- TYPES
INT, BOOLEAN, INT, STRING
====
---- QUERY
# Correlated NOT IN subquery
select s.id, s.bool_col, s.int_col
from functional.alltypessmall s
where s.id not in
  (select id
   from functional.alltypestiny t
   where s.int_col = t.int_col and t.bool_col = false)
and s.id < 5
order by s.id
---- RESULTS
0,true,0
2,true,2
3,false,3
4,true,4
---- TYPES
INT, BOOLEAN, INT
====
---- QUERY
# Correlated NOT IN subquery that returns an empty set
# (results should include all the tuples of the outer that pass
# the remaining predicates)
select id, int_col
from functional.alltypestiny t
where t.int_col not in
  (select int_col from functional.alltypes a where t.id = a.id and a.bigint_col < 0)
and id < 5
order by id
---- RESULTS
0,0
1,1
2,0
3,1
4,0
---- TYPES
INT, INT
====
---- QUERY
# Correlated NOT IN subquery that returns nulls
select id, int_col
from functional.alltypestiny t
where t.int_col not in
  (select int_col from functional.alltypesagg a where int_col is null and a.id = t.id)
order by id
---- RESULTS
1,1
2,0
3,1
4,0
5,1
6,0
7,1
---- TYPES
INT, INT
====
---- QUERY
# Outer with nulls and a correlated NOT IN subquery that returns null and
# non-null values
select id, int_col
from functional.alltypesagg a
where a.int_col not in
  (select int_col from functional.alltypesagg b where a.id = b.id)
and id < 10
---- RESULTS
---- TYPES
INT, INT
====
---- QUERY
# Outer with nulls and a correlated NOT IN subquery that does not return nulls
select id, int_col
from functional.alltypesagg a
where int_col not in
  (select int_col from functional.alltypestiny t where a.id = t.id)
and bigint_col = 10
order by id
---- RESULTS
1001,1
2001,1
3001,1
4001,1
5001,1
6001,1
7001,1
8001,1
9001,1
---- TYPES
INT, INT
====
---- QUERY
# Correlated NOT IN subquery that returns an empty set
select id, int_col, bigint_col
from functional.alltypesagg a
where int_col not in
  (select int_col from alltypestiny t where a.id = t.id and t.bigint_col < 0)
and bigint_col = 10
order by id
---- RESULTS
1,1,10
1001,1,10
2001,1,10
3001,1,10
4001,1,10
5001,1,10
6001,1,10
7001,1,10
8001,1,10
9001,1,10
---- TYPES
INT, INT, BIGINT
====
---- QUERY
# Outer that has only nulls, correlated NOT IN subquery
select id, int_col, bigint_col
from alltypesagg a
where int_col not in (select int_col from alltypesagg t where a.id = t.id)
and int_col is null
---- RESULTS
---- TYPES
INT, INT, BIGINT
====
---- QUERY
# Correlated NOT IN subquery (IMPALA-1297)
select count(distinct id)
from alltypesagg t1
where t1.day not in
  (select tt1.tinyint_col as tinyint_col_1
   from alltypesagg tt1
   where t1.smallint_col = tt1.smallint_col)
---- RESULTS
8200
---- TYPES
BIGINT
====
---- QUERY
# Correlated EXISTS subquery
select count(*)
from functional.alltypestiny t
where exists (select * from functional.alltypessmall s where t.int_col = s.int_col)
and id < 4
---- RESULTS
4
=======
====
---- QUERY
# Outer with NULLS and an uncorrelated NOT IN
select id
from functional.alltypesagg
where int_col is null and
int_col not in (select int_col from functional.alltypestiny)
---- RESULTS
---- TYPES
INT
====
---- QUERY
# Outer with NULLS and an uncorrelated NOT IN subquery that returns an empty set
select id, int_col
from functional.alltypesagg
where int_col is null and
int_col not in (select int_col from functional.alltypestiny where id < 0)
and id < 10
order by id
---- RESULTS
0,NULL
0,NULL
---- TYPES
INT, INT
====
---- QUERY
# Correlated IN subquery
select s.id, s.bool_col, s.int_col, s.date_string_col
from functional.alltypessmall s
where s.id in (select id from functional.alltypestiny t where t.int_col = s.int_col)
and s.bool_col = false
---- RESULTS
1,false,1,'01/01/09'
---- TYPES
INT, BOOLEAN, INT, STRING
====
---- QUERY
# Correlated NOT IN subquery
select s.id, s.bool_col, s.int_col
from functional.alltypessmall s
where s.id not in
  (select id
   from functional.alltypestiny t
   where s.int_col = t.int_col and t.bool_col = false)
and s.id < 5
order by s.id
---- RESULTS
0,true,0
2,true,2
3,false,3
4,true,4
---- TYPES
INT, BOOLEAN, INT
====
---- QUERY
# Correlated NOT IN subquery that returns an empty set
# (results should include all the tuples of the outer that pass
# the remaining predicates)
select id, int_col
from functional.alltypestiny t
where t.int_col not in
  (select int_col from functional.alltypes a where t.id = a.id and a.bigint_col < 0)
and id < 5
order by id
---- RESULTS
0,0
1,1
2,0
3,1
4,0
---- TYPES
INT, INT
====
---- QUERY
# Correlated NOT IN subquery that returns nulls
select id, int_col
from functional.alltypestiny t
where t.int_col not in
  (select int_col from functional.alltypesagg a where int_col is null and a.id = t.id)
order by id
---- RESULTS
1,1
2,0
3,1
4,0
5,1
6,0
7,1
---- TYPES
INT, INT
====
---- QUERY
# Outer with nulls and a correlated NOT IN subquery that returns null and
# non-null values
select id, int_col
from functional.alltypesagg a
where a.int_col not in
  (select int_col from functional.alltypesagg b where a.id = b.id)
and id < 10
---- RESULTS
---- TYPES
INT, INT
====
---- QUERY
# Outer with nulls and a correlated NOT IN subquery that does not return nulls
select id, int_col
from functional.alltypesagg a
where int_col not in
  (select int_col from functional.alltypestiny t where a.id = t.id)
and bigint_col = 10
order by id
---- RESULTS
1001,1
2001,1
3001,1
4001,1
5001,1
6001,1
7001,1
8001,1
9001,1
---- TYPES
INT, INT
====
---- QUERY
# Correlated NOT IN subquery that returns an empty set
select id, int_col, bigint_col
from functional.alltypesagg a
where int_col not in
  (select int_col from alltypestiny t where a.id = t.id and t.bigint_col < 0)
and bigint_col = 10
order by id
---- RESULTS
1,1,10
1001,1,10
2001,1,10
3001,1,10
4001,1,10
5001,1,10
6001,1,10
7001,1,10
8001,1,10
9001,1,10
---- TYPES
INT, INT, BIGINT
====
---- QUERY
# Outer that has only nulls, correlated NOT IN subquery
select id, int_col, bigint_col
from alltypesagg a
where int_col not in (select int_col from alltypesagg t where a.id = t.id)
and int_col is null
---- RESULTS
---- TYPES
INT, INT, BIGINT
====
---- QUERY
# Correlated NOT IN subquery (IMPALA-1297)
select count(distinct id)
from alltypesagg t1
where t1.day not in
  (select tt1.tinyint_col as tinyint_col_1
   from alltypesagg tt1
   where t1.smallint_col = tt1.smallint_col)
---- RESULTS
8200
---- TYPES
BIGINT
====
---- QUERY
# Correlated EXISTS subquery
select count(*)
from functional.alltypestiny t
where exists (select * from functional.alltypessmall s where t.int_col = s.int_col)
and id < 4
---- RESULTS
4
---- TYPES
BIGINT
====
---- QUERY
# Correlated NOT EXISTS subquery
select id, int_col
from functional.alltypessmall t
where not exists (select 1 from functional.alltypestiny s where t.id = s.id)
and month = 1 and int_col < 5
order by id
---- RESULTS
10,0
11,1
12,2
13,3
14,4
20,0
21,1
22,2
23,3
24,4
---- TYPES
INT, INT
====
---- QUERY
# Uncorrelated EXISTS
select id
from functional.alltypestiny t
where exists (select 1 from functional.alltypessmall where bool_col = false)
and bool_col = true
order by id
---- RESULTS
0
2
4
6
---- TYPES
INT
====
---- QUERY
# Uncorrelated EXISTS that returns an empty set
select 1
from functional.alltypestiny t
where exists (select null from functional.alltypessmall where id < 0)
and t.id > 0
---- RESULTS
---- TYPES
TINYINT
====
---- QUERY
# Uncorrelated aggregate subquery
select count(*) from
functional.alltypessmall t
where t.id < (select max(id) from functional.alltypestiny)
and t.bool_col = true
---- RESULTS
4
---- TYPES
BIGINT
====
---- QUERY
# Uncorrelated aggregate subquery with count
select id, int_col, year, month
from functional.alltypessmall
where int_col = (select count(*) from functional.alltypestiny)
order by id
---- RESULTS
8,8,2009,1
18,8,2009,1
33,8,2009,2
43,8,2009,2
58,8,2009,3
68,8,2009,3
83,8,2009,4
93,8,2009,4
---- TYPES
INT, INT, INT, INT
====
---- QUERY
# Correlated aggregate subquery
select id, int_col, year, month
from functional.alltypessmall s
where s.int_col = (select count(*) from functional.alltypestiny t where s.id = t.id)
order by id
---- RESULTS
1,1,2009,1
10,0,2009,1
20,0,2009,1
25,0,2009,2
35,0,2009,2
45,0,2009,2
50,0,2009,3
60,0,2009,3
70,0,2009,3
75,0,2009,4
85,0,2009,4
95,0,2009,4
---- TYPES
INT, INT, INT, INT
====
---- QUERY
# Multiple subquery predicates
select id, bool_col, int_col, date_string_col
from functional.alltypessmall s
where s.id in (select id from functional.alltypestiny where bool_col = true)
and exists
  (select *
   from functional.alltypesagg g
   where s.int_col = g.int_col and g.bigint_col < 100)
and s.int_col < (select count(*) from functional.alltypes where month = 1)
---- RESULTS
2,true,2,'01/01/09'
4,true,4,'01/01/09'
6,true,6,'01/01/09'
---- TYPES
INT, BOOLEAN, INT, STRING
====
---- QUERY
# Multiple nesting levels
select month, count(*)
from functional.alltypessmall s
where id in
  (select id
   from functional.alltypestiny t
   where t.int_col <
     (select min(int_col)
      from functional.alltypesagg a
      where a.bool_col = false and exists
      (select * from functional.alltypes b where b.id = a.id)))
group by month
---- RESULTS
1,4
---- TYPES
INT, BIGINT
====
---- QUERY
# Multiple tables in outer select block and in subqueries
select t.id, t.month, t.year
from functional.alltypestiny t left outer join functional.alltypessmall s
on s.id = t.id
where t.int_col <
  (select avg(a.int_col) * 2
   from functional.alltypesagg a left outer join functional.alltypes b
   on a.bigint_col = b.bigint_col
   where a.id = t.id and b.int_col < 10)
order by t.id
---- RESULTS
1,1,2009
2,2,2009
3,2,2009
4,3,2009
5,3,2009
6,4,2009
7,4,2009
---- TYPES
INT, INT, INT
====
---- QUERY
# Subquery in the WITH clause
with t as
  (select *
   from functional.alltypessmall
   where id in
     (select id
      from functional.alltypestiny
      where bool_col = false))
select id, month, year from t where t.int_col =
  (select count(*) from functional.alltypestiny where id < 5)
---- RESULTS
5,1,2009
---- TYPES
INT, INT, INT
====
---- QUERY
# Subquery in an inline view
select s.id, s.year
from functional.alltypessmall s left outer join
  (select *
   from functional.alltypestiny t
   where t.id in (select id from functional.alltypesagg)) b
on (s.id = b.id)
where s.int_col < (select max(int_col) from functional.alltypes) and s.id < 10
order by s.id
---- RESULTS
0,2009
1,2009
2,2009
3,2009
4,2009
5,2009
6,2009
7,2009
8,2009
---- TYPES
INT, INT
====
---- QUERY
# Subquery returning a decimal
select id, double_col
from functional.alltypestiny
where double_col < (select min(d3) from functional.decimal_tbl)
order by id
---- RESULTS
0,0
2,0
4,0
6,0
---- TYPES
INT, DOUBLE
====
---- QUERY
# Compare a decimal with the result of a subquery
select d1, d2, d3
from functional.decimal_tbl
where d3 < (select max(double_col) from functional.alltypestiny)
---- RESULTS
1234,2222,1.2345678900
---- TYPES
DECIMAL, DECIMAL, DECIMAL
====
---- QUERY
# Distinct in the outer select block
select distinct bool_col
from functional.alltypestiny t
where 1 < (select count(*) from functional.alltypessmall)
---- RESULTS
false
true
---- TYPES
BOOLEAN
====
---- QUERY
# Distinct with an unqualified star in the outer select block
select distinct *
from functional.alltypestiny t
where 1 < (select avg(distinct id) from functional.alltypessmall)
and id < 2
---- RESULTS
0,true,0,0,0,0,0,0,'01/01/09','0',2009-01-01 00:00:00,2009,1
1,false,1,1,1,10,1.100000023841858,10.1,'01/01/09','1',2009-01-01 00:01:00,2009,1
---- TYPES
INT, BOOLEAN, TINYINT, SMALLINT, INT, BIGINT, FLOAT, DOUBLE, STRING, STRING, TIMESTAMP, INT, INT
====
---- QUERY
# Aggregate subquery in an IS NULL predicate
select count(*)
from functional.alltypestiny
where (select max(int_col) from functional.alltypesagg where int_col is null) is null
---- RESULTS
8
---- TYPES
BIGINT
====
---- QUERY
# Aggregate subquery in an IS NOT NULL predicate
select count(*)
from functional.alltypestiny
where (select max(int_col) from functional.alltypesagg where int_col is null) is not null
---- RESULTS
0
---- TYPES
BIGINT
====
---- QUERY
# Correlated aggregate subquery in an IS NULL predicate
select id, bool_col
from functional.alltypestiny t
where (select sum(int_col) from functional.alltypesagg g where t.id = g.id) is null
order by id
---- RESULTS
0,true
---- TYPES
INT, BOOLEAN
====
---- QUERY
# Correlated aggregate subquery in an IS NOT NULL predicate
select id, bool_col
from functional.alltypestiny t
where (select sum(int_col) from functional.alltypesagg g where t.id = g.id) is not null
order by id
---- RESULTS
1,false
2,true
3,false
4,true
5,false
6,true
7,false
---- TYPES
INT, BOOLEAN
====
---- QUERY
# Function with a scalar subquery
select count(*)
from functional.alltypestiny t
where
 zeroifnull((select max(int_col) from functional.alltypesagg where int_col is null)) = 0
---- RESULTS
8
>>>>>>> fec66694
---- TYPES
BIGINT
====
---- QUERY
<<<<<<< HEAD
# Correlated NOT EXISTS subquery
select id, int_col
from functional.alltypessmall t
where not exists (select 1 from functional.alltypestiny s where t.id = s.id)
and month = 1 and int_col < 5
order by id
---- RESULTS
10,0
11,1
12,2
13,3
14,4
20,0
21,1
22,2
23,3
24,4
---- TYPES
INT, INT
====
---- QUERY
# Uncorrelated EXISTS
select id
from functional.alltypestiny t
where exists (select 1 from functional.alltypessmall where bool_col = false)
and bool_col = true
order by id
---- RESULTS
0
2
4
6
=======
# Function with a scalar subquery
select id
from functional.alltypestiny t
where
  nullifzero((select min(id) from functional.alltypesagg where int_col is null)) is null
and id < 5
order by id
---- RESULTS
0
1
2
3
4
---- TYPES
INT
====
---- QUERY
# Between predicate with subqueries
select id from functional.alltypessmall
where id between
  (select min(bigint_col) from functional.alltypestiny) and
  (select max(bigint_col) from functional.alltypestiny)
order by id
---- RESULTS
0
1
2
3
4
5
6
7
8
9
10
>>>>>>> fec66694
---- TYPES
INT
====
---- QUERY
<<<<<<< HEAD
# Uncorrelated EXISTS that returns an empty set
select 1
from functional.alltypestiny t
where exists (select null from functional.alltypessmall where id < 0)
and t.id > 0
---- RESULTS
---- TYPES
TINYINT
====
---- QUERY
# Uncorrelated aggregate subquery
select count(*) from
functional.alltypessmall t
where t.id < (select max(id) from functional.alltypestiny)
and t.bool_col = true
---- RESULTS
4
---- TYPES
BIGINT
====
---- QUERY
# Uncorrelated aggregate subquery with count
select id, int_col, year, month
from functional.alltypessmall
where int_col = (select count(*) from functional.alltypestiny)
order by id
---- RESULTS
8,8,2009,1
18,8,2009,1
33,8,2009,2
43,8,2009,2
58,8,2009,3
68,8,2009,3
83,8,2009,4
93,8,2009,4
---- TYPES
INT, INT, INT, INT
====
---- QUERY
# Correlated aggregate subquery
select id, int_col, year, month
from functional.alltypessmall s
where s.int_col = (select count(*) from functional.alltypestiny t where s.id = t.id)
order by id
---- RESULTS
1,1,2009,1
10,0,2009,1
20,0,2009,1
25,0,2009,2
35,0,2009,2
45,0,2009,2
50,0,2009,3
60,0,2009,3
70,0,2009,3
75,0,2009,4
85,0,2009,4
95,0,2009,4
---- TYPES
INT, INT, INT, INT
====
---- QUERY
# Multiple subquery predicates
select id, bool_col, int_col, date_string_col
from functional.alltypessmall s
where s.id in (select id from functional.alltypestiny where bool_col = true)
and exists
  (select *
   from functional.alltypesagg g
   where s.int_col = g.int_col and g.bigint_col < 100)
and s.int_col < (select count(*) from functional.alltypes where month = 1)
---- RESULTS
2,true,2,'01/01/09'
4,true,4,'01/01/09'
6,true,6,'01/01/09'
---- TYPES
INT, BOOLEAN, INT, STRING
====
---- QUERY
# Multiple nesting levels
select month, count(*)
from functional.alltypessmall s
where id in
  (select id
   from functional.alltypestiny t
   where t.int_col <
     (select min(int_col)
      from functional.alltypesagg a
      where a.bool_col = false and exists
      (select * from functional.alltypes b where b.id = a.id)))
group by month
---- RESULTS
1,4
---- TYPES
INT, BIGINT
====
---- QUERY
# Multiple tables in outer select block and in subqueries
select t.id, t.month, t.year
from functional.alltypestiny t left outer join functional.alltypessmall s
on s.id = t.id
where t.int_col <
  (select avg(a.int_col) * 2
   from functional.alltypesagg a left outer join functional.alltypes b
   on a.bigint_col = b.bigint_col
   where a.id = t.id and b.int_col < 10)
order by t.id
---- RESULTS
1,1,2009
2,2,2009
3,2,2009
4,3,2009
5,3,2009
6,4,2009
7,4,2009
---- TYPES
INT, INT, INT
====
---- QUERY
# Subquery in the WITH clause
with t as
  (select *
   from functional.alltypessmall
   where id in
     (select id
      from functional.alltypestiny
      where bool_col = false))
select id, month, year from t where t.int_col =
  (select count(*) from functional.alltypestiny where id < 5)
---- RESULTS
5,1,2009
---- TYPES
INT, INT, INT
====
---- QUERY
# Subquery in an inline view
select s.id, s.year
from functional.alltypessmall s left outer join
  (select *
   from functional.alltypestiny t
   where t.id in (select id from functional.alltypesagg)) b
on (s.id = b.id)
where s.int_col < (select max(int_col) from functional.alltypes) and s.id < 10
order by s.id
---- RESULTS
0,2009
1,2009
2,2009
3,2009
4,2009
5,2009
6,2009
7,2009
8,2009
---- TYPES
INT, INT
====
---- QUERY
# Subquery returning a decimal
select id, double_col
from functional.alltypestiny
where double_col < (select min(d3) from functional.decimal_tbl)
order by id
---- RESULTS
0,0
2,0
4,0
6,0
---- TYPES
INT, DOUBLE
====
---- QUERY
# Compare a decimal with the result of a subquery
select d1, d2, d3
from functional.decimal_tbl
where d3 < (select max(double_col) from functional.alltypestiny)
=======
# Correlated EXISTS subquery with an analytic function and a group by clause
select id, int_col
from functional.alltypesagg a
where exists
  (select id, sum(int_col) over (partition by bool_col)
   from functional.alltypes b
   where a.id = b.id and b.bigint_col < 100
   group by id, int_col, bool_col
   order by id)
and id < 5
order by id
---- RESULTS
0,NULL
0,NULL
1,1
2,2
3,3
4,4
---- TYPES
INT, INT
====
---- QUERY
# Correlated NOT EXISTS subquery with analytic function and group by
select id, int_col from alltypestiny t
where not exists
  (select id, sum(int_col) over (partition by bool_col)
   from alltypesagg a where bool_col = false and t.id = a.int_col
   group by id, int_col, bool_col having sum(id) = 1)
order by id, int_col
---- RESULTS
0,0
2,0
3,1
4,0
5,1
6,0
7,1
---- TYPES
INT, INT
====
---- QUERY
# Testing a crash in the buffered tuple stream related to IMPALA-1306.
SELECT COUNT(t1.id) AS int_col_1
FROM alltypes t1
WHERE t1.month IN
    (SELECT tt1.tinyint_col AS tinyint_col_1
     FROM alltypes tt1
     WHERE t1.month = tt1.tinyint_col)
  AND EXISTS
    (SELECT MIN(tt1.tinyint_col) AS tinyint_col_1
     FROM alltypestiny tt1)
  AND
    (SELECT t1.year AS int_col_1
     FROM alltypes t1
     ORDER BY t1.year ASC LIMIT 1) = t1.id
---- RESULTS
1
---- TYPES
BIGINT
====
---- QUERY
# Testing a crash in the buffered tuple stream related to IMPALA-1306.
SELECT COUNT(t1.id) AS int_col_1
FROM alltypestiny t1
WHERE t1.month IN
    (SELECT tt1.tinyint_col AS tinyint_col_1
     FROM alltypes tt1
     WHERE t1.month = tt1.tinyint_col)
  AND EXISTS
    (SELECT MIN(tt1.tinyint_col) AS tinyint_col_1
     FROM alltypestiny tt1)
  AND
    (SELECT t1.year AS int_col_1
     FROM alltypes t1
     ORDER BY t1.year ASC LIMIT 1) = t1.id
---- RESULTS
0
---- TYPES
BIGINT
====
---- QUERY
# Regression test for IMPALA-1318.
select count(t1.c) over () from
  (select max(int_col) c from functional.alltypestiny) t1
where t1.c not in
  (select sum(t1.smallint_col) from functional.alltypes t1)
---- RESULTS
1
---- TYPES
BIGINT
====
---- QUERY
# Regression test for IMPALA-1348.
select count(*)
FROM alltypesagg t1
WHERE day IS NOT NULL
AND t1.int_col NOT IN
  (SELECT tt1.month AS tinyint_col_1
   FROM alltypesagg tt1
   LEFT JOIN alltypestiny tt2 ON tt2.year = tt1.id
      AND t1.bigint_col = tt2.smallint_col)
---- RESULTS
10000
---- TYPES
BIGINT
====
---- QUERY
# WITH definition containing a subquery is used in a UNION
WITH foo AS (SELECT 1 FROM alltypestiny WHERE int_col IN (SELECT 1))
SELECT * FROM foo
UNION SELECT * FROM foo
---- RESULTS
1
---- TYPES
TINYINT
====
---- QUERY
# Regression test for IMPALA-1365
WITH foo AS (SELECT 1 FROM alltypestiny WHERE int_col IN (SELECT 1))
SELECT * FROM (SELECT * FROM foo UNION SELECT * FROM foo) bar
>>>>>>> fec66694
---- RESULTS
1234,2222,1.2345678900
---- TYPES
DECIMAL, DECIMAL, DECIMAL
====
---- QUERY
# Distinct in the outer select block
select distinct bool_col
from functional.alltypestiny t
where 1 < (select count(*) from functional.alltypessmall)
---- RESULTS
false
true
---- TYPES
BOOLEAN
====
---- QUERY
# Distinct with an unqualified star in the outer select block
select distinct *
from functional.alltypestiny t
where 1 < (select avg(distinct id) from functional.alltypessmall)
and id < 2
---- RESULTS
0,true,0,0,0,0,0,0,'01/01/09','0',2009-01-01 00:00:00,2009,1
1,false,1,1,1,10,1.100000023841858,10.1,'01/01/09','1',2009-01-01 00:01:00,2009,1
---- TYPES
INT, BOOLEAN, TINYINT, SMALLINT, INT, BIGINT, FLOAT, DOUBLE, STRING, STRING, TIMESTAMP, INT, INT
====
---- QUERY
# Aggregate subquery in an IS NULL predicate
select count(*)
from functional.alltypestiny
where (select max(int_col) from functional.alltypesagg where int_col is null) is null
---- RESULTS
8
---- TYPES
BIGINT
====
---- QUERY
# Aggregate subquery in an IS NOT NULL predicate
select count(*)
from functional.alltypestiny
where (select max(int_col) from functional.alltypesagg where int_col is null) is not null
---- RESULTS
0
---- TYPES
BIGINT
====
---- QUERY
# Correlated aggregate subquery in an IS NULL predicate
select id, bool_col
from functional.alltypestiny t
where (select sum(int_col) from functional.alltypesagg g where t.id = g.id) is null
order by id
---- RESULTS
0,true
---- TYPES
INT, BOOLEAN
====
---- QUERY
# Correlated aggregate subquery in an IS NOT NULL predicate
select id, bool_col
from functional.alltypestiny t
where (select sum(int_col) from functional.alltypesagg g where t.id = g.id) is not null
order by id
---- RESULTS
1,false
2,true
3,false
4,true
5,false
6,true
7,false
---- TYPES
INT, BOOLEAN
====
---- QUERY
# Function with a scalar subquery
select count(*)
from functional.alltypestiny t
where
 zeroifnull((select max(int_col) from functional.alltypesagg where int_col is null)) = 0
---- RESULTS
8
---- TYPES
BIGINT
====
---- QUERY
# Function with a scalar subquery
select id
from functional.alltypestiny t
where
  nullifzero((select min(id) from functional.alltypesagg where int_col is null)) is null
and id < 5
order by id
---- RESULTS
0
1
2
3
4
---- TYPES
INT
====
---- QUERY
<<<<<<< HEAD
# Between predicate with subqueries
select id from functional.alltypessmall
where id between
  (select min(bigint_col) from functional.alltypestiny) and
  (select max(bigint_col) from functional.alltypestiny)
order by id
=======
# UNION of query with subquery and various other queries
SELECT 1 FROM ALLTYPESTINY WHERE 1 = (SELECT 1)
UNION VALUES (2)
UNION ALL SELECT 3
>>>>>>> fec66694
---- RESULTS
0
1
2
3
4
5
6
7
8
9
10
---- TYPES
INT
====
---- QUERY
<<<<<<< HEAD
# Correlated EXISTS subquery with an analytic function and a group by clause
select id, int_col
from functional.alltypesagg a
where exists
  (select id, sum(int_col) over (partition by bool_col)
   from functional.alltypes b
   where a.id = b.id and b.bigint_col < 100
   group by id, int_col, bool_col
   order by id)
and id < 5
order by id
---- RESULTS
0,NULL
0,NULL
1,1
2,2
3,3
4,4
---- TYPES
INT, INT
====
---- QUERY
# Correlated NOT EXISTS subquery with analytic function and group by
select id, int_col from alltypestiny t
where not exists
  (select id, sum(int_col) over (partition by bool_col)
   from alltypesagg a where bool_col = false and t.id = a.int_col
   group by id, int_col, bool_col having sum(id) = 1)
order by id, int_col
---- RESULTS
0,0
2,0
3,1
4,0
5,1
6,0
7,1
---- TYPES
INT, INT
=======
# Correlated NOT EXISTS subquery with an aggregate function (IMPALA-1550)
SELECT t1.bigint_col
FROM alltypestiny t1
WHERE NOT EXISTS
  (SELECT SUM(smallint_col) AS int_col
   FROM alltypestiny
   WHERE t1.date_string_col = string_col AND t1.timestamp_col = timestamp_col)
GROUP BY t1.bigint_col
---- RESULTS
---- TYPES
BIGINT
====
---- QUERY
# Correlated EXISTS subquery with an aggregate function (IMPALA-1550)
SELECT t1.bigint_col
FROM alltypestiny t1
WHERE EXISTS
  (SELECT SUM(smallint_col) AS int_col
   FROM alltypestiny
   WHERE t1.date_string_col = string_col AND t1.timestamp_col = timestamp_col)
GROUP BY t1.bigint_col
---- RESULTS
0
10
---- TYPES
BIGINT
>>>>>>> fec66694
====<|MERGE_RESOLUTION|>--- conflicted
+++ resolved
@@ -103,185 +103,6 @@
 4,4
 ---- TYPES
 INT, INT
-<<<<<<< HEAD
-====
----- QUERY
-# Outer with NULLS and an uncorrelated NOT IN
-select id
-from functional.alltypesagg
-where int_col is null and
-int_col not in (select int_col from functional.alltypestiny)
----- RESULTS
----- TYPES
-INT
-====
----- QUERY
-# Outer with NULLS and an uncorrelated NOT IN subquery that returns an empty set
-select id, int_col
-from functional.alltypesagg
-where int_col is null and
-int_col not in (select int_col from functional.alltypestiny where id < 0)
-and id < 10
-order by id
----- RESULTS
-0,NULL
-0,NULL
----- TYPES
-INT, INT
-====
----- QUERY
-# Correlated IN subquery
-select s.id, s.bool_col, s.int_col, s.date_string_col
-from functional.alltypessmall s
-where s.id in (select id from functional.alltypestiny t where t.int_col = s.int_col)
-and s.bool_col = false
----- RESULTS
-1,false,1,'01/01/09'
----- TYPES
-INT, BOOLEAN, INT, STRING
-====
----- QUERY
-# Correlated NOT IN subquery
-select s.id, s.bool_col, s.int_col
-from functional.alltypessmall s
-where s.id not in
-  (select id
-   from functional.alltypestiny t
-   where s.int_col = t.int_col and t.bool_col = false)
-and s.id < 5
-order by s.id
----- RESULTS
-0,true,0
-2,true,2
-3,false,3
-4,true,4
----- TYPES
-INT, BOOLEAN, INT
-====
----- QUERY
-# Correlated NOT IN subquery that returns an empty set
-# (results should include all the tuples of the outer that pass
-# the remaining predicates)
-select id, int_col
-from functional.alltypestiny t
-where t.int_col not in
-  (select int_col from functional.alltypes a where t.id = a.id and a.bigint_col < 0)
-and id < 5
-order by id
----- RESULTS
-0,0
-1,1
-2,0
-3,1
-4,0
----- TYPES
-INT, INT
-====
----- QUERY
-# Correlated NOT IN subquery that returns nulls
-select id, int_col
-from functional.alltypestiny t
-where t.int_col not in
-  (select int_col from functional.alltypesagg a where int_col is null and a.id = t.id)
-order by id
----- RESULTS
-1,1
-2,0
-3,1
-4,0
-5,1
-6,0
-7,1
----- TYPES
-INT, INT
-====
----- QUERY
-# Outer with nulls and a correlated NOT IN subquery that returns null and
-# non-null values
-select id, int_col
-from functional.alltypesagg a
-where a.int_col not in
-  (select int_col from functional.alltypesagg b where a.id = b.id)
-and id < 10
----- RESULTS
----- TYPES
-INT, INT
-====
----- QUERY
-# Outer with nulls and a correlated NOT IN subquery that does not return nulls
-select id, int_col
-from functional.alltypesagg a
-where int_col not in
-  (select int_col from functional.alltypestiny t where a.id = t.id)
-and bigint_col = 10
-order by id
----- RESULTS
-1001,1
-2001,1
-3001,1
-4001,1
-5001,1
-6001,1
-7001,1
-8001,1
-9001,1
----- TYPES
-INT, INT
-====
----- QUERY
-# Correlated NOT IN subquery that returns an empty set
-select id, int_col, bigint_col
-from functional.alltypesagg a
-where int_col not in
-  (select int_col from alltypestiny t where a.id = t.id and t.bigint_col < 0)
-and bigint_col = 10
-order by id
----- RESULTS
-1,1,10
-1001,1,10
-2001,1,10
-3001,1,10
-4001,1,10
-5001,1,10
-6001,1,10
-7001,1,10
-8001,1,10
-9001,1,10
----- TYPES
-INT, INT, BIGINT
-====
----- QUERY
-# Outer that has only nulls, correlated NOT IN subquery
-select id, int_col, bigint_col
-from alltypesagg a
-where int_col not in (select int_col from alltypesagg t where a.id = t.id)
-and int_col is null
----- RESULTS
----- TYPES
-INT, INT, BIGINT
-====
----- QUERY
-# Correlated NOT IN subquery (IMPALA-1297)
-select count(distinct id)
-from alltypesagg t1
-where t1.day not in
-  (select tt1.tinyint_col as tinyint_col_1
-   from alltypesagg tt1
-   where t1.smallint_col = tt1.smallint_col)
----- RESULTS
-8200
----- TYPES
-BIGINT
-====
----- QUERY
-# Correlated EXISTS subquery
-select count(*)
-from functional.alltypestiny t
-where exists (select * from functional.alltypessmall s where t.int_col = s.int_col)
-and id < 4
----- RESULTS
-4
-=======
 ====
 ---- QUERY
 # Outer with NULLS and an uncorrelated NOT IN
@@ -758,45 +579,10 @@
  zeroifnull((select max(int_col) from functional.alltypesagg where int_col is null)) = 0
 ---- RESULTS
 8
->>>>>>> fec66694
----- TYPES
-BIGINT
-====
----- QUERY
-<<<<<<< HEAD
-# Correlated NOT EXISTS subquery
-select id, int_col
-from functional.alltypessmall t
-where not exists (select 1 from functional.alltypestiny s where t.id = s.id)
-and month = 1 and int_col < 5
-order by id
----- RESULTS
-10,0
-11,1
-12,2
-13,3
-14,4
-20,0
-21,1
-22,2
-23,3
-24,4
----- TYPES
-INT, INT
-====
----- QUERY
-# Uncorrelated EXISTS
-select id
-from functional.alltypestiny t
-where exists (select 1 from functional.alltypessmall where bool_col = false)
-and bool_col = true
-order by id
----- RESULTS
-0
-2
-4
-6
-=======
+---- TYPES
+BIGINT
+====
+---- QUERY
 # Function with a scalar subquery
 select id
 from functional.alltypestiny t
@@ -832,188 +618,10 @@
 8
 9
 10
->>>>>>> fec66694
 ---- TYPES
 INT
 ====
 ---- QUERY
-<<<<<<< HEAD
-# Uncorrelated EXISTS that returns an empty set
-select 1
-from functional.alltypestiny t
-where exists (select null from functional.alltypessmall where id < 0)
-and t.id > 0
----- RESULTS
----- TYPES
-TINYINT
-====
----- QUERY
-# Uncorrelated aggregate subquery
-select count(*) from
-functional.alltypessmall t
-where t.id < (select max(id) from functional.alltypestiny)
-and t.bool_col = true
----- RESULTS
-4
----- TYPES
-BIGINT
-====
----- QUERY
-# Uncorrelated aggregate subquery with count
-select id, int_col, year, month
-from functional.alltypessmall
-where int_col = (select count(*) from functional.alltypestiny)
-order by id
----- RESULTS
-8,8,2009,1
-18,8,2009,1
-33,8,2009,2
-43,8,2009,2
-58,8,2009,3
-68,8,2009,3
-83,8,2009,4
-93,8,2009,4
----- TYPES
-INT, INT, INT, INT
-====
----- QUERY
-# Correlated aggregate subquery
-select id, int_col, year, month
-from functional.alltypessmall s
-where s.int_col = (select count(*) from functional.alltypestiny t where s.id = t.id)
-order by id
----- RESULTS
-1,1,2009,1
-10,0,2009,1
-20,0,2009,1
-25,0,2009,2
-35,0,2009,2
-45,0,2009,2
-50,0,2009,3
-60,0,2009,3
-70,0,2009,3
-75,0,2009,4
-85,0,2009,4
-95,0,2009,4
----- TYPES
-INT, INT, INT, INT
-====
----- QUERY
-# Multiple subquery predicates
-select id, bool_col, int_col, date_string_col
-from functional.alltypessmall s
-where s.id in (select id from functional.alltypestiny where bool_col = true)
-and exists
-  (select *
-   from functional.alltypesagg g
-   where s.int_col = g.int_col and g.bigint_col < 100)
-and s.int_col < (select count(*) from functional.alltypes where month = 1)
----- RESULTS
-2,true,2,'01/01/09'
-4,true,4,'01/01/09'
-6,true,6,'01/01/09'
----- TYPES
-INT, BOOLEAN, INT, STRING
-====
----- QUERY
-# Multiple nesting levels
-select month, count(*)
-from functional.alltypessmall s
-where id in
-  (select id
-   from functional.alltypestiny t
-   where t.int_col <
-     (select min(int_col)
-      from functional.alltypesagg a
-      where a.bool_col = false and exists
-      (select * from functional.alltypes b where b.id = a.id)))
-group by month
----- RESULTS
-1,4
----- TYPES
-INT, BIGINT
-====
----- QUERY
-# Multiple tables in outer select block and in subqueries
-select t.id, t.month, t.year
-from functional.alltypestiny t left outer join functional.alltypessmall s
-on s.id = t.id
-where t.int_col <
-  (select avg(a.int_col) * 2
-   from functional.alltypesagg a left outer join functional.alltypes b
-   on a.bigint_col = b.bigint_col
-   where a.id = t.id and b.int_col < 10)
-order by t.id
----- RESULTS
-1,1,2009
-2,2,2009
-3,2,2009
-4,3,2009
-5,3,2009
-6,4,2009
-7,4,2009
----- TYPES
-INT, INT, INT
-====
----- QUERY
-# Subquery in the WITH clause
-with t as
-  (select *
-   from functional.alltypessmall
-   where id in
-     (select id
-      from functional.alltypestiny
-      where bool_col = false))
-select id, month, year from t where t.int_col =
-  (select count(*) from functional.alltypestiny where id < 5)
----- RESULTS
-5,1,2009
----- TYPES
-INT, INT, INT
-====
----- QUERY
-# Subquery in an inline view
-select s.id, s.year
-from functional.alltypessmall s left outer join
-  (select *
-   from functional.alltypestiny t
-   where t.id in (select id from functional.alltypesagg)) b
-on (s.id = b.id)
-where s.int_col < (select max(int_col) from functional.alltypes) and s.id < 10
-order by s.id
----- RESULTS
-0,2009
-1,2009
-2,2009
-3,2009
-4,2009
-5,2009
-6,2009
-7,2009
-8,2009
----- TYPES
-INT, INT
-====
----- QUERY
-# Subquery returning a decimal
-select id, double_col
-from functional.alltypestiny
-where double_col < (select min(d3) from functional.decimal_tbl)
-order by id
----- RESULTS
-0,0
-2,0
-4,0
-6,0
----- TYPES
-INT, DOUBLE
-====
----- QUERY
-# Compare a decimal with the result of a subquery
-select d1, d2, d3
-from functional.decimal_tbl
-where d3 < (select max(double_col) from functional.alltypestiny)
-=======
 # Correlated EXISTS subquery with an analytic function and a group by clause
 select id, int_col
 from functional.alltypesagg a
@@ -1134,182 +742,24 @@
 # Regression test for IMPALA-1365
 WITH foo AS (SELECT 1 FROM alltypestiny WHERE int_col IN (SELECT 1))
 SELECT * FROM (SELECT * FROM foo UNION SELECT * FROM foo) bar
->>>>>>> fec66694
----- RESULTS
-1234,2222,1.2345678900
----- TYPES
-DECIMAL, DECIMAL, DECIMAL
-====
----- QUERY
-# Distinct in the outer select block
-select distinct bool_col
-from functional.alltypestiny t
-where 1 < (select count(*) from functional.alltypessmall)
----- RESULTS
-false
-true
----- TYPES
-BOOLEAN
-====
----- QUERY
-# Distinct with an unqualified star in the outer select block
-select distinct *
-from functional.alltypestiny t
-where 1 < (select avg(distinct id) from functional.alltypessmall)
-and id < 2
----- RESULTS
-0,true,0,0,0,0,0,0,'01/01/09','0',2009-01-01 00:00:00,2009,1
-1,false,1,1,1,10,1.100000023841858,10.1,'01/01/09','1',2009-01-01 00:01:00,2009,1
----- TYPES
-INT, BOOLEAN, TINYINT, SMALLINT, INT, BIGINT, FLOAT, DOUBLE, STRING, STRING, TIMESTAMP, INT, INT
-====
----- QUERY
-# Aggregate subquery in an IS NULL predicate
-select count(*)
-from functional.alltypestiny
-where (select max(int_col) from functional.alltypesagg where int_col is null) is null
----- RESULTS
-8
----- TYPES
-BIGINT
-====
----- QUERY
-# Aggregate subquery in an IS NOT NULL predicate
-select count(*)
-from functional.alltypestiny
-where (select max(int_col) from functional.alltypesagg where int_col is null) is not null
----- RESULTS
-0
----- TYPES
-BIGINT
-====
----- QUERY
-# Correlated aggregate subquery in an IS NULL predicate
-select id, bool_col
-from functional.alltypestiny t
-where (select sum(int_col) from functional.alltypesagg g where t.id = g.id) is null
-order by id
----- RESULTS
-0,true
----- TYPES
-INT, BOOLEAN
-====
----- QUERY
-# Correlated aggregate subquery in an IS NOT NULL predicate
-select id, bool_col
-from functional.alltypestiny t
-where (select sum(int_col) from functional.alltypesagg g where t.id = g.id) is not null
-order by id
----- RESULTS
-1,false
-2,true
-3,false
-4,true
-5,false
-6,true
-7,false
----- TYPES
-INT, BOOLEAN
-====
----- QUERY
-# Function with a scalar subquery
-select count(*)
-from functional.alltypestiny t
-where
- zeroifnull((select max(int_col) from functional.alltypesagg where int_col is null)) = 0
----- RESULTS
-8
----- TYPES
-BIGINT
-====
----- QUERY
-# Function with a scalar subquery
-select id
-from functional.alltypestiny t
-where
-  nullifzero((select min(id) from functional.alltypesagg where int_col is null)) is null
-and id < 5
-order by id
----- RESULTS
-0
+---- RESULTS
 1
-2
-3
-4
----- TYPES
-INT
-====
----- QUERY
-<<<<<<< HEAD
-# Between predicate with subqueries
-select id from functional.alltypessmall
-where id between
-  (select min(bigint_col) from functional.alltypestiny) and
-  (select max(bigint_col) from functional.alltypestiny)
-order by id
-=======
+---- TYPES
+TINYINT
+====
+---- QUERY
 # UNION of query with subquery and various other queries
 SELECT 1 FROM ALLTYPESTINY WHERE 1 = (SELECT 1)
 UNION VALUES (2)
 UNION ALL SELECT 3
->>>>>>> fec66694
----- RESULTS
-0
+---- RESULTS
 1
 2
 3
-4
-5
-6
-7
-8
-9
-10
----- TYPES
-INT
-====
----- QUERY
-<<<<<<< HEAD
-# Correlated EXISTS subquery with an analytic function and a group by clause
-select id, int_col
-from functional.alltypesagg a
-where exists
-  (select id, sum(int_col) over (partition by bool_col)
-   from functional.alltypes b
-   where a.id = b.id and b.bigint_col < 100
-   group by id, int_col, bool_col
-   order by id)
-and id < 5
-order by id
----- RESULTS
-0,NULL
-0,NULL
-1,1
-2,2
-3,3
-4,4
----- TYPES
-INT, INT
-====
----- QUERY
-# Correlated NOT EXISTS subquery with analytic function and group by
-select id, int_col from alltypestiny t
-where not exists
-  (select id, sum(int_col) over (partition by bool_col)
-   from alltypesagg a where bool_col = false and t.id = a.int_col
-   group by id, int_col, bool_col having sum(id) = 1)
-order by id, int_col
----- RESULTS
-0,0
-2,0
-3,1
-4,0
-5,1
-6,0
-7,1
----- TYPES
-INT, INT
-=======
+---- TYPES
+TINYINT
+====
+---- QUERY
 # Correlated NOT EXISTS subquery with an aggregate function (IMPALA-1550)
 SELECT t1.bigint_col
 FROM alltypestiny t1
@@ -1336,5 +786,4 @@
 10
 ---- TYPES
 BIGINT
->>>>>>> fec66694
 ====