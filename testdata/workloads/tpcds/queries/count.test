====
---- QUERY: TPCDS-COUNT-CUSTOMER
select count(*) from customer
---- RESULTS
100000
---- TYPES
BIGINT
====
---- QUERY: TPCDS-COUNT-CUSTOMER_ADDRESS
select count(*) from customer_address;
---- RESULTS
50000
---- TYPES
BIGINT
====
---- QUERY: TPCDS-COUNT-CUSTOMER_DEMOGRAPHICS
select count(*) from customer_demographics;
---- RESULTS
1920800
---- TYPES
BIGINT
====
---- QUERY: TPCDS-COUNT-DATE_DIM
select count(*) from date_dim;
---- RESULTS
73049
---- TYPES
BIGINT
====
---- QUERY: TPCDS-COUNT-HOUSEHOLD_DEMOGRAPHICS
select count(*) from household_demographics;
---- RESULTS
7200
---- TYPES
BIGINT
====
---- QUERY: TPCDS-COUNT-ITEM
select count(*) from item;
---- RESULTS
18000
---- TYPES
BIGINT
====
---- QUERY: TPCDS-COUNT-PROMOTION
select count(*) from promotion;
---- RESULTS
300
---- TYPES
BIGINT
====
<<<<<<< HEAD
---- QUERY : TPCDS-COUNT-STORE
=======
---- QUERY: TPCDS-COUNT-STORE
>>>>>>> fec66694
select count(*) from store;
---- RESULTS
12
---- TYPES
BIGINT
====
---- QUERY: TPCDS-COUNT-TIME_DIM
select count(*) from time_dim;
---- RESULTS
86400
---- TYPES
BIGINT
====<|MERGE_RESOLUTION|>--- conflicted
+++ resolved
@@ -48,11 +48,7 @@
 ---- TYPES
 BIGINT
 ====
-<<<<<<< HEAD
----- QUERY : TPCDS-COUNT-STORE
-=======
 ---- QUERY: TPCDS-COUNT-STORE
->>>>>>> fec66694
 select count(*) from store;
 ---- RESULTS
 12
