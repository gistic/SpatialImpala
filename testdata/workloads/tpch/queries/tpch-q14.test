====
---- QUERY: TPCH-Q14
# Q14 - Promotion Effect
# Modifications: Added round() calls
select
<<<<<<< HEAD
  round(100.00 * sum(case
    when p_type like 'PROMO%'
    then l_extendedprice * (1 - l_discount)
    else 0.0
    end) / sum(l_extendedprice * (1 - l_discount)), 5) as promo_revenue
=======
  100.00 * sum(case
    when p_type like 'PROMO%'
    then l_extendedprice * (1 - l_discount)
    else 0.0
    end) / sum(l_extendedprice * (1 - l_discount)) as promo_revenue
>>>>>>> fec66694
from
  lineitem,
  part
where
  l_partkey = p_partkey
  and l_shipdate >= '1995-09-01'
  and l_shipdate < '1995-10-01'
---- RESULTS
<<<<<<< HEAD
16.38078
---- TYPES
double
=======
16.380778
---- TYPES
decimal
>>>>>>> fec66694
====<|MERGE_RESOLUTION|>--- conflicted
+++ resolved
@@ -1,21 +1,12 @@
 ====
 ---- QUERY: TPCH-Q14
 # Q14 - Promotion Effect
-# Modifications: Added round() calls
 select
-<<<<<<< HEAD
-  round(100.00 * sum(case
-    when p_type like 'PROMO%'
-    then l_extendedprice * (1 - l_discount)
-    else 0.0
-    end) / sum(l_extendedprice * (1 - l_discount)), 5) as promo_revenue
-=======
   100.00 * sum(case
     when p_type like 'PROMO%'
     then l_extendedprice * (1 - l_discount)
     else 0.0
     end) / sum(l_extendedprice * (1 - l_discount)) as promo_revenue
->>>>>>> fec66694
 from
   lineitem,
   part
@@ -24,13 +15,7 @@
   and l_shipdate >= '1995-09-01'
   and l_shipdate < '1995-10-01'
 ---- RESULTS
-<<<<<<< HEAD
-16.38078
----- TYPES
-double
-=======
 16.380778
 ---- TYPES
 decimal
->>>>>>> fec66694
 ====