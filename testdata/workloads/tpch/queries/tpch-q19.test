--- conflicted
+++ resolved
@@ -1,14 +1,8 @@
 ====
 ---- QUERY: TPCH-Q19
 # Q19 - Discounted Revenue Query
-<<<<<<< HEAD
-# Modifications: Added round() calls
-select
-  round(sum(l_extendedprice * (1 - l_discount)), 5) as revenue
-=======
 select
   sum(l_extendedprice * (1 - l_discount)) as revenue
->>>>>>> fec66694
 from
   lineitem,
   part
@@ -45,9 +39,5 @@
 ---- RESULTS
 3083843.0578
 ---- TYPES
-<<<<<<< HEAD
-double
-=======
 decimal
->>>>>>> fec66694
 ====