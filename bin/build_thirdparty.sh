#!/usr/bin/env bash
# Copyright 2012 Cloudera Inc.
#
# Licensed under the Apache License, Version 2.0 (the "License");
# you may not use this file except in compliance with the License.
# You may obtain a copy of the License at
#
# http://www.apache.org/licenses/LICENSE-2.0
#
# Unless required by applicable law or agreed to in writing, software
# distributed under the License is distributed on an "AS IS" BASIS,
# WITHOUT WARRANTIES OR CONDITIONS OF ANY KIND, either express or implied.
# See the License for the specific language governing permissions and
# limitations under the License.

# cleans and rebuilds thirdparty/. The Impala build environment must be set up
# by bin/impala-config.sh before running this script.

# Exit on non-true return value
set -e
# Exit on reference to uninitialized variable
set -u

# By default, git clean every library we build
CLEAN_ACTION=1

# By default, build every library
BUILD_ALL=1

# If BUILD_ALL -eq 1, these are ignored, otherwise only build those libraries with
# BUILD_<lib> -eq 1
BUILD_AVRO=0
BUILD_THRIFT=0
BUILD_GLOG=0
BUILD_GFLAGS=0
BUILD_GTEST=0
BUILD_RE2=0
BUILD_SASL=0
BUILD_LDAP=0
BUILD_SNAPPY=0
BUILD_PPROF=0
BUILD_CDH4EXTRAS=0
BUILD_LZ4=0

for ARG in $*
do
  case "$ARG" in
    -noclean)
      CLEAN_ACTION=0
      ;;
    -avro)
      BUILD_ALL=0
      BUILD_AVRO=1
      ;;
    -glog)
      BUILD_ALL=0
      BUILD_GLOG=1
      ;;
    -thrift)
      BUILD_ALL=0
      BUILD_THRIFT=1
      ;;
    -gflags)
      BUILD_ALL=0
      BUILD_GFLAGS=1
      ;;
    -gtest)
      BUILD_ALL=0
      BUILD_GTEST=1
      ;;
    -re2)
      BUILD_ALL=0
      BUILD_RE2=1
      ;;
    -sasl)
      BUILD_ALL=0
      BUILD_SASL=1
      ;;
    -ldap)
      BUILD_ALL=0
      BUILD_LDAP=1
      ;;
    -snappy)
      BUILD_ALL=0
      BUILD_SNAPPY=1
      ;;
    -lz4)
      BUILD_ALL=0
      BUILD_LZ4=1
      ;;
    -pprof)
      BUILD_ALL=0
      BUILD_PPROF=1
      ;;
    -cdh4extras)
      BUILD_ALL=0
      BUILD_CDH4EXTRAS=1
      ;;
    -*)
      echo "Usage: build_thirdparty.sh [-noclean] \
[-avro -glog -thrift -gflags -gtest -re2 -sasl -ldap -snappy -pprof -cdh4extras]"
      exit 1
  esac
done
bin=`dirname "$0"`
bin=`cd "$bin"; pwd`
. "$bin"/impala-config.sh
USE_PIC_LIB_PATH=${PIC_LIB_PATH:-}

function build_preamble() {
  echo
  echo
  echo "********************************************************************************"
  echo "Building $2 in $1 $([ $CLEAN_ACTION -eq 1 ] && echo '(clean)')"
  echo "********************************************************************************"
  cd $1
  if [ $CLEAN_ACTION -eq 1 ]; then
    # remove everything that is not checked in
    git clean -dfx
  fi
}

# Build Sasl
if [ $BUILD_ALL -eq 1 ] || [ $BUILD_SASL -eq 1 ]; then
  build_preamble $IMPALA_HOME/thirdparty/cyrus-sasl-${IMPALA_CYRUS_SASL_VERSION} Sasl
<<<<<<< HEAD
=======

  # Need to specify which libdb to use on certain OSes
  LIBDB_DIR=""
  if [[ -e "/usr/lib64/libdb4" && -e "/usr/include/libdb4" ]]; then
    LIBDB_DIR="--with-bdb-libdir=/usr/lib64/libdb4 --with-bdb-incdir=/usr/include/libdb4"
  fi
>>>>>>> fec66694
  # Disable everything except those protocols needed -- currently just Kerberos.
  # Sasl does not have a --with-pic configuration.
  CFLAGS="-fPIC -DPIC" CXXFLAGS="-fPIC -DPIC" ./configure \
    --disable-sql --disable-otp --disable-ldap --disable-digest --with-saslauthd=no \
<<<<<<< HEAD
    --prefix=$IMPALA_CYRUS_SASL_INSTALL_DIR --enable-static --enable-staticdlopen
=======
    --prefix=$IMPALA_CYRUS_SASL_INSTALL_DIR --enable-static --enable-staticdlopen \
    $LIBDB_DIR
>>>>>>> fec66694
  # the first time you do a make it fails, build again.
  (make || make)
  make install
fi

set -e
# build thrift
if [ $BUILD_ALL -eq 1 ] || [ $BUILD_THRIFT -eq 1 ]; then
  cd ${THRIFT_SRC_DIR}
  build_preamble ${THRIFT_SRC_DIR} "Thrift"
  if [ -d "${PIC_LIB_PATH:-}" ]; then
    PIC_LIB_OPTIONS="--with-zlib=${PIC_LIB_PATH} "
  fi
  JAVA_PREFIX=${THRIFT_HOME}/java PY_PREFIX=${THRIFT_HOME}/python \
    ./configure --with-pic --prefix=${THRIFT_HOME} \
    --with-php=no --with-java=no --with-perl=no --with-erlang=no \
    --with-ruby=no --with-haskell=no --with-erlang=no --with-d=no \
    --with-go=no --with-qt4=no --with-libevent=no ${PIC_LIB_OPTIONS:-}
  make # Make with -j fails
  make install
  cd ${THRIFT_SRC_DIR}/contrib/fb303
  chmod 755 ./bootstrap.sh
  ./bootstrap.sh
  chmod 755 configure
  CPPFLAGS="-I${THRIFT_HOME}/include" PY_PREFIX=${THRIFT_HOME}/python ./configure \
    --with-java=no --with-php=no --prefix=${THRIFT_HOME} --with-thriftpath=${THRIFT_HOME}
  make
  make install
fi

# build gflags
if [ $BUILD_ALL -eq 1 ] || [ $BUILD_GFLAGS -eq 1 ]; then
  build_preamble $IMPALA_HOME/thirdparty/gflags-${IMPALA_GFLAGS_VERSION} GFlags
  GFLAGS_INSTALL=`pwd`/third-party-install
  ./configure --with-pic --prefix=${GFLAGS_INSTALL}
   make -j${IMPALA_BUILD_THREADS:-4} install
fi

# Build pprof
if [ $BUILD_ALL -eq 1 ] || [ $BUILD_PPROF -eq 1 ]; then
  build_preamble $IMPALA_HOME/thirdparty/gperftools-${IMPALA_GPERFTOOLS_VERSION} \
    GPerftools
  # TODO: google perf tools indicates this might be necessary on 64 bit systems.
  # we're not compiling the rest of our code to not omit frame pointers but it
  # still seems to generate useful profiling data.
  ./configure --enable-frame-pointers --with-pic
   make -j${IMPALA_BUILD_THREADS:-4}
fi

# Build glog
if [ $BUILD_ALL -eq 1 ] || [ $BUILD_GLOG -eq 1 ]; then
  build_preamble  $IMPALA_HOME/thirdparty/glog-${IMPALA_GLOG_VERSION} GLog
  ./configure --with-pic --with-gflags=${GFLAGS_INSTALL}
  # SLES's gcc45-c++ is required for sse2 support (default is 4.3), but crashes
  # when building logging_unittest-logging_unittest.o. Telling it to uses the
  # stabs format for debugging symbols instead of dwarf exercises a different
  # code path to work around this issue.
  cat > Makefile.gcc45sles_workaround <<EOF
logging_unittest-logging_unittest.o : CXXFLAGS= -gstabs -O2
EOF
  cat Makefile >> Makefile.gcc45sles_workaround
  mv Makefile.gcc45sles_workaround Makefile
   make -j${IMPALA_BUILD_THREADS:-4}
fi

# Build gtest
if [ $BUILD_ALL -eq 1 ] || [ $BUILD_GTEST -eq 1 ]; then
  build_preamble $IMPALA_HOME/thirdparty/gtest-${IMPALA_GTEST_VERSION} GTest
  cmake .
   make -j${IMPALA_BUILD_THREADS:-4}
fi

# Build Snappy
if [ $BUILD_ALL -eq 1 ] || [ $BUILD_SNAPPY -eq 1 ]; then
  build_preamble $IMPALA_HOME/thirdparty/snappy-${IMPALA_SNAPPY_VERSION} Snappy
  ./autogen.sh
  ./configure --with-pic --prefix=$IMPALA_HOME/thirdparty/snappy-${IMPALA_SNAPPY_VERSION}/build
  make install
fi

# Build Lz4
if [ $BUILD_ALL -eq 1 ] || [ $BUILD_LZ4 -eq 1 ]; then
   build_preamble $IMPALA_HOME/thirdparty/lz4 Lz4
   cmake .
   make
fi

# Build re2
if [ $BUILD_ALL -eq 1 ] || [ $BUILD_RE2 -eq 1 ]; then
  build_preamble $IMPALA_HOME/thirdparty/re2 RE2
   make -j${IMPALA_BUILD_THREADS:-4}
fi

# Build Ldap
if [ $BUILD_ALL -eq 1 ] || [ $BUILD_LDAP -eq 1 ]; then
    build_preamble $IMPALA_HOME/thirdparty/openldap-${IMPALA_OPENLDAP_VERSION} Openldap
    ./configure --enable-slapd=no --prefix=`pwd`/impala_install --enable-static --with-pic
<<<<<<< HEAD
    make -j4
    make -j4 depend
=======
     make -j${IMPALA_BUILD_THREADS:-4}
     make -j${IMPALA_BUILD_THREADS:-4} depend
>>>>>>> fec66694
    make install
fi

# Build Avro
if [ $BUILD_ALL -eq 1 ] || [ $BUILD_AVRO -eq 1 ]; then
  build_preamble $IMPALA_HOME/thirdparty/avro-c-${IMPALA_AVRO_VERSION} Avro
  cmake .
<<<<<<< HEAD
  make -j4
fi

# Build cdh4-extras
if [ $BUILD_ALL -eq 1 ] || [ $BUILD_CDH4EXTRAS -eq 1 ]; then
  build_preamble $IMPALA_HOME/thirdparty/cdh4-extras cdh4-extras
  mvn package -DskipTests
=======
   make -j${IMPALA_BUILD_THREADS:-4}
>>>>>>> fec66694
fi<|MERGE_RESOLUTION|>--- conflicted
+++ resolved
@@ -92,13 +92,9 @@
       BUILD_ALL=0
       BUILD_PPROF=1
       ;;
-    -cdh4extras)
-      BUILD_ALL=0
-      BUILD_CDH4EXTRAS=1
-      ;;
     -*)
       echo "Usage: build_thirdparty.sh [-noclean] \
-[-avro -glog -thrift -gflags -gtest -re2 -sasl -ldap -snappy -pprof -cdh4extras]"
+[-avro -glog -thrift -gflags -gtest -re2 -sasl -ldap -snappy -pprof]"
       exit 1
   esac
 done
@@ -123,25 +119,18 @@
 # Build Sasl
 if [ $BUILD_ALL -eq 1 ] || [ $BUILD_SASL -eq 1 ]; then
   build_preamble $IMPALA_HOME/thirdparty/cyrus-sasl-${IMPALA_CYRUS_SASL_VERSION} Sasl
-<<<<<<< HEAD
-=======
 
   # Need to specify which libdb to use on certain OSes
   LIBDB_DIR=""
   if [[ -e "/usr/lib64/libdb4" && -e "/usr/include/libdb4" ]]; then
     LIBDB_DIR="--with-bdb-libdir=/usr/lib64/libdb4 --with-bdb-incdir=/usr/include/libdb4"
   fi
->>>>>>> fec66694
   # Disable everything except those protocols needed -- currently just Kerberos.
   # Sasl does not have a --with-pic configuration.
   CFLAGS="-fPIC -DPIC" CXXFLAGS="-fPIC -DPIC" ./configure \
     --disable-sql --disable-otp --disable-ldap --disable-digest --with-saslauthd=no \
-<<<<<<< HEAD
-    --prefix=$IMPALA_CYRUS_SASL_INSTALL_DIR --enable-static --enable-staticdlopen
-=======
     --prefix=$IMPALA_CYRUS_SASL_INSTALL_DIR --enable-static --enable-staticdlopen \
     $LIBDB_DIR
->>>>>>> fec66694
   # the first time you do a make it fails, build again.
   (make || make)
   make install
@@ -239,13 +228,8 @@
 if [ $BUILD_ALL -eq 1 ] || [ $BUILD_LDAP -eq 1 ]; then
     build_preamble $IMPALA_HOME/thirdparty/openldap-${IMPALA_OPENLDAP_VERSION} Openldap
     ./configure --enable-slapd=no --prefix=`pwd`/impala_install --enable-static --with-pic
-<<<<<<< HEAD
-    make -j4
-    make -j4 depend
-=======
      make -j${IMPALA_BUILD_THREADS:-4}
      make -j${IMPALA_BUILD_THREADS:-4} depend
->>>>>>> fec66694
     make install
 fi
 
@@ -253,15 +237,5 @@
 if [ $BUILD_ALL -eq 1 ] || [ $BUILD_AVRO -eq 1 ]; then
   build_preamble $IMPALA_HOME/thirdparty/avro-c-${IMPALA_AVRO_VERSION} Avro
   cmake .
-<<<<<<< HEAD
-  make -j4
-fi
-
-# Build cdh4-extras
-if [ $BUILD_ALL -eq 1 ] || [ $BUILD_CDH4EXTRAS -eq 1 ]; then
-  build_preamble $IMPALA_HOME/thirdparty/cdh4-extras cdh4-extras
-  mvn package -DskipTests
-=======
-   make -j${IMPALA_BUILD_THREADS:-4}
->>>>>>> fec66694
+   make -j${IMPALA_BUILD_THREADS:-4}
 fi