#!/usr/bin/env bash
# Copyright 2012 Cloudera Inc.
#
# Licensed under the Apache License, Version 2.0 (the "License");
# you may not use this file except in compliance with the License.
# You may obtain a copy of the License at
#
# http://www.apache.org/licenses/LICENSE-2.0
#
# Unless required by applicable law or agreed to in writing, software
# distributed under the License is distributed on an "AS IS" BASIS,
# WITHOUT WARRANTIES OR CONDITIONS OF ANY KIND, either express or implied.
# See the License for the specific language governing permissions and
# limitations under the License.

# Generates the impala version and build information.
# Note: for internal (aka pre-release) versions, the version should have
# "-INTERNAL" appended. Parts of the code will look for this to distinguish
# between released and internal versions.
<<<<<<< HEAD
VERSION=2.1.0-cdh4-INTERNAL
=======
VERSION=2.3.0-cdh5-INTERNAL
>>>>>>> fec66694
GIT_HASH=$(git rev-parse HEAD)
BUILD_TIME=`date`
HEADER="# Generated version information from save-version.sh"
echo -e \
"${HEADER}\nVERSION: ${VERSION}\nGIT_HASH: ${GIT_HASH}\nBUILD_TIME: ${BUILD_TIME}"\
> $IMPALA_HOME/bin/version.info

cat $IMPALA_HOME/bin/version.info<|MERGE_RESOLUTION|>--- conflicted
+++ resolved
@@ -17,11 +17,7 @@
 # Note: for internal (aka pre-release) versions, the version should have
 # "-INTERNAL" appended. Parts of the code will look for this to distinguish
 # between released and internal versions.
-<<<<<<< HEAD
-VERSION=2.1.0-cdh4-INTERNAL
-=======
 VERSION=2.3.0-cdh5-INTERNAL
->>>>>>> fec66694
 GIT_HASH=$(git rev-parse HEAD)
 BUILD_TIME=`date`
 HEADER="# Generated version information from save-version.sh"
