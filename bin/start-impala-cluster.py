--- conflicted
+++ resolved
@@ -224,12 +224,8 @@
     param_args = (" ".join(options.impalad_args)).replace("#ID", str(i))
     args = "%s %s %s %s %s" %\
           (build_impalad_logging_args(i, service_name), build_jvm_args(i),
-<<<<<<< HEAD
-           build_impalad_port_args(i), options.impalad_args.replace("#ID", str(i)))
-=======
            build_impalad_port_args(i), param_args,
            build_rm_args(i))
->>>>>>> fec66694
     stderr_log_file_path = os.path.join(options.log_dir, '%s-error.log' % service_name)
     exec_impala_process(IMPALAD_PATH, args, stderr_log_file_path)
 
